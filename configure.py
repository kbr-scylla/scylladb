#!/usr/bin/env python3
# -*- coding: utf-8 -*-
#
# Copyright (C) 2015 ScyllaDB
#

#
# This file is part of Scylla.
#
# See the LICENSE.PROPRIETARY file in the top-level directory for licensing information.
#

import os, os.path, textwrap, argparse, sys, shlex, subprocess, tempfile, re, platform
from distutils.spawn import find_executable

curdir = os.getcwd()

outdir = 'build'

tempfile.tempdir = f"{outdir}/tmp"

configure_args = str.join(' ', [shlex.quote(x) for x in sys.argv[1:]])

for line in open('/etc/os-release'):
    key, _, value = line.partition('=')
    value = value.strip().strip('"')
    if key == 'ID':
        os_ids = [value]
    if key == 'ID_LIKE':
        os_ids += value.split(' ')
    if key == 'VERSION_ID':
        os_version = value

# distribution "internationalization", converting package names.
# Fedora name is key, values is distro -> package name dict. 
i18n_xlat = {
    'boost-devel': {
        'debian': 'libboost-dev',
        'ubuntu': 'libboost-dev (libboost1.55-dev on 14.04)',
    },
}

python3_dependencies = subprocess.run('./install-dependencies.sh --print-python3-runtime-packages', shell=True, capture_output=True, encoding='utf-8').stdout.strip()
node_exporter_filename = subprocess.run('./install-dependencies.sh --print-node-exporter-filename', shell=True, capture_output=True, encoding='utf-8').stdout.strip()
node_exporter_dirname = os.path.basename(node_exporter_filename).rstrip('.tar.gz')


def pkgname(name):
    if name in i18n_xlat:
        dict = i18n_xlat[name]
        for id in os_ids:
            if id in dict:
                return dict[id]
    return name


def get_flags():
    with open('/proc/cpuinfo') as f:
        for line in f:
            if line.strip():
                if line.rstrip('\n').startswith('flags'):
                    return re.sub(r'^flags\s+: ', '', line).split()


def add_tristate(arg_parser, name, dest, help):
    arg_parser.add_argument('--enable-' + name, dest=dest, action='store_true', default=None,
                            help='Enable ' + help)
    arg_parser.add_argument('--disable-' + name, dest=dest, action='store_false', default=None,
                            help='Disable ' + help)


def apply_tristate(var, test, note, missing):
    if (var is None) or var:
        if test():
            return True
        elif var is True:
            print(missing)
            sys.exit(1)
        else:
            print(note)
            return False
    return False


def have_pkg(package):
    return subprocess.call(['pkg-config', package]) == 0


def pkg_config(package, *options):
    # Add the directory containing the package to the search path, if a file is
    # specified instead of a name.
    if package.endswith('.pc'):
        local_path = os.path.dirname(package)
        env = { 'PKG_CONFIG_PATH' : '{}:{}'.format(local_path, os.environ.get('PKG_CONFIG_PATH', '')) }
    else:
        env = None

    output = subprocess.check_output(['pkg-config'] + list(options) + [package], env=env)
    return output.decode('utf-8').strip()


def try_compile(compiler, source='', flags=[]):
    return try_compile_and_link(compiler, source, flags=flags + ['-c'])


def ensure_tmp_dir_exists():
    if not os.path.exists(tempfile.tempdir):
        os.makedirs(tempfile.tempdir)


def try_compile_and_link(compiler, source='', flags=[]):
    ensure_tmp_dir_exists()
    with tempfile.NamedTemporaryFile() as sfile:
        ofile = tempfile.mktemp()
        try:
            sfile.file.write(bytes(source, 'utf-8'))
            sfile.file.flush()
            # We can't write to /dev/null, since in some cases (-ftest-coverage) gcc will create an auxiliary
            # output file based on the name of the output file, and "/dev/null.gcsa" is not a good name
            return subprocess.call([compiler, '-x', 'c++', '-o', ofile, sfile.name] + args.user_cflags.split() + flags,
                                   stdout=subprocess.DEVNULL,
                                   stderr=subprocess.DEVNULL) == 0
        finally:
            if os.path.exists(ofile):
                os.unlink(ofile)


def flag_supported(flag, compiler):
    # gcc ignores -Wno-x even if it is not supported
    adjusted = re.sub('^-Wno-', '-W', flag)
    split = adjusted.split(' ')
    return try_compile(flags=['-Werror'] + split, compiler=compiler)


def linker_flags(compiler):
    src_main = 'int main(int argc, char **argv) { return 0; }'
    link_flags = ['-fuse-ld=lld']
    if try_compile_and_link(source=src_main, flags=link_flags, compiler=compiler):
        print('Note: using the lld linker')
        return ' '.join(link_flags)
    link_flags = ['-fuse-ld=gold']
    if try_compile_and_link(source=src_main, flags=link_flags, compiler=compiler):
        print('Note: using the gold linker')
        threads_flag = '-Wl,--threads'
        if try_compile_and_link(source=src_main, flags=link_flags + [threads_flag], compiler=compiler):
            link_flags.append(threads_flag)
        return ' '.join(link_flags)
    else:
        print('Note: neither lld nor gold found; using default system linker')
        return ''


def maybe_static(flag, libs):
    if flag and not args.static:
        libs = '-Wl,-Bstatic {} -Wl,-Bdynamic'.format(libs)
    return libs


class Source(object):
    def __init__(self, source, hh_prefix, cc_prefix):
        self.source = source
        self.hh_prefix = hh_prefix
        self.cc_prefix = cc_prefix

    def headers(self, gen_dir):
        return [x for x in self.generated(gen_dir) if x.endswith(self.hh_prefix)]

    def sources(self, gen_dir):
        return [x for x in self.generated(gen_dir) if x.endswith(self.cc_prefix)]

    def objects(self, gen_dir):
        return [x.replace(self.cc_prefix, '.o') for x in self.sources(gen_dir)]

    def endswith(self, end):
        return self.source.endswith(end)

class Thrift(Source):
    def __init__(self, source, service):
        Source.__init__(self, source, '.h', '.cpp')
        self.service = service

    def generated(self, gen_dir):
        basename = os.path.splitext(os.path.basename(self.source))[0]
        files = [basename + '_' + ext
                 for ext in ['types.cpp', 'types.h', 'constants.cpp', 'constants.h']]
        files += [self.service + ext
                  for ext in ['.cpp', '.h']]
        return [os.path.join(gen_dir, file) for file in files]

def default_target_arch():
    if platform.machine() in ['i386', 'i686', 'x86_64']:
        return 'westmere'   # support PCLMUL
    elif platform.machine() == 'aarch64':
        return 'armv8-a+crc+crypto'
    else:
        return ''


class Antlr3Grammar(Source):
    def __init__(self, source):
        Source.__init__(self, source, '.hpp', '.cpp')

    def generated(self, gen_dir):
        basename = os.path.splitext(self.source)[0]
        files = [basename + ext
                 for ext in ['Lexer.cpp', 'Lexer.hpp', 'Parser.cpp', 'Parser.hpp']]
        return [os.path.join(gen_dir, file) for file in files]

class Json2Code(Source):
    def __init__(self, source):
        Source.__init__(self, source, '.hh', '.cc')

    def generated(self, gen_dir):
        return [os.path.join(gen_dir, self.source + '.hh'), os.path.join(gen_dir, self.source + '.cc')]

def find_headers(repodir, excluded_dirs):
    walker = os.walk(repodir)

    _, dirs, files = next(walker)
    for excl_dir in excluded_dirs:
        try:
            dirs.remove(excl_dir)
        except ValueError:
            # Ignore complaints about excl_dir not being in dirs
            pass

    is_hh = lambda f: f.endswith('.hh')
    headers = list(filter(is_hh, files))

    for dirpath, _, files in walker:
        if dirpath.startswith('./'):
            dirpath = dirpath[2:]
        headers += [os.path.join(dirpath, hh) for hh in filter(is_hh, files)]

    return headers


modes = {
    'debug': {
        'cxxflags': '-DDEBUG -DSANITIZE -DDEBUG_LSA_SANITIZER -DSCYLLA_ENABLE_ERROR_INJECTION',
        'cxx_ld_flags': '',
        'stack-usage-threshold': 1024*40,
        'optimization-level': 'g',
    },
    'release': {
        'cxxflags': '-ffunction-sections -fdata-sections ',
        'cxx_ld_flags': '-Wl,--gc-sections',
        'stack-usage-threshold': 1024*13,
        'optimization-level': '3',
    },
    'dev': {
        'cxxflags': '-DDEVEL -DSEASTAR_ENABLE_ALLOC_FAILURE_INJECTION -DSCYLLA_ENABLE_ERROR_INJECTION',
        'cxx_ld_flags': '',
        'stack-usage-threshold': 1024*21,
        'optimization-level': '2',
    },
    'sanitize': {
        'cxxflags': '-DDEBUG -DSANITIZE -DDEBUG_LSA_SANITIZER -DSCYLLA_ENABLE_ERROR_INJECTION',
        'cxx_ld_flags': '',
        'stack-usage-threshold': 1024*50,
        'optimization-level': 's',
    }
}

ldap_tests = set([
    'test/ldap/ldap_connection_test',
    'test/ldap/role_manager_test',
    'test/ldap/saslauthd_authenticator_test'
])

scylla_tests = set([
    'test/boost/UUID_test',
    'test/boost/cdc_generation_test',
    'test/boost/aggregate_fcts_test',
    'test/boost/allocation_strategy_test',
    'test/boost/alternator_base64_test',
    'test/boost/anchorless_list_test',
    'test/boost/auth_passwords_test',
    'test/boost/auth_resource_test',
    'test/boost/auth_test',
    'test/boost/batchlog_manager_test',
    'test/boost/big_decimal_test',
    'test/boost/broken_sstable_test',
    'test/boost/bytes_ostream_test',
    'test/boost/cache_flat_mutation_reader_test',
    'test/boost/cached_file_test',
    'test/boost/caching_options_test',
    'test/boost/canonical_mutation_test',
    'test/boost/cartesian_product_test',
    'test/boost/castas_fcts_test',
    'test/boost/cdc_test',
    'test/boost/cell_locker_test',
    'test/boost/checksum_utils_test',
    'test/boost/chunked_vector_test',
    'test/boost/clustering_ranges_walker_test',
    'test/boost/column_mapping_test',
    'test/boost/commitlog_test',
    'test/boost/compound_test',
    'test/boost/compress_test',
    'test/boost/config_test',
    'test/boost/continuous_data_consumer_test',
    'test/boost/counter_test',
    'test/boost/cql_auth_query_test',
    'test/boost/cql_auth_syntax_test',
    'test/boost/cql_query_test',
    'test/boost/cql_query_large_test',
    'test/boost/cql_query_like_test',
    'test/boost/cql_query_group_test',
    'test/boost/cql_functions_test',
    'test/boost/crc_test',
    'test/boost/data_listeners_test',
    'test/boost/database_test',
    'test/boost/double_decker_test',
    'test/boost/duration_test',
    'test/boost/dynamic_bitset_test',
    'test/boost/enum_option_test',
    'test/boost/enum_set_test',
    'test/boost/extensions_test',
    'test/boost/error_injection_test',
    'test/boost/filtering_test',
    'test/boost/flat_mutation_reader_test',
    'test/boost/flush_queue_test',
    'test/boost/fragmented_temporary_buffer_test',
    'test/boost/frozen_mutation_test',
    'test/boost/gossip_test',
    'test/boost/gossiping_property_file_snitch_test',
    'test/boost/hash_test',
    'test/boost/hashers_test',
    'test/boost/idl_test',
    'test/boost/input_stream_test',
    'test/boost/json_cql_query_test',
    'test/boost/json_test',
    'test/boost/keys_test',
    'test/boost/large_paging_state_test',
    'test/boost/like_matcher_test',
    'test/boost/limiting_data_source_test',
    'test/boost/linearizing_input_stream_test',
    'test/boost/loading_cache_test',
    'test/boost/log_heap_test',
    'test/boost/estimated_histogram_test',
    'test/boost/logalloc_test',
    'test/boost/managed_vector_test',
    'test/boost/managed_bytes_test',
    'test/boost/intrusive_array_test',
    'test/boost/map_difference_test',
    'test/boost/memtable_test',
    'test/boost/multishard_mutation_query_test',
    'test/boost/murmur_hash_test',
    'test/boost/mutation_fragment_test',
    'test/boost/mutation_query_test',
    'test/boost/mutation_reader_test',
    'test/boost/multishard_combining_reader_as_mutation_source_test',
    'test/boost/mutation_test',
    'test/boost/mutation_writer_test',
    'test/boost/mvcc_test',
    'test/boost/network_topology_strategy_test',
    'test/boost/nonwrapping_range_test',
    'test/boost/observable_test',
    'test/boost/partitioner_test',
    'test/boost/querier_cache_test',
    'test/boost/query_processor_test',
    'test/boost/range_test',
    'test/boost/range_tombstone_list_test',
    'test/boost/reusable_buffer_test',
    'test/boost/restrictions_test',
    'test/boost/row_cache_test',
    'test/boost/schema_change_test',
    'test/boost/schema_registry_test',
    'test/boost/secondary_index_test',
    'test/boost/index_with_paging_test',
    'test/boost/serialization_test',
    'test/boost/serialized_action_test',
    'test/boost/small_vector_test',
    'test/boost/snitch_reset_test',
    'test/boost/sstable_3_x_test',
    'test/boost/sstable_datafile_test',
    'test/boost/sstable_mutation_test',
    'test/boost/schema_changes_test',
    'test/boost/sstable_conforms_to_mutation_source_test',
    'test/boost/sstable_resharding_test',
    'test/boost/sstable_directory_test',
<<<<<<< HEAD
    'test/boost/incremental_compaction_test',
=======
    'test/boost/sstable_set_test',
>>>>>>> 10364fca
    'test/boost/sstable_test',
    'test/boost/sstable_move_test',
    'test/boost/storage_proxy_test',
    'test/boost/top_k_test',
    'test/boost/transport_test',
    'test/boost/symmetric_key_test',
    'test/boost/types_test',
    'test/boost/user_function_test',
    'test/boost/user_types_test',
    'test/boost/utf8_test',
    'test/boost/view_build_test',
    'test/boost/view_complex_test',
    'test/boost/view_schema_test',
    'test/boost/view_schema_pkey_test',
    'test/boost/view_schema_ckey_test',
    'test/boost/vint_serialization_test',
    'test/boost/virtual_reader_test',
    'test/boost/bptree_test',
    'test/boost/btree_test',
    'test/boost/radix_tree_test',
    'test/boost/double_decker_test',
    'test/boost/stall_free_test',
    'test/boost/raft_sys_table_storage_test',
    'test/boost/encrypted_file_test',
    'test/boost/mirror_file_test',
    'test/manual/ec2_snitch_test',
    'test/manual/enormous_table_scan_test',
    'test/manual/gce_snitch_test',
    'test/manual/gossip',
    'test/manual/hint_test',
    'test/manual/message',
    'test/manual/partition_data_test',
    'test/manual/row_locker_test',
    'test/manual/streaming_histogram_test',
    'test/manual/sstable_scan_footprint_test',
    'test/perf/memory_footprint_test',
    'test/perf/perf_cache_eviction',
    'test/perf/perf_cql_parser',
    'test/perf/perf_fast_forward',
    'test/perf/perf_hash',
    'test/perf/perf_mutation',
    'test/perf/perf_collection',
    'test/perf/perf_row_cache_update',
    'test/perf/perf_row_cache_reads',
    'test/perf/perf_simple_query',
    'test/perf/perf_sstable',
    'test/perf/perf_sstable_set',
    'test/unit/lsa_async_eviction_test',
    'test/unit/lsa_sync_eviction_test',
    'test/unit/row_cache_alloc_stress_test',
    'test/unit/row_cache_stress_test',
    'test/unit/bptree_stress_test',
    'test/unit/btree_stress_test',
    'test/unit/bptree_compaction_test',
    'test/unit/btree_compaction_test',
<<<<<<< HEAD
]) | ldap_tests
=======
    'test/unit/radix_tree_stress_test',
    'test/unit/radix_tree_compaction_test',
])
>>>>>>> 10364fca

perf_tests = set([
    'test/perf/perf_mutation_readers',
    'test/perf/perf_checksum',
    'test/perf/perf_mutation_fragment',
    'test/perf/perf_idl',
    'test/perf/perf_vint',
    'test/perf/perf_big_decimal',
])

raft_tests = set([
    'test/raft/replication_test',
    'test/boost/raft_fsm_test',
    'test/boost/raft_etcd_test',
])

apps = set([
    'scylla',
    'test/tools/cql_repl',
    'tools/scylla-types',
    'tools/scylla-sstable-index',
])

tests = scylla_tests | perf_tests | raft_tests

other = set([
    'iotune',
])

all_artifacts = apps | tests | other

arg_parser = argparse.ArgumentParser('Configure scylla')
arg_parser.add_argument('--static', dest='static', action='store_const', default='',
                        const='-static',
                        help='Static link (useful for running on hosts outside the build environment')
arg_parser.add_argument('--pie', dest='pie', action='store_true',
                        help='Build position-independent executable (PIE)')
arg_parser.add_argument('--so', dest='so', action='store_true',
                        help='Build shared object (SO) instead of executable')
arg_parser.add_argument('--mode', action='append', choices=list(modes.keys()), dest='selected_modes')
arg_parser.add_argument('--with', dest='artifacts', action='append', choices=all_artifacts, default=[])
arg_parser.add_argument('--with-seastar', action='store', dest='seastar_path', default='seastar', help='Path to Seastar sources')
add_tristate(arg_parser, name='dist', dest='enable_dist',
                        help='scylla-tools-java, scylla-jmx and packages')
arg_parser.add_argument('--cflags', action='store', dest='user_cflags', default='',
                        help='Extra flags for the C++ compiler')
arg_parser.add_argument('--ldflags', action='store', dest='user_ldflags', default='',
                        help='Extra flags for the linker')
arg_parser.add_argument('--target', action='store', dest='target', default=default_target_arch(),
                        help='Target architecture (-march)')
arg_parser.add_argument('--compiler', action='store', dest='cxx', default='clang++',
                        help='C++ compiler path')
arg_parser.add_argument('--c-compiler', action='store', dest='cc', default='clang',
                        help='C compiler path')
add_tristate(arg_parser, name='dpdk', dest='dpdk',
                        help='Use dpdk (from seastar dpdk sources) (default=True for release builds)')
arg_parser.add_argument('--dpdk-target', action='store', dest='dpdk_target', default='',
                        help='Path to DPDK SDK target location (e.g. <DPDK SDK dir>/x86_64-native-linuxapp-gcc)')
arg_parser.add_argument('--debuginfo', action='store', dest='debuginfo', type=int, default=1,
                        help='Enable(1)/disable(0)compiler debug information generation')
arg_parser.add_argument('--optimization-level', action='append', dest='mode_o_levels', metavar='MODE=LEVEL', default=[],
                        help=f'Override default compiler optimization level for mode (defaults: {" ".join([x+"="+modes[x]["optimization-level"] for x in modes])})')
arg_parser.add_argument('--static-stdc++', dest='staticcxx', action='store_true',
                        help='Link libgcc and libstdc++ statically')
arg_parser.add_argument('--static-thrift', dest='staticthrift', action='store_true',
                        help='Link libthrift statically')
arg_parser.add_argument('--static-boost', dest='staticboost', action='store_true',
                        help='Link boost statically')
arg_parser.add_argument('--static-yaml-cpp', dest='staticyamlcpp', action='store_true',
                        help='Link libyaml-cpp statically')
arg_parser.add_argument('--tests-debuginfo', action='store', dest='tests_debuginfo', type=int, default=0,
                        help='Enable(1)/disable(0)compiler debug information generation for tests')
arg_parser.add_argument('--python', action='store', dest='python', default='python3',
                        help='Python3 path')
arg_parser.add_argument('--split-dwarf', dest='split_dwarf', action='store_true', default=False,
                        help='use of split dwarf (https://gcc.gnu.org/wiki/DebugFission) to speed up linking')
arg_parser.add_argument('--enable-alloc-failure-injector', dest='alloc_failure_injector', action='store_true', default=False,
                        help='enable allocation failure injection')
arg_parser.add_argument('--enable-seastar-debug-allocations', dest='seastar_debug_allocations', action='store_true', default=False,
                        help='enable seastar debug allocations')
arg_parser.add_argument('--with-antlr3', dest='antlr3_exec', action='store', default=None,
                        help='path to antlr3 executable')
arg_parser.add_argument('--with-ragel', dest='ragel_exec', action='store', default='ragel',
        help='path to ragel executable')
add_tristate(arg_parser, name='stack-guards', dest='stack_guards', help='Use stack guards')
arg_parser.add_argument('--verbose', dest='verbose', action='store_true',
                        help='Make configure.py output more verbose (useful for debugging the build process itself)')
arg_parser.add_argument('--test-repeat', dest='test_repeat', action='store', type=str, default='1',
                         help='Set number of times to repeat each unittest.')
arg_parser.add_argument('--test-timeout', dest='test_timeout', action='store', type=str, default='7200')
args = arg_parser.parse_args()

defines = ['XXH_PRIVATE_API',
           'SEASTAR_TESTING_MAIN',
]

extra_cxxflags = {
    'debug': {},
    'dev': {},
    'release': {},
    'sanitize': {}
}

scylla_raft_core = [
    'raft/raft.cc',
    'raft/server.cc',
    'raft/fsm.cc',
    'raft/tracker.cc',
    'raft/log.cc',
]

scylla_core = (['database.cc',
                'absl-flat_hash_map.cc',
                'table.cc',
                'atomic_cell.cc',
                'collection_mutation.cc',
                'connection_notifier.cc',
                'hashers.cc',
                'schema.cc',
                'frozen_schema.cc',
                'schema_registry.cc',
                'bytes.cc',
                'timeout_config.cc',
                'mutation.cc',
                'mutation_fragment.cc',
                'partition_version.cc',
                'row_cache.cc',
                'canonical_mutation.cc',
                'frozen_mutation.cc',
                'memtable.cc',
                'schema_mutations.cc',
                'utils/array-search.cc',
                'utils/logalloc.cc',
                'utils/large_bitset.cc',
                'utils/buffer_input_stream.cc',
                'utils/limiting_data_source.cc',
                'utils/updateable_value.cc',
                'utils/directories.cc',
                'utils/generation-number.cc',
                'utils/rjson.cc',
                'utils/human_readable.cc',
                'mutation_partition.cc',
                'mutation_partition_view.cc',
                'mutation_partition_serializer.cc',
                'converting_mutation_partition_applier.cc',
                'mutation_reader.cc',
                'flat_mutation_reader.cc',
                'mutation_query.cc',
                'keys.cc',
                'counters.cc',
                'compress.cc',
                'zstd.cc',
                'sstables/mp_row_consumer.cc',
                'sstables/sstables.cc',
                'sstables/sstables_manager.cc',
                'sstables/sstable_set.cc',
                'sstables/mx/writer.cc',
                'sstables/kl/writer.cc',
                'sstables/sstable_version.cc',
                'sstables/compress.cc',
                'sstables/partition.cc',
                'sstables/compaction.cc',
                'sstables/compaction_strategy.cc',
                'sstables/size_tiered_compaction_strategy.cc',
                'sstables/leveled_compaction_strategy.cc',
                'sstables/time_window_compaction_strategy.cc',
                'sstables/compaction_manager.cc',
                'sstables/integrity_checked_file_impl.cc',
                'sstables/prepended_input_stream.cc',
                'sstables/m_format_read_helpers.cc',
                'sstables/sstable_directory.cc',
                'sstables/random_access_reader.cc',
                'sstables/metadata_collector.cc',
                'sstables/writer.cc',
                'sstables/incremental_compaction_strategy.cc',
                'transport/cql_protocol_extension.cc',
                'transport/event.cc',
                'transport/event_notifier.cc',
                'transport/server.cc',
                'transport/controller.cc',
                'transport/messages/result_message.cc',
                'cdc/cdc_partitioner.cc',
                'cdc/log.cc',
                'cdc/split.cc',
                'cdc/generation.cc',
                'cdc/metadata.cc',
                'cql3/type_json.cc',
                'cql3/abstract_marker.cc',
                'cql3/attributes.cc',
                'cql3/cf_name.cc',
                'cql3/cql3_type.cc',
                'cql3/operation.cc',
                'cql3/index_name.cc',
                'cql3/keyspace_element_name.cc',
                'cql3/lists.cc',
                'cql3/sets.cc',
                'cql3/tuples.cc',
                'cql3/maps.cc',
                'cql3/values.cc',
                'cql3/expr/expression.cc',
                'cql3/functions/user_function.cc',
                'cql3/functions/functions.cc',
                'cql3/functions/aggregate_fcts.cc',
                'cql3/functions/castas_fcts.cc',
                'cql3/functions/error_injection_fcts.cc',
                'cql3/statements/cf_prop_defs.cc',
                'cql3/statements/cf_statement.cc',
                'cql3/statements/authentication_statement.cc',
                'cql3/statements/create_keyspace_statement.cc',
                'cql3/statements/create_table_statement.cc',
                'cql3/statements/create_view_statement.cc',
                'cql3/statements/create_type_statement.cc',
                'cql3/statements/create_function_statement.cc',
                'cql3/statements/drop_index_statement.cc',
                'cql3/statements/drop_keyspace_statement.cc',
                'cql3/statements/drop_table_statement.cc',
                'cql3/statements/drop_view_statement.cc',
                'cql3/statements/drop_type_statement.cc',
                'cql3/statements/drop_function_statement.cc',
                'cql3/statements/schema_altering_statement.cc',
                'cql3/statements/ks_prop_defs.cc',
                'cql3/statements/function_statement.cc',
                'cql3/statements/modification_statement.cc',
                'cql3/statements/cas_request.cc',
                'cql3/statements/raw/parsed_statement.cc',
                'cql3/statements/property_definitions.cc',
                'cql3/statements/update_statement.cc',
                'cql3/statements/delete_statement.cc',
                'cql3/statements/batch_statement.cc',
                'cql3/statements/select_statement.cc',
                'cql3/statements/use_statement.cc',
                'cql3/statements/index_prop_defs.cc',
                'cql3/statements/index_target.cc',
                'cql3/statements/create_index_statement.cc',
                'cql3/statements/truncate_statement.cc',
                'cql3/statements/alter_table_statement.cc',
                'cql3/statements/alter_view_statement.cc',
                'cql3/statements/list_users_statement.cc',
                'cql3/statements/authorization_statement.cc',
                'cql3/statements/permission_altering_statement.cc',
                'cql3/statements/list_permissions_statement.cc',
                'cql3/statements/grant_statement.cc',
                'cql3/statements/revoke_statement.cc',
                'cql3/statements/alter_type_statement.cc',
                'cql3/statements/alter_keyspace_statement.cc',
                'cql3/statements/role-management-statements.cc',
                'cql3/statements/service_level_statement.cc',
                'cql3/statements/create_service_level_statement.cc',
                'cql3/statements/alter_service_level_statement.cc',
                'cql3/statements/sl_prop_defs.cc',
                'cql3/statements/drop_service_level_statement.cc',
                'cql3/statements/attach_service_level_statement.cc',
                'cql3/statements/detach_service_level_statement.cc',
                'cql3/statements/list_service_level_statement.cc',
                'cql3/statements/list_service_level_attachments_statement.cc',
                'cql3/update_parameters.cc',
                'cql3/util.cc',
                'cql3/ut_name.cc',
                'cql3/role_name.cc',
                'thrift/handler.cc',
                'thrift/server.cc',
                'thrift/controller.cc',
                'thrift/thrift_validation.cc',
                'utils/runtime.cc',
                'utils/murmur_hash.cc',
                'utils/uuid.cc',
                'utils/big_decimal.cc',
                'types.cc',
                'validation.cc',
                'service/priority_manager.cc',
                'service/migration_manager.cc',
                'service/storage_proxy.cc',
                'service/paxos/proposal.cc',
                'service/paxos/prepare_response.cc',
                'service/paxos/paxos_state.cc',
                'service/paxos/prepare_summary.cc',
                'cql3/relation.cc',
                'cql3/column_identifier.cc',
                'cql3/column_specification.cc',
                'cql3/constants.cc',
                'cql3/query_processor.cc',
                'cql3/query_options.cc',
                'cql3/single_column_relation.cc',
                'cql3/token_relation.cc',
                'cql3/column_condition.cc',
                'cql3/user_types.cc',
                'cql3/untyped_result_set.cc',
                'cql3/selection/abstract_function_selector.cc',
                'cql3/selection/simple_selector.cc',
                'cql3/selection/selectable.cc',
                'cql3/selection/selector_factories.cc',
                'cql3/selection/selection.cc',
                'cql3/selection/selector.cc',
                'cql3/restrictions/statement_restrictions.cc',
                'cql3/result_set.cc',
                'cql3/variable_specifications.cc',
                'db/consistency_level.cc',
                'db/system_keyspace.cc',
                'db/system_distributed_keyspace.cc',
                'db/size_estimates_virtual_reader.cc',
                'db/schema_tables.cc',
                'db/cql_type_parser.cc',
                'db/legacy_schema_migrator.cc',
                'db/commitlog/commitlog.cc',
                'db/commitlog/commitlog_replayer.cc',
                'db/commitlog/commitlog_entry.cc',
                'db/data_listeners.cc',
                'db/hints/manager.cc',
                'db/hints/resource_manager.cc',
                'db/hints/host_filter.cc',
                'db/config.cc',
                'db/extensions.cc',
                'db/heat_load_balance.cc',
                'db/large_data_handler.cc',
                'db/marshal/type_parser.cc',
                'db/batchlog_manager.cc',
                'db/view/view.cc',
                'db/view/view_update_generator.cc',
                'db/view/row_locking.cc',
                'db/sstables-format-selector.cc',
                'db/snapshot-ctl.cc',
                'index/secondary_index_manager.cc',
                'index/secondary_index.cc',
                'utils/UUID_gen.cc',
                'utils/i_filter.cc',
                'utils/bloom_filter.cc',
                'utils/bloom_calculations.cc',
                'utils/rate_limiter.cc',
                'utils/file_lock.cc',
                'utils/dynamic_bitset.cc',
                'utils/managed_bytes.cc',
                'utils/exceptions.cc',
                'utils/config_file.cc',
                'utils/multiprecision_int.cc',
                'utils/memory.cc',
                'utils/gz/crc_combine.cc',
                'gms/version_generator.cc',
                'gms/versioned_value.cc',
                'gms/gossiper.cc',
                'gms/feature_service.cc',
                'gms/failure_detector.cc',
                'gms/gossip_digest_syn.cc',
                'gms/gossip_digest_ack.cc',
                'gms/gossip_digest_ack2.cc',
                'gms/endpoint_state.cc',
                'gms/application_state.cc',
                'gms/inet_address.cc',
                'dht/i_partitioner.cc',
                'dht/token.cc',
                'dht/murmur3_partitioner.cc',
                'dht/boot_strapper.cc',
                'dht/range_streamer.cc',
                'unimplemented.cc',
                'query.cc',
                'query-result-set.cc',
                'locator/abstract_replication_strategy.cc',
                'locator/simple_strategy.cc',
                'locator/local_strategy.cc',
                'locator/network_topology_strategy.cc',
                'locator/everywhere_replication_strategy.cc',
                'locator/token_metadata.cc',
                'locator/snitch_base.cc',
                'locator/simple_snitch.cc',
                'locator/rack_inferring_snitch.cc',
                'locator/gossiping_property_file_snitch.cc',
                'locator/production_snitch_base.cc',
                'locator/ec2_snitch.cc',
                'locator/ec2_multi_region_snitch.cc',
                'locator/gce_snitch.cc',
                'message/messaging_service.cc',
                'service/client_state.cc',
                'service/migration_task.cc',
                'service/storage_service.cc',
                'service/misc_services.cc',
                'service/pager/paging_state.cc',
                'service/pager/query_pagers.cc',
                'service/qos/qos_common.cc',
                'service/qos/service_level_controller.cc',
                'service/qos/standard_service_level_distributed_data_accessor.cc',
                'streaming/stream_task.cc',
                'streaming/stream_session.cc',
                'streaming/stream_request.cc',
                'streaming/stream_summary.cc',
                'streaming/stream_transfer_task.cc',
                'streaming/stream_receive_task.cc',
                'streaming/stream_plan.cc',
                'streaming/progress_info.cc',
                'streaming/session_info.cc',
                'streaming/stream_coordinator.cc',
                'streaming/stream_manager.cc',
                'streaming/stream_result_future.cc',
                'streaming/stream_session_state.cc',
                'streaming/stream_reason.cc',
                'clocks-impl.cc',
                'partition_slice_builder.cc',
                'init.cc',
                'lister.cc',
                'repair/repair.cc',
                'repair/row_level.cc',
                'exceptions/exceptions.cc',
                'auth/allow_all_authenticator.cc',
                'auth/allow_all_authorizer.cc',
                'auth/authenticated_user.cc',
                'auth/authenticator.cc',
                'auth/common.cc',
                'auth/default_authorizer.cc',
                'auth/resource.cc',
                'auth/roles-metadata.cc',
                'auth/passwords.cc',
                'auth/password_authenticator.cc',
                'auth/permission.cc',
                'auth/permissions_cache.cc',
                'auth/service.cc',
                'auth/standard_role_manager.cc',
                'auth/ldap_role_manager.cc',
                'auth/transitional.cc',
                'auth/authentication_options.cc',
                'auth/role_or_anonymous.cc',
                'auth/sasl_challenge.cc',
                'auth/saslauthd_authenticator.cc',
                'tracing/tracing.cc',
                'tracing/trace_keyspace_helper.cc',
                'tracing/trace_state.cc',
                'tracing/tracing_backend_registry.cc',
                'tracing/traced_file.cc',
                'table_helper.cc',
                'audit/audit.cc',
                'audit/audit_cf_storage_helper.cc',
                'audit/audit_syslog_storage_helper.cc',
                'range_tombstone.cc',
                'range_tombstone_list.cc',
                'utils/disk-error-handler.cc',
                'duration.cc',
                'vint-serialization.cc',
                'utils/arch/powerpc/crc32-vpmsum/crc32_wrapper.cc',
                'querier.cc',
                'mutation_writer/multishard_writer.cc',
                'ent/encryption/encryption_config.cc',
                'ent/encryption/encryption.cc',
                'ent/encryption/symmetric_key.cc',
                'ent/encryption/local_file_provider.cc',
                'ent/encryption/replicated_key_provider.cc',
                'ent/encryption/system_key.cc',
                'ent/encryption/encrypted_file_impl.cc',
                'ent/encryption/kmip_host.cc',
                'ent/encryption/kmip_key_provider.cc',
                'ent/ldap/ldap_connection.cc',
                'in-memory-file-impl.cc',
                'mirror-file-impl.cc',
                'multishard_mutation_query.cc',
                'reader_concurrency_semaphore.cc',
                'distributed_loader.cc',
                'utils/utf8.cc',
                'utils/ascii.cc',
                'utils/like_matcher.cc',
                'utils/error_injection.cc',
                'mutation_writer/timestamp_based_splitting_writer.cc',
                'mutation_writer/shard_based_splitting_writer.cc',
                'mutation_writer/feed_writers.cc',
                'lua.cc',
                'service/raft/schema_raft_state_machine.cc',
                'service/raft/raft_sys_table_storage.cc',
                'serializer.cc',
                'service/raft/raft_rpc.cc',
                'service/raft/raft_gossip_failure_detector.cc',
                'service/raft/raft_services.cc',
                ] + [Antlr3Grammar('cql3/Cql.g')] + [Thrift('interface/cassandra.thrift', 'Cassandra')] \
                  + scylla_raft_core
               )

api = ['api/api.cc',
       Json2Code('api/api-doc/storage_service.json'),
       Json2Code('api/api-doc/lsa.json'),
       'api/storage_service.cc',
       Json2Code('api/api-doc/commitlog.json'),
       'api/commitlog.cc',
       Json2Code('api/api-doc/gossiper.json'),
       'api/gossiper.cc',
       Json2Code('api/api-doc/failure_detector.json'),
       'api/failure_detector.cc',
       Json2Code('api/api-doc/column_family.json'),
       'api/column_family.cc',
       'api/messaging_service.cc',
       Json2Code('api/api-doc/messaging_service.json'),
       Json2Code('api/api-doc/storage_proxy.json'),
       'api/storage_proxy.cc',
       Json2Code('api/api-doc/cache_service.json'),
       'api/cache_service.cc',
       Json2Code('api/api-doc/collectd.json'),
       'api/collectd.cc',
       Json2Code('api/api-doc/endpoint_snitch_info.json'),
       'api/endpoint_snitch.cc',
       Json2Code('api/api-doc/compaction_manager.json'),
       'api/compaction_manager.cc',
       Json2Code('api/api-doc/hinted_handoff.json'),
       'api/hinted_handoff.cc',
       Json2Code('api/api-doc/utils.json'),
       'api/lsa.cc',
       Json2Code('api/api-doc/stream_manager.json'),
       'api/stream_manager.cc',
       Json2Code('api/api-doc/system.json'),
       'api/system.cc',
       'api/config.cc',
       Json2Code('api/api-doc/config.json'),
       'api/error_injection.cc',
       Json2Code('api/api-doc/error_injection.json'),
       ]

alternator = [
       'alternator/server.cc',
       'alternator/executor.cc',
       'alternator/stats.cc',
       'alternator/base64.cc',
       'alternator/serialization.cc',
       'alternator/expressions.cc',
       Antlr3Grammar('alternator/expressions.g'),
       'alternator/conditions.cc',
       'alternator/auth.cc',
       'alternator/streams.cc',
]

redis = [
        'redis/service.cc',
        'redis/server.cc',
        'redis/query_processor.cc',
        'redis/protocol_parser.rl',
        'redis/keyspace_utils.cc',
        'redis/options.cc',
        'redis/stats.cc',
        'redis/mutation_utils.cc',
        'redis/query_utils.cc',
        'redis/abstract_command.cc',
        'redis/command_factory.cc',
        'redis/commands.cc',
        'redis/lolwut.cc',
        ]

idls = ['idl/gossip_digest.idl.hh',
        'idl/uuid.idl.hh',
        'idl/range.idl.hh',
        'idl/keys.idl.hh',
        'idl/read_command.idl.hh',
        'idl/token.idl.hh',
        'idl/ring_position.idl.hh',
        'idl/result.idl.hh',
        'idl/frozen_mutation.idl.hh',
        'idl/reconcilable_result.idl.hh',
        'idl/streaming.idl.hh',
        'idl/paging_state.idl.hh',
        'idl/frozen_schema.idl.hh',
        'idl/partition_checksum.idl.hh',
        'idl/replay_position.idl.hh',
        'idl/truncation_record.idl.hh',
        'idl/mutation.idl.hh',
        'idl/query.idl.hh',
        'idl/idl_test.idl.hh',
        'idl/commitlog.idl.hh',
        'idl/tracing.idl.hh',
        'idl/consistency_level.idl.hh',
        'idl/cache_temperature.idl.hh',
        'idl/view.idl.hh',
        'idl/messaging_service.idl.hh',
        'idl/paxos.idl.hh',
        'idl/raft.idl.hh',
        ]

headers = find_headers('.', excluded_dirs=['idl', 'build', 'seastar', '.git'])

scylla_tests_generic_dependencies = [
    'test/lib/cql_test_env.cc',
    'test/lib/test_services.cc',
    'test/lib/log.cc',
    'test/lib/reader_permit.cc',
    'test/lib/test_utils.cc',
    'test/lib/tmpdir.cc',
    'test/lib/sstable_run_based_compaction_strategy_for_tests.cc',
]

scylla_tests_dependencies = scylla_core + idls + scylla_tests_generic_dependencies + [
    'test/lib/cql_assertions.cc',
    'test/lib/result_set_assertions.cc',
    'test/lib/mutation_source_test.cc',
    'test/lib/sstable_utils.cc',
    'test/lib/data_model.cc',
    'test/lib/exception_utils.cc',
    'test/lib/random_schema.cc',
]

scylla_raft_dependencies = scylla_raft_core + ['utils/uuid.cc']

deps = {
    'scylla': idls + ['main.cc', 'release.cc', 'utils/build_id.cc'] + scylla_core + api + alternator + redis,
    'test/tools/cql_repl': idls + ['test/tools/cql_repl.cc'] + scylla_core + scylla_tests_generic_dependencies,
    #FIXME: we don't need all of scylla_core here, only the types module, need to modularize scylla_core.
    'tools/scylla-types': idls + ['tools/scylla-types.cc'] + scylla_core,
    'tools/scylla-sstable-index': idls + ['tools/scylla-sstable-index.cc'] + scylla_core,
}

pure_boost_tests = set([
    'test/boost/anchorless_list_test',
    'test/boost/auth_passwords_test',
    'test/boost/auth_resource_test',
    'test/boost/big_decimal_test',
    'test/boost/caching_options_test',
    'test/boost/cartesian_product_test',
    'test/boost/checksum_utils_test',
    'test/boost/chunked_vector_test',
    'test/boost/compound_test',
    'test/boost/compress_test',
    'test/boost/cql_auth_syntax_test',
    'test/boost/crc_test',
    'test/boost/duration_test',
    'test/boost/dynamic_bitset_test',
    'test/boost/enum_option_test',
    'test/boost/enum_set_test',
    'test/boost/hashers_test',
    'test/boost/idl_test',
    'test/boost/json_test',
    'test/boost/keys_test',
    'test/boost/like_matcher_test',
    'test/boost/linearizing_input_stream_test',
    'test/boost/map_difference_test',
    'test/boost/nonwrapping_range_test',
    'test/boost/observable_test',
    'test/boost/range_test',
    'test/boost/range_tombstone_list_test',
    'test/boost/serialization_test',
    'test/boost/small_vector_test',
    'test/boost/top_k_test',
    'test/boost/vint_serialization_test',
    'test/boost/bptree_test',
    'test/boost/utf8_test',
    'test/boost/btree_test',
    'test/manual/streaming_histogram_test',
])

tests_not_using_seastar_test_framework = set([
    'test/boost/alternator_base64_test',
    'test/boost/small_vector_test',
    'test/manual/gossip',
    'test/manual/message',
    'test/perf/memory_footprint_test',
    'test/perf/perf_cache_eviction',
    'test/perf/perf_cql_parser',
    'test/perf/perf_hash',
    'test/perf/perf_mutation',
    'test/perf/perf_collection',
    'test/perf/perf_row_cache_update',
    'test/unit/lsa_async_eviction_test',
    'test/unit/lsa_sync_eviction_test',
    'test/unit/row_cache_alloc_stress_test',
    'test/unit/bptree_stress_test',
    'test/unit/btree_stress_test',
    'test/unit/bptree_compaction_test',
    'test/unit/btree_compaction_test',
    'test/unit/radix_tree_stress_test',
    'test/unit/radix_tree_compaction_test',
    'test/manual/sstable_scan_footprint_test',
]) | pure_boost_tests

for t in tests_not_using_seastar_test_framework:
    if t not in scylla_tests:
        raise Exception("Test %s not found in scylla_tests" % (t))

for t in scylla_tests:
    deps[t] = [t + '.cc']
    if t not in tests_not_using_seastar_test_framework:
        deps[t] += scylla_tests_dependencies
    else:
        deps[t] += scylla_core + idls + scylla_tests_generic_dependencies

perf_tests_seastar_deps = [
    'seastar/tests/perf/perf_tests.cc'
]

for t in perf_tests:
    deps[t] = [t + '.cc'] + scylla_tests_dependencies + perf_tests_seastar_deps

deps['test/boost/sstable_test'] += ['test/lib/normalizing_reader.cc']
deps['test/boost/sstable_datafile_test'] += ['test/lib/normalizing_reader.cc']
deps['test/boost/mutation_reader_test'] += ['test/lib/dummy_sharder.cc' ]
deps['test/boost/multishard_combining_reader_as_mutation_source_test'] += ['test/lib/dummy_sharder.cc' ]

deps['test/boost/bytes_ostream_test'] = [
    "test/boost/bytes_ostream_test.cc",
    "utils/managed_bytes.cc",
    "utils/logalloc.cc",
    "utils/dynamic_bitset.cc",
    "test/lib/log.cc",
]

deps['test/boost/input_stream_test'] = ['test/boost/input_stream_test.cc']
deps['test/boost/UUID_test'] = ['utils/UUID_gen.cc', 'test/boost/UUID_test.cc', 'utils/uuid.cc', 'utils/managed_bytes.cc', 'utils/logalloc.cc', 'utils/dynamic_bitset.cc', 'hashers.cc']
deps['test/boost/murmur_hash_test'] = ['bytes.cc', 'utils/murmur_hash.cc', 'test/boost/murmur_hash_test.cc']
deps['test/boost/allocation_strategy_test'] = ['test/boost/allocation_strategy_test.cc', 'utils/logalloc.cc', 'utils/dynamic_bitset.cc']
deps['test/boost/log_heap_test'] = ['test/boost/log_heap_test.cc']
deps['test/boost/estimated_histogram_test'] = ['test/boost/estimated_histogram_test.cc']
deps['test/boost/anchorless_list_test'] = ['test/boost/anchorless_list_test.cc']
deps['test/perf/perf_fast_forward'] += ['release.cc']
deps['test/perf/perf_simple_query'] += ['release.cc']
deps['test/boost/reusable_buffer_test'] = [
    "test/boost/reusable_buffer_test.cc",
    "test/lib/log.cc",
]
deps['test/boost/utf8_test'] = ['utils/utf8.cc', 'test/boost/utf8_test.cc']
deps['test/boost/small_vector_test'] = ['test/boost/small_vector_test.cc']
deps['test/boost/multishard_mutation_query_test'] += ['test/boost/test_table.cc']
deps['test/boost/vint_serialization_test'] = ['test/boost/vint_serialization_test.cc', 'vint-serialization.cc', 'bytes.cc']
deps['test/boost/linearizing_input_stream_test'] = [
    "test/boost/linearizing_input_stream_test.cc",
    "test/lib/log.cc",
]

deps['test/boost/duration_test'] += ['test/lib/exception_utils.cc']
deps['test/boost/alternator_base64_test'] += ['alternator/base64.cc']

deps['test/raft/replication_test'] = ['test/raft/replication_test.cc'] + scylla_raft_dependencies
deps['test/boost/raft_fsm_test'] =  ['test/boost/raft_fsm_test.cc', 'test/lib/log.cc'] + scylla_raft_dependencies
deps['test/boost/raft_etcd_test'] =  ['test/boost/raft_etcd_test.cc', 'test/lib/log.cc'] + scylla_raft_dependencies

deps['utils/gz/gen_crc_combine_table'] = ['utils/gz/gen_crc_combine_table.cc']


warnings = [
    '-Wall',
    '-Werror',
    '-Wno-mismatched-tags',  # clang-only
    '-Wno-maybe-uninitialized',  # false positives on gcc 5
    '-Wno-tautological-compare',
    '-Wno-parentheses-equality',
    '-Wno-c++11-narrowing',
    '-Wno-c++1z-extensions',
    '-Wno-sometimes-uninitialized',
    '-Wno-return-stack-address',
    '-Wno-missing-braces',
    '-Wno-unused-lambda-capture',
    '-Wno-misleading-indentation',
    '-Wno-overflow',
    '-Wno-noexcept-type',
    '-Wno-nonnull-compare',
    '-Wno-error=cpp',
    '-Wno-ignored-attributes',
    '-Wno-overloaded-virtual',
    '-Wno-stringop-overflow',
    '-Wno-unused-command-line-argument',
    '-Wno-inconsistent-missing-override',
    '-Wno-defaulted-function-deleted',
    '-Wno-redeclared-class-member',
    '-Wno-pessimizing-move',
    '-Wno-redundant-move',
    '-Wno-gnu-designator',
    '-Wno-instantiation-after-specialization',
    '-Wno-unused-private-field',
    '-Wno-unsupported-friend',
    '-Wno-unused-variable',
    '-Wno-return-std-move',
    '-Wno-delete-non-abstract-non-virtual-dtor',
    '-Wno-unknown-attributes',
    '-Wno-braced-scalar-init',
    '-Wno-range-loop-construct',
    '-Wno-unused-function',
    '-Wno-implicit-int-float-conversion',
    '-Wno-delete-abstract-non-virtual-dtor',
    '-Wno-uninitialized-const-reference',
    # https://gcc.gnu.org/bugzilla/show_bug.cgi?id=77728
    '-Wno-psabi',
]

warnings = [w
            for w in warnings
            if flag_supported(flag=w, compiler=args.cxx)]

warnings = ' '.join(warnings + ['-Wno-error=deprecated-declarations'])

def clang_inline_threshold():
    if platform.machine() == 'aarch64':
        # we see miscompiles with 1200 and above with format("{}", uuid)
        return 600
    else:
        return 2500

optimization_flags = [
    '--param inline-unit-growth=300', # gcc
    f'-mllvm -inline-threshold={clang_inline_threshold()}',  # clang
]
optimization_flags = [o
                      for o in optimization_flags
                      if flag_supported(flag=o, compiler=args.cxx)]
modes['release']['cxxflags'] += ' ' + ' '.join(optimization_flags)

if flag_supported(flag='-Wstack-usage=4096', compiler=args.cxx):
    for mode in modes:
        modes[mode]['cxxflags'] += f' -Wstack-usage={modes[mode]["stack-usage-threshold"]} -Wno-error=stack-usage='

for mode_level in args.mode_o_levels:
    ( mode, level ) = mode_level.split('=', 2)
    if mode not in modes:
        raise Exception(f'Mode {mode} is missing, cannot configure optimization level for it')
    modes[mode]['optimization-level'] = level

for mode in modes:
    modes[mode]['cxxflags'] += f' -O{modes[mode]["optimization-level"]}'

linker_flags = linker_flags(compiler=args.cxx)

dbgflag = '-g -gz' if args.debuginfo else ''
tests_link_rule = 'link' if args.tests_debuginfo else 'link_stripped'

# Strip if debuginfo is disabled, otherwise we end up with partial
# debug info from the libraries we static link with
regular_link_rule = 'link' if args.debuginfo else 'link_stripped'

if args.so:
    args.pie = '-shared'
    args.fpie = '-fpic'
elif args.pie:
    args.pie = '-pie'
    args.fpie = '-fpie'
else:
    args.pie = ''
    args.fpie = ''

# a list element means a list of alternative packages to consider
# the first element becomes the HAVE_pkg define
# a string element is a package name with no alternatives
optional_packages = [[]]
pkgs = []

# Lua can be provided by lua53 package on Debian-like
# systems and by Lua on others.
pkgs.append('lua53' if have_pkg('lua53') else 'lua')

pkgs.append('libsystemd')


compiler_test_src = '''

// clang pretends to be gcc (defined __GNUC__), so we
// must check it first
#ifdef __clang__

#if __clang_major__ < 10
    #error "MAJOR"
#endif

#elif defined(__GNUC__)

#if __GNUC__ < 10
    #error "MAJOR"
#elif __GNUC__ == 10
    #if __GNUC_MINOR__ < 1
        #error "MINOR"
    #elif __GNUC_MINOR__ == 1
        #if __GNUC_PATCHLEVEL__ < 1
            #error "PATCHLEVEL"
        #endif
    #endif
#endif

#else

#error "Unrecognized compiler"

#endif

int main() { return 0; }
'''
if not try_compile_and_link(compiler=args.cxx, source=compiler_test_src):
    print('Wrong GCC version. Scylla needs GCC >= 10.1.1 to compile.')
    sys.exit(1)

if not try_compile(compiler=args.cxx, source='#include <boost/version.hpp>'):
    print('Boost not installed.  Please install {}.'.format(pkgname("boost-devel")))
    sys.exit(1)

if not try_compile(compiler=args.cxx, source='''\
        #include <boost/version.hpp>
        #if BOOST_VERSION < 105500
        #error Boost version too low
        #endif
        '''):
    print('Installed boost version too old.  Please update {}.'.format(pkgname("boost-devel")))
    sys.exit(1)

if try_compile(args.cxx, source = textwrap.dedent('''\
        #include <lz4.h>

        void m() {
            LZ4_compress_default(static_cast<const char*>(0), static_cast<char*>(0), 0, 0);
        }
        '''), flags=args.user_cflags.split()):
    defines.append("HAVE_LZ4_COMPRESS_DEFAULT")

has_sanitize_address_use_after_scope = try_compile(compiler=args.cxx, flags=['-fsanitize-address-use-after-scope'], source='int f() {}')

defines = ' '.join(['-D' + d for d in defines])

globals().update(vars(args))

total_memory = os.sysconf('SC_PAGE_SIZE') * os.sysconf('SC_PHYS_PAGES')
link_pool_depth = max(int(total_memory / 7e9), 1)

selected_modes = args.selected_modes or modes.keys()
default_modes = args.selected_modes or ['debug', 'release', 'dev']
build_modes =  {m: modes[m] for m in selected_modes}
build_artifacts = all_artifacts if not args.artifacts else args.artifacts

status = subprocess.call("./SCYLLA-VERSION-GEN")
if status != 0:
    print('Version file generation failed')
    sys.exit(1)

file = open(f'{outdir}/SCYLLA-VERSION-FILE', 'r')
scylla_version = file.read().strip()
file = open(f'{outdir}/SCYLLA-RELEASE-FILE', 'r')
scylla_release = file.read().strip()
file = open(f'{outdir}/SCYLLA-PRODUCT-FILE', 'r')
scylla_product = file.read().strip()

for m in ['debug', 'release', 'sanitize', 'dev']:
    cxxflags = "-DSCYLLA_VERSION=\"\\\"" + scylla_version + "\\\"\" -DSCYLLA_RELEASE=\"\\\"" + scylla_release + "\\\"\" -DSCYLLA_BUILD_MODE=\"\\\"" + m + "\\\"\""
    extra_cxxflags[m]["release.cc"] = cxxflags

for m in ['debug', 'release', 'sanitize']:
    modes[m]['cxxflags'] += ' ' + dbgflag

# The relocatable package includes its own dynamic linker. We don't
# know the path it will be installed to, so for now use a very long
# path so that patchelf doesn't need to edit the program headers.  The
# kernel imposes a limit of 4096 bytes including the null. The other
# constraint is that the build-id has to be in the first page, so we
# can't use all 4096 bytes for the dynamic linker.
# In here we just guess that 2000 extra / should be enough to cover
# any path we get installed to but not so large that the build-id is
# pushed to the second page.
# At the end of the build we check that the build-id is indeed in the
# first page. At install time we check that patchelf doesn't modify
# the program headers.

gcc_linker_output = subprocess.check_output(['gcc', '-###', '/dev/null', '-o', 't'], stderr=subprocess.STDOUT).decode('utf-8')
original_dynamic_linker = re.search('-dynamic-linker ([^ ]*)', gcc_linker_output).groups()[0]
# gdb has a SO_NAME_MAX_PATH_SIZE of 512, so limit the path size to
# that. The 512 includes the null at the end, hence the 511 bellow.
dynamic_linker = '/' * (511 - len(original_dynamic_linker)) + original_dynamic_linker

forced_ldflags = '-Wl,'

# The default build-id used by lld is xxhash, which is 8 bytes long, but RPM
# requires build-ids to be at least 16 bytes long
# (https://github.com/rpm-software-management/rpm/issues/950), so let's
# explicitly ask for SHA1 build-ids.
forced_ldflags += '--build-id=sha1,'

forced_ldflags += f'--dynamic-linker={dynamic_linker}'

args.user_ldflags = forced_ldflags + ' ' + args.user_ldflags

args.user_cflags += f" -ffile-prefix-map={curdir}=."

seastar_cflags = args.user_cflags

if args.target != '':
    seastar_cflags += ' -march=' + args.target
seastar_ldflags = args.user_ldflags

libdeflate_cflags = seastar_cflags

MODE_TO_CMAKE_BUILD_TYPE = {'release' : 'RelWithDebInfo', 'debug' : 'Debug', 'dev' : 'Dev', 'sanitize' : 'Sanitize' }

# cmake likes to separate things with semicolons
def semicolon_separated(*flags):
    # original flags may be space separated, so convert to string still
    # using spaces
    f = ' '.join(flags)
    return re.sub(' +', ';', f)

def configure_seastar(build_dir, mode):
    seastar_build_dir = os.path.join(build_dir, mode, 'seastar')

    seastar_cmake_args = [
        '-DCMAKE_BUILD_TYPE={}'.format(MODE_TO_CMAKE_BUILD_TYPE[mode]),
        '-DCMAKE_C_COMPILER={}'.format(args.cc),
        '-DCMAKE_CXX_COMPILER={}'.format(args.cxx),
        '-DCMAKE_EXPORT_NO_PACKAGE_REGISTRY=ON',
        '-DSeastar_CXX_FLAGS={}'.format((seastar_cflags).replace(' ', ';')),
        '-DSeastar_LD_FLAGS={}'.format(semicolon_separated(seastar_ldflags, modes[mode]['cxx_ld_flags'])),
        '-DSeastar_CXX_DIALECT=gnu++20',
        '-DSeastar_API_LEVEL=6',
        '-DSeastar_UNUSED_RESULT_ERROR=ON',
    ]

    if args.stack_guards is not None:
        stack_guards = 'ON' if args.stack_guards else 'OFF'
        seastar_cmake_args += ['-DSeastar_STACK_GUARDS={}'.format(stack_guards)]

    dpdk = args.dpdk
    if dpdk is None:
        dpdk = platform.machine() == 'x86_64' and mode == 'release'
    if dpdk:
        seastar_cmake_args += ['-DSeastar_DPDK=ON', '-DSeastar_DPDK_MACHINE=wsm']
    if args.split_dwarf:
        seastar_cmake_args += ['-DSeastar_SPLIT_DWARF=ON']
    if args.alloc_failure_injector:
        seastar_cmake_args += ['-DSeastar_ALLOC_FAILURE_INJECTION=ON']
    if args.seastar_debug_allocations:
        seastar_cmake_args += ['-DSeastar_DEBUG_ALLOCATIONS=ON']

    seastar_cmd = ['cmake', '-G', 'Ninja', os.path.relpath(args.seastar_path, seastar_build_dir)] + seastar_cmake_args
    cmake_dir = seastar_build_dir
    if dpdk:
        # need to cook first
        cmake_dir = args.seastar_path # required by cooking.sh
        relative_seastar_build_dir = os.path.join('..', seastar_build_dir)  # relative to seastar/
        seastar_cmd = ['./cooking.sh', '-i', 'dpdk', '-d', relative_seastar_build_dir, '--'] + seastar_cmd[4:]

    if args.verbose:
        print(" \\\n  ".join(seastar_cmd))
    os.makedirs(seastar_build_dir, exist_ok=True)
    subprocess.check_call(seastar_cmd, shell=False, cwd=cmake_dir)

for mode in build_modes:
    configure_seastar(outdir, mode)

pc = {mode: f'{outdir}/{mode}/seastar/seastar.pc' for mode in build_modes}
ninja = find_executable('ninja') or find_executable('ninja-build')
if not ninja:
    print('Ninja executable (ninja or ninja-build) not found on PATH\n')
    sys.exit(1)

def query_seastar_flags(pc_file, link_static_cxx=False):
    cflags = pkg_config(pc_file, '--cflags', '--static')
    libs = pkg_config(pc_file, '--libs', '--static')

    if link_static_cxx:
        libs = libs.replace('-lstdc++ ', '')

    return cflags, libs

for mode in build_modes:
    seastar_pc_cflags, seastar_pc_libs = query_seastar_flags(pc[mode], link_static_cxx=args.staticcxx)
    modes[mode]['seastar_cflags'] = seastar_pc_cflags
    modes[mode]['seastar_libs'] = seastar_pc_libs

def configure_abseil(build_dir, mode):
    abseil_build_dir = os.path.join(build_dir, mode, 'abseil')

    abseil_cflags = seastar_cflags + ' ' + modes[mode]['cxx_ld_flags']
    cmake_mode = MODE_TO_CMAKE_BUILD_TYPE[mode]
    abseil_cmake_args = [
        '-DCMAKE_BUILD_TYPE={}'.format(cmake_mode),
        '-DCMAKE_INSTALL_PREFIX={}'.format(build_dir + '/inst'), # just to avoid a warning from absl
        '-DCMAKE_C_COMPILER={}'.format(args.cc),
        '-DCMAKE_CXX_COMPILER={}'.format(args.cxx),
        '-DCMAKE_CXX_FLAGS_{}={}'.format(cmake_mode.upper(), abseil_cflags),
    ]

    abseil_cmd = ['cmake', '-G', 'Ninja', os.path.relpath('abseil', abseil_build_dir)] + abseil_cmake_args

    os.makedirs(abseil_build_dir, exist_ok=True)
    subprocess.check_call(abseil_cmd, shell=False, cwd=abseil_build_dir)

abseil_libs = ['absl/' + lib for lib in [
    'container/libabsl_hashtablez_sampler.a',
    'container/libabsl_raw_hash_set.a',
    'synchronization/libabsl_synchronization.a',
    'synchronization/libabsl_graphcycles_internal.a',
    'debugging/libabsl_stacktrace.a',
    'debugging/libabsl_symbolize.a',
    'debugging/libabsl_debugging_internal.a',
    'debugging/libabsl_demangle_internal.a',
    'time/libabsl_time.a',
    'time/libabsl_time_zone.a',
    'numeric/libabsl_int128.a',
    'hash/libabsl_city.a',
    'hash/libabsl_hash.a',
    'hash/libabsl_wyhash.a',
    'base/libabsl_malloc_internal.a',
    'base/libabsl_spinlock_wait.a',
    'base/libabsl_base.a',
    'base/libabsl_raw_logging_internal.a',
    'base/libabsl_exponential_biased.a',
    'base/libabsl_throw_delegate.a']]

args.user_cflags += " " + pkg_config('jsoncpp', '--cflags')
args.user_cflags += ' -march=' + args.target
libs = ' '.join([maybe_static(args.staticyamlcpp, '-lyaml-cpp'), '-latomic', '-llz4', '-lz', '-lsnappy', '-lcrypto', pkg_config('jsoncpp', '--libs'),
                 ' -lstdc++fs', ' -lcrypt', ' -lcryptopp', ' -lpthread', '-lldap -llber',
                 # Must link with static version of libzstd, since
                 # experimental APIs that we use are only present there.
                 maybe_static(True, '-lzstd'),
                 maybe_static(args.staticboost, '-lboost_date_time -lboost_regex -licuuc -licui18n'),
                 '-lxxhash'])

if not args.staticboost:
    args.user_cflags += ' -DBOOST_TEST_DYN_LINK'

# thrift version detection, see #4538
proc_res = subprocess.run(["thrift", "-version"], stdout=subprocess.PIPE, stderr=subprocess.STDOUT)
proc_res_output = proc_res.stdout.decode("utf-8")
if proc_res.returncode != 0 and not re.search(r'^Thrift version', proc_res_output):
    raise Exception("Thrift compiler must be missing: {}".format(proc_res_output))

thrift_version = proc_res_output.split(" ")[-1]
thrift_boost_versions = ["0.{}.".format(n) for n in range(1, 11)]
if any(filter(thrift_version.startswith, thrift_boost_versions)):
    args.user_cflags += ' -DTHRIFT_USES_BOOST'

for pkg in pkgs:
    args.user_cflags += ' ' + pkg_config(pkg, '--cflags')
    libs += ' ' + pkg_config(pkg, '--libs')
args.user_cflags += '-I abseil'
user_cflags = args.user_cflags + ' -fvisibility=hidden'
user_ldflags = args.user_ldflags + ' -fvisibility=hidden'
if args.staticcxx:
    user_ldflags += " -static-libstdc++"
if args.staticthrift:
    thrift_libs = "-Wl,-Bstatic -lthrift -Wl,-Bdynamic"
else:
    thrift_libs = "-lthrift"

kmip_lib_ver = '1.9.2a';

def kmiplib():
    for id in os_ids:
        if id in { 'centos', 'fedora', 'rhel' }:
            return 'centos70'
        if id in { 'ubuntu', 'debian' }:
            ver = os_version.replace('.', '')
            return id + ver;
    print('Could not resolve libkmip.a for platform {}'.format(os_ids))
    sys.exit(1)

def target_cpu():
    cpu, _, _ = subprocess.check_output([cxx, '-dumpmachine']).decode('utf-8').partition('-')
    return cpu    
    
def kmip_arch():
    arch = target_cpu()
    if arch == 'x86_64':
        return '64'
    if 'ppc64' in arch:
        return 'ppc64' 
    print('Could not resolve kmip arch for platform {}'.format(arch))
    sys.exit(1)
        
libs += ' kmipc/lib/kmipc-' + kmip_lib_ver + '-' + kmiplib() + '_' + kmip_arch() + '/libkmip.a'
user_cflags += ' -Ikmipc/include -DHAVE_KMIP'

buildfile = 'build.ninja'

os.makedirs(outdir, exist_ok=True)

if args.antlr3_exec:
    antlr3_exec = args.antlr3_exec
else:
    antlr3_exec = "antlr3"

if args.ragel_exec:
    ragel_exec = args.ragel_exec
else:
    ragel_exec = "ragel"

for mode in build_modes:
    configure_abseil(outdir, mode)

# configure.py may run automatically from an already-existing build.ninja.
# If the user interrupts configure.py in the middle, we need build.ninja
# to remain in a valid state.  So we write our output to a temporary
# file, and only when done we rename it atomically to build.ninja.
buildfile_tmp = buildfile + ".tmp"

with open(buildfile_tmp, 'w') as f:
    f.write(textwrap.dedent('''\
        configure_args = {configure_args}
        builddir = {outdir}
        cxx = {cxx}
        cxxflags = --std=gnu++20 {user_cflags} {warnings} {defines}
        ldflags = {linker_flags} {user_ldflags}
        ldflags_build = {linker_flags}
        libs = {libs}
        pool link_pool
            depth = {link_pool_depth}
        pool submodule_pool
            depth = 1
        rule gen
            command = echo -e $text > $out
            description = GEN $out
        rule swagger
            command = {args.seastar_path}/scripts/seastar-json2code.py --create-cc -f $in -o $out
            description = SWAGGER $out
        rule serializer
            command = {python} ./idl-compiler.py --ns ser -f $in -o $out
            description = IDL compiler $out
        rule ninja
            command = {ninja} -C $subdir $target
            restat = 1
            description = NINJA $out
        rule ragel
            # sed away a bug in ragel 7 that emits some extraneous _nfa* variables
            # (the $$ is collapsed to a single one by ninja)
            command = {ragel_exec} -G2 -o $out $in && sed -i -e '1h;2,$$H;$$!d;g' -re 's/static const char _nfa[^;]*;//g' $out
            description = RAGEL $out
        rule run
            command = $in > $out
            description = GEN $out
        rule copy
            command = cp --reflink=auto $in $out
            description = COPY $out
        rule package
            command = scripts/create-relocatable-package.py --mode $mode $out
        rule rpmbuild
            command = reloc/build_rpm.sh --reloc-pkg $in --builddir $out
        rule debbuild
            command = reloc/build_deb.sh --reloc-pkg $in --builddir $out
        rule unified
            command = unified/build_unified.sh --mode $mode --unified-pkg $out
        ''').format(**globals()))
    for mode in build_modes:
        modeval = modes[mode]
        fmt_lib = 'fmt'
        f.write(textwrap.dedent('''\
            cxx_ld_flags_{mode} = {cxx_ld_flags}
            ld_flags_{mode} = $cxx_ld_flags_{mode}
            cxxflags_{mode} = $cxx_ld_flags_{mode} {cxxflags} -iquote. -iquote $builddir/{mode}/gen
            libs_{mode} = -l{fmt_lib}
            seastar_libs_{mode} = {seastar_libs}
            rule cxx.{mode}
              command = $cxx -MD -MT $out -MF $out.d {seastar_cflags} $cxxflags_{mode} $cxxflags $obj_cxxflags -c -o $out $in
              description = CXX $out
              depfile = $out.d
            rule link.{mode}
              command = $cxx  $ld_flags_{mode} $ldflags -o $out $in $libs $libs_{mode}
              description = LINK $out
              pool = link_pool
            rule link_stripped.{mode}
              command = $cxx  $ld_flags_{mode} -s $ldflags -o $out $in $libs $libs_{mode}
              description = LINK (stripped) $out
              pool = link_pool
            rule link_build.{mode}
              command = $cxx  $ld_flags_{mode} $ldflags_build -o $out $in $libs $libs_{mode}
              description = LINK (build) $out
              pool = link_pool
            rule ar.{mode}
              command = rm -f $out; ar cr $out $in; ranlib $out
              description = AR $out
            rule thrift.{mode}
                command = thrift -gen cpp:cob_style -out $builddir/{mode}/gen $in
                description = THRIFT $in
                restat = 1
            rule antlr3.{mode}
                # We replace many local `ExceptionBaseType* ex` variables with a single function-scope one.
                # Because we add such a variable to every function, and because `ExceptionBaseType` is not a global
                # name, we also add a global typedef to avoid compilation errors.
                command = sed -e '/^#if 0/,/^#endif/d' $in > $builddir/{mode}/gen/$in $
                     && {antlr3_exec} $builddir/{mode}/gen/$in $
                     && sed -i -e '/^.*On :.*$$/d' $builddir/{mode}/gen/${{stem}}Lexer.hpp $
                     && sed -i -e '/^.*On :.*$$/d' $builddir/{mode}/gen/${{stem}}Lexer.cpp $
                     && sed -i -e '/^.*On :.*$$/d' $builddir/{mode}/gen/${{stem}}Parser.hpp $
                     && sed -i -e 's/^\\( *\)\\(ImplTraits::CommonTokenType\\* [a-zA-Z0-9_]* = NULL;\\)$$/\\1const \\2/' $
                        -e '/^.*On :.*$$/d' $
                        -e '1i using ExceptionBaseType = int;' $
                        -e 's/^{{/{{ ExceptionBaseType\* ex = nullptr;/; $
                            s/ExceptionBaseType\* ex = new/ex = new/; $
                            s/exceptions::syntax_exception e/exceptions::syntax_exception\& e/' $
                        $builddir/{mode}/gen/${{stem}}Parser.cpp
                description = ANTLR3 $in
            rule checkhh.{mode}
              command = $cxx -MD -MT $out -MF $out.d {seastar_cflags} $cxxflags $cxxflags_{mode} $obj_cxxflags --include $in -c -o $out $builddir/{mode}/gen/empty.cc
              description = CHECKHH $in
              depfile = $out.d
            rule test.{mode}
              command = ./test.py --mode={mode} --repeat={test_repeat} --timeout={test_timeout}
              pool = console
              description = TEST {mode}
            ''').format(mode=mode, antlr3_exec=antlr3_exec, fmt_lib=fmt_lib, test_repeat=test_repeat, test_timeout=test_timeout, **modeval))
        f.write(
            'build {mode}-build: phony {artifacts}\n'.format(
                mode=mode,
                artifacts=str.join(' ', ('$builddir/' + mode + '/' + x for x in build_artifacts))
            )
        )
        include_dist_target = f'dist-{mode}' if args.enable_dist is None or args.enable_dist else ''
        f.write(f'build {mode}: phony {mode}-build {include_dist_target}\n')
        compiles = {}
        swaggers = set()
        serializers = {}
        thrifts = set()
        ragels = {}
        antlr3_grammars = set()
        seastar_dep = '$builddir/{}/seastar/libseastar.a'.format(mode)
        seastar_testing_dep = '$builddir/{}/seastar/libseastar_testing.a'.format(mode)
        for binary in build_artifacts:
            if binary in other:
                continue
            srcs = deps[binary]
            objs = ['$builddir/' + mode + '/' + src.replace('.cc', '.o')
                    for src in srcs
                    if src.endswith('.cc')]
            objs.append('$builddir/../utils/arch/powerpc/crc32-vpmsum/crc32.S')
            has_thrift = False
            for dep in deps[binary]:
                if isinstance(dep, Thrift):
                    has_thrift = True
                    objs += dep.objects('$builddir/' + mode + '/gen')
                if isinstance(dep, Antlr3Grammar):
                    objs += dep.objects('$builddir/' + mode + '/gen')
                if isinstance(dep, Json2Code):
                    objs += dep.objects('$builddir/' + mode + '/gen')
            if binary.endswith('.a'):
                f.write('build $builddir/{}/{}: ar.{} {}\n'.format(mode, binary, mode, str.join(' ', objs)))
            else:
                objs.extend(['$builddir/' + mode + '/' + artifact for artifact in [
                    'libdeflate/libdeflate.a',
                ] + [
                    'abseil/' + x for x in abseil_libs
                ]])
                objs.append('$builddir/' + mode + '/gen/utils/gz/crc_combine_table.o')
                if binary in tests:
                    local_libs = '$seastar_libs_{} $libs'.format(mode)
                    if binary in pure_boost_tests:
                        local_libs += ' ' + maybe_static(args.staticboost, '-lboost_unit_test_framework')
                    if binary not in tests_not_using_seastar_test_framework:
                        pc_path = pc[mode].replace('seastar.pc', 'seastar-testing.pc')
                        local_libs += ' ' + pkg_config(pc_path, '--libs', '--static')
                    if has_thrift:
                        local_libs += ' ' + thrift_libs + ' ' + maybe_static(args.staticboost, '-lboost_system')
                    # Our code's debugging information is huge, and multiplied
                    # by many tests yields ridiculous amounts of disk space.
                    # So we strip the tests by default; The user can very
                    # quickly re-link the test unstripped by adding a "_g"
                    # to the test name, e.g., "ninja build/release/testname_g"
                    f.write('build $builddir/{}/{}: {}.{} {} | {} {}\n'.format(mode, binary, tests_link_rule, mode, str.join(' ', objs), seastar_dep, seastar_testing_dep))
                    f.write('   libs = {}\n'.format(local_libs))
                    f.write('build $builddir/{}/{}_g: {}.{} {} | {} {}\n'.format(mode, binary, regular_link_rule, mode, str.join(' ', objs), seastar_dep, seastar_testing_dep))
                    f.write('   libs = {}\n'.format(local_libs))
                else:
                    f.write('build $builddir/{}/{}: {}.{} {} | {}\n'.format(mode, binary, regular_link_rule, mode, str.join(' ', objs), seastar_dep))
                    if has_thrift:
                        f.write('   libs =  {} {} $seastar_libs_{} $libs\n'.format(thrift_libs, maybe_static(args.staticboost, '-lboost_system'), mode))
            for src in srcs:
                if src.endswith('.cc'):
                    obj = '$builddir/' + mode + '/' + src.replace('.cc', '.o')
                    compiles[obj] = src
                elif src.endswith('.idl.hh'):
                    hh = '$builddir/' + mode + '/gen/' + src.replace('.idl.hh', '.dist.hh')
                    serializers[hh] = src
                elif src.endswith('.json'):
                    swaggers.add(src)
                elif src.endswith('.rl'):
                    hh = '$builddir/' + mode + '/gen/' + src.replace('.rl', '.hh')
                    ragels[hh] = src
                elif src.endswith('.thrift'):
                    thrifts.add(src)
                elif src.endswith('.g'):
                    antlr3_grammars.add(src)
                else:
                    raise Exception('No rule for ' + src)
        compiles['$builddir/' + mode + '/gen/utils/gz/crc_combine_table.o'] = '$builddir/' + mode + '/gen/utils/gz/crc_combine_table.cc'
        compiles['$builddir/' + mode + '/utils/gz/gen_crc_combine_table.o'] = 'utils/gz/gen_crc_combine_table.cc'
        f.write('build {}: run {}\n'.format('$builddir/' + mode + '/gen/utils/gz/crc_combine_table.cc',
                                            '$builddir/' + mode + '/utils/gz/gen_crc_combine_table'))
        f.write('build {}: link_build.{} {}\n'.format('$builddir/' + mode + '/utils/gz/gen_crc_combine_table', mode,
                                                '$builddir/' + mode + '/utils/gz/gen_crc_combine_table.o'))
        f.write('   libs = $seastar_libs_{}\n'.format(mode))
        f.write(
            'build {mode}-objects: phony {objs}\n'.format(
                mode=mode,
                objs=' '.join(compiles)
            )
        )
        f.write(
            'build {mode}-headers: phony {header_objs}\n'.format(
                mode=mode,
                header_objs=' '.join(["$builddir/{mode}/{hh}.o".format(mode=mode, hh=hh) for hh in headers])
            )
        )

        f.write(
            'build {mode}-test: test.{mode} {test_executables} $builddir/{mode}/test/tools/cql_repl $builddir/{mode}/scylla\n'.format(
                mode=mode,
                test_executables=' '.join(['$builddir/{}/{}'.format(mode, binary) for binary in tests]),
            )
        )
        f.write(
            'build {mode}-check: phony {mode}-headers {mode}-test\n'.format(
                mode=mode,
            )
        )

        gen_dir = '$builddir/{}/gen'.format(mode)
        gen_headers = []
        for th in thrifts:
            gen_headers += th.headers('$builddir/{}/gen'.format(mode))
        for g in antlr3_grammars:
            gen_headers += g.headers('$builddir/{}/gen'.format(mode))
        for g in swaggers:
            gen_headers += g.headers('$builddir/{}/gen'.format(mode))
        gen_headers += list(serializers.keys())
        gen_headers += list(ragels.keys())
        gen_headers_dep = ' '.join(gen_headers)

        for obj in compiles:
            src = compiles[obj]
            f.write('build {}: cxx.{} {} || {} {}\n'.format(obj, mode, src, seastar_dep, gen_headers_dep))
            if src in extra_cxxflags[mode]:
                f.write('    cxxflags = {seastar_cflags} $cxxflags $cxxflags_{mode} {extra_cxxflags}\n'.format(mode=mode, extra_cxxflags=extra_cxxflags[mode][src], **modeval))
        for swagger in swaggers:
            hh = swagger.headers(gen_dir)[0]
            cc = swagger.sources(gen_dir)[0]
            obj = swagger.objects(gen_dir)[0]
            src = swagger.source
            f.write('build {} | {} : swagger {} | {}/scripts/seastar-json2code.py\n'.format(hh, cc, src, args.seastar_path))
            f.write('build {}: cxx.{} {}\n'.format(obj, mode, cc))
        for hh in serializers:
            src = serializers[hh]
            f.write('build {}: serializer {} | idl-compiler.py\n'.format(hh, src))
        for hh in ragels:
            src = ragels[hh]
            f.write('build {}: ragel {}\n'.format(hh, src))
        for thrift in thrifts:
            outs = ' '.join(thrift.generated('$builddir/{}/gen'.format(mode)))
            f.write('build {}: thrift.{} {}\n'.format(outs, mode, thrift.source))
            for cc in thrift.sources('$builddir/{}/gen'.format(mode)):
                obj = cc.replace('.cpp', '.o')
                f.write('build {}: cxx.{} {}\n'.format(obj, mode, cc))
        for grammar in antlr3_grammars:
            outs = ' '.join(grammar.generated('$builddir/{}/gen'.format(mode)))
            f.write('build {}: antlr3.{} {}\n  stem = {}\n'.format(outs, mode, grammar.source,
                                                                   grammar.source.rsplit('.', 1)[0]))
            for cc in grammar.sources('$builddir/{}/gen'.format(mode)):
                obj = cc.replace('.cpp', '.o')
                f.write('build {}: cxx.{} {} || {}\n'.format(obj, mode, cc, ' '.join(serializers)))
                if cc.endswith('Parser.cpp'):
                    # Unoptimized parsers end up using huge amounts of stack space and overflowing their stack
                    flags = '-O1'
                    if has_sanitize_address_use_after_scope:
                        flags += ' -fno-sanitize-address-use-after-scope'
                    f.write('  obj_cxxflags = %s\n' % flags)
        f.write(f'build $builddir/{mode}/gen/empty.cc: gen\n')
        for hh in headers:
            f.write('build $builddir/{mode}/{hh}.o: checkhh.{mode} {hh} | $builddir/{mode}/gen/empty.cc || {gen_headers_dep}\n'.format(
                    mode=mode, hh=hh, gen_headers_dep=gen_headers_dep))

        f.write('build $builddir/{mode}/seastar/libseastar.a: ninja | always\n'
                .format(**locals()))
        f.write('  pool = submodule_pool\n')
        f.write('  subdir = $builddir/{mode}/seastar\n'.format(**locals()))
        f.write('  target = seastar\n'.format(**locals()))
        f.write('build $builddir/{mode}/seastar/libseastar_testing.a: ninja | always\n'
                .format(**locals()))
        f.write('  pool = submodule_pool\n')
        f.write('  subdir = $builddir/{mode}/seastar\n'.format(**locals()))
        f.write('  target = seastar_testing\n'.format(**locals()))
        f.write('build $builddir/{mode}/seastar/apps/iotune/iotune: ninja\n'
                .format(**locals()))
        f.write('  pool = submodule_pool\n')
        f.write('  subdir = $builddir/{mode}/seastar\n'.format(**locals()))
        f.write('  target = iotune\n'.format(**locals()))
        f.write(textwrap.dedent('''\
            build $builddir/{mode}/iotune: copy $builddir/{mode}/seastar/apps/iotune/iotune
            ''').format(**locals()))
        f.write('build $builddir/{mode}/dist/tar/{scylla_product}-package.tar.gz: package $builddir/{mode}/scylla $builddir/{mode}/iotune $builddir/SCYLLA-RELEASE-FILE $builddir/SCYLLA-VERSION-FILE $builddir/debian/debian $builddir/node_exporter | always\n'.format(**locals()))
        f.write('  mode = {mode}\n'.format(**locals()))
        f.write(f'build $builddir/dist/{mode}/redhat: rpmbuild $builddir/{mode}/dist/tar/{scylla_product}-package.tar.gz\n')
        f.write(f'  mode = {mode}\n')
        f.write(f'build $builddir/dist/{mode}/debian: debbuild $builddir/{mode}/dist/tar/{scylla_product}-package.tar.gz\n')
        f.write(f'  mode = {mode}\n')
        f.write(f'build dist-server-{mode}: phony $builddir/dist/{mode}/redhat $builddir/dist/{mode}/debian\n')
        f.write(f'build dist-jmx-{mode}: phony $builddir/{mode}/dist/tar/{scylla_product}-jmx-package.tar.gz dist-jmx-rpm dist-jmx-deb\n')
        f.write(f'build dist-tools-{mode}: phony $builddir/{mode}/dist/tar/{scylla_product}-tools-package.tar.gz dist-tools-rpm dist-tools-deb\n')
        f.write(f'build dist-python3-{mode}: phony dist-python3-tar dist-python3-rpm dist-python3-deb compat-python3-rpm compat-python3-deb\n')
        f.write(f'build dist-unified-{mode}: phony $builddir/{mode}/dist/tar/{scylla_product}-unified-package-{scylla_version}.{scylla_release}.tar.gz\n')
        f.write(f'build $builddir/{mode}/dist/tar/{scylla_product}-unified-package-{scylla_version}.{scylla_release}.tar.gz: unified $builddir/{mode}/dist/tar/{scylla_product}-package.tar.gz $builddir/{mode}/dist/tar/{scylla_product}-python3-package.tar.gz $builddir/{mode}/dist/tar/{scylla_product}-jmx-package.tar.gz $builddir/{mode}/dist/tar/{scylla_product}-tools-package.tar.gz | always\n')
        f.write(f'  mode = {mode}\n')
        f.write('rule libdeflate.{mode}\n'.format(**locals()))
        f.write('  command = make -C libdeflate BUILD_DIR=../$builddir/{mode}/libdeflate/ CFLAGS="{libdeflate_cflags}" CC={args.cc} ../$builddir/{mode}/libdeflate//libdeflate.a\n'.format(**locals()))
        f.write('build $builddir/{mode}/libdeflate/libdeflate.a: libdeflate.{mode}\n'.format(**locals()))
        f.write('  pool = submodule_pool\n')

        for lib in abseil_libs:
            f.write('build $builddir/{mode}/abseil/{lib}: ninja\n'.format(**locals()))
            f.write('  pool = submodule_pool\n')
            f.write('  subdir = $builddir/{mode}/abseil\n'.format(**locals()))
            f.write('  target = {lib}\n'.format(**locals()))

    checkheaders_mode = 'dev' if 'dev' in modes else modes[0]
    f.write('build checkheaders: phony || {}\n'.format(' '.join(['$builddir/{}/{}.o'.format(checkheaders_mode, hh) for hh in headers])))

    f.write(
            'build build: phony {}\n'.format(' '.join([f'{mode}-build' for mode in build_modes]))
    )
    f.write(
            'build test: phony {}\n'.format(' '.join(['{mode}-test'.format(mode=mode) for mode in build_modes]))
    )
    f.write(
            'build check: phony {}\n'.format(' '.join(['{mode}-check'.format(mode=mode) for mode in build_modes]))
    )

    f.write(textwrap.dedent(f'''\
        build dist-unified-tar: phony {' '.join([f'$builddir/{mode}/dist/tar/{scylla_product}-unified-package-{scylla_version}.{scylla_release}.tar.gz' for mode in build_modes])}
        build dist-unified: phony dist-unified-tar

        build dist-server-deb: phony {' '.join(['$builddir/dist/{mode}/debian'.format(mode=mode) for mode in build_modes])}
        build dist-server-rpm: phony {' '.join(['$builddir/dist/{mode}/redhat'.format(mode=mode) for mode in build_modes])}
        build dist-server-tar: phony {' '.join(['$builddir/{mode}/dist/tar/{scylla_product}-package.tar.gz'.format(mode=mode, scylla_product=scylla_product) for mode in build_modes])}
        build dist-server: phony dist-server-tar dist-server-rpm dist-server-deb

        rule build-submodule-reloc
          command = cd $reloc_dir && ./reloc/build_reloc.sh --version $$(<../../build/SCYLLA-PRODUCT-FILE)-$$(<../../build/SCYLLA-VERSION-FILE)-$$(<../../build/SCYLLA-RELEASE-FILE) --nodeps $args
        rule build-submodule-rpm
          command = cd $dir && ./reloc/build_rpm.sh --reloc-pkg $artifact
        rule build-submodule-deb
          command = cd $dir && ./reloc/build_deb.sh --reloc-pkg $artifact

        build tools/jmx/build/{scylla_product}-jmx-package.tar.gz: build-submodule-reloc
          reloc_dir = tools/jmx
        build dist-jmx-rpm: build-submodule-rpm tools/jmx/build/{scylla_product}-jmx-package.tar.gz
          dir = tools/jmx
          artifact = $builddir/{scylla_product}-jmx-package.tar.gz
        build dist-jmx-deb: build-submodule-deb tools/jmx/build/{scylla_product}-jmx-package.tar.gz
          dir = tools/jmx
          artifact = $builddir/{scylla_product}-jmx-package.tar.gz
        build dist-jmx-tar: phony {' '.join(['$builddir/{mode}/dist/tar/{scylla_product}-jmx-package.tar.gz'.format(mode=mode, scylla_product=scylla_product) for mode in build_modes])}
        build dist-jmx: phony dist-jmx-tar dist-jmx-rpm dist-jmx-deb

        build tools/java/build/{scylla_product}-tools-package.tar.gz: build-submodule-reloc
          reloc_dir = tools/java
        build dist-tools-rpm: build-submodule-rpm tools/java/build/{scylla_product}-tools-package.tar.gz
          dir = tools/java
          artifact = $builddir/{scylla_product}-tools-package.tar.gz
        build dist-tools-deb: build-submodule-deb tools/java/build/{scylla_product}-tools-package.tar.gz
          dir = tools/java
          artifact = $builddir/{scylla_product}-tools-package.tar.gz
        build dist-tools-tar: phony {' '.join(['$builddir/{mode}/dist/tar/{scylla_product}-tools-package.tar.gz'.format(mode=mode, scylla_product=scylla_product) for mode in build_modes])}
        build dist-tools: phony dist-tools-tar dist-tools-rpm dist-tools-deb

        rule compat-python3-reloc
          command = mkdir -p $builddir/release && ln -f $dir/$artifact $builddir/release/
        rule compat-python3-rpm
          command = cd $dir && ./reloc/build_rpm.sh --reloc-pkg $artifact --builddir ../../build/redhat
        rule compat-python3-deb
          command = cd $dir && ./reloc/build_deb.sh --reloc-pkg $artifact --builddir ../../build/debian
        build $builddir/release/{scylla_product}-python3-package.tar.gz: compat-python3-reloc tools/python3/build/{scylla_product}-python3-package.tar.gz
          dir = tools/python3
          artifact = $builddir/{scylla_product}-python3-package.tar.gz
        build compat-python3-rpm: compat-python3-rpm tools/python3/build/{scylla_product}-python3-package.tar.gz
          dir = tools/python3
          artifact = $builddir/{scylla_product}-python3-package.tar.gz
        build compat-python3-deb: compat-python3-deb tools/python3/build/{scylla_product}-python3-package.tar.gz
          dir = tools/python3
          artifact = $builddir/{scylla_product}-python3-package.tar.gz

        build tools/python3/build/{scylla_product}-python3-package.tar.gz: build-submodule-reloc
          reloc_dir = tools/python3
          args = --packages "{python3_dependencies}"
        build dist-python3-rpm: build-submodule-rpm tools/python3/build/{scylla_product}-python3-package.tar.gz
          dir = tools/python3
          artifact = $builddir/{scylla_product}-python3-package.tar.gz
        build dist-python3-deb: build-submodule-deb tools/python3/build/{scylla_product}-python3-package.tar.gz
          dir = tools/python3
          artifact = $builddir/{scylla_product}-python3-package.tar.gz
        build dist-python3-tar: phony {' '.join(['$builddir/{mode}/dist/tar/{scylla_product}-python3-package.tar.gz'.format(mode=mode, scylla_product=scylla_product) for mode in build_modes])}
        build dist-python3: phony dist-python3-tar dist-python3-rpm dist-python3-deb $builddir/release/{scylla_product}-python3-package.tar.gz compat-python3-rpm compat-python3-deb
        build dist-deb: phony dist-server-deb dist-python3-deb dist-jmx-deb dist-tools-deb
        build dist-rpm: phony dist-server-rpm dist-python3-rpm dist-jmx-rpm dist-tools-rpm
        build dist-tar: phony dist-unified-tar dist-server-tar dist-python3-tar dist-jmx-tar dist-tools-tar

        build dist: phony dist-unified dist-server dist-python3 dist-jmx dist-tools
        '''))

    f.write(textwrap.dedent(f'''\
        build dist-check: phony {' '.join(['dist-check-{mode}'.format(mode=mode) for mode in build_modes])}
        rule dist-check
          command = ./tools/testing/dist-check/dist-check.sh --mode $mode
        '''))
    for mode in build_modes:
        f.write(textwrap.dedent(f'''\
        build $builddir/{mode}/dist/tar/{scylla_product}-python3-package.tar.gz: copy tools/python3/build/{scylla_product}-python3-package.tar.gz
        build $builddir/{mode}/dist/tar/{scylla_product}-tools-package.tar.gz: copy tools/java/build/{scylla_product}-tools-package.tar.gz
        build $builddir/{mode}/dist/tar/{scylla_product}-jmx-package.tar.gz: copy tools/jmx/build/{scylla_product}-jmx-package.tar.gz

        build dist-{mode}: phony dist-server-{mode} dist-python3-{mode} dist-tools-{mode} dist-jmx-{mode} dist-unified-{mode}
        build dist-check-{mode}: dist-check
          mode = {mode}
            '''))

    f.write(textwrap.dedent('''\
        rule configure
          command = {python} configure.py $configure_args
          generator = 1
        build build.ninja: configure | configure.py SCYLLA-VERSION-GEN {args.seastar_path}/CMakeLists.txt
        rule cscope
            command = find -name '*.[chS]' -o -name "*.cc" -o -name "*.hh" | cscope -bq -i-
            description = CSCOPE
        build cscope: cscope
        rule clean
            command = rm -rf build
            description = CLEAN
        build clean: clean
        rule mode_list
            command = echo {modes_list}
            description = List configured modes
        build mode_list: mode_list
        default {modes_list}
        ''').format(modes_list=' '.join(default_modes), **globals()))
    unit_test_list = set(test for test in build_artifacts if test in set(tests))
    f.write(textwrap.dedent('''\
        rule unit_test_list
            command = /usr/bin/env echo -e '{unit_test_list}'
            description = List configured unit tests
        build unit_test_list: unit_test_list
        ''').format(unit_test_list="\\n".join(unit_test_list)))
    f.write(textwrap.dedent('''\
        build always: phony
        rule scylla_version_gen
            command = ./SCYLLA-VERSION-GEN
        build $builddir/SCYLLA-RELEASE-FILE $builddir/SCYLLA-VERSION-FILE: scylla_version_gen
        rule debian_files_gen
            command = ./dist/debian/debian_files_gen.py
        build $builddir/debian/debian: debian_files_gen | always
        rule extract_node_exporter
            command = tar -C build -xvpf {node_exporter_filename} && rm -rfv build/node_exporter && mv -v build/{node_exporter_dirname} build/node_exporter
        build $builddir/node_exporter: extract_node_exporter | always
        ''').format(**globals()))

os.rename(buildfile_tmp, buildfile)<|MERGE_RESOLUTION|>--- conflicted
+++ resolved
@@ -379,11 +379,8 @@
     'test/boost/sstable_conforms_to_mutation_source_test',
     'test/boost/sstable_resharding_test',
     'test/boost/sstable_directory_test',
-<<<<<<< HEAD
+    'test/boost/sstable_set_test',
     'test/boost/incremental_compaction_test',
-=======
-    'test/boost/sstable_set_test',
->>>>>>> 10364fca
     'test/boost/sstable_test',
     'test/boost/sstable_move_test',
     'test/boost/storage_proxy_test',
@@ -439,13 +436,9 @@
     'test/unit/btree_stress_test',
     'test/unit/bptree_compaction_test',
     'test/unit/btree_compaction_test',
-<<<<<<< HEAD
-]) | ldap_tests
-=======
     'test/unit/radix_tree_stress_test',
     'test/unit/radix_tree_compaction_test',
-])
->>>>>>> 10364fca
+]) | ldap_tests
 
 perf_tests = set([
     'test/perf/perf_mutation_readers',
