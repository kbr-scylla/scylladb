#!/usr/bin/env python3
# -*- coding: utf-8 -*-
#
# Copyright (C) 2015 ScyllaDB
#

#
# This file is part of Scylla.
#
# See the LICENSE.PROPRIETARY file in the top-level directory for licensing information.
#

import os, os.path, textwrap, argparse, sys, shlex, subprocess, tempfile, re, platform
from distutils.spawn import find_executable

tempfile.tempdir = "./build/tmp"

configure_args = str.join(' ', [shlex.quote(x) for x in sys.argv[1:]])

for line in open('/etc/os-release'):
    key, _, value = line.partition('=')
    value = value.strip().strip('"')
    if key == 'ID':
        os_ids = [value]
    if key == 'ID_LIKE':
        os_ids += value.split(' ')
    if key == 'VERSION_ID':
        os_version = value

# distribution "internationalization", converting package names.
# Fedora name is key, values is distro -> package name dict. 
i18n_xlat = {
    'boost-devel': {
        'debian': 'libboost-dev',
        'ubuntu': 'libboost-dev (libboost1.55-dev on 14.04)',
    },
}


def pkgname(name):
    if name in i18n_xlat:
        dict = i18n_xlat[name]
        for id in os_ids:
            if id in dict:
                return dict[id]
    return name


def get_flags():
    with open('/proc/cpuinfo') as f:
        for line in f:
            if line.strip():
                if line.rstrip('\n').startswith('flags'):
                    return re.sub(r'^flags\s+: ', '', line).split()


def add_tristate(arg_parser, name, dest, help):
    arg_parser.add_argument('--enable-' + name, dest=dest, action='store_true', default=None,
                            help='Enable ' + help)
    arg_parser.add_argument('--disable-' + name, dest=dest, action='store_false', default=None,
                            help='Disable ' + help)


def apply_tristate(var, test, note, missing):
    if (var is None) or var:
        if test():
            return True
        elif var is True:
            print(missing)
            sys.exit(1)
        else:
            print(note)
            return False
    return False


def have_pkg(package):
    return subprocess.call(['pkg-config', package]) == 0


def pkg_config(package, *options):
    # Add the directory containing the package to the search path, if a file is
    # specified instead of a name.
    if package.endswith('.pc'):
        local_path = os.path.dirname(package)
        env = { 'PKG_CONFIG_PATH' : '{}:{}'.format(local_path, os.environ.get('PKG_CONFIG_PATH', '')) }
    else:
        env = None

    output = subprocess.check_output(['pkg-config'] + list(options) + [package], env=env)
    return output.decode('utf-8').strip()


def try_compile(compiler, source='', flags=[]):
    return try_compile_and_link(compiler, source, flags=flags + ['-c'])


def ensure_tmp_dir_exists():
    if not os.path.exists(tempfile.tempdir):
        os.makedirs(tempfile.tempdir)


def try_compile_and_link(compiler, source='', flags=[]):
    ensure_tmp_dir_exists()
    with tempfile.NamedTemporaryFile() as sfile:
        ofile = tempfile.mktemp()
        try:
            sfile.file.write(bytes(source, 'utf-8'))
            sfile.file.flush()
            # We can't write to /dev/null, since in some cases (-ftest-coverage) gcc will create an auxiliary
            # output file based on the name of the output file, and "/dev/null.gcsa" is not a good name
            return subprocess.call([compiler, '-x', 'c++', '-o', ofile, sfile.name] + args.user_cflags.split() + flags,
                                   stdout=subprocess.DEVNULL,
                                   stderr=subprocess.DEVNULL) == 0
        finally:
            if os.path.exists(ofile):
                os.unlink(ofile)


def flag_supported(flag, compiler):
    # gcc ignores -Wno-x even if it is not supported
    adjusted = re.sub('^-Wno-', '-W', flag)
    split = adjusted.split(' ')
    return try_compile(flags=['-Werror'] + split, compiler=compiler)


def linker_flags(compiler):
    src_main = 'int main(int argc, char **argv) { return 0; }'
    link_flags = ['-fuse-ld=lld']
    if try_compile_and_link(source=src_main, flags=link_flags, compiler=compiler):
        print('Note: using the lld linker')
        return ' '.join(link_flags)
    link_flags = ['-fuse-ld=gold']
    if try_compile_and_link(source=src_main, flags=link_flags, compiler=compiler):
        print('Note: using the gold linker')
        threads_flag = '-Wl,--threads'
        if try_compile_and_link(source=src_main, flags=link_flags + [threads_flag], compiler=compiler):
            link_flags.append(threads_flag)
        return ' '.join(link_flags)
    else:
        print('Note: neither lld nor gold found; using default system linker')
        return ''


def maybe_static(flag, libs):
    if flag and not args.static:
        libs = '-Wl,-Bstatic {} -Wl,-Bdynamic'.format(libs)
    return libs


class Thrift(object):
    def __init__(self, source, service):
        self.source = source
        self.service = service

    def generated(self, gen_dir):
        basename = os.path.splitext(os.path.basename(self.source))[0]
        files = [basename + '_' + ext
                 for ext in ['types.cpp', 'types.h', 'constants.cpp', 'constants.h']]
        files += [self.service + ext
                  for ext in ['.cpp', '.h']]
        return [os.path.join(gen_dir, file) for file in files]

    def headers(self, gen_dir):
        return [x for x in self.generated(gen_dir) if x.endswith('.h')]

    def sources(self, gen_dir):
        return [x for x in self.generated(gen_dir) if x.endswith('.cpp')]

    def objects(self, gen_dir):
        return [x.replace('.cpp', '.o') for x in self.sources(gen_dir)]

    def endswith(self, end):
        return self.source.endswith(end)


def default_target_arch():
    if platform.machine() in ['i386', 'i686', 'x86_64']:
        return 'westmere'   # support PCLMUL
    elif platform.machine() == 'aarch64':
        return 'armv8-a+crc+crypto'
    else:
        return ''


class Antlr3Grammar(object):
    def __init__(self, source):
        self.source = source

    def generated(self, gen_dir):
        basename = os.path.splitext(self.source)[0]
        files = [basename + ext
                 for ext in ['Lexer.cpp', 'Lexer.hpp', 'Parser.cpp', 'Parser.hpp']]
        return [os.path.join(gen_dir, file) for file in files]

    def headers(self, gen_dir):
        return [x for x in self.generated(gen_dir) if x.endswith('.hpp')]

    def sources(self, gen_dir):
        return [x for x in self.generated(gen_dir) if x.endswith('.cpp')]

    def objects(self, gen_dir):
        return [x.replace('.cpp', '.o') for x in self.sources(gen_dir)]

    def endswith(self, end):
        return self.source.endswith(end)


def find_headers(repodir, excluded_dirs):
    walker = os.walk(repodir)

    _, dirs, files = next(walker)
    for excl_dir in excluded_dirs:
        try:
            dirs.remove(excl_dir)
        except ValueError:
            # Ignore complaints about excl_dir not being in dirs
            pass

    is_hh = lambda f: f.endswith('.hh')
    headers = list(filter(is_hh, files))

    for dirpath, _, files in walker:
        if dirpath.startswith('./'):
            dirpath = dirpath[2:]
        headers += [os.path.join(dirpath, hh) for hh in filter(is_hh, files)]

    return headers


modes = {
    'debug': {
        'cxxflags': '-DDEBUG -DDEBUG_LSA_SANITIZER -DSEASTAR_ENABLE_ALLOC_FAILURE_INJECTION',
        'cxx_ld_flags': '',
    },
    'release': {
        'cxxflags': '',
        'cxx_ld_flags': '-O3',
    },
    'dev': {
        'cxxflags': '-DSEASTAR_ENABLE_ALLOC_FAILURE_INJECTION',
        'cxx_ld_flags': '-O1',
    },
    'sanitize': {
        'cxxflags': '-DDEBUG -DDEBUG_LSA_SANITIZER',
        'cxx_ld_flags': '-Os',
    }
}

<<<<<<< HEAD
ldap_tests = [
    'test/ldap/ldap_connection_test',
    'test/ldap/role_manager_test',
]

scylla_tests = [
=======
scylla_tests = set([
>>>>>>> 5137b596
    'test/boost/UUID_test',
    'test/boost/aggregate_fcts_test',
    'test/boost/allocation_strategy_test',
    'test/boost/anchorless_list_test',
    'test/boost/auth_passwords_test',
    'test/boost/auth_resource_test',
    'test/boost/auth_test',
    'test/boost/batchlog_manager_test',
    'test/boost/big_decimal_test',
    'test/boost/broken_sstable_test',
    'test/boost/bytes_ostream_test',
    'test/boost/cache_flat_mutation_reader_test',
    'test/boost/caching_options_test',
    'test/boost/canonical_mutation_test',
    'test/boost/cartesian_product_test',
    'test/boost/castas_fcts_test',
    'test/boost/cdc_test',
    'test/boost/cell_locker_test',
    'test/boost/checksum_utils_test',
    'test/boost/chunked_vector_test',
    'test/boost/clustering_ranges_walker_test',
    'test/boost/commitlog_test',
    'test/boost/compound_test',
    'test/boost/compress_test',
    'test/boost/config_test',
    'test/boost/continuous_data_consumer_test',
    'test/boost/counter_test',
    'test/boost/cql_auth_query_test',
    'test/boost/cql_auth_syntax_test',
    'test/boost/cql_query_test',
    'test/boost/crc_test',
    'test/boost/data_listeners_test',
    'test/boost/database_test',
    'test/boost/duration_test',
    'test/boost/dynamic_bitset_test',
    'test/boost/enum_option_test',
    'test/boost/enum_set_test',
    'test/boost/extensions_test',
    'test/boost/filtering_test',
    'test/boost/flat_mutation_reader_test',
    'test/boost/flush_queue_test',
    'test/boost/fragmented_temporary_buffer_test',
    'test/boost/frozen_mutation_test',
    'test/boost/gossip_test',
    'test/boost/gossiping_property_file_snitch_test',
    'test/boost/hash_test',
    'test/boost/idl_test',
    'test/boost/input_stream_test',
    'test/boost/json_cql_query_test',
    'test/boost/keys_test',
    'test/boost/like_matcher_test',
    'test/boost/limiting_data_source_test',
    'test/boost/linearizing_input_stream_test',
    'test/boost/loading_cache_test',
    'test/boost/log_heap_test',
    'test/boost/logalloc_test',
    'test/boost/managed_vector_test',
    'test/boost/map_difference_test',
    'test/boost/memtable_test',
    'test/boost/meta_test',
    'test/boost/multishard_mutation_query_test',
    'test/boost/murmur_hash_test',
    'test/boost/mutation_fragment_test',
    'test/boost/mutation_query_test',
    'test/boost/mutation_reader_test',
    'test/boost/mutation_test',
    'test/boost/mutation_writer_test',
    'test/boost/mvcc_test',
    'test/boost/network_topology_strategy_test',
    'test/boost/nonwrapping_range_test',
    'test/boost/observable_test',
    'test/boost/partitioner_test',
    'test/boost/querier_cache_test',
    'test/boost/query_processor_test',
    'test/boost/range_test',
    'test/boost/range_tombstone_list_test',
    'test/boost/reusable_buffer_test',
    'test/boost/row_cache_test',
    'test/boost/schema_change_test',
    'test/boost/schema_registry_test',
    'test/boost/secondary_index_test',
    'test/boost/serialization_test',
    'test/boost/serialized_action_test',
    'test/boost/small_vector_test',
    'test/boost/snitch_reset_test',
    'test/boost/sstable_3_x_test',
    'test/boost/sstable_datafile_test',
    'test/boost/sstable_mutation_test',
    'test/boost/sstable_resharding_test',
    'test/boost/incremental_compaction_test',
    'test/boost/sstable_test',
    'test/boost/storage_proxy_test',
    'test/boost/top_k_test',
    'test/boost/transport_test',
    'test/boost/truncation_migration_test',
    'test/boost/symmetric_key_test',
    'test/boost/types_test',
    'test/boost/user_function_test',
    'test/boost/user_types_test',
    'test/boost/utf8_test',
    'test/boost/view_build_test',
    'test/boost/view_complex_test',
    'test/boost/view_schema_test',
    'test/boost/vint_serialization_test',
    'test/boost/virtual_reader_test',
    'test/boost/encrypted_file_test',
    'test/manual/ec2_snitch_test',
    'test/manual/gce_snitch_test',
    'test/manual/gossip',
    'test/manual/hint_test',
    'test/manual/imr_test',
    'test/manual/json_test',
    'test/manual/message',
    'test/manual/partition_data_test',
    'test/manual/row_locker_test',
    'test/manual/streaming_histogram_test',
    'test/manual/sstable_scan_footprint_test',
    'test/perf/perf_cache_eviction',
    'test/perf/perf_cql_parser',
    'test/perf/perf_fast_forward',
    'test/perf/perf_hash',
    'test/perf/perf_mutation',
    'test/perf/perf_row_cache_update',
    'test/perf/perf_simple_query',
    'test/perf/perf_sstable',
    'test/unit/lsa_async_eviction_test',
    'test/unit/lsa_sync_eviction_test',
    'test/unit/memory_footprint_test',
    'test/unit/row_cache_alloc_stress_test',
    'test/unit/row_cache_stress_test',
<<<<<<< HEAD
] + ldap_tests
=======
])
>>>>>>> 5137b596

perf_tests = set([
    'test/perf/perf_mutation_readers',
    'test/perf/perf_checksum',
    'test/perf/perf_mutation_fragment',
    'test/perf/perf_idl',
    'test/perf/perf_vint',
])

apps = set([
    'scylla',
    'test/tools/cql_repl',
])

tests = scylla_tests | perf_tests

other = set([
    'iotune',
])

all_artifacts = apps | tests | other

arg_parser = argparse.ArgumentParser('Configure scylla')
arg_parser.add_argument('--static', dest='static', action='store_const', default='',
                        const='-static',
                        help='Static link (useful for running on hosts outside the build environment')
arg_parser.add_argument('--pie', dest='pie', action='store_true',
                        help='Build position-independent executable (PIE)')
arg_parser.add_argument('--so', dest='so', action='store_true',
                        help='Build shared object (SO) instead of executable')
arg_parser.add_argument('--mode', action='append', choices=list(modes.keys()), dest='selected_modes')
arg_parser.add_argument('--with', dest='artifacts', action='append', choices=all_artifacts, default=[])
arg_parser.add_argument('--cflags', action='store', dest='user_cflags', default='',
                        help='Extra flags for the C++ compiler')
arg_parser.add_argument('--ldflags', action='store', dest='user_ldflags', default='',
                        help='Extra flags for the linker')
arg_parser.add_argument('--target', action='store', dest='target', default=default_target_arch(),
                        help='Target architecture (-march)')
arg_parser.add_argument('--compiler', action='store', dest='cxx', default='g++',
                        help='C++ compiler path')
arg_parser.add_argument('--c-compiler', action='store', dest='cc', default='gcc',
                        help='C compiler path')
arg_parser.add_argument('--with-osv', action='store', dest='with_osv', default='',
                        help='Shortcut for compile for OSv')
arg_parser.add_argument('--enable-dpdk', action='store_true', dest='dpdk', default=False,
                        help='Enable dpdk (from seastar dpdk sources)')
arg_parser.add_argument('--dpdk-target', action='store', dest='dpdk_target', default='',
                        help='Path to DPDK SDK target location (e.g. <DPDK SDK dir>/x86_64-native-linuxapp-gcc)')
arg_parser.add_argument('--debuginfo', action='store', dest='debuginfo', type=int, default=1,
                        help='Enable(1)/disable(0)compiler debug information generation')
arg_parser.add_argument('--static-stdc++', dest='staticcxx', action='store_true',
                        help='Link libgcc and libstdc++ statically')
arg_parser.add_argument('--static-thrift', dest='staticthrift', action='store_true',
                        help='Link libthrift statically')
arg_parser.add_argument('--static-boost', dest='staticboost', action='store_true',
                        help='Link boost statically')
arg_parser.add_argument('--static-yaml-cpp', dest='staticyamlcpp', action='store_true',
                        help='Link libyaml-cpp statically')
arg_parser.add_argument('--tests-debuginfo', action='store', dest='tests_debuginfo', type=int, default=0,
                        help='Enable(1)/disable(0)compiler debug information generation for tests')
arg_parser.add_argument('--python', action='store', dest='python', default='python3',
                        help='Python3 path')
add_tristate(arg_parser, name='hwloc', dest='hwloc', help='hwloc support')
add_tristate(arg_parser, name='xen', dest='xen', help='Xen support')
arg_parser.add_argument('--split-dwarf', dest='split_dwarf', action='store_true', default=False,
                        help='use of split dwarf (https://gcc.gnu.org/wiki/DebugFission) to speed up linking')
arg_parser.add_argument('--enable-gcc6-concepts', dest='gcc6_concepts', action='store_true', default=False,
                        help='enable experimental support for C++ Concepts as implemented in GCC 6')
arg_parser.add_argument('--enable-alloc-failure-injector', dest='alloc_failure_injector', action='store_true', default=False,
                        help='enable allocation failure injection')
arg_parser.add_argument('--with-antlr3', dest='antlr3_exec', action='store', default=None,
                        help='path to antlr3 executable')
arg_parser.add_argument('--with-ragel', dest='ragel_exec', action='store', default='ragel',
        help='path to ragel executable')
args = arg_parser.parse_args()

defines = ['XXH_PRIVATE_API',
           'SEASTAR_TESTING_MAIN',
]

extra_cxxflags = {}

cassandra_interface = Thrift(source='interface/cassandra.thrift', service='Cassandra')

scylla_core = (['database.cc',
                'table.cc',
                'atomic_cell.cc',
                'collection_mutation.cc',
                'connection_notifier.cc',
                'hashers.cc',
                'schema.cc',
                'frozen_schema.cc',
                'schema_registry.cc',
                'bytes.cc',
                'mutation.cc',
                'mutation_fragment.cc',
                'partition_version.cc',
                'row_cache.cc',
                'canonical_mutation.cc',
                'frozen_mutation.cc',
                'memtable.cc',
                'schema_mutations.cc',
                'supervisor.cc',
                'utils/logalloc.cc',
                'utils/large_bitset.cc',
                'utils/buffer_input_stream.cc',
                'utils/limiting_data_source.cc',
                'utils/updateable_value.cc',
                'utils/directories.cc',
                'mutation_partition.cc',
                'mutation_partition_view.cc',
                'mutation_partition_serializer.cc',
                'mutation_reader.cc',
                'flat_mutation_reader.cc',
                'mutation_query.cc',
                'json.cc',
                'keys.cc',
                'counters.cc',
                'compress.cc',
                'zstd.cc',
                'sstables/mp_row_consumer.cc',
                'sstables/sstables.cc',
                'sstables/sstables_manager.cc',
                'sstables/mc/writer.cc',
                'sstables/sstable_version.cc',
                'sstables/compress.cc',
                'sstables/partition.cc',
                'sstables/compaction.cc',
                'sstables/compaction_strategy.cc',
                'sstables/size_tiered_compaction_strategy.cc',
                'sstables/leveled_compaction_strategy.cc',
                'sstables/compaction_manager.cc',
                'sstables/integrity_checked_file_impl.cc',
                'sstables/prepended_input_stream.cc',
                'sstables/m_format_read_helpers.cc',
                'sstables/incremental_compaction_strategy.cc',
                'transport/event.cc',
                'transport/event_notifier.cc',
                'transport/server.cc',
                'transport/messages/result_message.cc',
                'cdc/cdc.cc',
                'cql3/type_json.cc',
                'cql3/abstract_marker.cc',
                'cql3/attributes.cc',
                'cql3/cf_name.cc',
                'cql3/cql3_type.cc',
                'cql3/operation.cc',
                'cql3/index_name.cc',
                'cql3/keyspace_element_name.cc',
                'cql3/lists.cc',
                'cql3/sets.cc',
                'cql3/tuples.cc',
                'cql3/maps.cc',
                'cql3/functions/user_function.cc',
                'cql3/functions/functions.cc',
                'cql3/functions/aggregate_fcts.cc',
                'cql3/functions/castas_fcts.cc',
                'cql3/statements/cf_prop_defs.cc',
                'cql3/statements/cf_statement.cc',
                'cql3/statements/authentication_statement.cc',
                'cql3/statements/create_keyspace_statement.cc',
                'cql3/statements/create_table_statement.cc',
                'cql3/statements/create_view_statement.cc',
                'cql3/statements/create_type_statement.cc',
                'cql3/statements/create_function_statement.cc',
                'cql3/statements/drop_index_statement.cc',
                'cql3/statements/drop_keyspace_statement.cc',
                'cql3/statements/drop_table_statement.cc',
                'cql3/statements/drop_view_statement.cc',
                'cql3/statements/drop_type_statement.cc',
                'cql3/statements/drop_function_statement.cc',
                'cql3/statements/schema_altering_statement.cc',
                'cql3/statements/ks_prop_defs.cc',
                'cql3/statements/function_statement.cc',
                'cql3/statements/modification_statement.cc',
                'cql3/statements/cas_request.cc',
                'cql3/statements/parsed_statement.cc',
                'cql3/statements/property_definitions.cc',
                'cql3/statements/update_statement.cc',
                'cql3/statements/delete_statement.cc',
                'cql3/statements/batch_statement.cc',
                'cql3/statements/select_statement.cc',
                'cql3/statements/use_statement.cc',
                'cql3/statements/index_prop_defs.cc',
                'cql3/statements/index_target.cc',
                'cql3/statements/create_index_statement.cc',
                'cql3/statements/truncate_statement.cc',
                'cql3/statements/alter_table_statement.cc',
                'cql3/statements/alter_view_statement.cc',
                'cql3/statements/list_users_statement.cc',
                'cql3/statements/authorization_statement.cc',
                'cql3/statements/permission_altering_statement.cc',
                'cql3/statements/list_permissions_statement.cc',
                'cql3/statements/grant_statement.cc',
                'cql3/statements/revoke_statement.cc',
                'cql3/statements/alter_type_statement.cc',
                'cql3/statements/alter_keyspace_statement.cc',
                'cql3/statements/role-management-statements.cc',
                'cql3/statements/service_level_statement.cc',
                'cql3/statements/create_service_level_statement.cc',
                'cql3/statements/alter_service_level_statement.cc',
                'cql3/statements/sl_prop_defs.cc',
                'cql3/statements/drop_service_level_statement.cc',
                'cql3/statements/attach_service_level_statement.cc',
                'cql3/statements/detach_service_level_statement.cc',
                'cql3/statements/list_service_level_statement.cc',
                'cql3/statements/list_service_level_attachments_statement.cc',
                'cql3/update_parameters.cc',
                'cql3/ut_name.cc',
                'cql3/role_name.cc',
                'thrift/handler.cc',
                'thrift/server.cc',
                'thrift/thrift_validation.cc',
                'utils/runtime.cc',
                'utils/murmur_hash.cc',
                'utils/uuid.cc',
                'utils/big_decimal.cc',
                'types.cc',
                'validation.cc',
                'service/priority_manager.cc',
                'service/migration_manager.cc',
                'service/storage_proxy.cc',
                'service/paxos/proposal.cc',
                'service/paxos/prepare_response.cc',
                'service/paxos/paxos_state.cc',
                'service/paxos/prepare_summary.cc',
                'cql3/operator.cc',
                'cql3/relation.cc',
                'cql3/column_identifier.cc',
                'cql3/column_specification.cc',
                'cql3/constants.cc',
                'cql3/query_processor.cc',
                'cql3/query_options.cc',
                'cql3/single_column_relation.cc',
                'cql3/token_relation.cc',
                'cql3/column_condition.cc',
                'cql3/user_types.cc',
                'cql3/untyped_result_set.cc',
                'cql3/selection/abstract_function_selector.cc',
                'cql3/selection/simple_selector.cc',
                'cql3/selection/selectable.cc',
                'cql3/selection/selector_factories.cc',
                'cql3/selection/selection.cc',
                'cql3/selection/selector.cc',
                'cql3/restrictions/statement_restrictions.cc',
                'cql3/result_set.cc',
                'cql3/variable_specifications.cc',
                'db/consistency_level.cc',
                'db/system_keyspace.cc',
                'db/system_distributed_keyspace.cc',
                'db/size_estimates_virtual_reader.cc',
                'db/schema_tables.cc',
                'db/cql_type_parser.cc',
                'db/legacy_schema_migrator.cc',
                'db/commitlog/commitlog.cc',
                'db/commitlog/commitlog_replayer.cc',
                'db/commitlog/commitlog_entry.cc',
                'db/data_listeners.cc',
                'db/hints/manager.cc',
                'db/hints/resource_manager.cc',
                'db/config.cc',
                'db/extensions.cc',
                'db/heat_load_balance.cc',
                'db/large_data_handler.cc',
                'db/marshal/type_parser.cc',
                'db/batchlog_manager.cc',
                'db/view/view.cc',
                'db/view/view_update_generator.cc',
                'db/view/row_locking.cc',
                'index/secondary_index_manager.cc',
                'index/secondary_index.cc',
                'utils/UUID_gen.cc',
                'utils/i_filter.cc',
                'utils/bloom_filter.cc',
                'utils/bloom_calculations.cc',
                'utils/rate_limiter.cc',
                'utils/file_lock.cc',
                'utils/dynamic_bitset.cc',
                'utils/managed_bytes.cc',
                'utils/exceptions.cc',
                'utils/config_file.cc',
                'utils/memory.cc',
                'utils/gz/crc_combine.cc',
                'gms/version_generator.cc',
                'gms/versioned_value.cc',
                'gms/gossiper.cc',
                'gms/failure_detector.cc',
                'gms/gossip_digest_syn.cc',
                'gms/gossip_digest_ack.cc',
                'gms/gossip_digest_ack2.cc',
                'gms/endpoint_state.cc',
                'gms/application_state.cc',
                'gms/inet_address.cc',
                'dht/i_partitioner.cc',
                'dht/murmur3_partitioner.cc',
                'dht/boot_strapper.cc',
                'dht/range_streamer.cc',
                'unimplemented.cc',
                'query.cc',
                'query-result-set.cc',
                'locator/abstract_replication_strategy.cc',
                'locator/simple_strategy.cc',
                'locator/local_strategy.cc',
                'locator/network_topology_strategy.cc',
                'locator/everywhere_replication_strategy.cc',
                'locator/token_metadata.cc',
                'locator/snitch_base.cc',
                'locator/simple_snitch.cc',
                'locator/rack_inferring_snitch.cc',
                'locator/gossiping_property_file_snitch.cc',
                'locator/production_snitch_base.cc',
                'locator/ec2_snitch.cc',
                'locator/ec2_multi_region_snitch.cc',
                'locator/gce_snitch.cc',
                'message/messaging_service.cc',
                'service/client_state.cc',
                'service/migration_task.cc',
                'service/storage_service.cc',
                'service/misc_services.cc',
                'service/pager/paging_state.cc',
                'service/pager/query_pagers.cc',
                'service/qos/qos_common.cc',
                'service/qos/service_level_controller.cc',
                'service/qos/standard_service_level_distributed_data_accessor.cc',
                'streaming/stream_task.cc',
                'streaming/stream_session.cc',
                'streaming/stream_request.cc',
                'streaming/stream_summary.cc',
                'streaming/stream_transfer_task.cc',
                'streaming/stream_receive_task.cc',
                'streaming/stream_plan.cc',
                'streaming/progress_info.cc',
                'streaming/session_info.cc',
                'streaming/stream_coordinator.cc',
                'streaming/stream_manager.cc',
                'streaming/stream_result_future.cc',
                'streaming/stream_session_state.cc',
                'clocks-impl.cc',
                'partition_slice_builder.cc',
                'init.cc',
                'lister.cc',
                'repair/repair.cc',
                'repair/row_level.cc',
                'exceptions/exceptions.cc',
                'auth/allow_all_authenticator.cc',
                'auth/allow_all_authorizer.cc',
                'auth/authenticated_user.cc',
                'auth/authenticator.cc',
                'auth/common.cc',
                'auth/default_authorizer.cc',
                'auth/resource.cc',
                'auth/roles-metadata.cc',
                'auth/passwords.cc',
                'auth/password_authenticator.cc',
                'auth/permission.cc',
                'auth/permissions_cache.cc',
                'auth/service.cc',
                'auth/standard_role_manager.cc',
                'auth/ldap_role_manager.cc',
                'auth/transitional.cc',
                'auth/authentication_options.cc',
                'auth/role_or_anonymous.cc',
                'auth/sasl_challenge.cc',
                'tracing/tracing.cc',
                'tracing/trace_keyspace_helper.cc',
                'tracing/trace_state.cc',
                'tracing/tracing_backend_registry.cc',
                'tracing/traced_file.cc',
                'table_helper.cc',
                'audit/audit.cc',
                'audit/audit_cf_storage_helper.cc',
                'audit/audit_syslog_storage_helper.cc',
                'range_tombstone.cc',
                'range_tombstone_list.cc',
                'disk-error-handler.cc',
                'duration.cc',
                'vint-serialization.cc',
                'utils/arch/powerpc/crc32-vpmsum/crc32_wrapper.cc',
                'querier.cc',
                'data/cell.cc',
                'mutation_writer/multishard_writer.cc',
                'ent/encryption/encryption_config.cc',
                'ent/encryption/encryption.cc',
                'ent/encryption/symmetric_key.cc',
                'ent/encryption/local_file_provider.cc',
                'ent/encryption/replicated_key_provider.cc',
                'ent/encryption/system_key.cc',
                'ent/encryption/encrypted_file_impl.cc',
                'ent/encryption/kmip_host.cc',
                'ent/encryption/kmip_key_provider.cc',
                'ent/ldap/ldap_connection.cc',
                'in-memory-file-impl.cc',
                'mirror-file-impl.cc',
                'multishard_mutation_query.cc',
                'reader_concurrency_semaphore.cc',
                'distributed_loader.cc',
                'utils/utf8.cc',
                'utils/ascii.cc',
                'utils/like_matcher.cc',
                'mutation_writer/timestamp_based_splitting_writer.cc',
                'lua.cc',
                ] + [Antlr3Grammar('cql3/Cql.g')] + [Thrift('interface/cassandra.thrift', 'Cassandra')]
               )

api = ['api/api.cc',
       'api/api-doc/storage_service.json',
       'api/api-doc/lsa.json',
       'api/storage_service.cc',
       'api/api-doc/commitlog.json',
       'api/commitlog.cc',
       'api/api-doc/gossiper.json',
       'api/gossiper.cc',
       'api/api-doc/failure_detector.json',
       'api/failure_detector.cc',
       'api/api-doc/column_family.json',
       'api/column_family.cc',
       'api/messaging_service.cc',
       'api/api-doc/messaging_service.json',
       'api/api-doc/storage_proxy.json',
       'api/storage_proxy.cc',
       'api/api-doc/cache_service.json',
       'api/cache_service.cc',
       'api/api-doc/collectd.json',
       'api/collectd.cc',
       'api/api-doc/endpoint_snitch_info.json',
       'api/endpoint_snitch.cc',
       'api/api-doc/compaction_manager.json',
       'api/compaction_manager.cc',
       'api/api-doc/hinted_handoff.json',
       'api/hinted_handoff.cc',
       'api/api-doc/utils.json',
       'api/lsa.cc',
       'api/api-doc/stream_manager.json',
       'api/stream_manager.cc',
       'api/api-doc/system.json',
       'api/system.cc',
       'api/config.cc',
       'api/api-doc/config.json',
       ]

alternator = [
       'alternator/server.cc',
       'alternator/executor.cc',
       'alternator/stats.cc',
       'alternator/base64.cc',
       'alternator/serialization.cc',
       'alternator/expressions.cc',
       Antlr3Grammar('alternator/expressions.g'),
       'alternator/conditions.cc',
       'alternator/rjson.cc',
       'alternator/auth.cc',
]

redis = [
        'redis/service.cc',
        'redis/server.cc',
        'redis/query_processor.cc',
        'redis/protocol_parser.rl',
        'redis/keyspace_utils.cc',
        'redis/options.cc',
        'redis/stats.cc',
        'redis/mutation_utils.cc',
        'redis/query_utils.cc',
        'redis/abstract_command.cc',
        'redis/command_factory.cc',
        'redis/commands.cc',
        ]

idls = ['idl/gossip_digest.idl.hh',
        'idl/uuid.idl.hh',
        'idl/range.idl.hh',
        'idl/keys.idl.hh',
        'idl/read_command.idl.hh',
        'idl/token.idl.hh',
        'idl/ring_position.idl.hh',
        'idl/result.idl.hh',
        'idl/frozen_mutation.idl.hh',
        'idl/reconcilable_result.idl.hh',
        'idl/streaming.idl.hh',
        'idl/paging_state.idl.hh',
        'idl/frozen_schema.idl.hh',
        'idl/partition_checksum.idl.hh',
        'idl/replay_position.idl.hh',
        'idl/truncation_record.idl.hh',
        'idl/mutation.idl.hh',
        'idl/query.idl.hh',
        'idl/idl_test.idl.hh',
        'idl/commitlog.idl.hh',
        'idl/tracing.idl.hh',
        'idl/consistency_level.idl.hh',
        'idl/cache_temperature.idl.hh',
        'idl/view.idl.hh',
        'idl/messaging_service.idl.hh',
        'idl/paxos.idl.hh',
        ]

headers = find_headers('.', excluded_dirs=['idl', 'build', 'seastar', '.git'])

scylla_tests_generic_dependencies = [
    'test/lib/cql_test_env.cc',
    'test/lib/test_services.cc',
]

scylla_tests_dependencies = scylla_core + idls + scylla_tests_generic_dependencies + [
    'test/lib/cql_assertions.cc',
    'test/lib/result_set_assertions.cc',
    'test/lib/mutation_source_test.cc',
    'test/lib/data_model.cc',
    'test/lib/exception_utils.cc',
    'test/lib/random_schema.cc',
]

deps = {
    'scylla': idls + ['main.cc', 'release.cc', 'build_id.cc'] + scylla_core + api + alternator + redis,
    'test/tools/cql_repl': idls + ['test/tools/cql_repl.cc'] + scylla_core + scylla_tests_generic_dependencies,
}

pure_boost_tests = set([
    'test/boost/anchorless_list_test',
    'test/boost/auth_passwords_test',
    'test/boost/auth_resource_test',
    'test/boost/big_decimal_test',
    'test/boost/caching_options_test',
    'test/boost/cartesian_product_test',
    'test/boost/checksum_utils_test',
    'test/boost/chunked_vector_test',
    'test/boost/compound_test',
    'test/boost/compress_test',
    'test/boost/cql_auth_syntax_test',
    'test/boost/crc_test',
    'test/boost/duration_test',
    'test/boost/dynamic_bitset_test',
    'test/boost/enum_option_test',
    'test/boost/enum_set_test',
    'test/boost/idl_test',
    'test/boost/keys_test',
    'test/boost/like_matcher_test',
    'test/boost/linearizing_input_stream_test',
    'test/boost/map_difference_test',
    'test/boost/meta_test',
    'test/boost/nonwrapping_range_test',
    'test/boost/observable_test',
    'test/boost/range_test',
    'test/boost/range_tombstone_list_test',
    'test/boost/serialization_test',
    'test/boost/small_vector_test',
    'test/boost/top_k_test',
    'test/boost/vint_serialization_test',
    'test/manual/json_test',
    'test/manual/streaming_histogram_test',
])

tests_not_using_seastar_test_framework = set([
    'test/boost/small_vector_test',
    'test/manual/gossip',
    'test/manual/message',
    'test/perf/perf_cache_eviction',
    'test/perf/perf_cql_parser',
    'test/perf/perf_hash',
    'test/perf/perf_mutation',
    'test/perf/perf_row_cache_update',
    'test/perf/perf_sstable',
    'test/unit/lsa_async_eviction_test',
    'test/unit/lsa_sync_eviction_test',
    'test/unit/memory_footprint_test',
    'test/unit/row_cache_alloc_stress_test',
    'test/unit/row_cache_stress_test',
    'test/manual/sstable_scan_footprint_test',
]) | pure_boost_tests

for t in tests_not_using_seastar_test_framework:
    if t not in scylla_tests:
        raise Exception("Test %s not found in scylla_tests" % (t))

for t in scylla_tests:
    deps[t] = [t + '.cc']
    if t not in tests_not_using_seastar_test_framework:
        deps[t] += scylla_tests_dependencies
    else:
        deps[t] += scylla_core + idls + scylla_tests_generic_dependencies

perf_tests_seastar_deps = [
    'seastar/tests/perf/perf_tests.cc'
]

for t in perf_tests:
    deps[t] = [t + '.cc'] + scylla_tests_dependencies + perf_tests_seastar_deps

deps['test/boost/sstable_test'] += ['test/lib/sstable_utils.cc', 'test/lib/normalizing_reader.cc']
deps['test/boost/sstable_datafile_test'] += ['test/lib/sstable_utils.cc', 'test/lib/normalizing_reader.cc']
deps['test/boost/mutation_reader_test'] += ['test/lib/sstable_utils.cc']

deps['test/boost/incremental_compaction_test'] += ['test/lib/sstable_utils.cc']

deps['test/boost/bytes_ostream_test'] = ['test/boost/bytes_ostream_test.cc', 'utils/managed_bytes.cc', 'utils/logalloc.cc', 'utils/dynamic_bitset.cc']
deps['test/boost/input_stream_test'] = ['test/boost/input_stream_test.cc']
deps['test/boost/UUID_test'] = ['utils/UUID_gen.cc', 'test/boost/UUID_test.cc', 'utils/uuid.cc', 'utils/managed_bytes.cc', 'utils/logalloc.cc', 'utils/dynamic_bitset.cc', 'hashers.cc']
deps['test/boost/murmur_hash_test'] = ['bytes.cc', 'utils/murmur_hash.cc', 'test/boost/murmur_hash_test.cc']
deps['test/boost/allocation_strategy_test'] = ['test/boost/allocation_strategy_test.cc', 'utils/logalloc.cc', 'utils/dynamic_bitset.cc']
deps['test/boost/log_heap_test'] = ['test/boost/log_heap_test.cc']
deps['test/boost/anchorless_list_test'] = ['test/boost/anchorless_list_test.cc']
deps['test/perf/perf_fast_forward'] += ['release.cc']
deps['test/perf/perf_simple_query'] += ['release.cc']
deps['test/boost/meta_test'] = ['test/boost/meta_test.cc']
deps['test/manual/imr_test'] = ['test/manual/imr_test.cc', 'utils/logalloc.cc', 'utils/dynamic_bitset.cc']
deps['test/boost/reusable_buffer_test'] = ['test/boost/reusable_buffer_test.cc']
deps['test/boost/utf8_test'] = ['utils/utf8.cc', 'test/boost/utf8_test.cc']
deps['test/boost/small_vector_test'] = ['test/boost/small_vector_test.cc']
deps['test/boost/multishard_mutation_query_test'] += ['test/boost/test_table.cc']
deps['test/boost/vint_serialization_test'] = ['test/boost/vint_serialization_test.cc', 'vint-serialization.cc', 'bytes.cc']
deps['test/boost/linearizing_input_stream_test'] = ['test/boost/linearizing_input_stream_test.cc']

deps['test/boost/duration_test'] += ['test/lib/exception_utils.cc']

deps['utils/gz/gen_crc_combine_table'] = ['utils/gz/gen_crc_combine_table.cc']

warnings = [
    '-Wall',
    '-Werror',
    '-Wno-mismatched-tags',  # clang-only
    '-Wno-maybe-uninitialized',  # false positives on gcc 5
    '-Wno-tautological-compare',
    '-Wno-parentheses-equality',
    '-Wno-c++11-narrowing',
    '-Wno-c++1z-extensions',
    '-Wno-sometimes-uninitialized',
    '-Wno-return-stack-address',
    '-Wno-missing-braces',
    '-Wno-unused-lambda-capture',
    '-Wno-misleading-indentation',
    '-Wno-overflow',
    '-Wno-noexcept-type',
    '-Wno-nonnull-compare',
    '-Wno-error=cpp',
    '-Wno-ignored-attributes',
    '-Wno-overloaded-virtual',
    '-Wno-stringop-overflow',
]

warnings = [w
            for w in warnings
            if flag_supported(flag=w, compiler=args.cxx)]

warnings = ' '.join(warnings + ['-Wno-error=deprecated-declarations'])

optimization_flags = [
    '--param inline-unit-growth=300',
]
optimization_flags = [o
                      for o in optimization_flags
                      if flag_supported(flag=o, compiler=args.cxx)]
modes['release']['cxx_ld_flags'] += ' ' + ' '.join(optimization_flags)

linker_flags = linker_flags(compiler=args.cxx)

dbgflag = '-g -gz' if args.debuginfo else ''
tests_link_rule = 'link' if args.tests_debuginfo else 'link_stripped'

# Strip if debuginfo is disabled, otherwise we end up with partial
# debug info from the libraries we static link with
regular_link_rule = 'link' if args.debuginfo else 'link_stripped'

if args.so:
    args.pie = '-shared'
    args.fpie = '-fpic'
elif args.pie:
    args.pie = '-pie'
    args.fpie = '-fpie'
else:
    args.pie = ''
    args.fpie = ''

# a list element means a list of alternative packages to consider
# the first element becomes the HAVE_pkg define
# a string element is a package name with no alternatives
optional_packages = [['libsystemd', 'libsystemd-daemon']]
pkgs = []

# Lua can be provided by lua53 package on Debian-like
# systems and by Lua on others.
pkgs.append('lua53' if have_pkg('lua53') else 'lua')


def setup_first_pkg_of_list(pkglist):
    # The HAVE_pkg symbol is taken from the first alternative
    upkg = pkglist[0].upper().replace('-', '_')
    for pkg in pkglist:
        if have_pkg(pkg):
            pkgs.append(pkg)
            defines.append('HAVE_{}=1'.format(upkg))
            return True
    return False


for pkglist in optional_packages:
    if isinstance(pkglist, str):
        pkglist = [pkglist]
    if not setup_first_pkg_of_list(pkglist):
        if len(pkglist) == 1:
            print('Missing optional package {pkglist[0]}'.format(**locals()))
        else:
            alternatives = ':'.join(pkglist[1:])
            print('Missing optional package {pkglist[0]} (or alteratives {alternatives})'.format(**locals()))


compiler_test_src = '''
#if __GNUC__ < 8
    #error "MAJOR"
#elif __GNUC__ == 8
    #if __GNUC_MINOR__ < 1
        #error "MINOR"
    #elif __GNUC_MINOR__ == 1
        #if __GNUC_PATCHLEVEL__ < 1
            #error "PATCHLEVEL"
        #endif
    #endif
#endif

int main() { return 0; }
'''
if not try_compile_and_link(compiler=args.cxx, source=compiler_test_src):
    print('Wrong GCC version. Scylla needs GCC >= 8.1.1 to compile.')
    sys.exit(1)

if not try_compile(compiler=args.cxx, source='#include <boost/version.hpp>'):
    print('Boost not installed.  Please install {}.'.format(pkgname("boost-devel")))
    sys.exit(1)

if not try_compile(compiler=args.cxx, source='''\
        #include <boost/version.hpp>
        #if BOOST_VERSION < 105500
        #error Boost version too low
        #endif
        '''):
    print('Installed boost version too old.  Please update {}.'.format(pkgname("boost-devel")))
    sys.exit(1)

if try_compile(args.cxx, source = textwrap.dedent('''\
        #include <lz4.h>

        void m() {
            LZ4_compress_default(static_cast<const char*>(0), static_cast<char*>(0), 0, 0);
        }
        '''), flags=args.user_cflags.split()):
    defines.append("HAVE_LZ4_COMPRESS_DEFAULT")

has_sanitize_address_use_after_scope = try_compile(compiler=args.cxx, flags=['-fsanitize-address-use-after-scope'], source='int f() {}')

defines = ' '.join(['-D' + d for d in defines])

globals().update(vars(args))

total_memory = os.sysconf('SC_PAGE_SIZE') * os.sysconf('SC_PHYS_PAGES')
link_pool_depth = max(int(total_memory / 7e9), 1)

selected_modes = args.selected_modes or modes.keys()
default_modes = args.selected_modes or ['debug', 'release', 'dev']
build_modes =  {m: modes[m] for m in selected_modes}
build_artifacts = all_artifacts if not args.artifacts else args.artifacts

status = subprocess.call("./SCYLLA-VERSION-GEN")
if status != 0:
    print('Version file generation failed')
    sys.exit(1)

file = open('build/SCYLLA-VERSION-FILE', 'r')
scylla_version = file.read().strip()
file = open('build/SCYLLA-RELEASE-FILE', 'r')
scylla_release = file.read().strip()

extra_cxxflags["release.cc"] = "-DSCYLLA_VERSION=\"\\\"" + scylla_version + "\\\"\" -DSCYLLA_RELEASE=\"\\\"" + scylla_release + "\\\"\""

for m in ['debug', 'release', 'sanitize']:
    modes[m]['cxxflags'] += ' ' + dbgflag

seastar_cflags = args.user_cflags
seastar_cflags += ' -Wno-error'
if args.target != '':
    seastar_cflags += ' -march=' + args.target
seastar_ldflags = args.user_ldflags

libdeflate_cflags = seastar_cflags
zstd_cflags = seastar_cflags + ' -Wno-implicit-fallthrough'

MODE_TO_CMAKE_BUILD_TYPE = {'release' : 'RelWithDebInfo', 'debug' : 'Debug', 'dev' : 'Dev', 'sanitize' : 'Sanitize' }

def configure_seastar(build_dir, mode):
    seastar_build_dir = os.path.join(build_dir, mode, 'seastar')

    seastar_cmake_args = [
        '-DCMAKE_BUILD_TYPE={}'.format(MODE_TO_CMAKE_BUILD_TYPE[mode]),
        '-DCMAKE_C_COMPILER={}'.format(args.cc),
        '-DCMAKE_CXX_COMPILER={}'.format(args.cxx),
        '-DSeastar_CXX_FLAGS={}'.format((seastar_cflags + ' ' + modes[mode]['cxx_ld_flags']).replace(' ', ';')),
        '-DSeastar_LD_FLAGS={}'.format(seastar_ldflags),
        '-DSeastar_CXX_DIALECT=gnu++17',
        '-DSeastar_STD_OPTIONAL_VARIANT_STRINGVIEW=ON',
        '-DSeastar_UNUSED_RESULT_ERROR=ON',
    ]
    if args.dpdk:
        seastar_cmake_args += ['-DSeastar_DPDK=ON', '-DSeastar_DPDK_MACHINE=wsm']
    if args.gcc6_concepts:
        seastar_cmake_args += ['-DSeastar_GCC6_CONCEPTS=ON']
    if args.split_dwarf:
        seastar_cmake_args += ['-DSeastar_SPLIT_DWARF=ON']
    if args.alloc_failure_injector:
        seastar_cmake_args += ['-DSeastar_ALLOC_FAILURE_INJECTION=ON']

    seastar_cmd = ['cmake', '-G', 'Ninja', os.path.relpath('seastar', seastar_build_dir)] + seastar_cmake_args
    cmake_dir = seastar_build_dir
    if args.dpdk:
        # need to cook first
        cmake_dir = 'seastar' # required by cooking.sh
        relative_seastar_build_dir = os.path.join('..', seastar_build_dir)  # relative to seastar/
        seastar_cmd = ['./cooking.sh', '-i', 'dpdk', '-d', relative_seastar_build_dir, '--'] + seastar_cmd[4:]

    print(seastar_cmd)
    os.makedirs(seastar_build_dir, exist_ok=True)
    subprocess.check_call(seastar_cmd, shell=False, cwd=cmake_dir)

for mode in build_modes:
    configure_seastar('build', mode)

pc = {mode: 'build/{}/seastar/seastar.pc'.format(mode) for mode in build_modes}
ninja = find_executable('ninja') or find_executable('ninja-build')
if not ninja:
    print('Ninja executable (ninja or ninja-build) not found on PATH\n')
    sys.exit(1)

def query_seastar_flags(pc_file, link_static_cxx=False):
    cflags = pkg_config(pc_file, '--cflags', '--static')
    libs = pkg_config(pc_file, '--libs', '--static')

    if link_static_cxx:
        libs = libs.replace('-lstdc++ ', '')

    return cflags, libs

for mode in build_modes:
    seastar_cflags, seastar_libs = query_seastar_flags(pc[mode], link_static_cxx=args.staticcxx)
    modes[mode]['seastar_cflags'] = seastar_cflags
    modes[mode]['seastar_libs'] = seastar_libs

# We need to use experimental features of the zstd library (to use our own allocators for the (de)compression context),
# which are available only when the library is linked statically.
def configure_zstd(build_dir, mode):
    zstd_build_dir = os.path.join(build_dir, mode, 'zstd')

    zstd_cmake_args = [
        '-DCMAKE_BUILD_TYPE={}'.format(MODE_TO_CMAKE_BUILD_TYPE[mode]),
        '-DCMAKE_C_COMPILER={}'.format(args.cc),
        '-DCMAKE_CXX_COMPILER={}'.format(args.cxx),
        '-DCMAKE_C_FLAGS={}'.format(zstd_cflags),
        '-DZSTD_BUILD_PROGRAMS=OFF'
    ]

    zstd_cmd = ['cmake', '-G', 'Ninja', os.path.relpath('zstd/build/cmake', zstd_build_dir)] + zstd_cmake_args

    print(zstd_cmd)
    os.makedirs(zstd_build_dir, exist_ok=True)
    subprocess.check_call(zstd_cmd, shell=False, cwd=zstd_build_dir)

args.user_cflags += " " + pkg_config('jsoncpp', '--cflags')
args.user_cflags += ' -march=' + args.target
libs = ' '.join([maybe_static(args.staticyamlcpp, '-lyaml-cpp'), '-latomic', '-llz4', '-lz', '-lsnappy', '-lcrypto', pkg_config('jsoncpp', '--libs'),
                 ' -lstdc++fs', ' -lcrypt', ' -lcryptopp', ' -lpthread', '-lldap -llber',
                 maybe_static(args.staticboost, '-lboost_date_time -lboost_regex -licuuc'), ])

xxhash_dir = 'xxHash'

if not os.path.exists(xxhash_dir) or not os.listdir(xxhash_dir):
    raise Exception(xxhash_dir + ' is empty. Run "git submodule update --init".')

if not args.staticboost:
    args.user_cflags += ' -DBOOST_TEST_DYN_LINK'

# thrift version detection, see #4538
proc_res = subprocess.run(["thrift", "-version"], stdout=subprocess.PIPE, stderr=subprocess.STDOUT)
proc_res_output = proc_res.stdout.decode("utf-8")
if proc_res.returncode != 0 and not re.search(r'^Thrift version', proc_res_output):
    raise Exception("Thrift compiler must be missing: {}".format(proc_res_output))

thrift_version = proc_res_output.split(" ")[-1]
thrift_boost_versions = ["0.{}.".format(n) for n in range(1, 11)]
if any(filter(thrift_version.startswith, thrift_boost_versions)):
    args.user_cflags += ' -DTHRIFT_USES_BOOST'

for pkg in pkgs:
    args.user_cflags += ' ' + pkg_config(pkg, '--cflags')
    libs += ' ' + pkg_config(pkg, '--libs')
user_cflags = args.user_cflags + ' -fvisibility=hidden'
user_ldflags = args.user_ldflags + ' -fvisibility=hidden'
if args.staticcxx:
    user_ldflags += " -static-libgcc -static-libstdc++"
if args.staticthrift:
    thrift_libs = "-Wl,-Bstatic -lthrift -Wl,-Bdynamic"
else:
    thrift_libs = "-lthrift"

kmip_lib_ver = '1.9.2a';

def kmiplib():
    for id in os_ids:
        if id in { 'centos', 'fedora', 'rhel' }:
            return 'centos70'
        if id in { 'ubuntu', 'debian' }:
            ver = os_version.replace('.', '')
            return id + ver;
    print('Could not resolve libkmip.a for platform {}'.format(os_ids))
    sys.exit(1)

def target_cpu():
    cpu, _, _ = subprocess.check_output([cxx, '-dumpmachine']).decode('utf-8').partition('-')
    return cpu    
    
def kmip_arch():
    arch = target_cpu()
    if arch == 'x86_64':
        return '64'
    if 'ppc64' in arch:
        return 'ppc64' 
    print('Could not resolve kmip arch for platform {}'.format(arch))
    sys.exit(1)
        
libs += ' kmipc/lib/kmipc-' + kmip_lib_ver + '-' + kmiplib() + '_' + kmip_arch() + '/libkmip.a'
user_cflags += ' -Ikmipc/include -DHAVE_KMIP'

outdir = 'build'
buildfile = 'build.ninja'

os.makedirs(outdir, exist_ok=True)
do_sanitize = True
if args.static:
    do_sanitize = False

if args.antlr3_exec:
    antlr3_exec = args.antlr3_exec
else:
    antlr3_exec = "antlr3"

if args.ragel_exec:
    ragel_exec = args.ragel_exec
else:
    ragel_exec = "ragel"

for mode in build_modes:
    configure_zstd(outdir, mode)

# configure.py may run automatically from an already-existing build.ninja.
# If the user interrupts configure.py in the middle, we need build.ninja
# to remain in a valid state.  So we write our output to a temporary
# file, and only when done we rename it atomically to build.ninja.
buildfile_tmp = buildfile + ".tmp"

with open(buildfile_tmp, 'w') as f:
    f.write(textwrap.dedent('''\
        configure_args = {configure_args}
        builddir = {outdir}
        cxx = {cxx}
        cxxflags = {user_cflags} {warnings} {defines}
        ldflags = {linker_flags} {user_ldflags}
        ldflags_build = {linker_flags}
        libs = {libs}
        pool link_pool
            depth = {link_pool_depth}
        pool submodule_pool
            depth = 1
        rule gen
            command = echo -e $text > $out
            description = GEN $out
        rule swagger
            command = seastar/scripts/seastar-json2code.py -f $in -o $out
            description = SWAGGER $out
        rule serializer
            command = {python} ./idl-compiler.py --ns ser -f $in -o $out
            description = IDL compiler $out
        rule ninja
            command = {ninja} -C $subdir $target
            restat = 1
            description = NINJA $out
        rule ragel
            # sed away a bug in ragel 7 that emits some extraneous _nfa* variables
            # (the $$ is collapsed to a single one by ninja)
            command = {ragel_exec} -G2 -o $out $in && sed -i -e '1h;2,$$H;$$!d;g' -re 's/static const char _nfa[^;]*;//g' $out
            description = RAGEL $out
        rule run
            command = $in > $out
            description = GEN $out
        rule copy
            command = cp $in $out
            description = COPY $out
        rule package
            command = scripts/create-relocatable-package.py --mode $mode $out
        ''').format(**globals()))
    for mode in build_modes:
        modeval = modes[mode]
        fmt_lib = 'fmt'
        f.write(textwrap.dedent('''\
            cxx_ld_flags_{mode} = {cxx_ld_flags}
            ld_flags_{mode} = $cxx_ld_flags_{mode}
            cxxflags_{mode} = $cxx_ld_flags_{mode} {cxxflags} -I. -I $builddir/{mode}/gen
            libs_{mode} = -l{fmt_lib}
            seastar_libs_{mode} = {seastar_libs}
            rule cxx.{mode}
              command = $cxx -MD -MT $out -MF $out.d {seastar_cflags} $cxxflags_{mode} $cxxflags $obj_cxxflags -c -o $out $in
              description = CXX $out
              depfile = $out.d
            rule link.{mode}
              command = $cxx  $ld_flags_{mode} $ldflags -o $out $in $libs $libs_{mode}
              description = LINK $out
              pool = link_pool
            rule link_stripped.{mode}
              command = $cxx  $ld_flags_{mode} -s $ldflags -o $out $in $libs $libs_{mode}
              description = LINK (stripped) $out
              pool = link_pool
            rule link_build.{mode}
              command = $cxx  $ld_flags_{mode} $ldflags_build -o $out $in $libs $libs_{mode}
              description = LINK (build) $out
              pool = link_pool
            rule ar.{mode}
              command = rm -f $out; ar cr $out $in; ranlib $out
              description = AR $out
            rule thrift.{mode}
                command = thrift -gen cpp:cob_style -out $builddir/{mode}/gen $in
                description = THRIFT $in
            rule antlr3.{mode}
                # We replace many local `ExceptionBaseType* ex` variables with a single function-scope one.
                # Because we add such a variable to every function, and because `ExceptionBaseType` is not a global
                # name, we also add a global typedef to avoid compilation errors.
                command = sed -e '/^#if 0/,/^#endif/d' $in > $builddir/{mode}/gen/$in $
                     && {antlr3_exec} $builddir/{mode}/gen/$in $
                     && sed -i -e '/^.*On :.*$$/d' build/{mode}/gen/${{stem}}Lexer.hpp $
                     && sed -i -e '/^.*On :.*$$/d' build/{mode}/gen/${{stem}}Lexer.cpp $
                     && sed -i -e '/^.*On :.*$$/d' build/{mode}/gen/${{stem}}Parser.hpp $
                     && sed -i -e 's/^\\( *\)\\(ImplTraits::CommonTokenType\\* [a-zA-Z0-9_]* = NULL;\\)$$/\\1const \\2/' $
                        -e '/^.*On :.*$$/d' $
                        -e '1i using ExceptionBaseType = int;' $
                        -e 's/^{{/{{ ExceptionBaseType\* ex = nullptr;/; $
                            s/ExceptionBaseType\* ex = new/ex = new/; $
                            s/exceptions::syntax_exception e/exceptions::syntax_exception\& e/' $
                        build/{mode}/gen/${{stem}}Parser.cpp
                description = ANTLR3 $in
            rule checkhh.{mode}
              command = $cxx -MD -MT $out -MF $out.d {seastar_cflags} $cxxflags $cxxflags_{mode} $obj_cxxflags -x c++ --include=$in -c -o $out /dev/null
              description = CHECKHH $in
              depfile = $out.d
            ''').format(mode=mode, antlr3_exec=antlr3_exec, fmt_lib=fmt_lib, **modeval))
        f.write(
            'build {mode}: phony {artifacts}\n'.format(
                mode=mode,
                artifacts=str.join(' ', ('$builddir/' + mode + '/' + x for x in build_artifacts))
            )
        )
        compiles = {}
        swaggers = {}
        serializers = {}
        thrifts = set()
        ragels = {}
        antlr3_grammars = set()
        seastar_dep = 'build/{}/seastar/libseastar.a'.format(mode)
        seastar_testing_dep = 'build/{}/seastar/libseastar_testing.a'.format(mode)
        for binary in build_artifacts:
            if binary in other:
                continue
            srcs = deps[binary]
            objs = ['$builddir/' + mode + '/' + src.replace('.cc', '.o')
                    for src in srcs
                    if src.endswith('.cc')]
            objs.append('$builddir/../utils/arch/powerpc/crc32-vpmsum/crc32.S')
            has_thrift = False
            for dep in deps[binary]:
                if isinstance(dep, Thrift):
                    has_thrift = True
                    objs += dep.objects('$builddir/' + mode + '/gen')
                if isinstance(dep, Antlr3Grammar):
                    objs += dep.objects('$builddir/' + mode + '/gen')
            if binary.endswith('.a'):
                f.write('build $builddir/{}/{}: ar.{} {}\n'.format(mode, binary, mode, str.join(' ', objs)))
            else:
                objs.extend(['$builddir/' + mode + '/' + artifact for artifact in [
                    'libdeflate/libdeflate.a',
                    'zstd/lib/libzstd.a',
                ]])
                objs.append('$builddir/' + mode + '/gen/utils/gz/crc_combine_table.o')
                if binary in tests:
                    local_libs = '$seastar_libs_{} $libs'.format(mode)
                    if binary in pure_boost_tests:
                        local_libs += ' ' + maybe_static(args.staticboost, '-lboost_unit_test_framework')
                    if binary not in tests_not_using_seastar_test_framework:
                        pc_path = pc[mode].replace('seastar.pc', 'seastar-testing.pc')
                        local_libs += ' ' + pkg_config(pc_path, '--libs', '--static')
                    if has_thrift:
                        local_libs += ' ' + thrift_libs + ' ' + maybe_static(args.staticboost, '-lboost_system')
                    # Our code's debugging information is huge, and multiplied
                    # by many tests yields ridiculous amounts of disk space.
                    # So we strip the tests by default; The user can very
                    # quickly re-link the test unstripped by adding a "_g"
                    # to the test name, e.g., "ninja build/release/testname_g"
                    f.write('build $builddir/{}/{}: {}.{} {} | {} {}\n'.format(mode, binary, tests_link_rule, mode, str.join(' ', objs), seastar_dep, seastar_testing_dep))
                    f.write('   libs = {}\n'.format(local_libs))
                    f.write('build $builddir/{}/{}_g: {}.{} {} | {} {}\n'.format(mode, binary, regular_link_rule, mode, str.join(' ', objs), seastar_dep, seastar_testing_dep))
                    f.write('   libs = {}\n'.format(local_libs))
                else:
                    f.write('build $builddir/{}/{}: {}.{} {} | {}\n'.format(mode, binary, regular_link_rule, mode, str.join(' ', objs), seastar_dep))
                    if has_thrift:
                        f.write('   libs =  {} {} $seastar_libs_{} $libs\n'.format(thrift_libs, maybe_static(args.staticboost, '-lboost_system'), mode))
            for src in srcs:
                if src.endswith('.cc'):
                    obj = '$builddir/' + mode + '/' + src.replace('.cc', '.o')
                    compiles[obj] = src
                elif src.endswith('.idl.hh'):
                    hh = '$builddir/' + mode + '/gen/' + src.replace('.idl.hh', '.dist.hh')
                    serializers[hh] = src
                elif src.endswith('.json'):
                    hh = '$builddir/' + mode + '/gen/' + src + '.hh'
                    swaggers[hh] = src
                elif src.endswith('.rl'):
                    hh = '$builddir/' + mode + '/gen/' + src.replace('.rl', '.hh')
                    ragels[hh] = src
                elif src.endswith('.thrift'):
                    thrifts.add(src)
                elif src.endswith('.g'):
                    antlr3_grammars.add(src)
                else:
                    raise Exception('No rule for ' + src)
        compiles['$builddir/' + mode + '/gen/utils/gz/crc_combine_table.o'] = '$builddir/' + mode + '/gen/utils/gz/crc_combine_table.cc'
        compiles['$builddir/' + mode + '/utils/gz/gen_crc_combine_table.o'] = 'utils/gz/gen_crc_combine_table.cc'
        f.write('build {}: run {}\n'.format('$builddir/' + mode + '/gen/utils/gz/crc_combine_table.cc',
                                            '$builddir/' + mode + '/utils/gz/gen_crc_combine_table'))
        f.write('build {}: link_build.{} {}\n'.format('$builddir/' + mode + '/utils/gz/gen_crc_combine_table', mode,
                                                '$builddir/' + mode + '/utils/gz/gen_crc_combine_table.o'))
        f.write('   libs = $seastar_libs_{}\n'.format(mode))
        f.write(
            'build {mode}-objects: phony {objs}\n'.format(
                mode=mode,
                objs=' '.join(compiles)
            )
        )


        gen_headers = []
        for th in thrifts:
            gen_headers += th.headers('$builddir/{}/gen'.format(mode))
        for g in antlr3_grammars:
            gen_headers += g.headers('$builddir/{}/gen'.format(mode))
        gen_headers += list(swaggers.keys())
        gen_headers += list(serializers.keys())
        gen_headers += list(ragels.keys())
        gen_headers_dep = ' '.join(gen_headers)

        for obj in compiles:
            src = compiles[obj]
            f.write('build {}: cxx.{} {} || {} {}\n'.format(obj, mode, src, seastar_dep, gen_headers_dep))
            if src in extra_cxxflags:
                f.write('    cxxflags = {seastar_cflags} $cxxflags $cxxflags_{mode} {extra_cxxflags}\n'.format(mode=mode, extra_cxxflags=extra_cxxflags[src], **modeval))
        for hh in swaggers:
            src = swaggers[hh]
            f.write('build {}: swagger {} | seastar/scripts/seastar-json2code.py\n'.format(hh, src))
        for hh in serializers:
            src = serializers[hh]
            f.write('build {}: serializer {} | idl-compiler.py\n'.format(hh, src))
        for hh in ragels:
            src = ragels[hh]
            f.write('build {}: ragel {}\n'.format(hh, src))
        for thrift in thrifts:
            outs = ' '.join(thrift.generated('$builddir/{}/gen'.format(mode)))
            f.write('build {}: thrift.{} {}\n'.format(outs, mode, thrift.source))
            for cc in thrift.sources('$builddir/{}/gen'.format(mode)):
                obj = cc.replace('.cpp', '.o')
                f.write('build {}: cxx.{} {}\n'.format(obj, mode, cc))
        for grammar in antlr3_grammars:
            outs = ' '.join(grammar.generated('$builddir/{}/gen'.format(mode)))
            f.write('build {}: antlr3.{} {}\n  stem = {}\n'.format(outs, mode, grammar.source,
                                                                   grammar.source.rsplit('.', 1)[0]))
            for cc in grammar.sources('$builddir/{}/gen'.format(mode)):
                obj = cc.replace('.cpp', '.o')
                f.write('build {}: cxx.{} {} || {}\n'.format(obj, mode, cc, ' '.join(serializers)))
                if cc.endswith('Parser.cpp'):
                    # Unoptimized parsers end up using huge amounts of stack space and overflowing their stack
                    flags = '-O1'
                    if has_sanitize_address_use_after_scope:
                        flags += ' -fno-sanitize-address-use-after-scope'
                    f.write('  obj_cxxflags = %s\n' % flags)
        for hh in headers:
            f.write('build $builddir/{mode}/{hh}.o: checkhh.{mode} {hh} || {gen_headers_dep}\n'.format(
                    mode=mode, hh=hh, gen_headers_dep=gen_headers_dep))

        f.write('build build/{mode}/seastar/libseastar.a: ninja | always\n'
                .format(**locals()))
        f.write('  pool = submodule_pool\n')
        f.write('  subdir = build/{mode}/seastar\n'.format(**locals()))
        f.write('  target = seastar\n'.format(**locals()))
        f.write('build build/{mode}/seastar/libseastar_testing.a: ninja\n'
                .format(**locals()))
        f.write('  pool = submodule_pool\n')
        f.write('  subdir = build/{mode}/seastar\n'.format(**locals()))
        f.write('  target = seastar_testing\n'.format(**locals()))
        f.write('build build/{mode}/seastar/apps/iotune/iotune: ninja\n'
                .format(**locals()))
        f.write('  pool = submodule_pool\n')
        f.write('  subdir = build/{mode}/seastar\n'.format(**locals()))
        f.write('  target = iotune\n'.format(**locals()))
        f.write(textwrap.dedent('''\
            build build/{mode}/iotune: copy build/{mode}/seastar/apps/iotune/iotune
            ''').format(**locals()))
        f.write('build build/{mode}/scylla-package.tar.gz: package build/{mode}/scylla build/{mode}/iotune build/SCYLLA-RELEASE-FILE build/SCYLLA-VERSION-FILE | always\n'.format(**locals()))
        f.write('  pool = submodule_pool\n')
        f.write('  mode = {mode}\n'.format(**locals()))
        f.write('rule libdeflate.{mode}\n'.format(**locals()))
        f.write('  command = make -C libdeflate BUILD_DIR=../build/{mode}/libdeflate/ CFLAGS="{libdeflate_cflags}" CC={args.cc} ../build/{mode}/libdeflate//libdeflate.a\n'.format(**locals()))
        f.write('build build/{mode}/libdeflate/libdeflate.a: libdeflate.{mode}\n'.format(**locals()))
        f.write('  pool = submodule_pool\n')
        f.write('build build/{mode}/zstd/lib/libzstd.a: ninja\n'.format(**locals()))
        f.write('  pool = submodule_pool\n')
        f.write('  subdir = build/{mode}/zstd\n'.format(**locals()))
        f.write('  target = libzstd.a\n'.format(**locals()))

    mode = 'dev' if 'dev' in modes else modes[0]
    f.write('build checkheaders: phony || {}\n'.format(' '.join(['$builddir/{}/{}.o'.format(mode, hh) for hh in headers])))

    f.write(textwrap.dedent('''\
        rule configure
          command = {python} configure.py $configure_args
          generator = 1
        build build.ninja: configure | configure.py SCYLLA-VERSION-GEN
        rule cscope
            command = find -name '*.[chS]' -o -name "*.cc" -o -name "*.hh" | cscope -bq -i-
            description = CSCOPE
        build cscope: cscope
        rule clean
            command = rm -rf build
            description = CLEAN
        build clean: clean
        rule mode_list
            command = echo {modes_list}
            description = List configured modes
        build mode_list: mode_list
        default {modes_list}
        ''').format(modes_list=' '.join(default_modes), **globals()))
    f.write(textwrap.dedent('''\
        build always: phony
        rule scylla_version_gen
            command = ./SCYLLA-VERSION-GEN
        build build/SCYLLA-RELEASE-FILE build/SCYLLA-VERSION-FILE: scylla_version_gen
        ''').format(modes_list=' '.join(build_modes), **globals()))

os.rename(buildfile_tmp, buildfile)<|MERGE_RESOLUTION|>--- conflicted
+++ resolved
@@ -247,16 +247,12 @@
     }
 }
 
-<<<<<<< HEAD
-ldap_tests = [
+ldap_tests = set([
     'test/ldap/ldap_connection_test',
     'test/ldap/role_manager_test',
-]
-
-scylla_tests = [
-=======
+])
+
 scylla_tests = set([
->>>>>>> 5137b596
     'test/boost/UUID_test',
     'test/boost/aggregate_fcts_test',
     'test/boost/allocation_strategy_test',
@@ -387,11 +383,7 @@
     'test/unit/memory_footprint_test',
     'test/unit/row_cache_alloc_stress_test',
     'test/unit/row_cache_stress_test',
-<<<<<<< HEAD
-] + ldap_tests
-=======
-])
->>>>>>> 5137b596
+]) | ldap_tests
 
 perf_tests = set([
     'test/perf/perf_mutation_readers',
