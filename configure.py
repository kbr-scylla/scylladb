--- conflicted
+++ resolved
@@ -21,17 +21,6 @@
 
 configure_args = str.join(' ', [shlex.quote(x) for x in sys.argv[1:]])
 
-<<<<<<< HEAD
-for line in open('/etc/os-release'):
-    key, _, value = line.partition('=')
-    value = value.strip().strip('"')
-    if key == 'ID':
-        os_ids = [value]
-    if key == 'ID_LIKE':
-        os_ids += value.split(' ')
-    if key == 'VERSION_ID':
-        os_version = value
-=======
 if os.path.exists('/etc/os-release'):
     for line in open('/etc/os-release'):
         key, _, value = line.partition('=')
@@ -40,6 +29,8 @@
             os_ids = [value]
         if key == 'ID_LIKE':
             os_ids += value.split(' ')
+        if key == 'VERSION_ID':
+            os_version = value
     if not os_ids:
         os_ids = ['linux']  # default ID per os-release(5)
 else:
@@ -76,7 +67,6 @@
 
 if os.environ.get('NIX_BUILD_TOP'):
         distro_setup_nix()
->>>>>>> dc7beec3
 
 # distribution "internationalization", converting package names.
 # Fedora name is key, values is distro -> package name dict. 
