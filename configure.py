#!/usr/bin/env python3
# -*- coding: utf-8 -*-
#
# Copyright (C) 2015 ScyllaDB
#

#
# This file is part of Scylla.
#
# See the LICENSE.PROPRIETARY file in the top-level directory for licensing information.
#

import os, os.path, textwrap, argparse, sys, shlex, subprocess, tempfile, re, platform
from distutils.spawn import find_executable

tempfile.tempdir = "./build/tmp"

configure_args = str.join(' ', [shlex.quote(x) for x in sys.argv[1:]])

for line in open('/etc/os-release'):
    key, _, value = line.partition('=')
    value = value.strip().strip('"')
    if key == 'ID':
        os_ids = [value]
    if key == 'ID_LIKE':
        os_ids += value.split(' ')
    if key == 'VERSION_ID':
        os_version = value

# distribution "internationalization", converting package names.
# Fedora name is key, values is distro -> package name dict. 
i18n_xlat = {
    'boost-devel': {
        'debian': 'libboost-dev',
        'ubuntu': 'libboost-dev (libboost1.55-dev on 14.04)',
    },
}


def pkgname(name):
    if name in i18n_xlat:
        dict = i18n_xlat[name]
        for id in os_ids:
            if id in dict:
                return dict[id]
    return name


def get_flags():
    with open('/proc/cpuinfo') as f:
        for line in f:
            if line.strip():
                if line.rstrip('\n').startswith('flags'):
                    return re.sub(r'^flags\s+: ', '', line).split()


def add_tristate(arg_parser, name, dest, help):
    arg_parser.add_argument('--enable-' + name, dest=dest, action='store_true', default=None,
                            help='Enable ' + help)
    arg_parser.add_argument('--disable-' + name, dest=dest, action='store_false', default=None,
                            help='Disable ' + help)


def apply_tristate(var, test, note, missing):
    if (var is None) or var:
        if test():
            return True
        elif var is True:
            print(missing)
            sys.exit(1)
        else:
            print(note)
            return False
    return False


def have_pkg(package):
    return subprocess.call(['pkg-config', package]) == 0


def pkg_config(package, *options):
    # Add the directory containing the package to the search path, if a file is
    # specified instead of a name.
    if package.endswith('.pc'):
        local_path = os.path.dirname(package)
        env = { 'PKG_CONFIG_PATH' : '{}:{}'.format(local_path, os.environ.get('PKG_CONFIG_PATH', '')) }
    else:
        env = None

    output = subprocess.check_output(['pkg-config'] + list(options) + [package], env=env)
    return output.decode('utf-8').strip()


def try_compile(compiler, source='', flags=[]):
    return try_compile_and_link(compiler, source, flags=flags + ['-c'])


def ensure_tmp_dir_exists():
    if not os.path.exists(tempfile.tempdir):
        os.makedirs(tempfile.tempdir)


def try_compile_and_link(compiler, source='', flags=[]):
    ensure_tmp_dir_exists()
    with tempfile.NamedTemporaryFile() as sfile:
        ofile = tempfile.mktemp()
        try:
            sfile.file.write(bytes(source, 'utf-8'))
            sfile.file.flush()
            # We can't write to /dev/null, since in some cases (-ftest-coverage) gcc will create an auxiliary
            # output file based on the name of the output file, and "/dev/null.gcsa" is not a good name
            return subprocess.call([compiler, '-x', 'c++', '-o', ofile, sfile.name] + args.user_cflags.split() + flags,
                                   stdout=subprocess.DEVNULL,
                                   stderr=subprocess.DEVNULL) == 0
        finally:
            if os.path.exists(ofile):
                os.unlink(ofile)


def flag_supported(flag, compiler):
    # gcc ignores -Wno-x even if it is not supported
    adjusted = re.sub('^-Wno-', '-W', flag)
    split = adjusted.split(' ')
    return try_compile(flags=['-Werror'] + split, compiler=compiler)


def gold_supported(compiler):
    src_main = 'int main(int argc, char **argv) { return 0; }'
    link_flags = ['-fuse-ld=gold']
    if try_compile_and_link(source=src_main, flags=link_flags, compiler=compiler):
        threads_flag = '-Wl,--threads'
        if try_compile_and_link(source=src_main, flags=link_flags + [threads_flag], compiler=compiler):
            link_flags.append(threads_flag)
        return ' '.join(link_flags)
    else:
        print('Note: gold not found; using default system linker')
        return ''


def maybe_static(flag, libs):
    if flag and not args.static:
        libs = '-Wl,-Bstatic {} -Wl,-Bdynamic'.format(libs)
    return libs


class Thrift(object):
    def __init__(self, source, service):
        self.source = source
        self.service = service

    def generated(self, gen_dir):
        basename = os.path.splitext(os.path.basename(self.source))[0]
        files = [basename + '_' + ext
                 for ext in ['types.cpp', 'types.h', 'constants.cpp', 'constants.h']]
        files += [self.service + ext
                  for ext in ['.cpp', '.h']]
        return [os.path.join(gen_dir, file) for file in files]

    def headers(self, gen_dir):
        return [x for x in self.generated(gen_dir) if x.endswith('.h')]

    def sources(self, gen_dir):
        return [x for x in self.generated(gen_dir) if x.endswith('.cpp')]

    def objects(self, gen_dir):
        return [x.replace('.cpp', '.o') for x in self.sources(gen_dir)]

    def endswith(self, end):
        return self.source.endswith(end)


def default_target_arch():
    if platform.machine() in ['i386', 'i686', 'x86_64']:
        return 'westmere'   # support PCLMUL
    elif platform.machine() == 'aarch64':
        return 'armv8-a+crc+crypto'
    else:
        return ''


class Antlr3Grammar(object):
    def __init__(self, source):
        self.source = source

    def generated(self, gen_dir):
        basename = os.path.splitext(self.source)[0]
        files = [basename + ext
                 for ext in ['Lexer.cpp', 'Lexer.hpp', 'Parser.cpp', 'Parser.hpp']]
        return [os.path.join(gen_dir, file) for file in files]

    def headers(self, gen_dir):
        return [x for x in self.generated(gen_dir) if x.endswith('.hpp')]

    def sources(self, gen_dir):
        return [x for x in self.generated(gen_dir) if x.endswith('.cpp')]

    def objects(self, gen_dir):
        return [x.replace('.cpp', '.o') for x in self.sources(gen_dir)]

    def endswith(self, end):
        return self.source.endswith(end)


def find_headers(repodir, excluded_dirs):
    walker = os.walk(repodir)

    _, dirs, files = next(walker)
    for excl_dir in excluded_dirs:
        try:
            dirs.remove(excl_dir)
        except ValueError:
            # Ignore complaints about excl_dir not being in dirs
            pass

    is_hh = lambda f: f.endswith('.hh')
    headers = list(filter(is_hh, files))

    for dirpath, _, files in walker:
        if dirpath.startswith('./'):
            dirpath = dirpath[2:]
        headers += [os.path.join(dirpath, hh) for hh in filter(is_hh, files)]

    return headers


modes = {
    'debug': {
        'cxxflags': '-DDEBUG -DDEBUG_LSA_SANITIZER',
        'cxx_ld_flags': '',
    },
    'release': {
        'cxxflags': '',
        'cxx_ld_flags': '-O3',
    },
    'dev': {
        'cxxflags': '',
        'cxx_ld_flags': '-O1',
    },
    'sanitize': {
        'cxxflags': '-DDEBUG -DDEBUG_LSA_SANITIZER',
        'cxx_ld_flags': '-Os',
    }
}

ldap_tests = [
    'tests/ldap_connection_test',
]

scylla_tests = [
<<<<<<< HEAD
    'tests/mutation_test',
    'tests/mvcc_test',
    'tests/mutation_fragment_test',
    'tests/flat_mutation_reader_test',
    'tests/schema_registry_test',
    'tests/canonical_mutation_test',
    'tests/range_test',
    'tests/types_test',
    'tests/keys_test',
    'tests/partitioner_test',
    'tests/frozen_mutation_test',
    'tests/serialized_action_test',
    'tests/hint_test',
    'tests/clustering_ranges_walker_test',
    'tests/perf/perf_mutation',
    'tests/lsa_async_eviction_test',
    'tests/lsa_sync_eviction_test',
    'tests/row_cache_alloc_stress',
    'tests/perf_row_cache_update',
    'tests/perf/perf_hash',
    'tests/perf/perf_cql_parser',
    'tests/perf/perf_simple_query',
    'tests/perf/perf_fast_forward',
    'tests/perf/perf_cache_eviction',
    'tests/cache_flat_mutation_reader_test',
    'tests/row_cache_stress_test',
    'tests/memory_footprint',
    'tests/perf/perf_sstable',
    'tests/cdc_test',
    'tests/cql_query_test',
    'tests/user_types_test',
    'tests/user_function_test',
    'tests/secondary_index_test',
    'tests/json_cql_query_test',
    'tests/filtering_test',
    'tests/storage_proxy_test',
    'tests/schema_change_test',
    'tests/mutation_reader_test',
    'tests/mutation_query_test',
    'tests/row_cache_test',
    'tests/test-serialization',
    'tests/broken_sstable_test',
    'tests/sstable_test',
    'tests/sstable_datafile_test',
    'tests/sstable_3_x_test',
    'tests/sstable_mutation_test',
    'tests/sstable_resharding_test',
    'tests/incremental_compaction_test',
    'tests/memtable_test',
    'tests/commitlog_test',
    'tests/cartesian_product_test',
    'tests/hash_test',
    'tests/map_difference_test',
    'tests/message',
    'tests/gossip',
    'tests/gossip_test',
    'tests/compound_test',
    'tests/config_test',
    'tests/gossiping_property_file_snitch_test',
    'tests/ec2_snitch_test',
    'tests/gce_snitch_test',
    'tests/snitch_reset_test',
    'tests/network_topology_strategy_test',
    'tests/query_processor_test',
    'tests/batchlog_manager_test',
    'tests/bytes_ostream_test',
    'tests/UUID_test',
    'tests/murmur_hash_test',
    'tests/allocation_strategy_test',
    'tests/logalloc_test',
    'tests/log_heap_test',
    'tests/managed_vector_test',
    'tests/crc_test',
    'tests/checksum_utils_test',
    'tests/flush_queue_test',
    'tests/dynamic_bitset_test',
    'tests/auth_test',
    'tests/idl_test',
    'tests/range_tombstone_list_test',
    'tests/anchorless_list_test',
    'tests/database_test',
    'tests/nonwrapping_range_test',
    'tests/input_stream_test',
    'tests/virtual_reader_test',
    'tests/view_schema_test',
    'tests/view_build_test',
    'tests/view_complex_test',
    'tests/counter_test',
    'tests/cell_locker_test',
    'tests/row_locker_test',
    'tests/streaming_histogram_test',
    'tests/duration_test',
    'tests/vint_serialization_test',
    'tests/continuous_data_consumer_test',
    'tests/compress_test',
    'tests/chunked_vector_test',
    'tests/loading_cache_test',
    'tests/castas_fcts_test',
    'tests/big_decimal_test',
    'tests/aggregate_fcts_test',
    'tests/role_manager_test',
    'tests/caching_options_test',
    'tests/auth_resource_test',
    'tests/cql_auth_query_test',
    'tests/enum_set_test',
    'tests/extensions_test',
    'tests/cql_auth_syntax_test',
    'tests/querier_cache',
    'tests/limiting_data_source_test',
    'tests/meta_test',
    'tests/imr_test',
    'tests/partition_data_test',
    'tests/reusable_buffer_test',
    'tests/mutation_writer_test',
    'tests/observable_test',
    'tests/transport_test',
    'tests/fragmented_temporary_buffer_test',
    'tests/json_test',
    'tests/encrypted_file_test',
    'tests/auth_passwords_test',
    'tests/multishard_mutation_query_test',
    'tests/top_k_test',
    'tests/utf8_test',
    'tests/small_vector_test',
    'tests/data_listeners_test',
    'tests/truncation_migration_test',
    'tests/symmetric_key_test',
    'tests/like_matcher_test',
    'tests/linearizing_input_stream_test',
    'tests/enum_option_test',
] + ldap_tests
=======
    'test/boost/UUID_test',
    'test/boost/aggregate_fcts_test',
    'test/boost/allocation_strategy_test',
    'test/boost/anchorless_list_test',
    'test/boost/auth_passwords_test',
    'test/boost/auth_resource_test',
    'test/boost/auth_test',
    'test/boost/batchlog_manager_test',
    'test/boost/big_decimal_test',
    'test/boost/broken_sstable_test',
    'test/boost/bytes_ostream_test',
    'test/boost/cache_flat_mutation_reader_test',
    'test/boost/caching_options_test',
    'test/boost/canonical_mutation_test',
    'test/boost/cartesian_product_test',
    'test/boost/castas_fcts_test',
    'test/boost/cdc_test',
    'test/boost/cell_locker_test',
    'test/boost/checksum_utils_test',
    'test/boost/chunked_vector_test',
    'test/boost/clustering_ranges_walker_test',
    'test/boost/commitlog_test',
    'test/boost/compound_test',
    'test/boost/compress_test',
    'test/boost/config_test',
    'test/boost/continuous_data_consumer_test',
    'test/boost/counter_test',
    'test/boost/cql_auth_query_test',
    'test/boost/cql_auth_syntax_test',
    'test/boost/cql_query_test',
    'test/boost/crc_test',
    'test/boost/data_listeners_test',
    'test/boost/database_test',
    'test/boost/duration_test',
    'test/boost/dynamic_bitset_test',
    'test/boost/enum_option_test',
    'test/boost/enum_set_test',
    'test/boost/extensions_test',
    'test/boost/filtering_test',
    'test/boost/flat_mutation_reader_test',
    'test/boost/flush_queue_test',
    'test/boost/fragmented_temporary_buffer_test',
    'test/boost/frozen_mutation_test',
    'test/boost/gossip_test',
    'test/boost/gossiping_property_file_snitch_test',
    'test/boost/hash_test',
    'test/boost/idl_test',
    'test/boost/input_stream_test',
    'test/boost/json_cql_query_test',
    'test/boost/keys_test',
    'test/boost/like_matcher_test',
    'test/boost/limiting_data_source_test',
    'test/boost/linearizing_input_stream_test',
    'test/boost/loading_cache_test',
    'test/boost/log_heap_test',
    'test/boost/logalloc_test',
    'test/boost/managed_vector_test',
    'test/boost/map_difference_test',
    'test/boost/memtable_test',
    'test/boost/meta_test',
    'test/boost/multishard_mutation_query_test',
    'test/boost/murmur_hash_test',
    'test/boost/mutation_fragment_test',
    'test/boost/mutation_query_test',
    'test/boost/mutation_reader_test',
    'test/boost/mutation_test',
    'test/boost/mutation_writer_test',
    'test/boost/mvcc_test',
    'test/boost/network_topology_strategy_test',
    'test/boost/nonwrapping_range_test',
    'test/boost/observable_test',
    'test/boost/partitioner_test',
    'test/boost/querier_cache_test',
    'test/boost/query_processor_test',
    'test/boost/range_test',
    'test/boost/range_tombstone_list_test',
    'test/boost/reusable_buffer_test',
    'test/boost/role_manager_test',
    'test/boost/row_cache_test',
    'test/boost/schema_change_test',
    'test/boost/schema_registry_test',
    'test/boost/secondary_index_test',
    'test/boost/serialization_test',
    'test/boost/serialized_action_test',
    'test/boost/small_vector_test',
    'test/boost/snitch_reset_test',
    'test/boost/sstable_3_x_test',
    'test/boost/sstable_datafile_test',
    'test/boost/sstable_mutation_test',
    'test/boost/sstable_resharding_test',
    'test/boost/sstable_test',
    'test/boost/storage_proxy_test',
    'test/boost/top_k_test',
    'test/boost/transport_test',
    'test/boost/truncation_migration_test',
    'test/boost/types_test',
    'test/boost/user_function_test',
    'test/boost/user_types_test',
    'test/boost/utf8_test',
    'test/boost/view_build_test',
    'test/boost/view_complex_test',
    'test/boost/view_schema_test',
    'test/boost/vint_serialization_test',
    'test/boost/virtual_reader_test',
    'test/manual/ec2_snitch_test',
    'test/manual/gce_snitch_test',
    'test/manual/gossip',
    'test/manual/hint_test',
    'test/manual/imr_test',
    'test/manual/json_test',
    'test/manual/message',
    'test/manual/partition_data_test',
    'test/manual/row_locker_test',
    'test/manual/streaming_histogram_test',
    'test/perf/perf_cache_eviction',
    'test/perf/perf_cql_parser',
    'test/perf/perf_fast_forward',
    'test/perf/perf_hash',
    'test/perf/perf_mutation',
    'test/perf/perf_row_cache_update',
    'test/perf/perf_simple_query',
    'test/perf/perf_sstable',
    'test/unit/lsa_async_eviction_test',
    'test/unit/lsa_sync_eviction_test',
    'test/unit/memory_footprint_test',
    'test/unit/row_cache_alloc_stress_test',
    'test/unit/row_cache_stress_test',
]
>>>>>>> c0aea194

perf_tests = [
    'test/perf/perf_mutation_readers',
    'test/perf/perf_checksum',
    'test/perf/perf_mutation_fragment',
    'test/perf/perf_idl',
    'test/perf/perf_vint',
]

apps = [
    'scylla',
]

tests = scylla_tests + perf_tests

other = [
    'iotune',
]

all_artifacts = apps + tests + other

arg_parser = argparse.ArgumentParser('Configure scylla')
arg_parser.add_argument('--static', dest='static', action='store_const', default='',
                        const='-static',
                        help='Static link (useful for running on hosts outside the build environment')
arg_parser.add_argument('--pie', dest='pie', action='store_true',
                        help='Build position-independent executable (PIE)')
arg_parser.add_argument('--so', dest='so', action='store_true',
                        help='Build shared object (SO) instead of executable')
arg_parser.add_argument('--mode', action='append', choices=list(modes.keys()), dest='selected_modes')
arg_parser.add_argument('--with', dest='artifacts', action='append', choices=all_artifacts, default=[])
arg_parser.add_argument('--cflags', action='store', dest='user_cflags', default='',
                        help='Extra flags for the C++ compiler')
arg_parser.add_argument('--ldflags', action='store', dest='user_ldflags', default='',
                        help='Extra flags for the linker')
arg_parser.add_argument('--target', action='store', dest='target', default=default_target_arch(),
                        help='Target architecture (-march)')
arg_parser.add_argument('--compiler', action='store', dest='cxx', default='g++',
                        help='C++ compiler path')
arg_parser.add_argument('--c-compiler', action='store', dest='cc', default='gcc',
                        help='C compiler path')
arg_parser.add_argument('--with-osv', action='store', dest='with_osv', default='',
                        help='Shortcut for compile for OSv')
arg_parser.add_argument('--enable-dpdk', action='store_true', dest='dpdk', default=False,
                        help='Enable dpdk (from seastar dpdk sources)')
arg_parser.add_argument('--dpdk-target', action='store', dest='dpdk_target', default='',
                        help='Path to DPDK SDK target location (e.g. <DPDK SDK dir>/x86_64-native-linuxapp-gcc)')
arg_parser.add_argument('--debuginfo', action='store', dest='debuginfo', type=int, default=1,
                        help='Enable(1)/disable(0)compiler debug information generation')
arg_parser.add_argument('--static-stdc++', dest='staticcxx', action='store_true',
                        help='Link libgcc and libstdc++ statically')
arg_parser.add_argument('--static-thrift', dest='staticthrift', action='store_true',
                        help='Link libthrift statically')
arg_parser.add_argument('--static-boost', dest='staticboost', action='store_true',
                        help='Link boost statically')
arg_parser.add_argument('--static-yaml-cpp', dest='staticyamlcpp', action='store_true',
                        help='Link libyaml-cpp statically')
arg_parser.add_argument('--tests-debuginfo', action='store', dest='tests_debuginfo', type=int, default=0,
                        help='Enable(1)/disable(0)compiler debug information generation for tests')
arg_parser.add_argument('--python', action='store', dest='python', default='python3',
                        help='Python3 path')
add_tristate(arg_parser, name='hwloc', dest='hwloc', help='hwloc support')
add_tristate(arg_parser, name='xen', dest='xen', help='Xen support')
arg_parser.add_argument('--split-dwarf', dest='split_dwarf', action='store_true', default=False,
                        help='use of split dwarf (https://gcc.gnu.org/wiki/DebugFission) to speed up linking')
arg_parser.add_argument('--enable-gcc6-concepts', dest='gcc6_concepts', action='store_true', default=False,
                        help='enable experimental support for C++ Concepts as implemented in GCC 6')
arg_parser.add_argument('--enable-alloc-failure-injector', dest='alloc_failure_injector', action='store_true', default=False,
                        help='enable allocation failure injection')
arg_parser.add_argument('--with-antlr3', dest='antlr3_exec', action='store', default=None,
                        help='path to antlr3 executable')
arg_parser.add_argument('--with-ragel', dest='ragel_exec', action='store', default='ragel',
        help='path to ragel executable')
args = arg_parser.parse_args()

defines = ['XXH_PRIVATE_API',
           'SEASTAR_TESTING_MAIN',
]

extra_cxxflags = {}

cassandra_interface = Thrift(source='interface/cassandra.thrift', service='Cassandra')

scylla_core = (['database.cc',
                'table.cc',
                'atomic_cell.cc',
                'collection_mutation.cc',
                'hashers.cc',
                'schema.cc',
                'frozen_schema.cc',
                'schema_registry.cc',
                'bytes.cc',
                'mutation.cc',
                'mutation_fragment.cc',
                'partition_version.cc',
                'row_cache.cc',
                'canonical_mutation.cc',
                'frozen_mutation.cc',
                'memtable.cc',
                'schema_mutations.cc',
                'supervisor.cc',
                'utils/logalloc.cc',
                'utils/large_bitset.cc',
                'utils/buffer_input_stream.cc',
                'utils/limiting_data_source.cc',
                'utils/updateable_value.cc',
                'utils/directories.cc',
                'mutation_partition.cc',
                'mutation_partition_view.cc',
                'mutation_partition_serializer.cc',
                'mutation_reader.cc',
                'flat_mutation_reader.cc',
                'mutation_query.cc',
                'json.cc',
                'keys.cc',
                'counters.cc',
                'compress.cc',
                'zstd.cc',
                'sstables/mp_row_consumer.cc',
                'sstables/sstables.cc',
                'sstables/sstables_manager.cc',
                'sstables/mc/writer.cc',
                'sstables/sstable_version.cc',
                'sstables/compress.cc',
                'sstables/partition.cc',
                'sstables/compaction.cc',
                'sstables/compaction_strategy.cc',
                'sstables/leveled_compaction_strategy.cc',
                'sstables/compaction_manager.cc',
                'sstables/integrity_checked_file_impl.cc',
                'sstables/prepended_input_stream.cc',
                'sstables/m_format_read_helpers.cc',
                'sstables/incremental_compaction_strategy.cc',
                'transport/event.cc',
                'transport/event_notifier.cc',
                'transport/server.cc',
                'transport/messages/result_message.cc',
                'cdc/cdc.cc',
                'cql3/type_json.cc',
                'cql3/abstract_marker.cc',
                'cql3/attributes.cc',
                'cql3/cf_name.cc',
                'cql3/cql3_type.cc',
                'cql3/operation.cc',
                'cql3/index_name.cc',
                'cql3/keyspace_element_name.cc',
                'cql3/lists.cc',
                'cql3/sets.cc',
                'cql3/tuples.cc',
                'cql3/maps.cc',
                'cql3/functions/user_function.cc',
                'cql3/functions/functions.cc',
                'cql3/functions/castas_fcts.cc',
                'cql3/statements/cf_prop_defs.cc',
                'cql3/statements/cf_statement.cc',
                'cql3/statements/authentication_statement.cc',
                'cql3/statements/create_keyspace_statement.cc',
                'cql3/statements/create_table_statement.cc',
                'cql3/statements/create_view_statement.cc',
                'cql3/statements/create_type_statement.cc',
                'cql3/statements/create_function_statement.cc',
                'cql3/statements/drop_index_statement.cc',
                'cql3/statements/drop_keyspace_statement.cc',
                'cql3/statements/drop_table_statement.cc',
                'cql3/statements/drop_view_statement.cc',
                'cql3/statements/drop_type_statement.cc',
                'cql3/statements/drop_function_statement.cc',
                'cql3/statements/schema_altering_statement.cc',
                'cql3/statements/ks_prop_defs.cc',
                'cql3/statements/function_statement.cc',
                'cql3/statements/modification_statement.cc',
                'cql3/statements/cas_request.cc',
                'cql3/statements/parsed_statement.cc',
                'cql3/statements/property_definitions.cc',
                'cql3/statements/update_statement.cc',
                'cql3/statements/delete_statement.cc',
                'cql3/statements/batch_statement.cc',
                'cql3/statements/select_statement.cc',
                'cql3/statements/use_statement.cc',
                'cql3/statements/index_prop_defs.cc',
                'cql3/statements/index_target.cc',
                'cql3/statements/create_index_statement.cc',
                'cql3/statements/truncate_statement.cc',
                'cql3/statements/alter_table_statement.cc',
                'cql3/statements/alter_view_statement.cc',
                'cql3/statements/list_users_statement.cc',
                'cql3/statements/authorization_statement.cc',
                'cql3/statements/permission_altering_statement.cc',
                'cql3/statements/list_permissions_statement.cc',
                'cql3/statements/grant_statement.cc',
                'cql3/statements/revoke_statement.cc',
                'cql3/statements/alter_type_statement.cc',
                'cql3/statements/alter_keyspace_statement.cc',
                'cql3/statements/role-management-statements.cc',
                'cql3/statements/service_level_statement.cc',
                'cql3/statements/create_service_level_statement.cc',
                'cql3/statements/alter_service_level_statement.cc',
                'cql3/statements/sl_prop_defs.cc',
                'cql3/statements/drop_service_level_statement.cc',
                'cql3/statements/attach_service_level_statement.cc',
                'cql3/statements/detach_service_level_statement.cc',
                'cql3/statements/list_service_level_statement.cc',
                'cql3/statements/list_service_level_attachments_statement.cc',
                'cql3/update_parameters.cc',
                'cql3/ut_name.cc',
                'cql3/role_name.cc',
                'thrift/handler.cc',
                'thrift/server.cc',
                'thrift/thrift_validation.cc',
                'utils/runtime.cc',
                'utils/murmur_hash.cc',
                'utils/uuid.cc',
                'utils/big_decimal.cc',
                'types.cc',
                'validation.cc',
                'service/priority_manager.cc',
                'service/migration_manager.cc',
                'service/storage_proxy.cc',
                'service/paxos/proposal.cc',
                'service/paxos/prepare_response.cc',
                'service/paxos/paxos_state.cc',
                'service/paxos/prepare_summary.cc',
                'cql3/operator.cc',
                'cql3/relation.cc',
                'cql3/column_identifier.cc',
                'cql3/column_specification.cc',
                'cql3/constants.cc',
                'cql3/query_processor.cc',
                'cql3/query_options.cc',
                'cql3/single_column_relation.cc',
                'cql3/token_relation.cc',
                'cql3/column_condition.cc',
                'cql3/user_types.cc',
                'cql3/untyped_result_set.cc',
                'cql3/selection/abstract_function_selector.cc',
                'cql3/selection/simple_selector.cc',
                'cql3/selection/selectable.cc',
                'cql3/selection/selector_factories.cc',
                'cql3/selection/selection.cc',
                'cql3/selection/selector.cc',
                'cql3/restrictions/statement_restrictions.cc',
                'cql3/result_set.cc',
                'cql3/variable_specifications.cc',
                'db/consistency_level.cc',
                'db/system_keyspace.cc',
                'db/system_distributed_keyspace.cc',
                'db/size_estimates_virtual_reader.cc',
                'db/schema_tables.cc',
                'db/cql_type_parser.cc',
                'db/legacy_schema_migrator.cc',
                'db/commitlog/commitlog.cc',
                'db/commitlog/commitlog_replayer.cc',
                'db/commitlog/commitlog_entry.cc',
                'db/data_listeners.cc',
                'db/hints/manager.cc',
                'db/hints/resource_manager.cc',
                'db/config.cc',
                'db/extensions.cc',
                'db/heat_load_balance.cc',
                'db/large_data_handler.cc',
                'db/marshal/type_parser.cc',
                'db/batchlog_manager.cc',
                'db/view/view.cc',
                'db/view/view_update_generator.cc',
                'db/view/row_locking.cc',
                'index/secondary_index_manager.cc',
                'index/secondary_index.cc',
                'utils/UUID_gen.cc',
                'utils/i_filter.cc',
                'utils/bloom_filter.cc',
                'utils/bloom_calculations.cc',
                'utils/rate_limiter.cc',
                'utils/file_lock.cc',
                'utils/dynamic_bitset.cc',
                'utils/managed_bytes.cc',
                'utils/exceptions.cc',
                'utils/config_file.cc',
                'utils/memory.cc',
                'utils/gz/crc_combine.cc',
                'gms/version_generator.cc',
                'gms/versioned_value.cc',
                'gms/gossiper.cc',
                'gms/failure_detector.cc',
                'gms/gossip_digest_syn.cc',
                'gms/gossip_digest_ack.cc',
                'gms/gossip_digest_ack2.cc',
                'gms/endpoint_state.cc',
                'gms/application_state.cc',
                'gms/inet_address.cc',
                'dht/i_partitioner.cc',
                'dht/murmur3_partitioner.cc',
                'dht/byte_ordered_partitioner.cc',
                'dht/random_partitioner.cc',
                'dht/boot_strapper.cc',
                'dht/range_streamer.cc',
                'unimplemented.cc',
                'query.cc',
                'query-result-set.cc',
                'locator/abstract_replication_strategy.cc',
                'locator/simple_strategy.cc',
                'locator/local_strategy.cc',
                'locator/network_topology_strategy.cc',
                'locator/everywhere_replication_strategy.cc',
                'locator/token_metadata.cc',
                'locator/snitch_base.cc',
                'locator/simple_snitch.cc',
                'locator/rack_inferring_snitch.cc',
                'locator/gossiping_property_file_snitch.cc',
                'locator/production_snitch_base.cc',
                'locator/ec2_snitch.cc',
                'locator/ec2_multi_region_snitch.cc',
                'locator/gce_snitch.cc',
                'message/messaging_service.cc',
                'service/client_state.cc',
                'service/migration_task.cc',
                'service/storage_service.cc',
                'service/misc_services.cc',
                'service/pager/paging_state.cc',
                'service/pager/query_pagers.cc',
                'service/qos/qos_common.cc',
                'service/qos/service_level_controller.cc',
                'service/qos/standard_service_level_distributed_data_accessor.cc',
                'streaming/stream_task.cc',
                'streaming/stream_session.cc',
                'streaming/stream_request.cc',
                'streaming/stream_summary.cc',
                'streaming/stream_transfer_task.cc',
                'streaming/stream_receive_task.cc',
                'streaming/stream_plan.cc',
                'streaming/progress_info.cc',
                'streaming/session_info.cc',
                'streaming/stream_coordinator.cc',
                'streaming/stream_manager.cc',
                'streaming/stream_result_future.cc',
                'streaming/stream_session_state.cc',
                'clocks-impl.cc',
                'partition_slice_builder.cc',
                'init.cc',
                'lister.cc',
                'repair/repair.cc',
                'repair/row_level.cc',
                'exceptions/exceptions.cc',
                'auth/allow_all_authenticator.cc',
                'auth/allow_all_authorizer.cc',
                'auth/authenticated_user.cc',
                'auth/authenticator.cc',
                'auth/common.cc',
                'auth/default_authorizer.cc',
                'auth/resource.cc',
                'auth/roles-metadata.cc',
                'auth/passwords.cc',
                'auth/password_authenticator.cc',
                'auth/permission.cc',
                'auth/permissions_cache.cc',
                'auth/service.cc',
                'auth/standard_role_manager.cc',
                'auth/ldap_role_manager.cc',
                'auth/transitional.cc',
                'auth/authentication_options.cc',
                'auth/role_or_anonymous.cc',
                'auth/sasl_challenge.cc',
                'tracing/tracing.cc',
                'tracing/trace_keyspace_helper.cc',
                'tracing/trace_state.cc',
                'tracing/tracing_backend_registry.cc',
                'tracing/traced_file.cc',
                'table_helper.cc',
                'audit/audit.cc',
                'audit/audit_cf_storage_helper.cc',
                'audit/audit_syslog_storage_helper.cc',
                'range_tombstone.cc',
                'range_tombstone_list.cc',
                'disk-error-handler.cc',
                'duration.cc',
                'vint-serialization.cc',
                'utils/arch/powerpc/crc32-vpmsum/crc32_wrapper.cc',
                'querier.cc',
                'data/cell.cc',
                'mutation_writer/multishard_writer.cc',
                'ent/encryption/encryption_config.cc',
                'ent/encryption/encryption.cc',
                'ent/encryption/symmetric_key.cc',
                'ent/encryption/local_file_provider.cc',
                'ent/encryption/replicated_key_provider.cc',
                'ent/encryption/system_key.cc',
                'ent/encryption/encrypted_file_impl.cc',
                'ent/encryption/kmip_host.cc',
                'ent/encryption/kmip_key_provider.cc',
                'ent/ldap/ldap_connection.cc',
                'in-memory-file-impl.cc',
                'mirror-file-impl.cc',
                'multishard_mutation_query.cc',
                'reader_concurrency_semaphore.cc',
                'distributed_loader.cc',
                'utils/utf8.cc',
                'utils/ascii.cc',
                'utils/like_matcher.cc',
                'mutation_writer/timestamp_based_splitting_writer.cc',
                'lua.cc',
                ] + [Antlr3Grammar('cql3/Cql.g')] + [Thrift('interface/cassandra.thrift', 'Cassandra')]
               )

api = ['api/api.cc',
       'api/api-doc/storage_service.json',
       'api/api-doc/lsa.json',
       'api/storage_service.cc',
       'api/api-doc/commitlog.json',
       'api/commitlog.cc',
       'api/api-doc/gossiper.json',
       'api/gossiper.cc',
       'api/api-doc/failure_detector.json',
       'api/failure_detector.cc',
       'api/api-doc/column_family.json',
       'api/column_family.cc',
       'api/messaging_service.cc',
       'api/api-doc/messaging_service.json',
       'api/api-doc/storage_proxy.json',
       'api/storage_proxy.cc',
       'api/api-doc/cache_service.json',
       'api/cache_service.cc',
       'api/api-doc/collectd.json',
       'api/collectd.cc',
       'api/api-doc/endpoint_snitch_info.json',
       'api/endpoint_snitch.cc',
       'api/api-doc/compaction_manager.json',
       'api/compaction_manager.cc',
       'api/api-doc/hinted_handoff.json',
       'api/hinted_handoff.cc',
       'api/api-doc/utils.json',
       'api/lsa.cc',
       'api/api-doc/stream_manager.json',
       'api/stream_manager.cc',
       'api/api-doc/system.json',
       'api/system.cc',
       'api/config.cc',
       'api/api-doc/config.json',
       ]

alternator = [
       'alternator/server.cc',
       'alternator/executor.cc',
       'alternator/stats.cc',
       'alternator/base64.cc',
       'alternator/serialization.cc',
       'alternator/expressions.cc',
       Antlr3Grammar('alternator/expressions.g'),
       'alternator/conditions.cc',
       'alternator/rjson.cc',
       'alternator/auth.cc',
]

redis = [
        'redis/service.cc',
        'redis/server.cc',
        'redis/query_processor.cc',
        'redis/protocol_parser.rl',
        'redis/keyspace_utils.cc',
        'redis/options.cc',
        'redis/stats.cc',
        'redis/mutation_utils.cc',
        'redis/query_utils.cc',
        'redis/abstract_command.cc',
        'redis/command_factory.cc',
        'redis/commands.cc',
        ]

idls = ['idl/gossip_digest.idl.hh',
        'idl/uuid.idl.hh',
        'idl/range.idl.hh',
        'idl/keys.idl.hh',
        'idl/read_command.idl.hh',
        'idl/token.idl.hh',
        'idl/ring_position.idl.hh',
        'idl/result.idl.hh',
        'idl/frozen_mutation.idl.hh',
        'idl/reconcilable_result.idl.hh',
        'idl/streaming.idl.hh',
        'idl/paging_state.idl.hh',
        'idl/frozen_schema.idl.hh',
        'idl/partition_checksum.idl.hh',
        'idl/replay_position.idl.hh',
        'idl/truncation_record.idl.hh',
        'idl/mutation.idl.hh',
        'idl/query.idl.hh',
        'idl/idl_test.idl.hh',
        'idl/commitlog.idl.hh',
        'idl/tracing.idl.hh',
        'idl/consistency_level.idl.hh',
        'idl/cache_temperature.idl.hh',
        'idl/view.idl.hh',
        'idl/messaging_service.idl.hh',
        'idl/paxos.idl.hh',
        ]

headers = find_headers('.', excluded_dirs=['idl', 'build', 'seastar', '.git'])

scylla_tests_generic_dependencies = [
    'test/lib/cql_test_env.cc',
    'test/lib/test_services.cc',
]

scylla_tests_dependencies = scylla_core + idls + scylla_tests_generic_dependencies + [
    'test/lib/cql_assertions.cc',
    'test/lib/result_set_assertions.cc',
    'test/lib/mutation_source_test.cc',
    'test/lib/data_model.cc',
    'test/lib/exception_utils.cc',
    'test/lib/random_schema.cc',
]

deps = {
    'scylla': idls + ['main.cc', 'release.cc'] + scylla_core + api + alternator + redis,
}

pure_boost_tests = set([
    'test/boost/anchorless_list_test',
    'test/boost/auth_passwords_test',
    'test/boost/auth_resource_test',
    'test/boost/big_decimal_test',
    'test/boost/caching_options_test',
    'test/boost/cartesian_product_test',
    'test/boost/checksum_utils_test',
    'test/boost/chunked_vector_test',
    'test/boost/compound_test',
    'test/boost/compress_test',
    'test/boost/cql_auth_syntax_test',
    'test/boost/crc_test',
    'test/boost/duration_test',
    'test/boost/dynamic_bitset_test',
    'test/boost/enum_option_test',
    'test/boost/enum_set_test',
    'test/boost/idl_test',
    'test/boost/keys_test',
    'test/boost/like_matcher_test',
    'test/boost/linearizing_input_stream_test',
    'test/boost/map_difference_test',
    'test/boost/meta_test',
    'test/boost/nonwrapping_range_test',
    'test/boost/observable_test',
    'test/boost/range_test',
    'test/boost/range_tombstone_list_test',
    'test/boost/serialization_test',
    'test/boost/small_vector_test',
    'test/boost/top_k_test',
    'test/boost/vint_serialization_test',
    'test/manual/json_test',
    'test/manual/streaming_histogram_test',
])

tests_not_using_seastar_test_framework = set([
    'test/boost/small_vector_test',
    'test/manual/gossip',
    'test/manual/message',
    'test/perf/perf_cache_eviction',
    'test/perf/perf_cql_parser',
    'test/perf/perf_hash',
    'test/perf/perf_mutation',
    'test/perf/perf_row_cache_update',
    'test/perf/perf_sstable',
    'test/unit/lsa_async_eviction_test',
    'test/unit/lsa_sync_eviction_test',
    'test/unit/memory_footprint_test',
    'test/unit/row_cache_alloc_stress_test',
    'test/unit/row_cache_stress_test',
]) | pure_boost_tests

for t in tests_not_using_seastar_test_framework:
    if t not in scylla_tests:
        raise Exception("Test %s not found in scylla_tests" % (t))

for t in scylla_tests:
    deps[t] = [t + '.cc']
    if t not in tests_not_using_seastar_test_framework:
        deps[t] += scylla_tests_dependencies
    else:
        deps[t] += scylla_core + idls + scylla_tests_generic_dependencies

perf_tests_seastar_deps = [
    'seastar/tests/perf/perf_tests.cc'
]

for t in perf_tests:
    deps[t] = [t + '.cc'] + scylla_tests_dependencies + perf_tests_seastar_deps

<<<<<<< HEAD
deps['tests/sstable_test'] += ['tests/sstable_utils.cc', 'tests/normalizing_reader.cc']
deps['tests/sstable_datafile_test'] += ['tests/sstable_utils.cc', 'tests/normalizing_reader.cc']
deps['tests/mutation_reader_test'] += ['tests/sstable_utils.cc']
deps['tests/incremental_compaction_test'] += ['tests/sstable_utils.cc']

deps['tests/bytes_ostream_test'] = ['tests/bytes_ostream_test.cc', 'utils/managed_bytes.cc', 'utils/logalloc.cc', 'utils/dynamic_bitset.cc']
deps['tests/input_stream_test'] = ['tests/input_stream_test.cc']
deps['tests/UUID_test'] = ['utils/UUID_gen.cc', 'tests/UUID_test.cc', 'utils/uuid.cc', 'utils/managed_bytes.cc', 'utils/logalloc.cc', 'utils/dynamic_bitset.cc', 'hashers.cc']
deps['tests/murmur_hash_test'] = ['bytes.cc', 'utils/murmur_hash.cc', 'tests/murmur_hash_test.cc']
deps['tests/allocation_strategy_test'] = ['tests/allocation_strategy_test.cc', 'utils/logalloc.cc', 'utils/dynamic_bitset.cc']
deps['tests/log_heap_test'] = ['tests/log_heap_test.cc']
deps['tests/anchorless_list_test'] = ['tests/anchorless_list_test.cc']
deps['tests/perf/perf_fast_forward'] += ['release.cc']
deps['tests/perf/perf_simple_query'] += ['release.cc']
deps['tests/meta_test'] = ['tests/meta_test.cc']
deps['tests/imr_test'] = ['tests/imr_test.cc', 'utils/logalloc.cc', 'utils/dynamic_bitset.cc']
deps['tests/reusable_buffer_test'] = ['tests/reusable_buffer_test.cc']
deps['tests/utf8_test'] = ['utils/utf8.cc', 'tests/utf8_test.cc']
deps['tests/small_vector_test'] = ['tests/small_vector_test.cc']
deps['tests/multishard_mutation_query_test'] += ['tests/test_table.cc']
deps['tests/vint_serialization_test'] = ['tests/vint_serialization_test.cc', 'vint-serialization.cc', 'bytes.cc']
deps['tests/linearizing_input_stream_test'] = ['tests/linearizing_input_stream_test.cc']

deps['tests/duration_test'] += ['tests/exception_utils.cc']
=======
deps['test/boost/sstable_test'] += ['test/lib/sstable_utils.cc', 'test/lib/normalizing_reader.cc']
deps['test/boost/sstable_datafile_test'] += ['test/lib/sstable_utils.cc', 'test/lib/normalizing_reader.cc']
deps['test/boost/mutation_reader_test'] += ['test/lib/sstable_utils.cc']

deps['test/boost/bytes_ostream_test'] = ['test/boost/bytes_ostream_test.cc', 'utils/managed_bytes.cc', 'utils/logalloc.cc', 'utils/dynamic_bitset.cc']
deps['test/boost/input_stream_test'] = ['test/boost/input_stream_test.cc']
deps['test/boost/UUID_test'] = ['utils/UUID_gen.cc', 'test/boost/UUID_test.cc', 'utils/uuid.cc', 'utils/managed_bytes.cc', 'utils/logalloc.cc', 'utils/dynamic_bitset.cc', 'hashers.cc']
deps['test/boost/murmur_hash_test'] = ['bytes.cc', 'utils/murmur_hash.cc', 'test/boost/murmur_hash_test.cc']
deps['test/boost/allocation_strategy_test'] = ['test/boost/allocation_strategy_test.cc', 'utils/logalloc.cc', 'utils/dynamic_bitset.cc']
deps['test/boost/log_heap_test'] = ['test/boost/log_heap_test.cc']
deps['test/boost/anchorless_list_test'] = ['test/boost/anchorless_list_test.cc']
deps['test/perf/perf_fast_forward'] += ['release.cc']
deps['test/perf/perf_simple_query'] += ['release.cc']
deps['test/boost/meta_test'] = ['test/boost/meta_test.cc']
deps['test/manual/imr_test'] = ['test/manual/imr_test.cc', 'utils/logalloc.cc', 'utils/dynamic_bitset.cc']
deps['test/boost/reusable_buffer_test'] = ['test/boost/reusable_buffer_test.cc']
deps['test/boost/utf8_test'] = ['utils/utf8.cc', 'test/boost/utf8_test.cc']
deps['test/boost/small_vector_test'] = ['test/boost/small_vector_test.cc']
deps['test/boost/multishard_mutation_query_test'] += ['test/boost/test_table.cc']
deps['test/boost/vint_serialization_test'] = ['test/boost/vint_serialization_test.cc', 'vint-serialization.cc', 'bytes.cc']
deps['test/boost/linearizing_input_stream_test'] = ['test/boost/linearizing_input_stream_test.cc']

deps['test/boost/duration_test'] += ['test/lib/exception_utils.cc']
>>>>>>> c0aea194

deps['utils/gz/gen_crc_combine_table'] = ['utils/gz/gen_crc_combine_table.cc']

warnings = [
    '-Wall',
    '-Werror',
    '-Wno-mismatched-tags',  # clang-only
    '-Wno-maybe-uninitialized',  # false positives on gcc 5
    '-Wno-tautological-compare',
    '-Wno-parentheses-equality',
    '-Wno-c++11-narrowing',
    '-Wno-c++1z-extensions',
    '-Wno-sometimes-uninitialized',
    '-Wno-return-stack-address',
    '-Wno-missing-braces',
    '-Wno-unused-lambda-capture',
    '-Wno-misleading-indentation',
    '-Wno-overflow',
    '-Wno-noexcept-type',
    '-Wno-nonnull-compare',
    '-Wno-error=cpp',
    '-Wno-ignored-attributes',
    '-Wno-overloaded-virtual',
    '-Wno-stringop-overflow',
]

warnings = [w
            for w in warnings
            if flag_supported(flag=w, compiler=args.cxx)]

warnings = ' '.join(warnings + ['-Wno-error=deprecated-declarations'])

optimization_flags = [
    '--param inline-unit-growth=300',
]
optimization_flags = [o
                      for o in optimization_flags
                      if flag_supported(flag=o, compiler=args.cxx)]
modes['release']['cxx_ld_flags'] += ' ' + ' '.join(optimization_flags)

gold_linker_flag = gold_supported(compiler=args.cxx)

dbgflag = '-g -gz' if args.debuginfo else ''
tests_link_rule = 'link' if args.tests_debuginfo else 'link_stripped'

# Strip if debuginfo is disabled, otherwise we end up with partial
# debug info from the libraries we static link with
regular_link_rule = 'link' if args.debuginfo else 'link_stripped'

if args.so:
    args.pie = '-shared'
    args.fpie = '-fpic'
elif args.pie:
    args.pie = '-pie'
    args.fpie = '-fpie'
else:
    args.pie = ''
    args.fpie = ''

# a list element means a list of alternative packages to consider
# the first element becomes the HAVE_pkg define
# a string element is a package name with no alternatives
optional_packages = [['libsystemd', 'libsystemd-daemon']]
pkgs = []

# Lua can be provided by lua53 package on Debian-like
# systems and by Lua on others.
pkgs.append('lua53' if have_pkg('lua53') else 'lua')


def setup_first_pkg_of_list(pkglist):
    # The HAVE_pkg symbol is taken from the first alternative
    upkg = pkglist[0].upper().replace('-', '_')
    for pkg in pkglist:
        if have_pkg(pkg):
            pkgs.append(pkg)
            defines.append('HAVE_{}=1'.format(upkg))
            return True
    return False


for pkglist in optional_packages:
    if isinstance(pkglist, str):
        pkglist = [pkglist]
    if not setup_first_pkg_of_list(pkglist):
        if len(pkglist) == 1:
            print('Missing optional package {pkglist[0]}'.format(**locals()))
        else:
            alternatives = ':'.join(pkglist[1:])
            print('Missing optional package {pkglist[0]} (or alteratives {alternatives})'.format(**locals()))


compiler_test_src = '''
#if __GNUC__ < 8
    #error "MAJOR"
#elif __GNUC__ == 8
    #if __GNUC_MINOR__ < 1
        #error "MINOR"
    #elif __GNUC_MINOR__ == 1
        #if __GNUC_PATCHLEVEL__ < 1
            #error "PATCHLEVEL"
        #endif
    #endif
#endif

int main() { return 0; }
'''
if not try_compile_and_link(compiler=args.cxx, source=compiler_test_src):
    print('Wrong GCC version. Scylla needs GCC >= 8.1.1 to compile.')
    sys.exit(1)

if not try_compile(compiler=args.cxx, source='#include <boost/version.hpp>'):
    print('Boost not installed.  Please install {}.'.format(pkgname("boost-devel")))
    sys.exit(1)

if not try_compile(compiler=args.cxx, source='''\
        #include <boost/version.hpp>
        #if BOOST_VERSION < 105500
        #error Boost version too low
        #endif
        '''):
    print('Installed boost version too old.  Please update {}.'.format(pkgname("boost-devel")))
    sys.exit(1)

if try_compile(args.cxx, source = textwrap.dedent('''\
        #include <lz4.h>

        void m() {
            LZ4_compress_default(static_cast<const char*>(0), static_cast<char*>(0), 0, 0);
        }
        '''), flags=args.user_cflags.split()):
    defines.append("HAVE_LZ4_COMPRESS_DEFAULT")

has_sanitize_address_use_after_scope = try_compile(compiler=args.cxx, flags=['-fsanitize-address-use-after-scope'], source='int f() {}')

defines = ' '.join(['-D' + d for d in defines])

globals().update(vars(args))

total_memory = os.sysconf('SC_PAGE_SIZE') * os.sysconf('SC_PHYS_PAGES')
link_pool_depth = max(int(total_memory / 7e9), 1)

selected_modes = args.selected_modes or modes.keys()
default_modes = args.selected_modes or ['debug', 'release', 'dev']
build_modes =  {m: modes[m] for m in selected_modes}
build_artifacts = all_artifacts if not args.artifacts else args.artifacts

status = subprocess.call("./SCYLLA-VERSION-GEN")
if status != 0:
    print('Version file generation failed')
    sys.exit(1)

file = open('build/SCYLLA-VERSION-FILE', 'r')
scylla_version = file.read().strip()
file = open('build/SCYLLA-RELEASE-FILE', 'r')
scylla_release = file.read().strip()

extra_cxxflags["release.cc"] = "-DSCYLLA_VERSION=\"\\\"" + scylla_version + "\\\"\" -DSCYLLA_RELEASE=\"\\\"" + scylla_release + "\\\"\""

for m in ['debug', 'release', 'sanitize']:
    modes[m]['cxxflags'] += ' ' + dbgflag

seastar_cflags = args.user_cflags
seastar_cflags += ' -Wno-error'
if args.target != '':
    seastar_cflags += ' -march=' + args.target
seastar_ldflags = args.user_ldflags

libdeflate_cflags = seastar_cflags
zstd_cflags = seastar_cflags + ' -Wno-implicit-fallthrough'

MODE_TO_CMAKE_BUILD_TYPE = {'release' : 'RelWithDebInfo', 'debug' : 'Debug', 'dev' : 'Dev', 'sanitize' : 'Sanitize' }

def configure_seastar(build_dir, mode):
    seastar_build_dir = os.path.join(build_dir, mode, 'seastar')

    seastar_cmake_args = [
        '-DCMAKE_BUILD_TYPE={}'.format(MODE_TO_CMAKE_BUILD_TYPE[mode]),
        '-DCMAKE_C_COMPILER={}'.format(args.cc),
        '-DCMAKE_CXX_COMPILER={}'.format(args.cxx),
        '-DSeastar_CXX_FLAGS={}'.format((seastar_cflags + ' ' + modes[mode]['cxx_ld_flags']).replace(' ', ';')),
        '-DSeastar_LD_FLAGS={}'.format(seastar_ldflags),
        '-DSeastar_CXX_DIALECT=gnu++17',
        '-DSeastar_STD_OPTIONAL_VARIANT_STRINGVIEW=ON',
        '-DSeastar_UNUSED_RESULT_ERROR=ON',
    ]
    if args.dpdk:
        seastar_cmake_args += ['-DSeastar_DPDK=ON', '-DSeastar_DPDK_MACHINE=wsm']
    if args.gcc6_concepts:
        seastar_cmake_args += ['-DSeastar_GCC6_CONCEPTS=ON']
    if args.split_dwarf:
        seastar_cmake_args += ['-DSeastar_SPLIT_DWARF=ON']
    if args.alloc_failure_injector:
        seastar_cmake_args += ['-DSeastar_ALLOC_FAILURE_INJECTION=ON']

    seastar_cmd = ['cmake', '-G', 'Ninja', os.path.relpath('seastar', seastar_build_dir)] + seastar_cmake_args
    cmake_dir = seastar_build_dir
    if args.dpdk:
        # need to cook first
        cmake_dir = 'seastar' # required by cooking.sh
        relative_seastar_build_dir = os.path.join('..', seastar_build_dir)  # relative to seastar/
        seastar_cmd = ['./cooking.sh', '-i', 'dpdk', '-d', relative_seastar_build_dir, '--'] + seastar_cmd[4:]

    print(seastar_cmd)
    os.makedirs(seastar_build_dir, exist_ok=True)
    subprocess.check_call(seastar_cmd, shell=False, cwd=cmake_dir)

for mode in build_modes:
    configure_seastar('build', mode)

pc = {mode: 'build/{}/seastar/seastar.pc'.format(mode) for mode in build_modes}
ninja = find_executable('ninja') or find_executable('ninja-build')
if not ninja:
    print('Ninja executable (ninja or ninja-build) not found on PATH\n')
    sys.exit(1)

def query_seastar_flags(pc_file, link_static_cxx=False):
    cflags = pkg_config(pc_file, '--cflags', '--static')
    libs = pkg_config(pc_file, '--libs', '--static')

    if link_static_cxx:
        libs = libs.replace('-lstdc++ ', '')

    return cflags, libs

for mode in build_modes:
    seastar_cflags, seastar_libs = query_seastar_flags(pc[mode], link_static_cxx=args.staticcxx)
    modes[mode]['seastar_cflags'] = seastar_cflags
    modes[mode]['seastar_libs'] = seastar_libs

# We need to use experimental features of the zstd library (to use our own allocators for the (de)compression context),
# which are available only when the library is linked statically.
def configure_zstd(build_dir, mode):
    zstd_build_dir = os.path.join(build_dir, mode, 'zstd')

    zstd_cmake_args = [
        '-DCMAKE_BUILD_TYPE={}'.format(MODE_TO_CMAKE_BUILD_TYPE[mode]),
        '-DCMAKE_C_COMPILER={}'.format(args.cc),
        '-DCMAKE_CXX_COMPILER={}'.format(args.cxx),
        '-DCMAKE_C_FLAGS={}'.format(zstd_cflags),
        '-DZSTD_BUILD_PROGRAMS=OFF'
    ]

    zstd_cmd = ['cmake', '-G', 'Ninja', os.path.relpath('zstd/build/cmake', zstd_build_dir)] + zstd_cmake_args

    print(zstd_cmd)
    os.makedirs(zstd_build_dir, exist_ok=True)
    subprocess.check_call(zstd_cmd, shell=False, cwd=zstd_build_dir)

args.user_cflags += " " + pkg_config('jsoncpp', '--cflags')
args.user_cflags += ' -march=' + args.target
libs = ' '.join([maybe_static(args.staticyamlcpp, '-lyaml-cpp'), '-latomic', '-llz4', '-lz', '-lsnappy', '-lcrypto', pkg_config('jsoncpp', '--libs'),
                 ' -lstdc++fs', ' -lcrypt', ' -lcryptopp', ' -lpthread', '-lldap -llber',
                 maybe_static(args.staticboost, '-lboost_date_time -lboost_regex -licuuc'), ])

xxhash_dir = 'xxHash'

if not os.path.exists(xxhash_dir) or not os.listdir(xxhash_dir):
    raise Exception(xxhash_dir + ' is empty. Run "git submodule update --init".')

if not args.staticboost:
    args.user_cflags += ' -DBOOST_TEST_DYN_LINK'

# thrift version detection, see #4538
proc_res = subprocess.run(["thrift", "-version"], stdout=subprocess.PIPE, stderr=subprocess.STDOUT)
proc_res_output = proc_res.stdout.decode("utf-8")
if proc_res.returncode != 0 and not re.search(r'^Thrift version', proc_res_output):
    raise Exception("Thrift compiler must be missing: {}".format(proc_res_output))

thrift_version = proc_res_output.split(" ")[-1]
thrift_boost_versions = ["0.{}.".format(n) for n in range(1, 11)]
if any(filter(thrift_version.startswith, thrift_boost_versions)):
    args.user_cflags += ' -DTHRIFT_USES_BOOST'

for pkg in pkgs:
    args.user_cflags += ' ' + pkg_config(pkg, '--cflags')
    libs += ' ' + pkg_config(pkg, '--libs')
user_cflags = args.user_cflags + ' -fvisibility=hidden'
user_ldflags = args.user_ldflags + ' -fvisibility=hidden'
if args.staticcxx:
    user_ldflags += " -static-libgcc -static-libstdc++"
if args.staticthrift:
    thrift_libs = "-Wl,-Bstatic -lthrift -Wl,-Bdynamic"
else:
    thrift_libs = "-lthrift"

kmip_lib_ver = '1.9.2a';

def kmiplib():
    for id in os_ids:
        if id in { 'centos', 'fedora', 'rhel' }:
            return 'centos70'
        if id in { 'ubuntu', 'debian' }:
            ver = os_version.replace('.', '')
            return id + ver;
    print('Could not resolve libkmip.a for platform {}'.format(os_ids))
    sys.exit(1)

def target_cpu():
    cpu, _, _ = subprocess.check_output([cxx, '-dumpmachine']).decode('utf-8').partition('-')
    return cpu    
    
def kmip_arch():
    arch = target_cpu()
    if arch == 'x86_64':
        return '64'
    if 'ppc64' in arch:
        return 'ppc64' 
    print('Could not resolve kmip arch for platform {}'.format(arch))
    sys.exit(1)
        
libs += ' kmipc/lib/kmipc-' + kmip_lib_ver + '-' + kmiplib() + '_' + kmip_arch() + '/libkmip.a'
user_cflags += ' -Ikmipc/include -DHAVE_KMIP'

outdir = 'build'
buildfile = 'build.ninja'

os.makedirs(outdir, exist_ok=True)
do_sanitize = True
if args.static:
    do_sanitize = False

if args.antlr3_exec:
    antlr3_exec = args.antlr3_exec
else:
    antlr3_exec = "antlr3"

if args.ragel_exec:
    ragel_exec = args.ragel_exec
else:
    ragel_exec = "ragel"

for mode in build_modes:
    configure_zstd(outdir, mode)

# configure.py may run automatically from an already-existing build.ninja.
# If the user interrupts configure.py in the middle, we need build.ninja
# to remain in a valid state.  So we write our output to a temporary
# file, and only when done we rename it atomically to build.ninja.
buildfile_tmp = buildfile + ".tmp"

with open(buildfile_tmp, 'w') as f:
    f.write(textwrap.dedent('''\
        configure_args = {configure_args}
        builddir = {outdir}
        cxx = {cxx}
        cxxflags = {user_cflags} {warnings} {defines}
        ldflags = {gold_linker_flag} {user_ldflags}
        ldflags_build = {gold_linker_flag}
        libs = {libs}
        pool link_pool
            depth = {link_pool_depth}
        pool submodule_pool
            depth = 1
        rule gen
            command = echo -e $text > $out
            description = GEN $out
        rule swagger
            command = seastar/scripts/seastar-json2code.py -f $in -o $out
            description = SWAGGER $out
        rule serializer
            command = {python} ./idl-compiler.py --ns ser -f $in -o $out
            description = IDL compiler $out
        rule ninja
            command = {ninja} -C $subdir $target
            restat = 1
            description = NINJA $out
        rule ragel
            # sed away a bug in ragel 7 that emits some extraneous _nfa* variables
            # (the $$ is collapsed to a single one by ninja)
            command = {ragel_exec} -G2 -o $out $in && sed -i -e '1h;2,$$H;$$!d;g' -re 's/static const char _nfa[^;]*;//g' $out
            description = RAGEL $out
        rule run
            command = $in > $out
            description = GEN $out
        rule copy
            command = cp $in $out
            description = COPY $out
        rule package
            command = scripts/create-relocatable-package.py --mode $mode $out
        ''').format(**globals()))
    for mode in build_modes:
        modeval = modes[mode]
        fmt_lib = 'fmt'
        f.write(textwrap.dedent('''\
            cxx_ld_flags_{mode} = {cxx_ld_flags}
            ld_flags_{mode} = $cxx_ld_flags_{mode}
            cxxflags_{mode} = $cxx_ld_flags_{mode} {cxxflags} -I. -I $builddir/{mode}/gen
            libs_{mode} = -l{fmt_lib}
            seastar_libs_{mode} = {seastar_libs}
            rule cxx.{mode}
              command = $cxx -MD -MT $out -MF $out.d {seastar_cflags} $cxxflags $cxxflags_{mode} $obj_cxxflags -c -o $out $in
              description = CXX $out
              depfile = $out.d
            rule link.{mode}
              command = $cxx  $ld_flags_{mode} $ldflags -o $out $in $libs $libs_{mode}
              description = LINK $out
              pool = link_pool
            rule link_stripped.{mode}
              command = $cxx  $ld_flags_{mode} -s $ldflags -o $out $in $libs $libs_{mode}
              description = LINK (stripped) $out
              pool = link_pool
            rule link_build.{mode}
              command = $cxx  $ld_flags_{mode} $ldflags_build -o $out $in $libs $libs_{mode}
              description = LINK (build) $out
              pool = link_pool
            rule ar.{mode}
              command = rm -f $out; ar cr $out $in; ranlib $out
              description = AR $out
            rule thrift.{mode}
                command = thrift -gen cpp:cob_style -out $builddir/{mode}/gen $in
                description = THRIFT $in
            rule antlr3.{mode}
                # We replace many local `ExceptionBaseType* ex` variables with a single function-scope one.
                # Because we add such a variable to every function, and because `ExceptionBaseType` is not a global
                # name, we also add a global typedef to avoid compilation errors.
                command = sed -e '/^#if 0/,/^#endif/d' $in > $builddir/{mode}/gen/$in $
                     && {antlr3_exec} $builddir/{mode}/gen/$in $
                     && sed -i -e 's/^\\( *\)\\(ImplTraits::CommonTokenType\\* [a-zA-Z0-9_]* = NULL;\\)$$/\\1const \\2/' $
                        -e '1i using ExceptionBaseType = int;' $
                        -e 's/^{{/{{ ExceptionBaseType\* ex = nullptr;/; $
                            s/ExceptionBaseType\* ex = new/ex = new/; $
                            s/exceptions::syntax_exception e/exceptions::syntax_exception\& e/' $
                        build/{mode}/gen/${{stem}}Parser.cpp
                description = ANTLR3 $in
            rule checkhh.{mode}
              command = $cxx -MD -MT $out -MF $out.d {seastar_cflags} $cxxflags $cxxflags_{mode} $obj_cxxflags -x c++ --include=$in -c -o $out /dev/null
              description = CHECKHH $in
              depfile = $out.d
            ''').format(mode=mode, antlr3_exec=antlr3_exec, fmt_lib=fmt_lib, **modeval))
        f.write(
            'build {mode}: phony {artifacts}\n'.format(
                mode=mode,
                artifacts=str.join(' ', ('$builddir/' + mode + '/' + x for x in build_artifacts))
            )
        )
        compiles = {}
        swaggers = {}
        serializers = {}
        thrifts = set()
        ragels = {}
        antlr3_grammars = set()
        seastar_dep = 'build/{}/seastar/libseastar.a'.format(mode)
        seastar_testing_dep = 'build/{}/seastar/libseastar_testing.a'.format(mode)
        for binary in build_artifacts:
            if binary in other:
                continue
            srcs = deps[binary]
            objs = ['$builddir/' + mode + '/' + src.replace('.cc', '.o')
                    for src in srcs
                    if src.endswith('.cc')]
            objs.append('$builddir/../utils/arch/powerpc/crc32-vpmsum/crc32.S')
            has_thrift = False
            for dep in deps[binary]:
                if isinstance(dep, Thrift):
                    has_thrift = True
                    objs += dep.objects('$builddir/' + mode + '/gen')
                if isinstance(dep, Antlr3Grammar):
                    objs += dep.objects('$builddir/' + mode + '/gen')
            if binary.endswith('.a'):
                f.write('build $builddir/{}/{}: ar.{} {}\n'.format(mode, binary, mode, str.join(' ', objs)))
            else:
                objs.extend(['$builddir/' + mode + '/' + artifact for artifact in [
                    'libdeflate/libdeflate.a',
                    'zstd/lib/libzstd.a',
                ]])
                objs.append('$builddir/' + mode + '/gen/utils/gz/crc_combine_table.o')
                if binary.startswith('test/'):
                    local_libs = '$seastar_libs_{} $libs'.format(mode)
                    if binary in pure_boost_tests:
                        local_libs += ' ' + maybe_static(args.staticboost, '-lboost_unit_test_framework')
                    if binary not in tests_not_using_seastar_test_framework:
                        pc_path = pc[mode].replace('seastar.pc', 'seastar-testing.pc')
                        local_libs += ' ' + pkg_config(pc_path, '--libs', '--static')
                    if has_thrift:
                        local_libs += ' ' + thrift_libs + ' ' + maybe_static(args.staticboost, '-lboost_system')
                    # Our code's debugging information is huge, and multiplied
                    # by many tests yields ridiculous amounts of disk space.
                    # So we strip the tests by default; The user can very
                    # quickly re-link the test unstripped by adding a "_g"
                    # to the test name, e.g., "ninja build/release/testname_g"
                    f.write('build $builddir/{}/{}: {}.{} {} | {} {}\n'.format(mode, binary, tests_link_rule, mode, str.join(' ', objs), seastar_dep, seastar_testing_dep))
                    f.write('   libs = {}\n'.format(local_libs))
                    f.write('build $builddir/{}/{}_g: {}.{} {} | {} {}\n'.format(mode, binary, regular_link_rule, mode, str.join(' ', objs), seastar_dep, seastar_testing_dep))
                    f.write('   libs = {}\n'.format(local_libs))
                else:
                    f.write('build $builddir/{}/{}: {}.{} {} | {}\n'.format(mode, binary, regular_link_rule, mode, str.join(' ', objs), seastar_dep))
                    if has_thrift:
                        f.write('   libs =  {} {} $seastar_libs_{} $libs\n'.format(thrift_libs, maybe_static(args.staticboost, '-lboost_system'), mode))
            for src in srcs:
                if src.endswith('.cc'):
                    obj = '$builddir/' + mode + '/' + src.replace('.cc', '.o')
                    compiles[obj] = src
                elif src.endswith('.idl.hh'):
                    hh = '$builddir/' + mode + '/gen/' + src.replace('.idl.hh', '.dist.hh')
                    serializers[hh] = src
                elif src.endswith('.json'):
                    hh = '$builddir/' + mode + '/gen/' + src + '.hh'
                    swaggers[hh] = src
                elif src.endswith('.rl'):
                    hh = '$builddir/' + mode + '/gen/' + src.replace('.rl', '.hh')
                    ragels[hh] = src
                elif src.endswith('.thrift'):
                    thrifts.add(src)
                elif src.endswith('.g'):
                    antlr3_grammars.add(src)
                else:
                    raise Exception('No rule for ' + src)
        compiles['$builddir/' + mode + '/gen/utils/gz/crc_combine_table.o'] = '$builddir/' + mode + '/gen/utils/gz/crc_combine_table.cc'
        compiles['$builddir/' + mode + '/utils/gz/gen_crc_combine_table.o'] = 'utils/gz/gen_crc_combine_table.cc'
        f.write('build {}: run {}\n'.format('$builddir/' + mode + '/gen/utils/gz/crc_combine_table.cc',
                                            '$builddir/' + mode + '/utils/gz/gen_crc_combine_table'))
        f.write('build {}: link_build.{} {}\n'.format('$builddir/' + mode + '/utils/gz/gen_crc_combine_table', mode,
                                                '$builddir/' + mode + '/utils/gz/gen_crc_combine_table.o'))
        f.write('   libs = $seastar_libs_{}\n'.format(mode))
        f.write(
            'build {mode}-objects: phony {objs}\n'.format(
                mode=mode,
                objs=' '.join(compiles)
            )
        )


        gen_headers = []
        for th in thrifts:
            gen_headers += th.headers('$builddir/{}/gen'.format(mode))
        for g in antlr3_grammars:
            gen_headers += g.headers('$builddir/{}/gen'.format(mode))
        gen_headers += list(swaggers.keys())
        gen_headers += list(serializers.keys())
        gen_headers += list(ragels.keys())
        gen_headers_dep = ' '.join(gen_headers)

        for obj in compiles:
            src = compiles[obj]
            f.write('build {}: cxx.{} {} || {} {}\n'.format(obj, mode, src, seastar_dep, gen_headers_dep))
            if src in extra_cxxflags:
                f.write('    cxxflags = {seastar_cflags} $cxxflags $cxxflags_{mode} {extra_cxxflags}\n'.format(mode=mode, extra_cxxflags=extra_cxxflags[src], **modeval))
        for hh in swaggers:
            src = swaggers[hh]
            f.write('build {}: swagger {} | seastar/scripts/seastar-json2code.py\n'.format(hh, src))
        for hh in serializers:
            src = serializers[hh]
            f.write('build {}: serializer {} | idl-compiler.py\n'.format(hh, src))
        for hh in ragels:
            src = ragels[hh]
            f.write('build {}: ragel {}\n'.format(hh, src))
        for thrift in thrifts:
            outs = ' '.join(thrift.generated('$builddir/{}/gen'.format(mode)))
            f.write('build {}: thrift.{} {}\n'.format(outs, mode, thrift.source))
            for cc in thrift.sources('$builddir/{}/gen'.format(mode)):
                obj = cc.replace('.cpp', '.o')
                f.write('build {}: cxx.{} {}\n'.format(obj, mode, cc))
        for grammar in antlr3_grammars:
            outs = ' '.join(grammar.generated('$builddir/{}/gen'.format(mode)))
            f.write('build {}: antlr3.{} {}\n  stem = {}\n'.format(outs, mode, grammar.source,
                                                                   grammar.source.rsplit('.', 1)[0]))
            for cc in grammar.sources('$builddir/{}/gen'.format(mode)):
                obj = cc.replace('.cpp', '.o')
                f.write('build {}: cxx.{} {} || {}\n'.format(obj, mode, cc, ' '.join(serializers)))
                if cc.endswith('Parser.cpp') and has_sanitize_address_use_after_scope:
                    # Parsers end up using huge amounts of stack space and overflowing their stack
                    f.write('  obj_cxxflags = -fno-sanitize-address-use-after-scope\n')
        for hh in headers:
            f.write('build $builddir/{mode}/{hh}.o: checkhh.{mode} {hh} || {gen_headers_dep}\n'.format(
                    mode=mode, hh=hh, gen_headers_dep=gen_headers_dep))

        f.write('build build/{mode}/seastar/libseastar.a: ninja | always\n'
                .format(**locals()))
        f.write('  pool = submodule_pool\n')
        f.write('  subdir = build/{mode}/seastar\n'.format(**locals()))
        f.write('  target = seastar\n'.format(**locals()))
        f.write('build build/{mode}/seastar/libseastar_testing.a: ninja\n'
                .format(**locals()))
        f.write('  pool = submodule_pool\n')
        f.write('  subdir = build/{mode}/seastar\n'.format(**locals()))
        f.write('  target = seastar_testing\n'.format(**locals()))
        f.write('build build/{mode}/seastar/apps/iotune/iotune: ninja\n'
                .format(**locals()))
        f.write('  pool = submodule_pool\n')
        f.write('  subdir = build/{mode}/seastar\n'.format(**locals()))
        f.write('  target = iotune\n'.format(**locals()))
        f.write(textwrap.dedent('''\
            build build/{mode}/iotune: copy build/{mode}/seastar/apps/iotune/iotune
            ''').format(**locals()))
        f.write('build build/{mode}/scylla-package.tar.gz: package build/{mode}/scylla build/{mode}/iotune build/SCYLLA-RELEASE-FILE build/SCYLLA-VERSION-FILE | always\n'.format(**locals()))
        f.write('  pool = submodule_pool\n')
        f.write('  mode = {mode}\n'.format(**locals()))
        f.write('rule libdeflate.{mode}\n'.format(**locals()))
        f.write('  command = make -C libdeflate BUILD_DIR=../build/{mode}/libdeflate/ CFLAGS="{libdeflate_cflags}" CC={args.cc} ../build/{mode}/libdeflate//libdeflate.a\n'.format(**locals()))
        f.write('build build/{mode}/libdeflate/libdeflate.a: libdeflate.{mode}\n'.format(**locals()))
        f.write('  pool = submodule_pool\n')
        f.write('build build/{mode}/zstd/lib/libzstd.a: ninja\n'.format(**locals()))
        f.write('  pool = submodule_pool\n')
        f.write('  subdir = build/{mode}/zstd\n'.format(**locals()))
        f.write('  target = libzstd.a\n'.format(**locals()))

    mode = 'dev' if 'dev' in modes else modes[0]
    f.write('build checkheaders: phony || {}\n'.format(' '.join(['$builddir/{}/{}.o'.format(mode, hh) for hh in headers])))

    f.write(textwrap.dedent('''\
        rule configure
          command = {python} configure.py $configure_args
          generator = 1
        build build.ninja: configure | configure.py SCYLLA-VERSION-GEN
        rule cscope
            command = find -name '*.[chS]' -o -name "*.cc" -o -name "*.hh" | cscope -bq -i-
            description = CSCOPE
        build cscope: cscope
        rule clean
            command = rm -rf build
            description = CLEAN
        build clean: clean
        rule mode_list
            command = echo {modes_list}
            description = List configured modes
        build mode_list: mode_list
        default {modes_list}
        ''').format(modes_list=' '.join(default_modes), **globals()))
    f.write(textwrap.dedent('''\
        build always: phony
        rule scylla_version_gen
            command = ./SCYLLA-VERSION-GEN
        build build/SCYLLA-RELEASE-FILE build/SCYLLA-VERSION-FILE: scylla_version_gen
        ''').format(modes_list=' '.join(build_modes), **globals()))

os.rename(buildfile_tmp, buildfile)<|MERGE_RESOLUTION|>--- conflicted
+++ resolved
@@ -243,143 +243,11 @@
 }
 
 ldap_tests = [
-    'tests/ldap_connection_test',
+    'test/ldap/ldap_connection_test',
+    'test/ldap/role_manager_test',
 ]
 
 scylla_tests = [
-<<<<<<< HEAD
-    'tests/mutation_test',
-    'tests/mvcc_test',
-    'tests/mutation_fragment_test',
-    'tests/flat_mutation_reader_test',
-    'tests/schema_registry_test',
-    'tests/canonical_mutation_test',
-    'tests/range_test',
-    'tests/types_test',
-    'tests/keys_test',
-    'tests/partitioner_test',
-    'tests/frozen_mutation_test',
-    'tests/serialized_action_test',
-    'tests/hint_test',
-    'tests/clustering_ranges_walker_test',
-    'tests/perf/perf_mutation',
-    'tests/lsa_async_eviction_test',
-    'tests/lsa_sync_eviction_test',
-    'tests/row_cache_alloc_stress',
-    'tests/perf_row_cache_update',
-    'tests/perf/perf_hash',
-    'tests/perf/perf_cql_parser',
-    'tests/perf/perf_simple_query',
-    'tests/perf/perf_fast_forward',
-    'tests/perf/perf_cache_eviction',
-    'tests/cache_flat_mutation_reader_test',
-    'tests/row_cache_stress_test',
-    'tests/memory_footprint',
-    'tests/perf/perf_sstable',
-    'tests/cdc_test',
-    'tests/cql_query_test',
-    'tests/user_types_test',
-    'tests/user_function_test',
-    'tests/secondary_index_test',
-    'tests/json_cql_query_test',
-    'tests/filtering_test',
-    'tests/storage_proxy_test',
-    'tests/schema_change_test',
-    'tests/mutation_reader_test',
-    'tests/mutation_query_test',
-    'tests/row_cache_test',
-    'tests/test-serialization',
-    'tests/broken_sstable_test',
-    'tests/sstable_test',
-    'tests/sstable_datafile_test',
-    'tests/sstable_3_x_test',
-    'tests/sstable_mutation_test',
-    'tests/sstable_resharding_test',
-    'tests/incremental_compaction_test',
-    'tests/memtable_test',
-    'tests/commitlog_test',
-    'tests/cartesian_product_test',
-    'tests/hash_test',
-    'tests/map_difference_test',
-    'tests/message',
-    'tests/gossip',
-    'tests/gossip_test',
-    'tests/compound_test',
-    'tests/config_test',
-    'tests/gossiping_property_file_snitch_test',
-    'tests/ec2_snitch_test',
-    'tests/gce_snitch_test',
-    'tests/snitch_reset_test',
-    'tests/network_topology_strategy_test',
-    'tests/query_processor_test',
-    'tests/batchlog_manager_test',
-    'tests/bytes_ostream_test',
-    'tests/UUID_test',
-    'tests/murmur_hash_test',
-    'tests/allocation_strategy_test',
-    'tests/logalloc_test',
-    'tests/log_heap_test',
-    'tests/managed_vector_test',
-    'tests/crc_test',
-    'tests/checksum_utils_test',
-    'tests/flush_queue_test',
-    'tests/dynamic_bitset_test',
-    'tests/auth_test',
-    'tests/idl_test',
-    'tests/range_tombstone_list_test',
-    'tests/anchorless_list_test',
-    'tests/database_test',
-    'tests/nonwrapping_range_test',
-    'tests/input_stream_test',
-    'tests/virtual_reader_test',
-    'tests/view_schema_test',
-    'tests/view_build_test',
-    'tests/view_complex_test',
-    'tests/counter_test',
-    'tests/cell_locker_test',
-    'tests/row_locker_test',
-    'tests/streaming_histogram_test',
-    'tests/duration_test',
-    'tests/vint_serialization_test',
-    'tests/continuous_data_consumer_test',
-    'tests/compress_test',
-    'tests/chunked_vector_test',
-    'tests/loading_cache_test',
-    'tests/castas_fcts_test',
-    'tests/big_decimal_test',
-    'tests/aggregate_fcts_test',
-    'tests/role_manager_test',
-    'tests/caching_options_test',
-    'tests/auth_resource_test',
-    'tests/cql_auth_query_test',
-    'tests/enum_set_test',
-    'tests/extensions_test',
-    'tests/cql_auth_syntax_test',
-    'tests/querier_cache',
-    'tests/limiting_data_source_test',
-    'tests/meta_test',
-    'tests/imr_test',
-    'tests/partition_data_test',
-    'tests/reusable_buffer_test',
-    'tests/mutation_writer_test',
-    'tests/observable_test',
-    'tests/transport_test',
-    'tests/fragmented_temporary_buffer_test',
-    'tests/json_test',
-    'tests/encrypted_file_test',
-    'tests/auth_passwords_test',
-    'tests/multishard_mutation_query_test',
-    'tests/top_k_test',
-    'tests/utf8_test',
-    'tests/small_vector_test',
-    'tests/data_listeners_test',
-    'tests/truncation_migration_test',
-    'tests/symmetric_key_test',
-    'tests/like_matcher_test',
-    'tests/linearizing_input_stream_test',
-    'tests/enum_option_test',
-] + ldap_tests
-=======
     'test/boost/UUID_test',
     'test/boost/aggregate_fcts_test',
     'test/boost/allocation_strategy_test',
@@ -457,7 +325,6 @@
     'test/boost/range_test',
     'test/boost/range_tombstone_list_test',
     'test/boost/reusable_buffer_test',
-    'test/boost/role_manager_test',
     'test/boost/row_cache_test',
     'test/boost/schema_change_test',
     'test/boost/schema_registry_test',
@@ -470,11 +337,13 @@
     'test/boost/sstable_datafile_test',
     'test/boost/sstable_mutation_test',
     'test/boost/sstable_resharding_test',
+    'test/boost/incremental_compaction_test',
     'test/boost/sstable_test',
     'test/boost/storage_proxy_test',
     'test/boost/top_k_test',
     'test/boost/transport_test',
     'test/boost/truncation_migration_test',
+    'test/boost/symmetric_key_test',
     'test/boost/types_test',
     'test/boost/user_function_test',
     'test/boost/user_types_test',
@@ -484,6 +353,7 @@
     'test/boost/view_schema_test',
     'test/boost/vint_serialization_test',
     'test/boost/virtual_reader_test',
+    'test/boost/encrypted_file_test',
     'test/manual/ec2_snitch_test',
     'test/manual/gce_snitch_test',
     'test/manual/gossip',
@@ -507,8 +377,7 @@
     'test/unit/memory_footprint_test',
     'test/unit/row_cache_alloc_stress_test',
     'test/unit/row_cache_stress_test',
-]
->>>>>>> c0aea194
+] + ldap_tests
 
 perf_tests = [
     'test/perf/perf_mutation_readers',
@@ -1093,35 +962,11 @@
 for t in perf_tests:
     deps[t] = [t + '.cc'] + scylla_tests_dependencies + perf_tests_seastar_deps
 
-<<<<<<< HEAD
-deps['tests/sstable_test'] += ['tests/sstable_utils.cc', 'tests/normalizing_reader.cc']
-deps['tests/sstable_datafile_test'] += ['tests/sstable_utils.cc', 'tests/normalizing_reader.cc']
-deps['tests/mutation_reader_test'] += ['tests/sstable_utils.cc']
-deps['tests/incremental_compaction_test'] += ['tests/sstable_utils.cc']
-
-deps['tests/bytes_ostream_test'] = ['tests/bytes_ostream_test.cc', 'utils/managed_bytes.cc', 'utils/logalloc.cc', 'utils/dynamic_bitset.cc']
-deps['tests/input_stream_test'] = ['tests/input_stream_test.cc']
-deps['tests/UUID_test'] = ['utils/UUID_gen.cc', 'tests/UUID_test.cc', 'utils/uuid.cc', 'utils/managed_bytes.cc', 'utils/logalloc.cc', 'utils/dynamic_bitset.cc', 'hashers.cc']
-deps['tests/murmur_hash_test'] = ['bytes.cc', 'utils/murmur_hash.cc', 'tests/murmur_hash_test.cc']
-deps['tests/allocation_strategy_test'] = ['tests/allocation_strategy_test.cc', 'utils/logalloc.cc', 'utils/dynamic_bitset.cc']
-deps['tests/log_heap_test'] = ['tests/log_heap_test.cc']
-deps['tests/anchorless_list_test'] = ['tests/anchorless_list_test.cc']
-deps['tests/perf/perf_fast_forward'] += ['release.cc']
-deps['tests/perf/perf_simple_query'] += ['release.cc']
-deps['tests/meta_test'] = ['tests/meta_test.cc']
-deps['tests/imr_test'] = ['tests/imr_test.cc', 'utils/logalloc.cc', 'utils/dynamic_bitset.cc']
-deps['tests/reusable_buffer_test'] = ['tests/reusable_buffer_test.cc']
-deps['tests/utf8_test'] = ['utils/utf8.cc', 'tests/utf8_test.cc']
-deps['tests/small_vector_test'] = ['tests/small_vector_test.cc']
-deps['tests/multishard_mutation_query_test'] += ['tests/test_table.cc']
-deps['tests/vint_serialization_test'] = ['tests/vint_serialization_test.cc', 'vint-serialization.cc', 'bytes.cc']
-deps['tests/linearizing_input_stream_test'] = ['tests/linearizing_input_stream_test.cc']
-
-deps['tests/duration_test'] += ['tests/exception_utils.cc']
-=======
 deps['test/boost/sstable_test'] += ['test/lib/sstable_utils.cc', 'test/lib/normalizing_reader.cc']
 deps['test/boost/sstable_datafile_test'] += ['test/lib/sstable_utils.cc', 'test/lib/normalizing_reader.cc']
 deps['test/boost/mutation_reader_test'] += ['test/lib/sstable_utils.cc']
+
+deps['test/boost/incremental_compaction_test'] += ['test/lib/sstable_utils.cc']
 
 deps['test/boost/bytes_ostream_test'] = ['test/boost/bytes_ostream_test.cc', 'utils/managed_bytes.cc', 'utils/logalloc.cc', 'utils/dynamic_bitset.cc']
 deps['test/boost/input_stream_test'] = ['test/boost/input_stream_test.cc']
@@ -1142,7 +987,6 @@
 deps['test/boost/linearizing_input_stream_test'] = ['test/boost/linearizing_input_stream_test.cc']
 
 deps['test/boost/duration_test'] += ['test/lib/exception_utils.cc']
->>>>>>> c0aea194
 
 deps['utils/gz/gen_crc_combine_table'] = ['utils/gz/gen_crc_combine_table.cc']
 
