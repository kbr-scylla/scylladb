--- conflicted
+++ resolved
@@ -586,11 +586,8 @@
                 'utils/managed_bytes.cc',
                 'utils/exceptions.cc',
                 'utils/config_file.cc',
-<<<<<<< HEAD
                 'utils/memory.cc',
-=======
                 'utils/gz/crc_combine.cc',
->>>>>>> 89ae3fbf
                 'gms/version_generator.cc',
                 'gms/versioned_value.cc',
                 'gms/gossiper.cc',
@@ -1055,13 +1052,8 @@
 seastar_deps = 'practically_anything_can_change_so_lets_run_it_every_time_and_restat.'
 
 args.user_cflags += " " + pkg_config("--cflags", "jsoncpp")
-<<<<<<< HEAD
 libs = ' '.join([maybe_static(args.staticyamlcpp, '-lyaml-cpp'), '-llz4', '-lz', '-lsnappy', '-lcrypto', pkg_config("--libs", "jsoncpp"),
-                 maybe_static(args.staticboost, '-lboost_filesystem'), ' -lcrypt', ' -lcryptopp',
-=======
-libs = ' '.join([maybe_static(args.staticyamlcpp, '-lyaml-cpp'), '-llz4', '-lz', '-lsnappy', pkg_config("--libs", "jsoncpp"),
                  maybe_static(args.staticboost, '-lboost_filesystem'), ' -lstdc++fs', ' -lcrypt', ' -lcryptopp',
->>>>>>> 89ae3fbf
                  maybe_static(args.staticboost, '-lboost_date_time'), ])
 
 xxhash_dir = 'xxHash'
