#!/usr/bin/env python3
# -*- coding: utf-8 -*-
#
# Copyright (C) 2015 ScyllaDB
#

#
# This file is part of Scylla.
#
# See the LICENSE.PROPRIETARY file in the top-level directory for licensing information.
#

import os, os.path, textwrap, argparse, sys, shlex, subprocess, tempfile, re, platform
from distutils.spawn import find_executable

tempfile.tempdir = "./build/tmp"

configure_args = str.join(' ', [shlex.quote(x) for x in sys.argv[1:]])

for line in open('/etc/os-release'):
    key, _, value = line.partition('=')
    value = value.strip().strip('"')
    if key == 'ID':
        os_ids = [value]
    if key == 'ID_LIKE':
        os_ids += value.split(' ')
    if key == 'VERSION_ID':
        os_version = value

# distribution "internationalization", converting package names.
# Fedora name is key, values is distro -> package name dict. 
i18n_xlat = {
    'boost-devel': {
        'debian': 'libboost-dev',
        'ubuntu': 'libboost-dev (libboost1.55-dev on 14.04)',
    },
}


def pkgname(name):
    if name in i18n_xlat:
        dict = i18n_xlat[name]
        for id in os_ids:
            if id in dict:
                return dict[id]
    return name


def get_flags():
    with open('/proc/cpuinfo') as f:
        for line in f:
            if line.strip():
                if line.rstrip('\n').startswith('flags'):
                    return re.sub(r'^flags\s+: ', '', line).split()


def add_tristate(arg_parser, name, dest, help):
    arg_parser.add_argument('--enable-' + name, dest=dest, action='store_true', default=None,
                            help='Enable ' + help)
    arg_parser.add_argument('--disable-' + name, dest=dest, action='store_false', default=None,
                            help='Disable ' + help)


def apply_tristate(var, test, note, missing):
    if (var is None) or var:
        if test():
            return True
        elif var is True:
            print(missing)
            sys.exit(1)
        else:
            print(note)
            return False
    return False


def have_pkg(package):
    return subprocess.call(['pkg-config', package]) == 0


def pkg_config(package, *options):
    # Add the directory containing the package to the search path, if a file is
    # specified instead of a name.
    if package.endswith('.pc'):
        local_path = os.path.dirname(package)
        env = { 'PKG_CONFIG_PATH' : '{}:{}'.format(local_path, os.environ.get('PKG_CONFIG_PATH', '')) }
    else:
        env = None

    output = subprocess.check_output(['pkg-config'] + list(options) + [package], env=env)
    return output.decode('utf-8').strip()


def try_compile(compiler, source='', flags=[]):
    return try_compile_and_link(compiler, source, flags=flags + ['-c'])


def ensure_tmp_dir_exists():
    if not os.path.exists(tempfile.tempdir):
        os.makedirs(tempfile.tempdir)


def try_compile_and_link(compiler, source='', flags=[]):
    ensure_tmp_dir_exists()
    with tempfile.NamedTemporaryFile() as sfile:
        ofile = tempfile.mktemp()
        try:
            sfile.file.write(bytes(source, 'utf-8'))
            sfile.file.flush()
            # We can't write to /dev/null, since in some cases (-ftest-coverage) gcc will create an auxiliary
            # output file based on the name of the output file, and "/dev/null.gcsa" is not a good name
            return subprocess.call([compiler, '-x', 'c++', '-o', ofile, sfile.name] + args.user_cflags.split() + flags,
                                   stdout=subprocess.DEVNULL,
                                   stderr=subprocess.DEVNULL) == 0
        finally:
            if os.path.exists(ofile):
                os.unlink(ofile)


def flag_supported(flag, compiler):
    # gcc ignores -Wno-x even if it is not supported
    adjusted = re.sub('^-Wno-', '-W', flag)
    split = adjusted.split(' ')
    return try_compile(flags=['-Werror'] + split, compiler=compiler)


def linker_flags(compiler):
    src_main = 'int main(int argc, char **argv) { return 0; }'
    link_flags = ['-fuse-ld=lld']
    if try_compile_and_link(source=src_main, flags=link_flags, compiler=compiler):
        print('Note: using the lld linker')
        return ' '.join(link_flags)
    link_flags = ['-fuse-ld=gold']
    if try_compile_and_link(source=src_main, flags=link_flags, compiler=compiler):
        print('Note: using the gold linker')
        threads_flag = '-Wl,--threads'
        if try_compile_and_link(source=src_main, flags=link_flags + [threads_flag], compiler=compiler):
            link_flags.append(threads_flag)
        return ' '.join(link_flags)
    else:
        print('Note: neither lld nor gold found; using default system linker')
        return ''


def maybe_static(flag, libs):
    if flag and not args.static:
        libs = '-Wl,-Bstatic {} -Wl,-Bdynamic'.format(libs)
    return libs


class Thrift(object):
    def __init__(self, source, service):
        self.source = source
        self.service = service

    def generated(self, gen_dir):
        basename = os.path.splitext(os.path.basename(self.source))[0]
        files = [basename + '_' + ext
                 for ext in ['types.cpp', 'types.h', 'constants.cpp', 'constants.h']]
        files += [self.service + ext
                  for ext in ['.cpp', '.h']]
        return [os.path.join(gen_dir, file) for file in files]

    def headers(self, gen_dir):
        return [x for x in self.generated(gen_dir) if x.endswith('.h')]

    def sources(self, gen_dir):
        return [x for x in self.generated(gen_dir) if x.endswith('.cpp')]

    def objects(self, gen_dir):
        return [x.replace('.cpp', '.o') for x in self.sources(gen_dir)]

    def endswith(self, end):
        return self.source.endswith(end)


def default_target_arch():
    if platform.machine() in ['i386', 'i686', 'x86_64']:
        return 'westmere'   # support PCLMUL
    elif platform.machine() == 'aarch64':
        return 'armv8-a+crc+crypto'
    else:
        return ''


class Antlr3Grammar(object):
    def __init__(self, source):
        self.source = source

    def generated(self, gen_dir):
        basename = os.path.splitext(self.source)[0]
        files = [basename + ext
                 for ext in ['Lexer.cpp', 'Lexer.hpp', 'Parser.cpp', 'Parser.hpp']]
        return [os.path.join(gen_dir, file) for file in files]

    def headers(self, gen_dir):
        return [x for x in self.generated(gen_dir) if x.endswith('.hpp')]

    def sources(self, gen_dir):
        return [x for x in self.generated(gen_dir) if x.endswith('.cpp')]

    def objects(self, gen_dir):
        return [x.replace('.cpp', '.o') for x in self.sources(gen_dir)]

    def endswith(self, end):
        return self.source.endswith(end)


def find_headers(repodir, excluded_dirs):
    walker = os.walk(repodir)

    _, dirs, files = next(walker)
    for excl_dir in excluded_dirs:
        try:
            dirs.remove(excl_dir)
        except ValueError:
            # Ignore complaints about excl_dir not being in dirs
            pass

    is_hh = lambda f: f.endswith('.hh')
    headers = list(filter(is_hh, files))

    for dirpath, _, files in walker:
        if dirpath.startswith('./'):
            dirpath = dirpath[2:]
        headers += [os.path.join(dirpath, hh) for hh in filter(is_hh, files)]

    return headers


modes = {
    'debug': {
        'cxxflags': '-DDEBUG -DDEBUG_LSA_SANITIZER -DSEASTAR_ENABLE_ALLOC_FAILURE_INJECTION',
        'cxx_ld_flags': '',
    },
    'release': {
        'cxxflags': '',
        'cxx_ld_flags': '-O3',
    },
    'dev': {
        'cxxflags': '-DSEASTAR_ENABLE_ALLOC_FAILURE_INJECTION',
        'cxx_ld_flags': '-O1',
    },
    'sanitize': {
        'cxxflags': '-DDEBUG -DDEBUG_LSA_SANITIZER',
        'cxx_ld_flags': '-Os',
    }
}

ldap_tests = set([
    'test/ldap/ldap_connection_test',
    'test/ldap/role_manager_test',
])

scylla_tests = set([
    'test/boost/UUID_test',
    'test/boost/aggregate_fcts_test',
    'test/boost/allocation_strategy_test',
    'test/boost/anchorless_list_test',
    'test/boost/auth_passwords_test',
    'test/boost/auth_resource_test',
    'test/boost/auth_test',
    'test/boost/batchlog_manager_test',
    'test/boost/big_decimal_test',
    'test/boost/broken_sstable_test',
    'test/boost/bytes_ostream_test',
    'test/boost/cache_flat_mutation_reader_test',
    'test/boost/caching_options_test',
    'test/boost/canonical_mutation_test',
    'test/boost/cartesian_product_test',
    'test/boost/castas_fcts_test',
    'test/boost/cdc_test',
    'test/boost/cell_locker_test',
    'test/boost/checksum_utils_test',
    'test/boost/chunked_vector_test',
    'test/boost/clustering_ranges_walker_test',
    'test/boost/commitlog_test',
    'test/boost/compound_test',
    'test/boost/compress_test',
    'test/boost/config_test',
    'test/boost/continuous_data_consumer_test',
    'test/boost/counter_test',
    'test/boost/cql_auth_query_test',
    'test/boost/cql_auth_syntax_test',
    'test/boost/cql_query_test',
    'test/boost/crc_test',
    'test/boost/data_listeners_test',
    'test/boost/database_test',
    'test/boost/duration_test',
    'test/boost/dynamic_bitset_test',
    'test/boost/enum_option_test',
    'test/boost/enum_set_test',
    'test/boost/extensions_test',
    'test/boost/filtering_test',
    'test/boost/flat_mutation_reader_test',
    'test/boost/flush_queue_test',
    'test/boost/fragmented_temporary_buffer_test',
    'test/boost/frozen_mutation_test',
    'test/boost/gossip_test',
    'test/boost/gossiping_property_file_snitch_test',
    'test/boost/hash_test',
    'test/boost/idl_test',
    'test/boost/input_stream_test',
    'test/boost/json_cql_query_test',
    'test/boost/keys_test',
    'test/boost/like_matcher_test',
    'test/boost/limiting_data_source_test',
    'test/boost/linearizing_input_stream_test',
    'test/boost/loading_cache_test',
    'test/boost/log_heap_test',
    'test/boost/logalloc_test',
    'test/boost/managed_vector_test',
    'test/boost/map_difference_test',
    'test/boost/memtable_test',
    'test/boost/meta_test',
    'test/boost/multishard_mutation_query_test',
    'test/boost/murmur_hash_test',
    'test/boost/mutation_fragment_test',
    'test/boost/mutation_query_test',
    'test/boost/mutation_reader_test',
    'test/boost/mutation_test',
    'test/boost/mutation_writer_test',
    'test/boost/mvcc_test',
    'test/boost/network_topology_strategy_test',
    'test/boost/nonwrapping_range_test',
    'test/boost/observable_test',
    'test/boost/partitioner_test',
    'test/boost/querier_cache_test',
    'test/boost/query_processor_test',
    'test/boost/range_test',
    'test/boost/range_tombstone_list_test',
    'test/boost/reusable_buffer_test',
    'test/boost/row_cache_test',
    'test/boost/schema_change_test',
    'test/boost/schema_registry_test',
    'test/boost/secondary_index_test',
    'test/boost/serialization_test',
    'test/boost/serialized_action_test',
    'test/boost/small_vector_test',
    'test/boost/snitch_reset_test',
    'test/boost/sstable_3_x_test',
    'test/boost/sstable_datafile_test',
    'test/boost/sstable_mutation_test',
    'test/boost/sstable_resharding_test',
    'test/boost/incremental_compaction_test',
    'test/boost/sstable_test',
    'test/boost/storage_proxy_test',
    'test/boost/top_k_test',
    'test/boost/transport_test',
    'test/boost/truncation_migration_test',
    'test/boost/symmetric_key_test',
    'test/boost/types_test',
    'test/boost/user_function_test',
    'test/boost/user_types_test',
    'test/boost/utf8_test',
    'test/boost/view_build_test',
    'test/boost/view_complex_test',
    'test/boost/view_schema_test',
    'test/boost/vint_serialization_test',
    'test/boost/virtual_reader_test',
    'test/boost/encrypted_file_test',
    'test/manual/ec2_snitch_test',
    'test/manual/gce_snitch_test',
    'test/manual/gossip',
    'test/manual/hint_test',
    'test/manual/imr_test',
    'test/manual/json_test',
    'test/manual/message',
    'test/manual/partition_data_test',
    'test/manual/row_locker_test',
    'test/manual/streaming_histogram_test',
    'test/manual/sstable_scan_footprint_test',
    'test/perf/memory_footprint_test',
    'test/perf/perf_cache_eviction',
    'test/perf/perf_cql_parser',
    'test/perf/perf_fast_forward',
    'test/perf/perf_hash',
    'test/perf/perf_mutation',
    'test/perf/perf_row_cache_update',
    'test/perf/perf_simple_query',
    'test/perf/perf_sstable',
    'test/unit/lsa_async_eviction_test',
    'test/unit/lsa_sync_eviction_test',
    'test/unit/row_cache_alloc_stress_test',
    'test/unit/row_cache_stress_test',
]) | ldap_tests

perf_tests = set([
    'test/perf/perf_mutation_readers',
    'test/perf/perf_checksum',
    'test/perf/perf_mutation_fragment',
    'test/perf/perf_idl',
    'test/perf/perf_vint',
])

apps = set([
    'scylla',
    'test/tools/cql_repl',
])

tests = scylla_tests | perf_tests

other = set([
    'iotune',
])

all_artifacts = apps | tests | other

arg_parser = argparse.ArgumentParser('Configure scylla')
arg_parser.add_argument('--static', dest='static', action='store_const', default='',
                        const='-static',
                        help='Static link (useful for running on hosts outside the build environment')
arg_parser.add_argument('--pie', dest='pie', action='store_true',
                        help='Build position-independent executable (PIE)')
arg_parser.add_argument('--so', dest='so', action='store_true',
                        help='Build shared object (SO) instead of executable')
arg_parser.add_argument('--mode', action='append', choices=list(modes.keys()), dest='selected_modes')
arg_parser.add_argument('--with', dest='artifacts', action='append', choices=all_artifacts, default=[])
arg_parser.add_argument('--cflags', action='store', dest='user_cflags', default='',
                        help='Extra flags for the C++ compiler')
arg_parser.add_argument('--ldflags', action='store', dest='user_ldflags', default='',
                        help='Extra flags for the linker')
arg_parser.add_argument('--target', action='store', dest='target', default=default_target_arch(),
                        help='Target architecture (-march)')
arg_parser.add_argument('--compiler', action='store', dest='cxx', default='g++',
                        help='C++ compiler path')
arg_parser.add_argument('--c-compiler', action='store', dest='cc', default='gcc',
                        help='C compiler path')
arg_parser.add_argument('--with-osv', action='store', dest='with_osv', default='',
                        help='Shortcut for compile for OSv')
arg_parser.add_argument('--enable-dpdk', action='store_true', dest='dpdk', default=False,
                        help='Enable dpdk (from seastar dpdk sources)')
arg_parser.add_argument('--dpdk-target', action='store', dest='dpdk_target', default='',
                        help='Path to DPDK SDK target location (e.g. <DPDK SDK dir>/x86_64-native-linuxapp-gcc)')
arg_parser.add_argument('--debuginfo', action='store', dest='debuginfo', type=int, default=1,
                        help='Enable(1)/disable(0)compiler debug information generation')
arg_parser.add_argument('--static-stdc++', dest='staticcxx', action='store_true',
                        help='Link libgcc and libstdc++ statically')
arg_parser.add_argument('--static-thrift', dest='staticthrift', action='store_true',
                        help='Link libthrift statically')
arg_parser.add_argument('--static-boost', dest='staticboost', action='store_true',
                        help='Link boost statically')
arg_parser.add_argument('--static-yaml-cpp', dest='staticyamlcpp', action='store_true',
                        help='Link libyaml-cpp statically')
arg_parser.add_argument('--tests-debuginfo', action='store', dest='tests_debuginfo', type=int, default=0,
                        help='Enable(1)/disable(0)compiler debug information generation for tests')
arg_parser.add_argument('--python', action='store', dest='python', default='python3',
                        help='Python3 path')
add_tristate(arg_parser, name='hwloc', dest='hwloc', help='hwloc support')
add_tristate(arg_parser, name='xen', dest='xen', help='Xen support')
arg_parser.add_argument('--split-dwarf', dest='split_dwarf', action='store_true', default=False,
                        help='use of split dwarf (https://gcc.gnu.org/wiki/DebugFission) to speed up linking')
arg_parser.add_argument('--enable-gcc6-concepts', dest='gcc6_concepts', action='store_true', default=False,
                        help='enable experimental support for C++ Concepts as implemented in GCC 6')
arg_parser.add_argument('--enable-alloc-failure-injector', dest='alloc_failure_injector', action='store_true', default=False,
                        help='enable allocation failure injection')
arg_parser.add_argument('--with-antlr3', dest='antlr3_exec', action='store', default=None,
                        help='path to antlr3 executable')
arg_parser.add_argument('--with-ragel', dest='ragel_exec', action='store', default='ragel',
        help='path to ragel executable')
add_tristate(arg_parser, name='stack-guards', dest='stack_guards', help='Use stack guards')
args = arg_parser.parse_args()

defines = ['XXH_PRIVATE_API',
           'SEASTAR_TESTING_MAIN',
]

extra_cxxflags = {}

cassandra_interface = Thrift(source='interface/cassandra.thrift', service='Cassandra')

scylla_core = (['database.cc',
                'table.cc',
                'atomic_cell.cc',
                'collection_mutation.cc',
                'connection_notifier.cc',
                'hashers.cc',
                'schema.cc',
                'frozen_schema.cc',
                'schema_registry.cc',
                'bytes.cc',
                'mutation.cc',
                'mutation_fragment.cc',
                'partition_version.cc',
                'row_cache.cc',
                'canonical_mutation.cc',
                'frozen_mutation.cc',
                'memtable.cc',
                'schema_mutations.cc',
                'supervisor.cc',
                'utils/logalloc.cc',
                'utils/large_bitset.cc',
                'utils/buffer_input_stream.cc',
                'utils/limiting_data_source.cc',
                'utils/updateable_value.cc',
                'utils/directories.cc',
                'mutation_partition.cc',
                'mutation_partition_view.cc',
                'mutation_partition_serializer.cc',
                'converting_mutation_partition_applier.cc',
                'mutation_reader.cc',
                'flat_mutation_reader.cc',
                'mutation_query.cc',
                'json.cc',
                'keys.cc',
                'counters.cc',
                'compress.cc',
                'zstd.cc',
                'sstables/mp_row_consumer.cc',
                'sstables/sstables.cc',
                'sstables/sstables_manager.cc',
                'sstables/mc/writer.cc',
                'sstables/sstable_version.cc',
                'sstables/compress.cc',
                'sstables/partition.cc',
                'sstables/compaction.cc',
                'sstables/compaction_strategy.cc',
                'sstables/size_tiered_compaction_strategy.cc',
                'sstables/leveled_compaction_strategy.cc',
                'sstables/compaction_manager.cc',
                'sstables/integrity_checked_file_impl.cc',
                'sstables/prepended_input_stream.cc',
                'sstables/m_format_read_helpers.cc',
                'sstables/incremental_compaction_strategy.cc',
                'transport/event.cc',
                'transport/event_notifier.cc',
                'transport/server.cc',
                'transport/messages/result_message.cc',
                'cdc/log.cc',
                'cdc/split.cc',
                'cdc/generation.cc',
                'cdc/metadata.cc',
                'cql3/type_json.cc',
                'cql3/abstract_marker.cc',
                'cql3/attributes.cc',
                'cql3/cf_name.cc',
                'cql3/cql3_type.cc',
                'cql3/operation.cc',
                'cql3/index_name.cc',
                'cql3/keyspace_element_name.cc',
                'cql3/lists.cc',
                'cql3/sets.cc',
                'cql3/tuples.cc',
                'cql3/maps.cc',
                'cql3/functions/user_function.cc',
                'cql3/functions/functions.cc',
                'cql3/functions/aggregate_fcts.cc',
                'cql3/functions/castas_fcts.cc',
                'cql3/statements/cf_prop_defs.cc',
                'cql3/statements/cf_statement.cc',
                'cql3/statements/authentication_statement.cc',
                'cql3/statements/create_keyspace_statement.cc',
                'cql3/statements/create_table_statement.cc',
                'cql3/statements/create_view_statement.cc',
                'cql3/statements/create_type_statement.cc',
                'cql3/statements/create_function_statement.cc',
                'cql3/statements/drop_index_statement.cc',
                'cql3/statements/drop_keyspace_statement.cc',
                'cql3/statements/drop_table_statement.cc',
                'cql3/statements/drop_view_statement.cc',
                'cql3/statements/drop_type_statement.cc',
                'cql3/statements/drop_function_statement.cc',
                'cql3/statements/schema_altering_statement.cc',
                'cql3/statements/ks_prop_defs.cc',
                'cql3/statements/function_statement.cc',
                'cql3/statements/modification_statement.cc',
                'cql3/statements/cas_request.cc',
                'cql3/statements/raw/parsed_statement.cc',
                'cql3/statements/property_definitions.cc',
                'cql3/statements/update_statement.cc',
                'cql3/statements/delete_statement.cc',
                'cql3/statements/batch_statement.cc',
                'cql3/statements/select_statement.cc',
                'cql3/statements/use_statement.cc',
                'cql3/statements/index_prop_defs.cc',
                'cql3/statements/index_target.cc',
                'cql3/statements/create_index_statement.cc',
                'cql3/statements/truncate_statement.cc',
                'cql3/statements/alter_table_statement.cc',
                'cql3/statements/alter_view_statement.cc',
                'cql3/statements/list_users_statement.cc',
                'cql3/statements/authorization_statement.cc',
                'cql3/statements/permission_altering_statement.cc',
                'cql3/statements/list_permissions_statement.cc',
                'cql3/statements/grant_statement.cc',
                'cql3/statements/revoke_statement.cc',
                'cql3/statements/alter_type_statement.cc',
                'cql3/statements/alter_keyspace_statement.cc',
                'cql3/statements/role-management-statements.cc',
                'cql3/statements/service_level_statement.cc',
                'cql3/statements/create_service_level_statement.cc',
                'cql3/statements/alter_service_level_statement.cc',
                'cql3/statements/sl_prop_defs.cc',
                'cql3/statements/drop_service_level_statement.cc',
                'cql3/statements/attach_service_level_statement.cc',
                'cql3/statements/detach_service_level_statement.cc',
                'cql3/statements/list_service_level_statement.cc',
                'cql3/statements/list_service_level_attachments_statement.cc',
                'cql3/update_parameters.cc',
                'cql3/ut_name.cc',
                'cql3/role_name.cc',
                'thrift/handler.cc',
                'thrift/server.cc',
                'thrift/thrift_validation.cc',
                'utils/runtime.cc',
                'utils/murmur_hash.cc',
                'utils/uuid.cc',
                'utils/big_decimal.cc',
                'types.cc',
                'validation.cc',
                'service/priority_manager.cc',
                'service/migration_manager.cc',
                'service/storage_proxy.cc',
                'service/paxos/proposal.cc',
                'service/paxos/prepare_response.cc',
                'service/paxos/paxos_state.cc',
                'service/paxos/prepare_summary.cc',
                'cql3/operator.cc',
                'cql3/relation.cc',
                'cql3/column_identifier.cc',
                'cql3/column_specification.cc',
                'cql3/constants.cc',
                'cql3/query_processor.cc',
                'cql3/query_options.cc',
                'cql3/single_column_relation.cc',
                'cql3/token_relation.cc',
                'cql3/column_condition.cc',
                'cql3/user_types.cc',
                'cql3/untyped_result_set.cc',
                'cql3/selection/abstract_function_selector.cc',
                'cql3/selection/simple_selector.cc',
                'cql3/selection/selectable.cc',
                'cql3/selection/selector_factories.cc',
                'cql3/selection/selection.cc',
                'cql3/selection/selector.cc',
                'cql3/restrictions/statement_restrictions.cc',
                'cql3/result_set.cc',
                'cql3/variable_specifications.cc',
                'db/consistency_level.cc',
                'db/system_keyspace.cc',
                'db/system_distributed_keyspace.cc',
                'db/size_estimates_virtual_reader.cc',
                'db/schema_tables.cc',
                'db/cql_type_parser.cc',
                'db/legacy_schema_migrator.cc',
                'db/commitlog/commitlog.cc',
                'db/commitlog/commitlog_replayer.cc',
                'db/commitlog/commitlog_entry.cc',
                'db/data_listeners.cc',
                'db/hints/manager.cc',
                'db/hints/resource_manager.cc',
                'db/config.cc',
                'db/extensions.cc',
                'db/heat_load_balance.cc',
                'db/large_data_handler.cc',
                'db/marshal/type_parser.cc',
                'db/batchlog_manager.cc',
                'db/view/view.cc',
                'db/view/view_update_generator.cc',
                'db/view/row_locking.cc',
                'index/secondary_index_manager.cc',
                'index/secondary_index.cc',
                'utils/UUID_gen.cc',
                'utils/i_filter.cc',
                'utils/bloom_filter.cc',
                'utils/bloom_calculations.cc',
                'utils/rate_limiter.cc',
                'utils/file_lock.cc',
                'utils/dynamic_bitset.cc',
                'utils/managed_bytes.cc',
                'utils/exceptions.cc',
                'utils/config_file.cc',
<<<<<<< HEAD
                'utils/memory.cc',
=======
                'utils/multiprecision_int.cc',
>>>>>>> be293523
                'utils/gz/crc_combine.cc',
                'gms/version_generator.cc',
                'gms/versioned_value.cc',
                'gms/gossiper.cc',
                'gms/feature_service.cc',
                'gms/failure_detector.cc',
                'gms/gossip_digest_syn.cc',
                'gms/gossip_digest_ack.cc',
                'gms/gossip_digest_ack2.cc',
                'gms/endpoint_state.cc',
                'gms/application_state.cc',
                'gms/inet_address.cc',
                'dht/i_partitioner.cc',
                'dht/token.cc',
                'dht/murmur3_partitioner.cc',
                'dht/boot_strapper.cc',
                'dht/range_streamer.cc',
                'unimplemented.cc',
                'query.cc',
                'query-result-set.cc',
                'locator/abstract_replication_strategy.cc',
                'locator/simple_strategy.cc',
                'locator/local_strategy.cc',
                'locator/network_topology_strategy.cc',
                'locator/everywhere_replication_strategy.cc',
                'locator/token_metadata.cc',
                'locator/snitch_base.cc',
                'locator/simple_snitch.cc',
                'locator/rack_inferring_snitch.cc',
                'locator/gossiping_property_file_snitch.cc',
                'locator/production_snitch_base.cc',
                'locator/ec2_snitch.cc',
                'locator/ec2_multi_region_snitch.cc',
                'locator/gce_snitch.cc',
                'message/messaging_service.cc',
                'service/client_state.cc',
                'service/migration_task.cc',
                'service/storage_service.cc',
                'service/misc_services.cc',
                'service/pager/paging_state.cc',
                'service/pager/query_pagers.cc',
                'service/qos/qos_common.cc',
                'service/qos/service_level_controller.cc',
                'service/qos/standard_service_level_distributed_data_accessor.cc',
                'streaming/stream_task.cc',
                'streaming/stream_session.cc',
                'streaming/stream_request.cc',
                'streaming/stream_summary.cc',
                'streaming/stream_transfer_task.cc',
                'streaming/stream_receive_task.cc',
                'streaming/stream_plan.cc',
                'streaming/progress_info.cc',
                'streaming/session_info.cc',
                'streaming/stream_coordinator.cc',
                'streaming/stream_manager.cc',
                'streaming/stream_result_future.cc',
                'streaming/stream_session_state.cc',
                'clocks-impl.cc',
                'partition_slice_builder.cc',
                'init.cc',
                'lister.cc',
                'repair/repair.cc',
                'repair/row_level.cc',
                'exceptions/exceptions.cc',
                'auth/allow_all_authenticator.cc',
                'auth/allow_all_authorizer.cc',
                'auth/authenticated_user.cc',
                'auth/authenticator.cc',
                'auth/common.cc',
                'auth/default_authorizer.cc',
                'auth/resource.cc',
                'auth/roles-metadata.cc',
                'auth/passwords.cc',
                'auth/password_authenticator.cc',
                'auth/permission.cc',
                'auth/permissions_cache.cc',
                'auth/service.cc',
                'auth/standard_role_manager.cc',
                'auth/ldap_role_manager.cc',
                'auth/transitional.cc',
                'auth/authentication_options.cc',
                'auth/role_or_anonymous.cc',
                'auth/sasl_challenge.cc',
                'tracing/tracing.cc',
                'tracing/trace_keyspace_helper.cc',
                'tracing/trace_state.cc',
                'tracing/tracing_backend_registry.cc',
                'tracing/traced_file.cc',
                'table_helper.cc',
                'audit/audit.cc',
                'audit/audit_cf_storage_helper.cc',
                'audit/audit_syslog_storage_helper.cc',
                'range_tombstone.cc',
                'range_tombstone_list.cc',
                'utils/disk-error-handler.cc',
                'duration.cc',
                'vint-serialization.cc',
                'utils/arch/powerpc/crc32-vpmsum/crc32_wrapper.cc',
                'querier.cc',
                'data/cell.cc',
                'mutation_writer/multishard_writer.cc',
                'ent/encryption/encryption_config.cc',
                'ent/encryption/encryption.cc',
                'ent/encryption/symmetric_key.cc',
                'ent/encryption/local_file_provider.cc',
                'ent/encryption/replicated_key_provider.cc',
                'ent/encryption/system_key.cc',
                'ent/encryption/encrypted_file_impl.cc',
                'ent/encryption/kmip_host.cc',
                'ent/encryption/kmip_key_provider.cc',
                'ent/ldap/ldap_connection.cc',
                'in-memory-file-impl.cc',
                'mirror-file-impl.cc',
                'multishard_mutation_query.cc',
                'reader_concurrency_semaphore.cc',
                'distributed_loader.cc',
                'utils/utf8.cc',
                'utils/ascii.cc',
                'utils/like_matcher.cc',
                'mutation_writer/timestamp_based_splitting_writer.cc',
                'lua.cc',
                ] + [Antlr3Grammar('cql3/Cql.g')] + [Thrift('interface/cassandra.thrift', 'Cassandra')]
               )

api = ['api/api.cc',
       'api/api-doc/storage_service.json',
       'api/api-doc/lsa.json',
       'api/storage_service.cc',
       'api/api-doc/commitlog.json',
       'api/commitlog.cc',
       'api/api-doc/gossiper.json',
       'api/gossiper.cc',
       'api/api-doc/failure_detector.json',
       'api/failure_detector.cc',
       'api/api-doc/column_family.json',
       'api/column_family.cc',
       'api/messaging_service.cc',
       'api/api-doc/messaging_service.json',
       'api/api-doc/storage_proxy.json',
       'api/storage_proxy.cc',
       'api/api-doc/cache_service.json',
       'api/cache_service.cc',
       'api/api-doc/collectd.json',
       'api/collectd.cc',
       'api/api-doc/endpoint_snitch_info.json',
       'api/endpoint_snitch.cc',
       'api/api-doc/compaction_manager.json',
       'api/compaction_manager.cc',
       'api/api-doc/hinted_handoff.json',
       'api/hinted_handoff.cc',
       'api/api-doc/utils.json',
       'api/lsa.cc',
       'api/api-doc/stream_manager.json',
       'api/stream_manager.cc',
       'api/api-doc/system.json',
       'api/system.cc',
       'api/config.cc',
       'api/api-doc/config.json',
       ]

alternator = [
       'alternator/server.cc',
       'alternator/executor.cc',
       'alternator/stats.cc',
       'alternator/base64.cc',
       'alternator/serialization.cc',
       'alternator/expressions.cc',
       Antlr3Grammar('alternator/expressions.g'),
       'alternator/conditions.cc',
       'alternator/rjson.cc',
       'alternator/auth.cc',
]

redis = [
        'redis/service.cc',
        'redis/server.cc',
        'redis/query_processor.cc',
        'redis/protocol_parser.rl',
        'redis/keyspace_utils.cc',
        'redis/options.cc',
        'redis/stats.cc',
        'redis/mutation_utils.cc',
        'redis/query_utils.cc',
        'redis/abstract_command.cc',
        'redis/command_factory.cc',
        'redis/commands.cc',
        ]

idls = ['idl/gossip_digest.idl.hh',
        'idl/uuid.idl.hh',
        'idl/range.idl.hh',
        'idl/keys.idl.hh',
        'idl/read_command.idl.hh',
        'idl/token.idl.hh',
        'idl/ring_position.idl.hh',
        'idl/result.idl.hh',
        'idl/frozen_mutation.idl.hh',
        'idl/reconcilable_result.idl.hh',
        'idl/streaming.idl.hh',
        'idl/paging_state.idl.hh',
        'idl/frozen_schema.idl.hh',
        'idl/partition_checksum.idl.hh',
        'idl/replay_position.idl.hh',
        'idl/truncation_record.idl.hh',
        'idl/mutation.idl.hh',
        'idl/query.idl.hh',
        'idl/idl_test.idl.hh',
        'idl/commitlog.idl.hh',
        'idl/tracing.idl.hh',
        'idl/consistency_level.idl.hh',
        'idl/cache_temperature.idl.hh',
        'idl/view.idl.hh',
        'idl/messaging_service.idl.hh',
        'idl/paxos.idl.hh',
        ]

headers = find_headers('.', excluded_dirs=['idl', 'build', 'seastar', '.git'])

scylla_tests_generic_dependencies = [
    'test/lib/cql_test_env.cc',
    'test/lib/test_services.cc',
    'test/lib/log.cc',
]

scylla_tests_dependencies = scylla_core + idls + scylla_tests_generic_dependencies + [
    'test/lib/cql_assertions.cc',
    'test/lib/result_set_assertions.cc',
    'test/lib/mutation_source_test.cc',
    'test/lib/data_model.cc',
    'test/lib/exception_utils.cc',
    'test/lib/random_schema.cc',
]

deps = {
    'scylla': idls + ['main.cc', 'release.cc', 'build_id.cc'] + scylla_core + api + alternator + redis,
    'test/tools/cql_repl': idls + ['test/tools/cql_repl.cc'] + scylla_core + scylla_tests_generic_dependencies,
}

pure_boost_tests = set([
    'test/boost/anchorless_list_test',
    'test/boost/auth_passwords_test',
    'test/boost/auth_resource_test',
    'test/boost/big_decimal_test',
    'test/boost/caching_options_test',
    'test/boost/cartesian_product_test',
    'test/boost/checksum_utils_test',
    'test/boost/chunked_vector_test',
    'test/boost/compound_test',
    'test/boost/compress_test',
    'test/boost/cql_auth_syntax_test',
    'test/boost/crc_test',
    'test/boost/duration_test',
    'test/boost/dynamic_bitset_test',
    'test/boost/enum_option_test',
    'test/boost/enum_set_test',
    'test/boost/idl_test',
    'test/boost/keys_test',
    'test/boost/like_matcher_test',
    'test/boost/linearizing_input_stream_test',
    'test/boost/map_difference_test',
    'test/boost/meta_test',
    'test/boost/nonwrapping_range_test',
    'test/boost/observable_test',
    'test/boost/range_test',
    'test/boost/range_tombstone_list_test',
    'test/boost/serialization_test',
    'test/boost/small_vector_test',
    'test/boost/top_k_test',
    'test/boost/vint_serialization_test',
    'test/manual/json_test',
    'test/manual/streaming_histogram_test',
])

tests_not_using_seastar_test_framework = set([
    'test/boost/small_vector_test',
    'test/manual/gossip',
    'test/manual/message',
    'test/perf/memory_footprint_test',
    'test/perf/perf_cache_eviction',
    'test/perf/perf_cql_parser',
    'test/perf/perf_hash',
    'test/perf/perf_mutation',
    'test/perf/perf_row_cache_update',
    'test/perf/perf_sstable',
    'test/unit/lsa_async_eviction_test',
    'test/unit/lsa_sync_eviction_test',
    'test/unit/row_cache_alloc_stress_test',
    'test/unit/row_cache_stress_test',
    'test/manual/sstable_scan_footprint_test',
]) | pure_boost_tests

for t in tests_not_using_seastar_test_framework:
    if t not in scylla_tests:
        raise Exception("Test %s not found in scylla_tests" % (t))

for t in scylla_tests:
    deps[t] = [t + '.cc']
    if t not in tests_not_using_seastar_test_framework:
        deps[t] += scylla_tests_dependencies
    else:
        deps[t] += scylla_core + idls + scylla_tests_generic_dependencies

perf_tests_seastar_deps = [
    'seastar/tests/perf/perf_tests.cc'
]

for t in perf_tests:
    deps[t] = [t + '.cc'] + scylla_tests_dependencies + perf_tests_seastar_deps

deps['test/boost/sstable_test'] += ['test/lib/sstable_utils.cc', 'test/lib/normalizing_reader.cc']
deps['test/boost/sstable_datafile_test'] += ['test/lib/sstable_utils.cc', 'test/lib/normalizing_reader.cc']
deps['test/boost/mutation_reader_test'] += ['test/lib/sstable_utils.cc']

<<<<<<< HEAD
deps['test/boost/incremental_compaction_test'] += ['test/lib/sstable_utils.cc']

deps['test/boost/bytes_ostream_test'] = ['test/boost/bytes_ostream_test.cc', 'utils/managed_bytes.cc', 'utils/logalloc.cc', 'utils/dynamic_bitset.cc']
=======
deps['test/boost/bytes_ostream_test'] = [
    "test/boost/bytes_ostream_test.cc",
    "utils/managed_bytes.cc",
    "utils/logalloc.cc",
    "utils/dynamic_bitset.cc",
    "test/lib/log.cc",
]
>>>>>>> be293523
deps['test/boost/input_stream_test'] = ['test/boost/input_stream_test.cc']
deps['test/boost/UUID_test'] = ['utils/UUID_gen.cc', 'test/boost/UUID_test.cc', 'utils/uuid.cc', 'utils/managed_bytes.cc', 'utils/logalloc.cc', 'utils/dynamic_bitset.cc', 'hashers.cc']
deps['test/boost/murmur_hash_test'] = ['bytes.cc', 'utils/murmur_hash.cc', 'test/boost/murmur_hash_test.cc']
deps['test/boost/allocation_strategy_test'] = ['test/boost/allocation_strategy_test.cc', 'utils/logalloc.cc', 'utils/dynamic_bitset.cc']
deps['test/boost/log_heap_test'] = ['test/boost/log_heap_test.cc']
deps['test/boost/anchorless_list_test'] = ['test/boost/anchorless_list_test.cc']
deps['test/perf/perf_fast_forward'] += ['release.cc']
deps['test/perf/perf_simple_query'] += ['release.cc']
deps['test/boost/meta_test'] = ['test/boost/meta_test.cc']
deps['test/manual/imr_test'] = ['test/manual/imr_test.cc', 'utils/logalloc.cc', 'utils/dynamic_bitset.cc']
deps['test/boost/reusable_buffer_test'] = [
    "test/boost/reusable_buffer_test.cc",
    "test/lib/log.cc",
]
deps['test/boost/utf8_test'] = ['utils/utf8.cc', 'test/boost/utf8_test.cc']
deps['test/boost/small_vector_test'] = ['test/boost/small_vector_test.cc']
deps['test/boost/multishard_mutation_query_test'] += ['test/boost/test_table.cc']
deps['test/boost/vint_serialization_test'] = ['test/boost/vint_serialization_test.cc', 'vint-serialization.cc', 'bytes.cc']
deps['test/boost/linearizing_input_stream_test'] = [
    "test/boost/linearizing_input_stream_test.cc",
    "test/lib/log.cc",
]

deps['test/boost/duration_test'] += ['test/lib/exception_utils.cc']

deps['utils/gz/gen_crc_combine_table'] = ['utils/gz/gen_crc_combine_table.cc']

warnings = [
    '-Wall',
    '-Werror',
    '-Wno-mismatched-tags',  # clang-only
    '-Wno-maybe-uninitialized',  # false positives on gcc 5
    '-Wno-tautological-compare',
    '-Wno-parentheses-equality',
    '-Wno-c++11-narrowing',
    '-Wno-c++1z-extensions',
    '-Wno-sometimes-uninitialized',
    '-Wno-return-stack-address',
    '-Wno-missing-braces',
    '-Wno-unused-lambda-capture',
    '-Wno-misleading-indentation',
    '-Wno-overflow',
    '-Wno-noexcept-type',
    '-Wno-nonnull-compare',
    '-Wno-error=cpp',
    '-Wno-ignored-attributes',
    '-Wno-overloaded-virtual',
    '-Wno-stringop-overflow',
]

warnings = [w
            for w in warnings
            if flag_supported(flag=w, compiler=args.cxx)]

warnings = ' '.join(warnings + ['-Wno-error=deprecated-declarations'])

optimization_flags = [
    '--param inline-unit-growth=300',
]
optimization_flags = [o
                      for o in optimization_flags
                      if flag_supported(flag=o, compiler=args.cxx)]
modes['release']['cxx_ld_flags'] += ' ' + ' '.join(optimization_flags)

linker_flags = linker_flags(compiler=args.cxx)

dbgflag = '-g -gz' if args.debuginfo else ''
tests_link_rule = 'link' if args.tests_debuginfo else 'link_stripped'

# Strip if debuginfo is disabled, otherwise we end up with partial
# debug info from the libraries we static link with
regular_link_rule = 'link' if args.debuginfo else 'link_stripped'

if args.so:
    args.pie = '-shared'
    args.fpie = '-fpic'
elif args.pie:
    args.pie = '-pie'
    args.fpie = '-fpie'
else:
    args.pie = ''
    args.fpie = ''

# a list element means a list of alternative packages to consider
# the first element becomes the HAVE_pkg define
# a string element is a package name with no alternatives
optional_packages = [['libsystemd', 'libsystemd-daemon']]
pkgs = []

# Lua can be provided by lua53 package on Debian-like
# systems and by Lua on others.
pkgs.append('lua53' if have_pkg('lua53') else 'lua')


def setup_first_pkg_of_list(pkglist):
    # The HAVE_pkg symbol is taken from the first alternative
    upkg = pkglist[0].upper().replace('-', '_')
    for pkg in pkglist:
        if have_pkg(pkg):
            pkgs.append(pkg)
            defines.append('HAVE_{}=1'.format(upkg))
            return True
    return False


for pkglist in optional_packages:
    if isinstance(pkglist, str):
        pkglist = [pkglist]
    if not setup_first_pkg_of_list(pkglist):
        if len(pkglist) == 1:
            print('Missing optional package {pkglist[0]}'.format(**locals()))
        else:
            alternatives = ':'.join(pkglist[1:])
            print('Missing optional package {pkglist[0]} (or alteratives {alternatives})'.format(**locals()))


compiler_test_src = '''
#if __GNUC__ < 8
    #error "MAJOR"
#elif __GNUC__ == 8
    #if __GNUC_MINOR__ < 1
        #error "MINOR"
    #elif __GNUC_MINOR__ == 1
        #if __GNUC_PATCHLEVEL__ < 1
            #error "PATCHLEVEL"
        #endif
    #endif
#endif

int main() { return 0; }
'''
if not try_compile_and_link(compiler=args.cxx, source=compiler_test_src):
    print('Wrong GCC version. Scylla needs GCC >= 8.1.1 to compile.')
    sys.exit(1)

if not try_compile(compiler=args.cxx, source='#include <boost/version.hpp>'):
    print('Boost not installed.  Please install {}.'.format(pkgname("boost-devel")))
    sys.exit(1)

if not try_compile(compiler=args.cxx, source='''\
        #include <boost/version.hpp>
        #if BOOST_VERSION < 105500
        #error Boost version too low
        #endif
        '''):
    print('Installed boost version too old.  Please update {}.'.format(pkgname("boost-devel")))
    sys.exit(1)

if try_compile(args.cxx, source = textwrap.dedent('''\
        #include <lz4.h>

        void m() {
            LZ4_compress_default(static_cast<const char*>(0), static_cast<char*>(0), 0, 0);
        }
        '''), flags=args.user_cflags.split()):
    defines.append("HAVE_LZ4_COMPRESS_DEFAULT")

has_sanitize_address_use_after_scope = try_compile(compiler=args.cxx, flags=['-fsanitize-address-use-after-scope'], source='int f() {}')

defines = ' '.join(['-D' + d for d in defines])

globals().update(vars(args))

total_memory = os.sysconf('SC_PAGE_SIZE') * os.sysconf('SC_PHYS_PAGES')
link_pool_depth = max(int(total_memory / 7e9), 1)

selected_modes = args.selected_modes or modes.keys()
default_modes = args.selected_modes or ['debug', 'release', 'dev']
build_modes =  {m: modes[m] for m in selected_modes}
build_artifacts = all_artifacts if not args.artifacts else args.artifacts

status = subprocess.call("./SCYLLA-VERSION-GEN")
if status != 0:
    print('Version file generation failed')
    sys.exit(1)

file = open('build/SCYLLA-VERSION-FILE', 'r')
scylla_version = file.read().strip()
file = open('build/SCYLLA-RELEASE-FILE', 'r')
scylla_release = file.read().strip()

extra_cxxflags["release.cc"] = "-DSCYLLA_VERSION=\"\\\"" + scylla_version + "\\\"\" -DSCYLLA_RELEASE=\"\\\"" + scylla_release + "\\\"\""

for m in ['debug', 'release', 'sanitize']:
    modes[m]['cxxflags'] += ' ' + dbgflag

get_dynamic_linker_output = subprocess.check_output(['./reloc/get-dynamic-linker.sh'], shell=True)
dynamic_linker = get_dynamic_linker_output.decode('utf-8').strip()

forced_ldflags = '-Wl,'

# The default build-id used by lld is xxhash, which is 8 bytes long, but RPM
# requires build-ids to be at least 16 bytes long
# (https://github.com/rpm-software-management/rpm/issues/950), so let's
# explicitly ask for SHA1 build-ids.
forced_ldflags += '--build-id=sha1,'

forced_ldflags += f'--dynamic-linker={dynamic_linker}'

args.user_ldflags = forced_ldflags + ' ' + args.user_ldflags

seastar_cflags = args.user_cflags
if args.target != '':
    seastar_cflags += ' -march=' + args.target
seastar_ldflags = args.user_ldflags

libdeflate_cflags = seastar_cflags
zstd_cflags = seastar_cflags + ' -Wno-implicit-fallthrough'

MODE_TO_CMAKE_BUILD_TYPE = {'release' : 'RelWithDebInfo', 'debug' : 'Debug', 'dev' : 'Dev', 'sanitize' : 'Sanitize' }

def configure_seastar(build_dir, mode):
    seastar_build_dir = os.path.join(build_dir, mode, 'seastar')

    seastar_cmake_args = [
        '-DCMAKE_BUILD_TYPE={}'.format(MODE_TO_CMAKE_BUILD_TYPE[mode]),
        '-DCMAKE_C_COMPILER={}'.format(args.cc),
        '-DCMAKE_CXX_COMPILER={}'.format(args.cxx),
        '-DCMAKE_EXPORT_NO_PACKAGE_REGISTRY=ON',
        '-DSeastar_CXX_FLAGS={}'.format((seastar_cflags + ' ' + modes[mode]['cxx_ld_flags']).replace(' ', ';')),
        '-DSeastar_LD_FLAGS={}'.format(seastar_ldflags),
        '-DSeastar_CXX_DIALECT=gnu++17',
        '-DSeastar_STD_OPTIONAL_VARIANT_STRINGVIEW=ON',
        '-DSeastar_UNUSED_RESULT_ERROR=ON',
    ]

    if args.stack_guards is not None:
        stack_guards = 'ON' if args.stack_guards else 'OFF'
        seastar_cmake_args += ['-DSeastar_STACK_GUARDS={}'.format(stack_guards)]

    if args.dpdk:
        seastar_cmake_args += ['-DSeastar_DPDK=ON', '-DSeastar_DPDK_MACHINE=wsm']
    if args.gcc6_concepts:
        seastar_cmake_args += ['-DSeastar_GCC6_CONCEPTS=ON']
    if args.split_dwarf:
        seastar_cmake_args += ['-DSeastar_SPLIT_DWARF=ON']
    if args.alloc_failure_injector:
        seastar_cmake_args += ['-DSeastar_ALLOC_FAILURE_INJECTION=ON']

    seastar_cmd = ['cmake', '-G', 'Ninja', os.path.relpath('seastar', seastar_build_dir)] + seastar_cmake_args
    cmake_dir = seastar_build_dir
    if args.dpdk:
        # need to cook first
        cmake_dir = 'seastar' # required by cooking.sh
        relative_seastar_build_dir = os.path.join('..', seastar_build_dir)  # relative to seastar/
        seastar_cmd = ['./cooking.sh', '-i', 'dpdk', '-d', relative_seastar_build_dir, '--'] + seastar_cmd[4:]

    print(seastar_cmd)
    os.makedirs(seastar_build_dir, exist_ok=True)
    subprocess.check_call(seastar_cmd, shell=False, cwd=cmake_dir)

for mode in build_modes:
    configure_seastar('build', mode)

pc = {mode: 'build/{}/seastar/seastar.pc'.format(mode) for mode in build_modes}
ninja = find_executable('ninja') or find_executable('ninja-build')
if not ninja:
    print('Ninja executable (ninja or ninja-build) not found on PATH\n')
    sys.exit(1)

def query_seastar_flags(pc_file, link_static_cxx=False):
    cflags = pkg_config(pc_file, '--cflags', '--static')
    libs = pkg_config(pc_file, '--libs', '--static')

    if link_static_cxx:
        libs = libs.replace('-lstdc++ ', '')

    return cflags, libs

for mode in build_modes:
    seastar_cflags, seastar_libs = query_seastar_flags(pc[mode], link_static_cxx=args.staticcxx)
    modes[mode]['seastar_cflags'] = seastar_cflags
    modes[mode]['seastar_libs'] = seastar_libs

# We need to use experimental features of the zstd library (to use our own allocators for the (de)compression context),
# which are available only when the library is linked statically.
def configure_zstd(build_dir, mode):
    zstd_build_dir = os.path.join(build_dir, mode, 'zstd')

    zstd_cmake_args = [
        '-DCMAKE_BUILD_TYPE={}'.format(MODE_TO_CMAKE_BUILD_TYPE[mode]),
        '-DCMAKE_C_COMPILER={}'.format(args.cc),
        '-DCMAKE_CXX_COMPILER={}'.format(args.cxx),
        '-DCMAKE_C_FLAGS={}'.format(zstd_cflags),
        '-DZSTD_BUILD_PROGRAMS=OFF'
    ]

    zstd_cmd = ['cmake', '-G', 'Ninja', os.path.relpath('zstd/build/cmake', zstd_build_dir)] + zstd_cmake_args

    print(zstd_cmd)
    os.makedirs(zstd_build_dir, exist_ok=True)
    subprocess.check_call(zstd_cmd, shell=False, cwd=zstd_build_dir)

args.user_cflags += " " + pkg_config('jsoncpp', '--cflags')
args.user_cflags += ' -march=' + args.target
libs = ' '.join([maybe_static(args.staticyamlcpp, '-lyaml-cpp'), '-latomic', '-llz4', '-lz', '-lsnappy', '-lcrypto', pkg_config('jsoncpp', '--libs'),
                 ' -lstdc++fs', ' -lcrypt', ' -lcryptopp', ' -lpthread', '-lldap -llber',
                 maybe_static(args.staticboost, '-lboost_date_time -lboost_regex -licuuc'), ])

xxhash_dir = 'xxHash'

if not os.path.exists(xxhash_dir) or not os.listdir(xxhash_dir):
    raise Exception(xxhash_dir + ' is empty. Run "git submodule update --init".')

if not args.staticboost:
    args.user_cflags += ' -DBOOST_TEST_DYN_LINK'

# thrift version detection, see #4538
proc_res = subprocess.run(["thrift", "-version"], stdout=subprocess.PIPE, stderr=subprocess.STDOUT)
proc_res_output = proc_res.stdout.decode("utf-8")
if proc_res.returncode != 0 and not re.search(r'^Thrift version', proc_res_output):
    raise Exception("Thrift compiler must be missing: {}".format(proc_res_output))

thrift_version = proc_res_output.split(" ")[-1]
thrift_boost_versions = ["0.{}.".format(n) for n in range(1, 11)]
if any(filter(thrift_version.startswith, thrift_boost_versions)):
    args.user_cflags += ' -DTHRIFT_USES_BOOST'

for pkg in pkgs:
    args.user_cflags += ' ' + pkg_config(pkg, '--cflags')
    libs += ' ' + pkg_config(pkg, '--libs')
user_cflags = args.user_cflags + ' -fvisibility=hidden'
user_ldflags = args.user_ldflags + ' -fvisibility=hidden'
if args.staticcxx:
    user_ldflags += " -static-libgcc -static-libstdc++"
if args.staticthrift:
    thrift_libs = "-Wl,-Bstatic -lthrift -Wl,-Bdynamic"
else:
    thrift_libs = "-lthrift"

kmip_lib_ver = '1.9.2a';

def kmiplib():
    for id in os_ids:
        if id in { 'centos', 'fedora', 'rhel' }:
            return 'centos70'
        if id in { 'ubuntu', 'debian' }:
            ver = os_version.replace('.', '')
            return id + ver;
    print('Could not resolve libkmip.a for platform {}'.format(os_ids))
    sys.exit(1)

def target_cpu():
    cpu, _, _ = subprocess.check_output([cxx, '-dumpmachine']).decode('utf-8').partition('-')
    return cpu    
    
def kmip_arch():
    arch = target_cpu()
    if arch == 'x86_64':
        return '64'
    if 'ppc64' in arch:
        return 'ppc64' 
    print('Could not resolve kmip arch for platform {}'.format(arch))
    sys.exit(1)
        
libs += ' kmipc/lib/kmipc-' + kmip_lib_ver + '-' + kmiplib() + '_' + kmip_arch() + '/libkmip.a'
user_cflags += ' -Ikmipc/include -DHAVE_KMIP'

outdir = 'build'
buildfile = 'build.ninja'

os.makedirs(outdir, exist_ok=True)
do_sanitize = True
if args.static:
    do_sanitize = False

if args.antlr3_exec:
    antlr3_exec = args.antlr3_exec
else:
    antlr3_exec = "antlr3"

if args.ragel_exec:
    ragel_exec = args.ragel_exec
else:
    ragel_exec = "ragel"

for mode in build_modes:
    configure_zstd(outdir, mode)

# configure.py may run automatically from an already-existing build.ninja.
# If the user interrupts configure.py in the middle, we need build.ninja
# to remain in a valid state.  So we write our output to a temporary
# file, and only when done we rename it atomically to build.ninja.
buildfile_tmp = buildfile + ".tmp"

with open(buildfile_tmp, 'w') as f:
    f.write(textwrap.dedent('''\
        configure_args = {configure_args}
        builddir = {outdir}
        cxx = {cxx}
        cxxflags = {user_cflags} {warnings} {defines}
        ldflags = {linker_flags} {user_ldflags}
        ldflags_build = {linker_flags}
        libs = {libs}
        pool link_pool
            depth = {link_pool_depth}
        pool submodule_pool
            depth = 1
        rule gen
            command = echo -e $text > $out
            description = GEN $out
        rule swagger
            command = seastar/scripts/seastar-json2code.py -f $in -o $out
            description = SWAGGER $out
        rule serializer
            command = {python} ./idl-compiler.py --ns ser -f $in -o $out
            description = IDL compiler $out
        rule ninja
            command = {ninja} -C $subdir $target
            restat = 1
            description = NINJA $out
        rule ragel
            # sed away a bug in ragel 7 that emits some extraneous _nfa* variables
            # (the $$ is collapsed to a single one by ninja)
            command = {ragel_exec} -G2 -o $out $in && sed -i -e '1h;2,$$H;$$!d;g' -re 's/static const char _nfa[^;]*;//g' $out
            description = RAGEL $out
        rule run
            command = $in > $out
            description = GEN $out
        rule copy
            command = cp $in $out
            description = COPY $out
        rule package
            command = scripts/create-relocatable-package.py --mode $mode $out
        ''').format(**globals()))
    for mode in build_modes:
        modeval = modes[mode]
        fmt_lib = 'fmt'
        f.write(textwrap.dedent('''\
            cxx_ld_flags_{mode} = {cxx_ld_flags}
            ld_flags_{mode} = $cxx_ld_flags_{mode}
            cxxflags_{mode} = $cxx_ld_flags_{mode} {cxxflags} -I. -I $builddir/{mode}/gen
            libs_{mode} = -l{fmt_lib}
            seastar_libs_{mode} = {seastar_libs}
            rule cxx.{mode}
              command = $cxx -MD -MT $out -MF $out.d {seastar_cflags} $cxxflags_{mode} $cxxflags $obj_cxxflags -c -o $out $in
              description = CXX $out
              depfile = $out.d
            rule link.{mode}
              command = $cxx  $ld_flags_{mode} $ldflags -o $out $in $libs $libs_{mode}
              description = LINK $out
              pool = link_pool
            rule link_stripped.{mode}
              command = $cxx  $ld_flags_{mode} -s $ldflags -o $out $in $libs $libs_{mode}
              description = LINK (stripped) $out
              pool = link_pool
            rule link_build.{mode}
              command = $cxx  $ld_flags_{mode} $ldflags_build -o $out $in $libs $libs_{mode}
              description = LINK (build) $out
              pool = link_pool
            rule ar.{mode}
              command = rm -f $out; ar cr $out $in; ranlib $out
              description = AR $out
            rule thrift.{mode}
                command = thrift -gen cpp:cob_style -out $builddir/{mode}/gen $in
                description = THRIFT $in
            rule antlr3.{mode}
                # We replace many local `ExceptionBaseType* ex` variables with a single function-scope one.
                # Because we add such a variable to every function, and because `ExceptionBaseType` is not a global
                # name, we also add a global typedef to avoid compilation errors.
                command = sed -e '/^#if 0/,/^#endif/d' $in > $builddir/{mode}/gen/$in $
                     && {antlr3_exec} $builddir/{mode}/gen/$in $
                     && sed -i -e '/^.*On :.*$$/d' build/{mode}/gen/${{stem}}Lexer.hpp $
                     && sed -i -e '/^.*On :.*$$/d' build/{mode}/gen/${{stem}}Lexer.cpp $
                     && sed -i -e '/^.*On :.*$$/d' build/{mode}/gen/${{stem}}Parser.hpp $
                     && sed -i -e 's/^\\( *\)\\(ImplTraits::CommonTokenType\\* [a-zA-Z0-9_]* = NULL;\\)$$/\\1const \\2/' $
                        -e '/^.*On :.*$$/d' $
                        -e '1i using ExceptionBaseType = int;' $
                        -e 's/^{{/{{ ExceptionBaseType\* ex = nullptr;/; $
                            s/ExceptionBaseType\* ex = new/ex = new/; $
                            s/exceptions::syntax_exception e/exceptions::syntax_exception\& e/' $
                        build/{mode}/gen/${{stem}}Parser.cpp
                description = ANTLR3 $in
            rule checkhh.{mode}
              command = $cxx -MD -MT $out -MF $out.d {seastar_cflags} $cxxflags $cxxflags_{mode} $obj_cxxflags -x c++ --include=$in -c -o $out /dev/null
              description = CHECKHH $in
              depfile = $out.d
            ''').format(mode=mode, antlr3_exec=antlr3_exec, fmt_lib=fmt_lib, **modeval))
        f.write(
            'build {mode}: phony {artifacts}\n'.format(
                mode=mode,
                artifacts=str.join(' ', ('$builddir/' + mode + '/' + x for x in build_artifacts))
            )
        )
        compiles = {}
        swaggers = {}
        serializers = {}
        thrifts = set()
        ragels = {}
        antlr3_grammars = set()
        seastar_dep = 'build/{}/seastar/libseastar.a'.format(mode)
        seastar_testing_dep = 'build/{}/seastar/libseastar_testing.a'.format(mode)
        for binary in build_artifacts:
            if binary in other:
                continue
            srcs = deps[binary]
            objs = ['$builddir/' + mode + '/' + src.replace('.cc', '.o')
                    for src in srcs
                    if src.endswith('.cc')]
            objs.append('$builddir/../utils/arch/powerpc/crc32-vpmsum/crc32.S')
            has_thrift = False
            for dep in deps[binary]:
                if isinstance(dep, Thrift):
                    has_thrift = True
                    objs += dep.objects('$builddir/' + mode + '/gen')
                if isinstance(dep, Antlr3Grammar):
                    objs += dep.objects('$builddir/' + mode + '/gen')
            if binary.endswith('.a'):
                f.write('build $builddir/{}/{}: ar.{} {}\n'.format(mode, binary, mode, str.join(' ', objs)))
            else:
                objs.extend(['$builddir/' + mode + '/' + artifact for artifact in [
                    'libdeflate/libdeflate.a',
                    'zstd/lib/libzstd.a',
                ]])
                objs.append('$builddir/' + mode + '/gen/utils/gz/crc_combine_table.o')
                if binary in tests:
                    local_libs = '$seastar_libs_{} $libs'.format(mode)
                    if binary in pure_boost_tests:
                        local_libs += ' ' + maybe_static(args.staticboost, '-lboost_unit_test_framework')
                    if binary not in tests_not_using_seastar_test_framework:
                        pc_path = pc[mode].replace('seastar.pc', 'seastar-testing.pc')
                        local_libs += ' ' + pkg_config(pc_path, '--libs', '--static')
                    if has_thrift:
                        local_libs += ' ' + thrift_libs + ' ' + maybe_static(args.staticboost, '-lboost_system')
                    # Our code's debugging information is huge, and multiplied
                    # by many tests yields ridiculous amounts of disk space.
                    # So we strip the tests by default; The user can very
                    # quickly re-link the test unstripped by adding a "_g"
                    # to the test name, e.g., "ninja build/release/testname_g"
                    f.write('build $builddir/{}/{}: {}.{} {} | {} {}\n'.format(mode, binary, tests_link_rule, mode, str.join(' ', objs), seastar_dep, seastar_testing_dep))
                    f.write('   libs = {}\n'.format(local_libs))
                    f.write('build $builddir/{}/{}_g: {}.{} {} | {} {}\n'.format(mode, binary, regular_link_rule, mode, str.join(' ', objs), seastar_dep, seastar_testing_dep))
                    f.write('   libs = {}\n'.format(local_libs))
                else:
                    f.write('build $builddir/{}/{}: {}.{} {} | {}\n'.format(mode, binary, regular_link_rule, mode, str.join(' ', objs), seastar_dep))
                    if has_thrift:
                        f.write('   libs =  {} {} $seastar_libs_{} $libs\n'.format(thrift_libs, maybe_static(args.staticboost, '-lboost_system'), mode))
            for src in srcs:
                if src.endswith('.cc'):
                    obj = '$builddir/' + mode + '/' + src.replace('.cc', '.o')
                    compiles[obj] = src
                elif src.endswith('.idl.hh'):
                    hh = '$builddir/' + mode + '/gen/' + src.replace('.idl.hh', '.dist.hh')
                    serializers[hh] = src
                elif src.endswith('.json'):
                    hh = '$builddir/' + mode + '/gen/' + src + '.hh'
                    swaggers[hh] = src
                elif src.endswith('.rl'):
                    hh = '$builddir/' + mode + '/gen/' + src.replace('.rl', '.hh')
                    ragels[hh] = src
                elif src.endswith('.thrift'):
                    thrifts.add(src)
                elif src.endswith('.g'):
                    antlr3_grammars.add(src)
                else:
                    raise Exception('No rule for ' + src)
        compiles['$builddir/' + mode + '/gen/utils/gz/crc_combine_table.o'] = '$builddir/' + mode + '/gen/utils/gz/crc_combine_table.cc'
        compiles['$builddir/' + mode + '/utils/gz/gen_crc_combine_table.o'] = 'utils/gz/gen_crc_combine_table.cc'
        f.write('build {}: run {}\n'.format('$builddir/' + mode + '/gen/utils/gz/crc_combine_table.cc',
                                            '$builddir/' + mode + '/utils/gz/gen_crc_combine_table'))
        f.write('build {}: link_build.{} {}\n'.format('$builddir/' + mode + '/utils/gz/gen_crc_combine_table', mode,
                                                '$builddir/' + mode + '/utils/gz/gen_crc_combine_table.o'))
        f.write('   libs = $seastar_libs_{}\n'.format(mode))
        f.write(
            'build {mode}-objects: phony {objs}\n'.format(
                mode=mode,
                objs=' '.join(compiles)
            )
        )


        gen_headers = []
        for th in thrifts:
            gen_headers += th.headers('$builddir/{}/gen'.format(mode))
        for g in antlr3_grammars:
            gen_headers += g.headers('$builddir/{}/gen'.format(mode))
        gen_headers += list(swaggers.keys())
        gen_headers += list(serializers.keys())
        gen_headers += list(ragels.keys())
        gen_headers_dep = ' '.join(gen_headers)

        for obj in compiles:
            src = compiles[obj]
            f.write('build {}: cxx.{} {} || {} {}\n'.format(obj, mode, src, seastar_dep, gen_headers_dep))
            if src in extra_cxxflags:
                f.write('    cxxflags = {seastar_cflags} $cxxflags $cxxflags_{mode} {extra_cxxflags}\n'.format(mode=mode, extra_cxxflags=extra_cxxflags[src], **modeval))
        for hh in swaggers:
            src = swaggers[hh]
            f.write('build {}: swagger {} | seastar/scripts/seastar-json2code.py\n'.format(hh, src))
        for hh in serializers:
            src = serializers[hh]
            f.write('build {}: serializer {} | idl-compiler.py\n'.format(hh, src))
        for hh in ragels:
            src = ragels[hh]
            f.write('build {}: ragel {}\n'.format(hh, src))
        for thrift in thrifts:
            outs = ' '.join(thrift.generated('$builddir/{}/gen'.format(mode)))
            f.write('build {}: thrift.{} {}\n'.format(outs, mode, thrift.source))
            for cc in thrift.sources('$builddir/{}/gen'.format(mode)):
                obj = cc.replace('.cpp', '.o')
                f.write('build {}: cxx.{} {}\n'.format(obj, mode, cc))
        for grammar in antlr3_grammars:
            outs = ' '.join(grammar.generated('$builddir/{}/gen'.format(mode)))
            f.write('build {}: antlr3.{} {}\n  stem = {}\n'.format(outs, mode, grammar.source,
                                                                   grammar.source.rsplit('.', 1)[0]))
            for cc in grammar.sources('$builddir/{}/gen'.format(mode)):
                obj = cc.replace('.cpp', '.o')
                f.write('build {}: cxx.{} {} || {}\n'.format(obj, mode, cc, ' '.join(serializers)))
                if cc.endswith('Parser.cpp'):
                    # Unoptimized parsers end up using huge amounts of stack space and overflowing their stack
                    flags = '-O1'
                    if has_sanitize_address_use_after_scope:
                        flags += ' -fno-sanitize-address-use-after-scope'
                    f.write('  obj_cxxflags = %s\n' % flags)
        for hh in headers:
            f.write('build $builddir/{mode}/{hh}.o: checkhh.{mode} {hh} || {gen_headers_dep}\n'.format(
                    mode=mode, hh=hh, gen_headers_dep=gen_headers_dep))

        f.write('build build/{mode}/seastar/libseastar.a: ninja | always\n'
                .format(**locals()))
        f.write('  pool = submodule_pool\n')
        f.write('  subdir = build/{mode}/seastar\n'.format(**locals()))
        f.write('  target = seastar\n'.format(**locals()))
        f.write('build build/{mode}/seastar/libseastar_testing.a: ninja | always\n'
                .format(**locals()))
        f.write('  pool = submodule_pool\n')
        f.write('  subdir = build/{mode}/seastar\n'.format(**locals()))
        f.write('  target = seastar_testing\n'.format(**locals()))
        f.write('build build/{mode}/seastar/apps/iotune/iotune: ninja\n'
                .format(**locals()))
        f.write('  pool = submodule_pool\n')
        f.write('  subdir = build/{mode}/seastar\n'.format(**locals()))
        f.write('  target = iotune\n'.format(**locals()))
        f.write(textwrap.dedent('''\
            build build/{mode}/iotune: copy build/{mode}/seastar/apps/iotune/iotune
            ''').format(**locals()))
        f.write('build build/{mode}/scylla-package.tar.gz: package build/{mode}/scylla build/{mode}/iotune build/SCYLLA-RELEASE-FILE build/SCYLLA-VERSION-FILE | always\n'.format(**locals()))
        f.write('  pool = submodule_pool\n')
        f.write('  mode = {mode}\n'.format(**locals()))
        f.write('rule libdeflate.{mode}\n'.format(**locals()))
        f.write('  command = make -C libdeflate BUILD_DIR=../build/{mode}/libdeflate/ CFLAGS="{libdeflate_cflags}" CC={args.cc} ../build/{mode}/libdeflate//libdeflate.a\n'.format(**locals()))
        f.write('build build/{mode}/libdeflate/libdeflate.a: libdeflate.{mode}\n'.format(**locals()))
        f.write('  pool = submodule_pool\n')
        f.write('build build/{mode}/zstd/lib/libzstd.a: ninja\n'.format(**locals()))
        f.write('  pool = submodule_pool\n')
        f.write('  subdir = build/{mode}/zstd\n'.format(**locals()))
        f.write('  target = libzstd.a\n'.format(**locals()))

    mode = 'dev' if 'dev' in modes else modes[0]
    f.write('build checkheaders: phony || {}\n'.format(' '.join(['$builddir/{}/{}.o'.format(mode, hh) for hh in headers])))

    f.write(textwrap.dedent('''\
        rule configure
          command = {python} configure.py $configure_args
          generator = 1
        build build.ninja: configure | configure.py SCYLLA-VERSION-GEN seastar/CMakeLists.txt
        rule cscope
            command = find -name '*.[chS]' -o -name "*.cc" -o -name "*.hh" | cscope -bq -i-
            description = CSCOPE
        build cscope: cscope
        rule clean
            command = rm -rf build
            description = CLEAN
        build clean: clean
        rule mode_list
            command = echo {modes_list}
            description = List configured modes
        build mode_list: mode_list
        default {modes_list}
        ''').format(modes_list=' '.join(default_modes), **globals()))
    f.write(textwrap.dedent('''\
        build always: phony
        rule scylla_version_gen
            command = ./SCYLLA-VERSION-GEN
        build build/SCYLLA-RELEASE-FILE build/SCYLLA-VERSION-FILE: scylla_version_gen
        ''').format(modes_list=' '.join(build_modes), **globals()))

os.rename(buildfile_tmp, buildfile)<|MERGE_RESOLUTION|>--- conflicted
+++ resolved
@@ -670,11 +670,8 @@
                 'utils/managed_bytes.cc',
                 'utils/exceptions.cc',
                 'utils/config_file.cc',
-<<<<<<< HEAD
+                'utils/multiprecision_int.cc',
                 'utils/memory.cc',
-=======
-                'utils/multiprecision_int.cc',
->>>>>>> be293523
                 'utils/gz/crc_combine.cc',
                 'gms/version_generator.cc',
                 'gms/versioned_value.cc',
@@ -988,11 +985,6 @@
 deps['test/boost/sstable_datafile_test'] += ['test/lib/sstable_utils.cc', 'test/lib/normalizing_reader.cc']
 deps['test/boost/mutation_reader_test'] += ['test/lib/sstable_utils.cc']
 
-<<<<<<< HEAD
-deps['test/boost/incremental_compaction_test'] += ['test/lib/sstable_utils.cc']
-
-deps['test/boost/bytes_ostream_test'] = ['test/boost/bytes_ostream_test.cc', 'utils/managed_bytes.cc', 'utils/logalloc.cc', 'utils/dynamic_bitset.cc']
-=======
 deps['test/boost/bytes_ostream_test'] = [
     "test/boost/bytes_ostream_test.cc",
     "utils/managed_bytes.cc",
@@ -1000,7 +992,9 @@
     "utils/dynamic_bitset.cc",
     "test/lib/log.cc",
 ]
->>>>>>> be293523
+
+deps['test/boost/incremental_compaction_test'] += ['test/lib/sstable_utils.cc']
+
 deps['test/boost/input_stream_test'] = ['test/boost/input_stream_test.cc']
 deps['test/boost/UUID_test'] = ['utils/UUID_gen.cc', 'test/boost/UUID_test.cc', 'utils/uuid.cc', 'utils/managed_bytes.cc', 'utils/logalloc.cc', 'utils/dynamic_bitset.cc', 'hashers.cc']
 deps['test/boost/murmur_hash_test'] = ['bytes.cc', 'utils/murmur_hash.cc', 'test/boost/murmur_hash_test.cc']
