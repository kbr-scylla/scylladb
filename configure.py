--- conflicted
+++ resolved
@@ -375,12 +375,8 @@
     'tests/truncation_migration_test',
     'tests/symmetric_key_test',
     'tests/like_matcher_test',
-<<<<<<< HEAD
+    'tests/linearizing_input_stream_test',
 ] + ldap_tests
-=======
-    'tests/linearizing_input_stream_test',
-]
->>>>>>> 0e319e03
 
 perf_tests = [
     'tests/perf/perf_mutation_readers',
