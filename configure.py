#!/usr/bin/env python3
# -*- coding: utf-8 -*-
#
# Copyright (C) 2015 ScyllaDB
#

#
# This file is part of Scylla.
#
# See the LICENSE.PROPRIETARY file in the top-level directory for licensing information.
#

import os, os.path, textwrap, argparse, sys, shlex, subprocess, tempfile, re, platform
from distutils.spawn import find_executable

curdir = os.getcwd()

outdir = 'build'

tempfile.tempdir = f"{outdir}/tmp"

configure_args = str.join(' ', [shlex.quote(x) for x in sys.argv[1:]])

for line in open('/etc/os-release'):
    key, _, value = line.partition('=')
    value = value.strip().strip('"')
    if key == 'ID':
        os_ids = [value]
    if key == 'ID_LIKE':
        os_ids += value.split(' ')
    if key == 'VERSION_ID':
        os_version = value

# distribution "internationalization", converting package names.
# Fedora name is key, values is distro -> package name dict. 
i18n_xlat = {
    'boost-devel': {
        'debian': 'libboost-dev',
        'ubuntu': 'libboost-dev (libboost1.55-dev on 14.04)',
    },
}

python3_dependencies = subprocess.run('./install-dependencies.sh --print-python3-runtime-packages', shell=True, capture_output=True, encoding='utf-8').stdout.strip()

def pkgname(name):
    if name in i18n_xlat:
        dict = i18n_xlat[name]
        for id in os_ids:
            if id in dict:
                return dict[id]
    return name


def get_flags():
    with open('/proc/cpuinfo') as f:
        for line in f:
            if line.strip():
                if line.rstrip('\n').startswith('flags'):
                    return re.sub(r'^flags\s+: ', '', line).split()


def add_tristate(arg_parser, name, dest, help):
    arg_parser.add_argument('--enable-' + name, dest=dest, action='store_true', default=None,
                            help='Enable ' + help)
    arg_parser.add_argument('--disable-' + name, dest=dest, action='store_false', default=None,
                            help='Disable ' + help)


def apply_tristate(var, test, note, missing):
    if (var is None) or var:
        if test():
            return True
        elif var is True:
            print(missing)
            sys.exit(1)
        else:
            print(note)
            return False
    return False


def have_pkg(package):
    return subprocess.call(['pkg-config', package]) == 0


def pkg_config(package, *options):
    # Add the directory containing the package to the search path, if a file is
    # specified instead of a name.
    if package.endswith('.pc'):
        local_path = os.path.dirname(package)
        env = { 'PKG_CONFIG_PATH' : '{}:{}'.format(local_path, os.environ.get('PKG_CONFIG_PATH', '')) }
    else:
        env = None

    output = subprocess.check_output(['pkg-config'] + list(options) + [package], env=env)
    return output.decode('utf-8').strip()


def try_compile(compiler, source='', flags=[]):
    return try_compile_and_link(compiler, source, flags=flags + ['-c'])


def ensure_tmp_dir_exists():
    if not os.path.exists(tempfile.tempdir):
        os.makedirs(tempfile.tempdir)


def try_compile_and_link(compiler, source='', flags=[]):
    ensure_tmp_dir_exists()
    with tempfile.NamedTemporaryFile() as sfile:
        ofile = tempfile.mktemp()
        try:
            sfile.file.write(bytes(source, 'utf-8'))
            sfile.file.flush()
            # We can't write to /dev/null, since in some cases (-ftest-coverage) gcc will create an auxiliary
            # output file based on the name of the output file, and "/dev/null.gcsa" is not a good name
            return subprocess.call([compiler, '-x', 'c++', '-o', ofile, sfile.name] + args.user_cflags.split() + flags,
                                   stdout=subprocess.DEVNULL,
                                   stderr=subprocess.DEVNULL) == 0
        finally:
            if os.path.exists(ofile):
                os.unlink(ofile)


def flag_supported(flag, compiler):
    # gcc ignores -Wno-x even if it is not supported
    adjusted = re.sub('^-Wno-', '-W', flag)
    split = adjusted.split(' ')
    return try_compile(flags=['-Werror'] + split, compiler=compiler)


def linker_flags(compiler):
    src_main = 'int main(int argc, char **argv) { return 0; }'
    link_flags = ['-fuse-ld=lld']
    if try_compile_and_link(source=src_main, flags=link_flags, compiler=compiler):
        print('Note: using the lld linker')
        return ' '.join(link_flags)
    link_flags = ['-fuse-ld=gold']
    if try_compile_and_link(source=src_main, flags=link_flags, compiler=compiler):
        print('Note: using the gold linker')
        threads_flag = '-Wl,--threads'
        if try_compile_and_link(source=src_main, flags=link_flags + [threads_flag], compiler=compiler):
            link_flags.append(threads_flag)
        return ' '.join(link_flags)
    else:
        print('Note: neither lld nor gold found; using default system linker')
        return ''


def maybe_static(flag, libs):
    if flag and not args.static:
        libs = '-Wl,-Bstatic {} -Wl,-Bdynamic'.format(libs)
    return libs


class Source(object):
    def __init__(self, source, hh_prefix, cc_prefix):
        self.source = source
        self.hh_prefix = hh_prefix
        self.cc_prefix = cc_prefix

    def headers(self, gen_dir):
        return [x for x in self.generated(gen_dir) if x.endswith(self.hh_prefix)]

    def sources(self, gen_dir):
        return [x for x in self.generated(gen_dir) if x.endswith(self.cc_prefix)]

    def objects(self, gen_dir):
        return [x.replace(self.cc_prefix, '.o') for x in self.sources(gen_dir)]

    def endswith(self, end):
        return self.source.endswith(end)

class Thrift(Source):
    def __init__(self, source, service):
        Source.__init__(self, source, '.h', '.cpp')
        self.service = service

    def generated(self, gen_dir):
        basename = os.path.splitext(os.path.basename(self.source))[0]
        files = [basename + '_' + ext
                 for ext in ['types.cpp', 'types.h', 'constants.cpp', 'constants.h']]
        files += [self.service + ext
                  for ext in ['.cpp', '.h']]
        return [os.path.join(gen_dir, file) for file in files]

def default_target_arch():
    if platform.machine() in ['i386', 'i686', 'x86_64']:
        return 'westmere'   # support PCLMUL
    elif platform.machine() == 'aarch64':
        return 'armv8-a+crc+crypto'
    else:
        return ''


class Antlr3Grammar(Source):
    def __init__(self, source):
        Source.__init__(self, source, '.hpp', '.cpp')

    def generated(self, gen_dir):
        basename = os.path.splitext(self.source)[0]
        files = [basename + ext
                 for ext in ['Lexer.cpp', 'Lexer.hpp', 'Parser.cpp', 'Parser.hpp']]
        return [os.path.join(gen_dir, file) for file in files]

class Json2Code(Source):
    def __init__(self, source):
        Source.__init__(self, source, '.hh', '.cc')

    def generated(self, gen_dir):
        return [os.path.join(gen_dir, self.source + '.hh'), os.path.join(gen_dir, self.source + '.cc')]

def find_headers(repodir, excluded_dirs):
    walker = os.walk(repodir)

    _, dirs, files = next(walker)
    for excl_dir in excluded_dirs:
        try:
            dirs.remove(excl_dir)
        except ValueError:
            # Ignore complaints about excl_dir not being in dirs
            pass

    is_hh = lambda f: f.endswith('.hh')
    headers = list(filter(is_hh, files))

    for dirpath, _, files in walker:
        if dirpath.startswith('./'):
            dirpath = dirpath[2:]
        headers += [os.path.join(dirpath, hh) for hh in filter(is_hh, files)]

    return headers


modes = {
    'debug': {
        'cxxflags': '-DDEBUG -DSANITIZE -DDEBUG_LSA_SANITIZER -DSCYLLA_ENABLE_ERROR_INJECTION',
        'cxx_ld_flags': '',
        'stack-usage-threshold': 1024*40,
    },
    'release': {
        'cxxflags': '',
        'cxx_ld_flags': '-O3 -ffunction-sections -fdata-sections -Wl,--gc-sections',
        'stack-usage-threshold': 1024*13,
    },
    'dev': {
        'cxxflags': '-DSEASTAR_ENABLE_ALLOC_FAILURE_INJECTION -DSCYLLA_ENABLE_ERROR_INJECTION',
        'cxx_ld_flags': '-O1',
        'stack-usage-threshold': 1024*21,
    },
    'sanitize': {
        'cxxflags': '-DDEBUG -DSANITIZE -DDEBUG_LSA_SANITIZER -DSCYLLA_ENABLE_ERROR_INJECTION',
        'cxx_ld_flags': '-Os',
        'stack-usage-threshold': 1024*50,
    }
}

ldap_tests = set([
    'test/ldap/ldap_connection_test',
    'test/ldap/role_manager_test',
    'test/ldap/saslauthd_authenticator_test'
])

scylla_tests = set([
    'test/boost/UUID_test',
    'test/boost/aggregate_fcts_test',
    'test/boost/allocation_strategy_test',
    'test/boost/alternator_base64_test',
    'test/boost/anchorless_list_test',
    'test/boost/auth_passwords_test',
    'test/boost/auth_resource_test',
    'test/boost/auth_test',
    'test/boost/batchlog_manager_test',
    'test/boost/big_decimal_test',
    'test/boost/broken_sstable_test',
    'test/boost/bytes_ostream_test',
    'test/boost/cache_flat_mutation_reader_test',
    'test/boost/cached_file_test',
    'test/boost/caching_options_test',
    'test/boost/canonical_mutation_test',
    'test/boost/cartesian_product_test',
    'test/boost/castas_fcts_test',
    'test/boost/cdc_test',
    'test/boost/cell_locker_test',
    'test/boost/checksum_utils_test',
    'test/boost/chunked_vector_test',
    'test/boost/clustering_ranges_walker_test',
    'test/boost/column_mapping_test',
    'test/boost/commitlog_test',
    'test/boost/compound_test',
    'test/boost/compress_test',
    'test/boost/config_test',
    'test/boost/continuous_data_consumer_test',
    'test/boost/counter_test',
    'test/boost/cql_auth_query_test',
    'test/boost/cql_auth_syntax_test',
    'test/boost/cql_query_test',
    'test/boost/cql_query_large_test',
    'test/boost/cql_query_like_test',
    'test/boost/cql_query_group_test',
    'test/boost/cql_functions_test',
    'test/boost/crc_test',
    'test/boost/data_listeners_test',
    'test/boost/database_test',
    'test/boost/duration_test',
    'test/boost/dynamic_bitset_test',
    'test/boost/enum_option_test',
    'test/boost/enum_set_test',
    'test/boost/extensions_test',
    'test/boost/error_injection_test',
    'test/boost/filtering_test',
    'test/boost/flat_mutation_reader_test',
    'test/boost/flush_queue_test',
    'test/boost/fragmented_temporary_buffer_test',
    'test/boost/frozen_mutation_test',
    'test/boost/gossip_test',
    'test/boost/gossiping_property_file_snitch_test',
    'test/boost/hash_test',
    'test/boost/idl_test',
    'test/boost/input_stream_test',
    'test/boost/json_cql_query_test',
    'test/boost/json_test',
    'test/boost/keys_test',
    'test/boost/large_paging_state_test',
    'test/boost/like_matcher_test',
    'test/boost/limiting_data_source_test',
    'test/boost/linearizing_input_stream_test',
    'test/boost/loading_cache_test',
    'test/boost/log_heap_test',
    'test/boost/estimated_histogram_test',
    'test/boost/logalloc_test',
    'test/boost/managed_vector_test',
    'test/boost/intrusive_array_test',
    'test/boost/map_difference_test',
    'test/boost/memtable_test',
    'test/boost/meta_test',
    'test/boost/multishard_mutation_query_test',
    'test/boost/murmur_hash_test',
    'test/boost/mutation_fragment_test',
    'test/boost/mutation_query_test',
    'test/boost/mutation_reader_test',
    'test/boost/multishard_combining_reader_as_mutation_source_test',
    'test/boost/mutation_test',
    'test/boost/mutation_writer_test',
    'test/boost/mvcc_test',
    'test/boost/network_topology_strategy_test',
    'test/boost/nonwrapping_range_test',
    'test/boost/observable_test',
    'test/boost/partitioner_test',
    'test/boost/querier_cache_test',
    'test/boost/query_processor_test',
    'test/boost/range_test',
    'test/boost/range_tombstone_list_test',
    'test/boost/reusable_buffer_test',
    'test/boost/restrictions_test',
    'test/boost/row_cache_test',
    'test/boost/schema_change_test',
    'test/boost/schema_registry_test',
    'test/boost/secondary_index_test',
    'test/boost/index_with_paging_test',
    'test/boost/serialization_test',
    'test/boost/serialized_action_test',
    'test/boost/small_vector_test',
    'test/boost/snitch_reset_test',
    'test/boost/sstable_3_x_test',
    'test/boost/sstable_datafile_test',
    'test/boost/sstable_mutation_test',
    'test/boost/schema_changes_test',
    'test/boost/sstable_conforms_to_mutation_source_test',
    'test/boost/sstable_resharding_test',
    'test/boost/sstable_directory_test',
    'test/boost/incremental_compaction_test',
    'test/boost/sstable_test',
    'test/boost/storage_proxy_test',
    'test/boost/top_k_test',
    'test/boost/transport_test',
    'test/boost/symmetric_key_test',
    'test/boost/types_test',
    'test/boost/user_function_test',
    'test/boost/user_types_test',
    'test/boost/utf8_test',
    'test/boost/view_build_test',
    'test/boost/view_complex_test',
    'test/boost/view_schema_test',
    'test/boost/view_schema_pkey_test',
    'test/boost/view_schema_ckey_test',
    'test/boost/vint_serialization_test',
    'test/boost/virtual_reader_test',
    'test/boost/bptree_test',
    'test/boost/double_decker_test',
    'test/boost/stall_free_test',
<<<<<<< HEAD
    'test/boost/encrypted_file_test',
=======
    'test/boost/imr_test',
>>>>>>> 40adf389
    'test/manual/ec2_snitch_test',
    'test/manual/enormous_table_scan_test',
    'test/manual/gce_snitch_test',
    'test/manual/gossip',
    'test/manual/hint_test',
    'test/manual/message',
    'test/manual/partition_data_test',
    'test/manual/row_locker_test',
    'test/manual/streaming_histogram_test',
    'test/manual/sstable_scan_footprint_test',
    'test/perf/memory_footprint_test',
    'test/perf/perf_cache_eviction',
    'test/perf/perf_cql_parser',
    'test/perf/perf_fast_forward',
    'test/perf/perf_hash',
    'test/perf/perf_mutation',
    'test/perf/perf_bptree',
    'test/perf/perf_row_cache_update',
    'test/perf/perf_simple_query',
    'test/perf/perf_sstable',
    'test/unit/lsa_async_eviction_test',
    'test/unit/lsa_sync_eviction_test',
    'test/unit/row_cache_alloc_stress_test',
    'test/unit/row_cache_stress_test',
    'test/unit/bptree_stress_test',
    'test/unit/bptree_compaction_test',
]) | ldap_tests

perf_tests = set([
    'test/perf/perf_mutation_readers',
    'test/perf/perf_checksum',
    'test/perf/perf_mutation_fragment',
    'test/perf/perf_idl',
    'test/perf/perf_vint',
    'test/perf/perf_big_decimal',
])

raft_tests = set([
    'test/raft/replication_test',
    'test/boost/raft_fsm_test',
])

apps = set([
    'scylla',
    'test/tools/cql_repl',
    'tools/scylla-types',
])

tests = scylla_tests | perf_tests | raft_tests

other = set([
    'iotune',
])

all_artifacts = apps | tests | other

arg_parser = argparse.ArgumentParser('Configure scylla')
arg_parser.add_argument('--static', dest='static', action='store_const', default='',
                        const='-static',
                        help='Static link (useful for running on hosts outside the build environment')
arg_parser.add_argument('--pie', dest='pie', action='store_true',
                        help='Build position-independent executable (PIE)')
arg_parser.add_argument('--so', dest='so', action='store_true',
                        help='Build shared object (SO) instead of executable')
arg_parser.add_argument('--mode', action='append', choices=list(modes.keys()), dest='selected_modes')
arg_parser.add_argument('--with', dest='artifacts', action='append', choices=all_artifacts, default=[])
arg_parser.add_argument('--with-seastar', action='store', dest='seastar_path', default='seastar', help='Path to Seastar sources')
add_tristate(arg_parser, name='dist', dest='enable_dist',
                        help='scylla-tools-java, scylla-jmx and packages')
arg_parser.add_argument('--cflags', action='store', dest='user_cflags', default='',
                        help='Extra flags for the C++ compiler')
arg_parser.add_argument('--ldflags', action='store', dest='user_ldflags', default='',
                        help='Extra flags for the linker')
arg_parser.add_argument('--target', action='store', dest='target', default=default_target_arch(),
                        help='Target architecture (-march)')
arg_parser.add_argument('--compiler', action='store', dest='cxx', default='g++',
                        help='C++ compiler path')
arg_parser.add_argument('--c-compiler', action='store', dest='cc', default='gcc',
                        help='C compiler path')
add_tristate(arg_parser, name='dpdk', dest='dpdk',
                        help='Use dpdk (from seastar dpdk sources) (default=True for release builds)')
arg_parser.add_argument('--dpdk-target', action='store', dest='dpdk_target', default='',
                        help='Path to DPDK SDK target location (e.g. <DPDK SDK dir>/x86_64-native-linuxapp-gcc)')
arg_parser.add_argument('--debuginfo', action='store', dest='debuginfo', type=int, default=1,
                        help='Enable(1)/disable(0)compiler debug information generation')
arg_parser.add_argument('--static-stdc++', dest='staticcxx', action='store_true',
                        help='Link libgcc and libstdc++ statically')
arg_parser.add_argument('--static-thrift', dest='staticthrift', action='store_true',
                        help='Link libthrift statically')
arg_parser.add_argument('--static-boost', dest='staticboost', action='store_true',
                        help='Link boost statically')
arg_parser.add_argument('--static-yaml-cpp', dest='staticyamlcpp', action='store_true',
                        help='Link libyaml-cpp statically')
arg_parser.add_argument('--tests-debuginfo', action='store', dest='tests_debuginfo', type=int, default=0,
                        help='Enable(1)/disable(0)compiler debug information generation for tests')
arg_parser.add_argument('--python', action='store', dest='python', default='python3',
                        help='Python3 path')
arg_parser.add_argument('--split-dwarf', dest='split_dwarf', action='store_true', default=False,
                        help='use of split dwarf (https://gcc.gnu.org/wiki/DebugFission) to speed up linking')
arg_parser.add_argument('--enable-alloc-failure-injector', dest='alloc_failure_injector', action='store_true', default=False,
                        help='enable allocation failure injection')
arg_parser.add_argument('--enable-seastar-debug-allocations', dest='seastar_debug_allocations', action='store_true', default=False,
                        help='enable seastar debug allocations')
arg_parser.add_argument('--with-antlr3', dest='antlr3_exec', action='store', default=None,
                        help='path to antlr3 executable')
arg_parser.add_argument('--with-ragel', dest='ragel_exec', action='store', default='ragel',
        help='path to ragel executable')
arg_parser.add_argument('--build-raft', dest='build_raft', action='store_true', default=False,
                        help='build raft code')
add_tristate(arg_parser, name='stack-guards', dest='stack_guards', help='Use stack guards')
arg_parser.add_argument('--verbose', dest='verbose', action='store_true',
                        help='Make configure.py output more verbose (useful for debugging the build process itself)')
arg_parser.add_argument('--test-repeat', dest='test_repeat', action='store', type=str, default='1',
                         help='Set number of times to repeat each unittest.')
arg_parser.add_argument('--test-timeout', dest='test_timeout', action='store', type=str, default='7200')
args = arg_parser.parse_args()

coroutines_test_src = '''
#define GCC_VERSION (__GNUC__ * 10000 + __GNUC_MINOR__ * 100 + __GNUC_PATCHLEVEL__)
#if GCC_VERSION < 100201
    #error "Coroutines support requires at leat gcc 10.2.1"
#endif
'''
compiler_supports_coroutines = try_compile(compiler=args.cxx, source=coroutines_test_src)

if args.build_raft and not compiler_supports_coroutines:
    raise Exception("--build-raft is requested, while the used compiler does not support coroutines")

if not args.build_raft:
    all_artifacts.difference_update(raft_tests)
    tests.difference_update(raft_tests)

defines = ['XXH_PRIVATE_API',
           'SEASTAR_TESTING_MAIN',
]

extra_cxxflags = {}

scylla_core = (['database.cc',
                'absl-flat_hash_map.cc',
                'table.cc',
                'atomic_cell.cc',
                'collection_mutation.cc',
                'connection_notifier.cc',
                'hashers.cc',
                'schema.cc',
                'frozen_schema.cc',
                'schema_registry.cc',
                'bytes.cc',
                'timeout_config.cc',
                'mutation.cc',
                'mutation_fragment.cc',
                'partition_version.cc',
                'row_cache.cc',
                'canonical_mutation.cc',
                'frozen_mutation.cc',
                'memtable.cc',
                'schema_mutations.cc',
                'utils/array-search.cc',
                'utils/logalloc.cc',
                'utils/large_bitset.cc',
                'utils/buffer_input_stream.cc',
                'utils/limiting_data_source.cc',
                'utils/updateable_value.cc',
                'utils/directories.cc',
                'utils/generation-number.cc',
                'utils/rjson.cc',
                'utils/human_readable.cc',
                'mutation_partition.cc',
                'mutation_partition_view.cc',
                'mutation_partition_serializer.cc',
                'converting_mutation_partition_applier.cc',
                'mutation_reader.cc',
                'flat_mutation_reader.cc',
                'mutation_query.cc',
                'keys.cc',
                'counters.cc',
                'compress.cc',
                'zstd.cc',
                'sstables/mp_row_consumer.cc',
                'sstables/sstables.cc',
                'sstables/sstables_manager.cc',
                'sstables/mx/writer.cc',
                'sstables/kl/writer.cc',
                'sstables/sstable_version.cc',
                'sstables/compress.cc',
                'sstables/partition.cc',
                'sstables/compaction.cc',
                'sstables/compaction_strategy.cc',
                'sstables/size_tiered_compaction_strategy.cc',
                'sstables/leveled_compaction_strategy.cc',
                'sstables/time_window_compaction_strategy.cc',
                'sstables/compaction_manager.cc',
                'sstables/integrity_checked_file_impl.cc',
                'sstables/prepended_input_stream.cc',
                'sstables/m_format_read_helpers.cc',
                'sstables/sstable_directory.cc',
                'sstables/random_access_reader.cc',
                'sstables/metadata_collector.cc',
                'sstables/writer.cc',
                'sstables/incremental_compaction_strategy.cc',
                'transport/cql_protocol_extension.cc',
                'transport/event.cc',
                'transport/event_notifier.cc',
                'transport/server.cc',
                'transport/controller.cc',
                'transport/messages/result_message.cc',
                'cdc/cdc_partitioner.cc',
                'cdc/log.cc',
                'cdc/split.cc',
                'cdc/generation.cc',
                'cdc/metadata.cc',
                'cql3/type_json.cc',
                'cql3/abstract_marker.cc',
                'cql3/attributes.cc',
                'cql3/cf_name.cc',
                'cql3/cql3_type.cc',
                'cql3/operation.cc',
                'cql3/index_name.cc',
                'cql3/keyspace_element_name.cc',
                'cql3/lists.cc',
                'cql3/sets.cc',
                'cql3/tuples.cc',
                'cql3/maps.cc',
                'cql3/values.cc',
                'cql3/expr/expression.cc',
                'cql3/functions/user_function.cc',
                'cql3/functions/functions.cc',
                'cql3/functions/aggregate_fcts.cc',
                'cql3/functions/castas_fcts.cc',
                'cql3/functions/error_injection_fcts.cc',
                'cql3/statements/cf_prop_defs.cc',
                'cql3/statements/cf_statement.cc',
                'cql3/statements/authentication_statement.cc',
                'cql3/statements/create_keyspace_statement.cc',
                'cql3/statements/create_table_statement.cc',
                'cql3/statements/create_view_statement.cc',
                'cql3/statements/create_type_statement.cc',
                'cql3/statements/create_function_statement.cc',
                'cql3/statements/drop_index_statement.cc',
                'cql3/statements/drop_keyspace_statement.cc',
                'cql3/statements/drop_table_statement.cc',
                'cql3/statements/drop_view_statement.cc',
                'cql3/statements/drop_type_statement.cc',
                'cql3/statements/drop_function_statement.cc',
                'cql3/statements/schema_altering_statement.cc',
                'cql3/statements/ks_prop_defs.cc',
                'cql3/statements/function_statement.cc',
                'cql3/statements/modification_statement.cc',
                'cql3/statements/cas_request.cc',
                'cql3/statements/raw/parsed_statement.cc',
                'cql3/statements/property_definitions.cc',
                'cql3/statements/update_statement.cc',
                'cql3/statements/delete_statement.cc',
                'cql3/statements/batch_statement.cc',
                'cql3/statements/select_statement.cc',
                'cql3/statements/use_statement.cc',
                'cql3/statements/index_prop_defs.cc',
                'cql3/statements/index_target.cc',
                'cql3/statements/create_index_statement.cc',
                'cql3/statements/truncate_statement.cc',
                'cql3/statements/alter_table_statement.cc',
                'cql3/statements/alter_view_statement.cc',
                'cql3/statements/list_users_statement.cc',
                'cql3/statements/authorization_statement.cc',
                'cql3/statements/permission_altering_statement.cc',
                'cql3/statements/list_permissions_statement.cc',
                'cql3/statements/grant_statement.cc',
                'cql3/statements/revoke_statement.cc',
                'cql3/statements/alter_type_statement.cc',
                'cql3/statements/alter_keyspace_statement.cc',
                'cql3/statements/role-management-statements.cc',
                'cql3/statements/service_level_statement.cc',
                'cql3/statements/create_service_level_statement.cc',
                'cql3/statements/alter_service_level_statement.cc',
                'cql3/statements/sl_prop_defs.cc',
                'cql3/statements/drop_service_level_statement.cc',
                'cql3/statements/attach_service_level_statement.cc',
                'cql3/statements/detach_service_level_statement.cc',
                'cql3/statements/list_service_level_statement.cc',
                'cql3/statements/list_service_level_attachments_statement.cc',
                'cql3/update_parameters.cc',
                'cql3/util.cc',
                'cql3/ut_name.cc',
                'cql3/role_name.cc',
                'thrift/handler.cc',
                'thrift/server.cc',
                'thrift/controller.cc',
                'thrift/thrift_validation.cc',
                'utils/runtime.cc',
                'utils/murmur_hash.cc',
                'utils/uuid.cc',
                'utils/big_decimal.cc',
                'types.cc',
                'validation.cc',
                'service/priority_manager.cc',
                'service/migration_manager.cc',
                'service/storage_proxy.cc',
                'service/paxos/proposal.cc',
                'service/paxos/prepare_response.cc',
                'service/paxos/paxos_state.cc',
                'service/paxos/prepare_summary.cc',
                'cql3/relation.cc',
                'cql3/column_identifier.cc',
                'cql3/column_specification.cc',
                'cql3/constants.cc',
                'cql3/query_processor.cc',
                'cql3/query_options.cc',
                'cql3/single_column_relation.cc',
                'cql3/token_relation.cc',
                'cql3/column_condition.cc',
                'cql3/user_types.cc',
                'cql3/untyped_result_set.cc',
                'cql3/selection/abstract_function_selector.cc',
                'cql3/selection/simple_selector.cc',
                'cql3/selection/selectable.cc',
                'cql3/selection/selector_factories.cc',
                'cql3/selection/selection.cc',
                'cql3/selection/selector.cc',
                'cql3/restrictions/statement_restrictions.cc',
                'cql3/result_set.cc',
                'cql3/variable_specifications.cc',
                'db/consistency_level.cc',
                'db/system_keyspace.cc',
                'db/system_distributed_keyspace.cc',
                'db/size_estimates_virtual_reader.cc',
                'db/schema_tables.cc',
                'db/cql_type_parser.cc',
                'db/legacy_schema_migrator.cc',
                'db/commitlog/commitlog.cc',
                'db/commitlog/commitlog_replayer.cc',
                'db/commitlog/commitlog_entry.cc',
                'db/data_listeners.cc',
                'db/hints/manager.cc',
                'db/hints/resource_manager.cc',
                'db/config.cc',
                'db/extensions.cc',
                'db/heat_load_balance.cc',
                'db/large_data_handler.cc',
                'db/marshal/type_parser.cc',
                'db/batchlog_manager.cc',
                'db/view/view.cc',
                'db/view/view_update_generator.cc',
                'db/view/row_locking.cc',
                'db/sstables-format-selector.cc',
                'db/snapshot-ctl.cc',
                'index/secondary_index_manager.cc',
                'index/secondary_index.cc',
                'utils/UUID_gen.cc',
                'utils/i_filter.cc',
                'utils/bloom_filter.cc',
                'utils/bloom_calculations.cc',
                'utils/rate_limiter.cc',
                'utils/file_lock.cc',
                'utils/dynamic_bitset.cc',
                'utils/managed_bytes.cc',
                'utils/exceptions.cc',
                'utils/config_file.cc',
                'utils/multiprecision_int.cc',
                'utils/memory.cc',
                'utils/gz/crc_combine.cc',
                'gms/version_generator.cc',
                'gms/versioned_value.cc',
                'gms/gossiper.cc',
                'gms/feature_service.cc',
                'gms/failure_detector.cc',
                'gms/gossip_digest_syn.cc',
                'gms/gossip_digest_ack.cc',
                'gms/gossip_digest_ack2.cc',
                'gms/endpoint_state.cc',
                'gms/application_state.cc',
                'gms/inet_address.cc',
                'dht/i_partitioner.cc',
                'dht/token.cc',
                'dht/murmur3_partitioner.cc',
                'dht/boot_strapper.cc',
                'dht/range_streamer.cc',
                'unimplemented.cc',
                'query.cc',
                'query-result-set.cc',
                'locator/abstract_replication_strategy.cc',
                'locator/simple_strategy.cc',
                'locator/local_strategy.cc',
                'locator/network_topology_strategy.cc',
                'locator/everywhere_replication_strategy.cc',
                'locator/token_metadata.cc',
                'locator/snitch_base.cc',
                'locator/simple_snitch.cc',
                'locator/rack_inferring_snitch.cc',
                'locator/gossiping_property_file_snitch.cc',
                'locator/production_snitch_base.cc',
                'locator/ec2_snitch.cc',
                'locator/ec2_multi_region_snitch.cc',
                'locator/gce_snitch.cc',
                'message/messaging_service.cc',
                'service/client_state.cc',
                'service/migration_task.cc',
                'service/storage_service.cc',
                'service/misc_services.cc',
                'service/pager/paging_state.cc',
                'service/pager/query_pagers.cc',
                'service/qos/qos_common.cc',
                'service/qos/service_level_controller.cc',
                'service/qos/standard_service_level_distributed_data_accessor.cc',
                'streaming/stream_task.cc',
                'streaming/stream_session.cc',
                'streaming/stream_request.cc',
                'streaming/stream_summary.cc',
                'streaming/stream_transfer_task.cc',
                'streaming/stream_receive_task.cc',
                'streaming/stream_plan.cc',
                'streaming/progress_info.cc',
                'streaming/session_info.cc',
                'streaming/stream_coordinator.cc',
                'streaming/stream_manager.cc',
                'streaming/stream_result_future.cc',
                'streaming/stream_session_state.cc',
                'streaming/stream_reason.cc',
                'clocks-impl.cc',
                'partition_slice_builder.cc',
                'init.cc',
                'lister.cc',
                'repair/repair.cc',
                'repair/row_level.cc',
                'exceptions/exceptions.cc',
                'auth/allow_all_authenticator.cc',
                'auth/allow_all_authorizer.cc',
                'auth/authenticated_user.cc',
                'auth/authenticator.cc',
                'auth/common.cc',
                'auth/default_authorizer.cc',
                'auth/resource.cc',
                'auth/roles-metadata.cc',
                'auth/passwords.cc',
                'auth/password_authenticator.cc',
                'auth/permission.cc',
                'auth/permissions_cache.cc',
                'auth/service.cc',
                'auth/standard_role_manager.cc',
                'auth/ldap_role_manager.cc',
                'auth/transitional.cc',
                'auth/authentication_options.cc',
                'auth/role_or_anonymous.cc',
                'auth/sasl_challenge.cc',
                'auth/saslauthd_authenticator.cc',
                'tracing/tracing.cc',
                'tracing/trace_keyspace_helper.cc',
                'tracing/trace_state.cc',
                'tracing/tracing_backend_registry.cc',
                'tracing/traced_file.cc',
                'table_helper.cc',
                'audit/audit.cc',
                'audit/audit_cf_storage_helper.cc',
                'audit/audit_syslog_storage_helper.cc',
                'range_tombstone.cc',
                'range_tombstone_list.cc',
                'utils/disk-error-handler.cc',
                'duration.cc',
                'vint-serialization.cc',
                'utils/arch/powerpc/crc32-vpmsum/crc32_wrapper.cc',
                'querier.cc',
                'data/cell.cc',
                'mutation_writer/multishard_writer.cc',
                'ent/encryption/encryption_config.cc',
                'ent/encryption/encryption.cc',
                'ent/encryption/symmetric_key.cc',
                'ent/encryption/local_file_provider.cc',
                'ent/encryption/replicated_key_provider.cc',
                'ent/encryption/system_key.cc',
                'ent/encryption/encrypted_file_impl.cc',
                'ent/encryption/kmip_host.cc',
                'ent/encryption/kmip_key_provider.cc',
                'ent/ldap/ldap_connection.cc',
                'in-memory-file-impl.cc',
                'mirror-file-impl.cc',
                'multishard_mutation_query.cc',
                'reader_concurrency_semaphore.cc',
                'distributed_loader.cc',
                'utils/utf8.cc',
                'utils/ascii.cc',
                'utils/like_matcher.cc',
                'utils/error_injection.cc',
                'mutation_writer/timestamp_based_splitting_writer.cc',
                'mutation_writer/shard_based_splitting_writer.cc',
                'lua.cc',
                ] + [Antlr3Grammar('cql3/Cql.g')] + [Thrift('interface/cassandra.thrift', 'Cassandra')]
               )

api = ['api/api.cc',
       Json2Code('api/api-doc/storage_service.json'),
       Json2Code('api/api-doc/lsa.json'),
       'api/storage_service.cc',
       Json2Code('api/api-doc/commitlog.json'),
       'api/commitlog.cc',
       Json2Code('api/api-doc/gossiper.json'),
       'api/gossiper.cc',
       Json2Code('api/api-doc/failure_detector.json'),
       'api/failure_detector.cc',
       Json2Code('api/api-doc/column_family.json'),
       'api/column_family.cc',
       'api/messaging_service.cc',
       Json2Code('api/api-doc/messaging_service.json'),
       Json2Code('api/api-doc/storage_proxy.json'),
       'api/storage_proxy.cc',
       Json2Code('api/api-doc/cache_service.json'),
       'api/cache_service.cc',
       Json2Code('api/api-doc/collectd.json'),
       'api/collectd.cc',
       Json2Code('api/api-doc/endpoint_snitch_info.json'),
       'api/endpoint_snitch.cc',
       Json2Code('api/api-doc/compaction_manager.json'),
       'api/compaction_manager.cc',
       Json2Code('api/api-doc/hinted_handoff.json'),
       'api/hinted_handoff.cc',
       Json2Code('api/api-doc/utils.json'),
       'api/lsa.cc',
       Json2Code('api/api-doc/stream_manager.json'),
       'api/stream_manager.cc',
       Json2Code('api/api-doc/system.json'),
       'api/system.cc',
       'api/config.cc',
       Json2Code('api/api-doc/config.json'),
       'api/error_injection.cc',
       Json2Code('api/api-doc/error_injection.json'),
       ]

alternator = [
       'alternator/server.cc',
       'alternator/executor.cc',
       'alternator/stats.cc',
       'alternator/base64.cc',
       'alternator/serialization.cc',
       'alternator/expressions.cc',
       Antlr3Grammar('alternator/expressions.g'),
       'alternator/conditions.cc',
       'alternator/auth.cc',
       'alternator/streams.cc',
]

redis = [
        'redis/service.cc',
        'redis/server.cc',
        'redis/query_processor.cc',
        'redis/protocol_parser.rl',
        'redis/keyspace_utils.cc',
        'redis/options.cc',
        'redis/stats.cc',
        'redis/mutation_utils.cc',
        'redis/query_utils.cc',
        'redis/abstract_command.cc',
        'redis/command_factory.cc',
        'redis/commands.cc',
        'redis/lolwut.cc',
        ]

idls = ['idl/gossip_digest.idl.hh',
        'idl/uuid.idl.hh',
        'idl/range.idl.hh',
        'idl/keys.idl.hh',
        'idl/read_command.idl.hh',
        'idl/token.idl.hh',
        'idl/ring_position.idl.hh',
        'idl/result.idl.hh',
        'idl/frozen_mutation.idl.hh',
        'idl/reconcilable_result.idl.hh',
        'idl/streaming.idl.hh',
        'idl/paging_state.idl.hh',
        'idl/frozen_schema.idl.hh',
        'idl/partition_checksum.idl.hh',
        'idl/replay_position.idl.hh',
        'idl/truncation_record.idl.hh',
        'idl/mutation.idl.hh',
        'idl/query.idl.hh',
        'idl/idl_test.idl.hh',
        'idl/commitlog.idl.hh',
        'idl/tracing.idl.hh',
        'idl/consistency_level.idl.hh',
        'idl/cache_temperature.idl.hh',
        'idl/view.idl.hh',
        'idl/messaging_service.idl.hh',
        'idl/paxos.idl.hh',
        ]

headers = find_headers('.', excluded_dirs=['idl', 'build', 'seastar', '.git'])

scylla_tests_generic_dependencies = [
    'test/lib/cql_test_env.cc',
    'test/lib/test_services.cc',
    'test/lib/log.cc',
    'test/lib/reader_permit.cc',
    'test/lib/test_utils.cc',
    'test/lib/tmpdir.cc',
    'test/lib/sstable_run_based_compaction_strategy_for_tests.cc',
]

scylla_tests_dependencies = scylla_core + idls + scylla_tests_generic_dependencies + [
    'test/lib/cql_assertions.cc',
    'test/lib/result_set_assertions.cc',
    'test/lib/mutation_source_test.cc',
    'test/lib/sstable_utils.cc',
    'test/lib/data_model.cc',
    'test/lib/exception_utils.cc',
    'test/lib/random_schema.cc',
]

scylla_raft_dependencies = [
    'raft/raft.cc',
    'raft/server.cc',
    'raft/fsm.cc',
    'raft/progress.cc',
    'raft/log.cc',
    'utils/uuid.cc'
]

deps = {
    'scylla': idls + ['main.cc', 'release.cc', 'utils/build_id.cc'] + scylla_core + api + alternator + redis,
    'test/tools/cql_repl': idls + ['test/tools/cql_repl.cc'] + scylla_core + scylla_tests_generic_dependencies,
    #FIXME: we don't need all of scylla_core here, only the types module, need to modularize scylla_core.
    'tools/scylla-types': idls + ['tools/scylla-types.cc'] + scylla_core,
}

pure_boost_tests = set([
    'test/boost/anchorless_list_test',
    'test/boost/auth_passwords_test',
    'test/boost/auth_resource_test',
    'test/boost/big_decimal_test',
    'test/boost/caching_options_test',
    'test/boost/cartesian_product_test',
    'test/boost/checksum_utils_test',
    'test/boost/chunked_vector_test',
    'test/boost/compound_test',
    'test/boost/compress_test',
    'test/boost/cql_auth_syntax_test',
    'test/boost/crc_test',
    'test/boost/duration_test',
    'test/boost/dynamic_bitset_test',
    'test/boost/enum_option_test',
    'test/boost/enum_set_test',
    'test/boost/idl_test',
    'test/boost/json_test',
    'test/boost/keys_test',
    'test/boost/like_matcher_test',
    'test/boost/linearizing_input_stream_test',
    'test/boost/map_difference_test',
    'test/boost/meta_test',
    'test/boost/nonwrapping_range_test',
    'test/boost/observable_test',
    'test/boost/range_test',
    'test/boost/range_tombstone_list_test',
    'test/boost/serialization_test',
    'test/boost/small_vector_test',
    'test/boost/top_k_test',
    'test/boost/vint_serialization_test',
    'test/boost/bptree_test',
    'test/manual/streaming_histogram_test',
])

tests_not_using_seastar_test_framework = set([
    'test/boost/alternator_base64_test',
    'test/boost/small_vector_test',
    'test/manual/gossip',
    'test/manual/message',
    'test/perf/memory_footprint_test',
    'test/perf/perf_cache_eviction',
    'test/perf/perf_cql_parser',
    'test/perf/perf_hash',
    'test/perf/perf_mutation',
    'test/perf/perf_bptree',
    'test/perf/perf_row_cache_update',
    'test/unit/lsa_async_eviction_test',
    'test/unit/lsa_sync_eviction_test',
    'test/unit/row_cache_alloc_stress_test',
    'test/unit/bptree_stress_test',
    'test/unit/bptree_compaction_test',
    'test/manual/sstable_scan_footprint_test',
]) | pure_boost_tests

for t in tests_not_using_seastar_test_framework:
    if t not in scylla_tests:
        raise Exception("Test %s not found in scylla_tests" % (t))

for t in scylla_tests:
    deps[t] = [t + '.cc']
    if t not in tests_not_using_seastar_test_framework:
        deps[t] += scylla_tests_dependencies
    else:
        deps[t] += scylla_core + idls + scylla_tests_generic_dependencies

perf_tests_seastar_deps = [
    'seastar/tests/perf/perf_tests.cc'
]

for t in perf_tests:
    deps[t] = [t + '.cc'] + scylla_tests_dependencies + perf_tests_seastar_deps

deps['test/boost/sstable_test'] += ['test/lib/normalizing_reader.cc']
deps['test/boost/sstable_datafile_test'] += ['test/lib/normalizing_reader.cc']
deps['test/boost/mutation_reader_test'] += ['test/lib/dummy_sharder.cc' ]
deps['test/boost/multishard_combining_reader_as_mutation_source_test'] += ['test/lib/dummy_sharder.cc' ]

deps['test/boost/bytes_ostream_test'] = [
    "test/boost/bytes_ostream_test.cc",
    "utils/managed_bytes.cc",
    "utils/logalloc.cc",
    "utils/dynamic_bitset.cc",
    "test/lib/log.cc",
]

deps['test/boost/input_stream_test'] = ['test/boost/input_stream_test.cc']
deps['test/boost/UUID_test'] = ['utils/UUID_gen.cc', 'test/boost/UUID_test.cc', 'utils/uuid.cc', 'utils/managed_bytes.cc', 'utils/logalloc.cc', 'utils/dynamic_bitset.cc', 'hashers.cc']
deps['test/boost/murmur_hash_test'] = ['bytes.cc', 'utils/murmur_hash.cc', 'test/boost/murmur_hash_test.cc']
deps['test/boost/allocation_strategy_test'] = ['test/boost/allocation_strategy_test.cc', 'utils/logalloc.cc', 'utils/dynamic_bitset.cc']
deps['test/boost/log_heap_test'] = ['test/boost/log_heap_test.cc']
deps['test/boost/estimated_histogram_test'] = ['test/boost/estimated_histogram_test.cc']
deps['test/boost/anchorless_list_test'] = ['test/boost/anchorless_list_test.cc']
deps['test/perf/perf_fast_forward'] += ['release.cc']
deps['test/perf/perf_simple_query'] += ['release.cc']
deps['test/boost/meta_test'] = ['test/boost/meta_test.cc']
deps['test/boost/imr_test'] = ['test/boost/imr_test.cc', 'utils/logalloc.cc', 'utils/dynamic_bitset.cc']
deps['test/boost/reusable_buffer_test'] = [
    "test/boost/reusable_buffer_test.cc",
    "test/lib/log.cc",
]
deps['test/boost/utf8_test'] = ['utils/utf8.cc', 'test/boost/utf8_test.cc']
deps['test/boost/small_vector_test'] = ['test/boost/small_vector_test.cc']
deps['test/boost/multishard_mutation_query_test'] += ['test/boost/test_table.cc']
deps['test/boost/vint_serialization_test'] = ['test/boost/vint_serialization_test.cc', 'vint-serialization.cc', 'bytes.cc']
deps['test/boost/linearizing_input_stream_test'] = [
    "test/boost/linearizing_input_stream_test.cc",
    "test/lib/log.cc",
]

deps['test/boost/duration_test'] += ['test/lib/exception_utils.cc']
deps['test/boost/alternator_base64_test'] += ['alternator/base64.cc']

deps['test/raft/replication_test'] = ['test/raft/replication_test.cc'] + scylla_raft_dependencies
deps['test/boost/raft_fsm_test'] =  ['test/boost/raft_fsm_test.cc', 'test/lib/log.cc'] + scylla_raft_dependencies

deps['utils/gz/gen_crc_combine_table'] = ['utils/gz/gen_crc_combine_table.cc']


warnings = [
    '-Wall',
    '-Werror',
    '-Wno-mismatched-tags',  # clang-only
    '-Wno-maybe-uninitialized',  # false positives on gcc 5
    '-Wno-tautological-compare',
    '-Wno-parentheses-equality',
    '-Wno-c++11-narrowing',
    '-Wno-c++1z-extensions',
    '-Wno-sometimes-uninitialized',
    '-Wno-return-stack-address',
    '-Wno-missing-braces',
    '-Wno-unused-lambda-capture',
    '-Wno-misleading-indentation',
    '-Wno-overflow',
    '-Wno-noexcept-type',
    '-Wno-nonnull-compare',
    '-Wno-error=cpp',
    '-Wno-ignored-attributes',
    '-Wno-overloaded-virtual',
    '-Wno-stringop-overflow',
    '-Wno-unused-command-line-argument',
    '-Wno-inconsistent-missing-override',
    '-Wno-defaulted-function-deleted',
    '-Wno-redeclared-class-member',
    '-Wno-pessimizing-move',
    '-Wno-redundant-move',
    '-Wno-gnu-designator',
    '-Wno-instantiation-after-specialization',
    '-Wno-unused-private-field',
    '-Wno-unsupported-friend',
    '-Wno-unused-variable',
    '-Wno-return-std-move',
    '-Wno-delete-non-abstract-non-virtual-dtor',
    '-Wno-unknown-attributes',
    '-Wno-braced-scalar-init',
    '-Wno-unused-value',
    '-Wno-range-loop-construct',
    '-Wno-unused-function',
    '-Wno-implicit-int-float-conversion',
    '-Wno-delete-abstract-non-virtual-dtor',
    '-Wno-uninitialized-const-reference',
]

warnings = [w
            for w in warnings
            if flag_supported(flag=w, compiler=args.cxx)]

warnings = ' '.join(warnings + ['-Wno-error=deprecated-declarations'])

optimization_flags = [
    '--param inline-unit-growth=300', # gcc
    '-mllvm -inline-threshold=2500',  # clang
]
optimization_flags = [o
                      for o in optimization_flags
                      if flag_supported(flag=o, compiler=args.cxx)]
modes['release']['cxx_ld_flags'] += ' ' + ' '.join(optimization_flags)

if flag_supported(flag='-Wstack-usage=4096', compiler=args.cxx):
    for mode in modes:
        modes[mode]['cxx_ld_flags'] += f' -Wstack-usage={modes[mode]["stack-usage-threshold"]} -Wno-error=stack-usage='

linker_flags = linker_flags(compiler=args.cxx)

dbgflag = '-g -gz' if args.debuginfo else ''
tests_link_rule = 'link' if args.tests_debuginfo else 'link_stripped'

# Strip if debuginfo is disabled, otherwise we end up with partial
# debug info from the libraries we static link with
regular_link_rule = 'link' if args.debuginfo else 'link_stripped'

if args.so:
    args.pie = '-shared'
    args.fpie = '-fpic'
elif args.pie:
    args.pie = '-pie'
    args.fpie = '-fpie'
else:
    args.pie = ''
    args.fpie = ''

# a list element means a list of alternative packages to consider
# the first element becomes the HAVE_pkg define
# a string element is a package name with no alternatives
optional_packages = [[]]
pkgs = []

# Lua can be provided by lua53 package on Debian-like
# systems and by Lua on others.
pkgs.append('lua53' if have_pkg('lua53') else 'lua')

pkgs.append('libsystemd')


compiler_test_src = '''

// clang pretends to be gcc (defined __GNUC__), so we
// must check it first
#ifdef __clang__

#if __clang_major__ < 10
    #error "MAJOR"
#endif

#elif defined(__GNUC__)

#if __GNUC__ < 10
    #error "MAJOR"
#elif __GNUC__ == 10
    #if __GNUC_MINOR__ < 1
        #error "MINOR"
    #elif __GNUC_MINOR__ == 1
        #if __GNUC_PATCHLEVEL__ < 1
            #error "PATCHLEVEL"
        #endif
    #endif
#endif

#else

#error "Unrecognized compiler"

#endif

int main() { return 0; }
'''
if not try_compile_and_link(compiler=args.cxx, source=compiler_test_src):
    print('Wrong GCC version. Scylla needs GCC >= 10.1.1 to compile.')
    sys.exit(1)

if not try_compile(compiler=args.cxx, source='#include <boost/version.hpp>'):
    print('Boost not installed.  Please install {}.'.format(pkgname("boost-devel")))
    sys.exit(1)

if not try_compile(compiler=args.cxx, source='''\
        #include <boost/version.hpp>
        #if BOOST_VERSION < 105500
        #error Boost version too low
        #endif
        '''):
    print('Installed boost version too old.  Please update {}.'.format(pkgname("boost-devel")))
    sys.exit(1)

if try_compile(args.cxx, source = textwrap.dedent('''\
        #include <lz4.h>

        void m() {
            LZ4_compress_default(static_cast<const char*>(0), static_cast<char*>(0), 0, 0);
        }
        '''), flags=args.user_cflags.split()):
    defines.append("HAVE_LZ4_COMPRESS_DEFAULT")

has_sanitize_address_use_after_scope = try_compile(compiler=args.cxx, flags=['-fsanitize-address-use-after-scope'], source='int f() {}')

defines = ' '.join(['-D' + d for d in defines])

globals().update(vars(args))

total_memory = os.sysconf('SC_PAGE_SIZE') * os.sysconf('SC_PHYS_PAGES')
link_pool_depth = max(int(total_memory / 7e9), 1)

selected_modes = args.selected_modes or modes.keys()
default_modes = args.selected_modes or ['debug', 'release', 'dev']
build_modes =  {m: modes[m] for m in selected_modes}
build_artifacts = all_artifacts if not args.artifacts else args.artifacts

status = subprocess.call("./SCYLLA-VERSION-GEN")
if status != 0:
    print('Version file generation failed')
    sys.exit(1)

file = open(f'{outdir}/SCYLLA-VERSION-FILE', 'r')
scylla_version = file.read().strip()
file = open(f'{outdir}/SCYLLA-RELEASE-FILE', 'r')
scylla_release = file.read().strip()

extra_cxxflags["release.cc"] = "-DSCYLLA_VERSION=\"\\\"" + scylla_version + "\\\"\" -DSCYLLA_RELEASE=\"\\\"" + scylla_release + "\\\"\""

for m in ['debug', 'release', 'sanitize']:
    modes[m]['cxxflags'] += ' ' + dbgflag

# The relocatable package includes its own dynamic linker. We don't
# know the path it will be installed to, so for now use a very long
# path so that patchelf doesn't need to edit the program headers.  The
# kernel imposes a limit of 4096 bytes including the null. The other
# constraint is that the build-id has to be in the first page, so we
# can't use all 4096 bytes for the dynamic linker.
# In here we just guess that 2000 extra / should be enough to cover
# any path we get installed to but not so large that the build-id is
# pushed to the second page.
# At the end of the build we check that the build-id is indeed in the
# first page. At install time we check that patchelf doesn't modify
# the program headers.

gcc_linker_output = subprocess.check_output(['gcc', '-###', '/dev/null', '-o', 't'], stderr=subprocess.STDOUT).decode('utf-8')
original_dynamic_linker = re.search('-dynamic-linker ([^ ]*)', gcc_linker_output).groups()[0]
# gdb has a SO_NAME_MAX_PATH_SIZE of 512, so limit the path size to
# that. The 512 includes the null at the end, hence the 511 bellow.
dynamic_linker = '/' * (511 - len(original_dynamic_linker)) + original_dynamic_linker

forced_ldflags = '-Wl,'

# The default build-id used by lld is xxhash, which is 8 bytes long, but RPM
# requires build-ids to be at least 16 bytes long
# (https://github.com/rpm-software-management/rpm/issues/950), so let's
# explicitly ask for SHA1 build-ids.
forced_ldflags += '--build-id=sha1,'

forced_ldflags += f'--dynamic-linker={dynamic_linker}'

args.user_ldflags = forced_ldflags + ' ' + args.user_ldflags

args.user_cflags += f" -ffile-prefix-map={curdir}=."

seastar_cflags = args.user_cflags

if build_raft:
    seastar_cflags += ' -fcoroutines'

if args.target != '':
    seastar_cflags += ' -march=' + args.target
seastar_ldflags = args.user_ldflags

libdeflate_cflags = seastar_cflags

MODE_TO_CMAKE_BUILD_TYPE = {'release' : 'RelWithDebInfo', 'debug' : 'Debug', 'dev' : 'Dev', 'sanitize' : 'Sanitize' }

def configure_seastar(build_dir, mode):
    seastar_build_dir = os.path.join(build_dir, mode, 'seastar')

    seastar_cmake_args = [
        '-DCMAKE_BUILD_TYPE={}'.format(MODE_TO_CMAKE_BUILD_TYPE[mode]),
        '-DCMAKE_C_COMPILER={}'.format(args.cc),
        '-DCMAKE_CXX_COMPILER={}'.format(args.cxx),
        '-DCMAKE_EXPORT_NO_PACKAGE_REGISTRY=ON',
        '-DSeastar_CXX_FLAGS={}'.format((seastar_cflags + ' ' + modes[mode]['cxx_ld_flags']).replace(' ', ';')),
        '-DSeastar_LD_FLAGS={}'.format(seastar_ldflags),
        '-DSeastar_CXX_DIALECT=gnu++20',
        '-DSeastar_API_LEVEL=6',
        '-DSeastar_UNUSED_RESULT_ERROR=ON',
    ]

    if args.stack_guards is not None:
        stack_guards = 'ON' if args.stack_guards else 'OFF'
        seastar_cmake_args += ['-DSeastar_STACK_GUARDS={}'.format(stack_guards)]

    dpdk = args.dpdk
    if dpdk is None:
        dpdk = platform.machine() == 'x86_64' and mode == 'release'
    if dpdk:
        seastar_cmake_args += ['-DSeastar_DPDK=ON', '-DSeastar_DPDK_MACHINE=wsm']
    if args.split_dwarf:
        seastar_cmake_args += ['-DSeastar_SPLIT_DWARF=ON']
    if args.alloc_failure_injector:
        seastar_cmake_args += ['-DSeastar_ALLOC_FAILURE_INJECTION=ON']
    if args.seastar_debug_allocations:
        seastar_cmake_args += ['-DSeastar_DEBUG_ALLOCATIONS=ON']

    seastar_cmd = ['cmake', '-G', 'Ninja', os.path.relpath(args.seastar_path, seastar_build_dir)] + seastar_cmake_args
    cmake_dir = seastar_build_dir
    if dpdk:
        # need to cook first
        cmake_dir = args.seastar_path # required by cooking.sh
        relative_seastar_build_dir = os.path.join('..', seastar_build_dir)  # relative to seastar/
        seastar_cmd = ['./cooking.sh', '-i', 'dpdk', '-d', relative_seastar_build_dir, '--'] + seastar_cmd[4:]

    if args.verbose:
        print(" \\\n  ".join(seastar_cmd))
    os.makedirs(seastar_build_dir, exist_ok=True)
    subprocess.check_call(seastar_cmd, shell=False, cwd=cmake_dir)

for mode in build_modes:
    configure_seastar(outdir, mode)

pc = {mode: f'{outdir}/{mode}/seastar/seastar.pc' for mode in build_modes}
ninja = find_executable('ninja') or find_executable('ninja-build')
if not ninja:
    print('Ninja executable (ninja or ninja-build) not found on PATH\n')
    sys.exit(1)

def query_seastar_flags(pc_file, link_static_cxx=False):
    cflags = pkg_config(pc_file, '--cflags', '--static')
    libs = pkg_config(pc_file, '--libs', '--static')

    if link_static_cxx:
        libs = libs.replace('-lstdc++ ', '')

    return cflags, libs

for mode in build_modes:
    seastar_pc_cflags, seastar_pc_libs = query_seastar_flags(pc[mode], link_static_cxx=args.staticcxx)
    modes[mode]['seastar_cflags'] = seastar_pc_cflags
    modes[mode]['seastar_libs'] = seastar_pc_libs

def configure_abseil(build_dir, mode):
    abseil_build_dir = os.path.join(build_dir, mode, 'abseil')

    abseil_cflags = seastar_cflags + ' ' + modes[mode]['cxx_ld_flags']
    cmake_mode = MODE_TO_CMAKE_BUILD_TYPE[mode]
    abseil_cmake_args = [
        '-DCMAKE_BUILD_TYPE={}'.format(cmake_mode),
        '-DCMAKE_INSTALL_PREFIX={}'.format(build_dir + '/inst'), # just to avoid a warning from absl
        '-DCMAKE_C_COMPILER={}'.format(args.cc),
        '-DCMAKE_CXX_COMPILER={}'.format(args.cxx),
        '-DCMAKE_CXX_FLAGS_{}={}'.format(cmake_mode.upper(), abseil_cflags),
    ]

    abseil_cmd = ['cmake', '-G', 'Ninja', os.path.relpath('abseil', abseil_build_dir)] + abseil_cmake_args

    os.makedirs(abseil_build_dir, exist_ok=True)
    subprocess.check_call(abseil_cmd, shell=False, cwd=abseil_build_dir)

abseil_libs = ['absl/' + lib for lib in [
    'container/libabsl_hashtablez_sampler.a',
    'container/libabsl_raw_hash_set.a',
    'synchronization/libabsl_synchronization.a',
    'synchronization/libabsl_graphcycles_internal.a',
    'debugging/libabsl_stacktrace.a',
    'debugging/libabsl_symbolize.a',
    'debugging/libabsl_debugging_internal.a',
    'debugging/libabsl_demangle_internal.a',
    'time/libabsl_time.a',
    'time/libabsl_time_zone.a',
    'numeric/libabsl_int128.a',
    'hash/libabsl_city.a',
    'hash/libabsl_hash.a',
    'base/libabsl_malloc_internal.a',
    'base/libabsl_spinlock_wait.a',
    'base/libabsl_base.a',
    'base/libabsl_dynamic_annotations.a',
    'base/libabsl_raw_logging_internal.a',
    'base/libabsl_exponential_biased.a',
    'base/libabsl_throw_delegate.a']]

args.user_cflags += " " + pkg_config('jsoncpp', '--cflags')
args.user_cflags += ' -march=' + args.target
libs = ' '.join([maybe_static(args.staticyamlcpp, '-lyaml-cpp'), '-latomic', '-llz4', '-lz', '-lsnappy', '-lcrypto', pkg_config('jsoncpp', '--libs'),
                 ' -lstdc++fs', ' -lcrypt', ' -lcryptopp', ' -lpthread', '-lldap -llber',
                 # Must link with static version of libzstd, since
                 # experimental APIs that we use are only present there.
                 maybe_static(True, '-lzstd'),
                 maybe_static(args.staticboost, '-lboost_date_time -lboost_regex -licuuc -licui18n'),
                 '-lxxhash'])

if not args.staticboost:
    args.user_cflags += ' -DBOOST_TEST_DYN_LINK'

if build_raft:
    args.user_cflags += ' -DENABLE_SCYLLA_RAFT -fcoroutines'

# thrift version detection, see #4538
proc_res = subprocess.run(["thrift", "-version"], stdout=subprocess.PIPE, stderr=subprocess.STDOUT)
proc_res_output = proc_res.stdout.decode("utf-8")
if proc_res.returncode != 0 and not re.search(r'^Thrift version', proc_res_output):
    raise Exception("Thrift compiler must be missing: {}".format(proc_res_output))

thrift_version = proc_res_output.split(" ")[-1]
thrift_boost_versions = ["0.{}.".format(n) for n in range(1, 11)]
if any(filter(thrift_version.startswith, thrift_boost_versions)):
    args.user_cflags += ' -DTHRIFT_USES_BOOST'

for pkg in pkgs:
    args.user_cflags += ' ' + pkg_config(pkg, '--cflags')
    libs += ' ' + pkg_config(pkg, '--libs')
args.user_cflags += '-I abseil'
user_cflags = args.user_cflags + ' -fvisibility=hidden'
user_ldflags = args.user_ldflags + ' -fvisibility=hidden'
if args.staticcxx:
    user_ldflags += " -static-libstdc++"
if args.staticthrift:
    thrift_libs = "-Wl,-Bstatic -lthrift -Wl,-Bdynamic"
else:
    thrift_libs = "-lthrift"

kmip_lib_ver = '1.9.2a';

def kmiplib():
    for id in os_ids:
        if id in { 'centos', 'fedora', 'rhel' }:
            return 'centos70'
        if id in { 'ubuntu', 'debian' }:
            ver = os_version.replace('.', '')
            return id + ver;
    print('Could not resolve libkmip.a for platform {}'.format(os_ids))
    sys.exit(1)

def target_cpu():
    cpu, _, _ = subprocess.check_output([cxx, '-dumpmachine']).decode('utf-8').partition('-')
    return cpu    
    
def kmip_arch():
    arch = target_cpu()
    if arch == 'x86_64':
        return '64'
    if 'ppc64' in arch:
        return 'ppc64' 
    print('Could not resolve kmip arch for platform {}'.format(arch))
    sys.exit(1)
        
libs += ' kmipc/lib/kmipc-' + kmip_lib_ver + '-' + kmiplib() + '_' + kmip_arch() + '/libkmip.a'
user_cflags += ' -Ikmipc/include -DHAVE_KMIP'

buildfile = 'build.ninja'

os.makedirs(outdir, exist_ok=True)

if args.antlr3_exec:
    antlr3_exec = args.antlr3_exec
else:
    antlr3_exec = "antlr3"

if args.ragel_exec:
    ragel_exec = args.ragel_exec
else:
    ragel_exec = "ragel"

for mode in build_modes:
    configure_abseil(outdir, mode)

# configure.py may run automatically from an already-existing build.ninja.
# If the user interrupts configure.py in the middle, we need build.ninja
# to remain in a valid state.  So we write our output to a temporary
# file, and only when done we rename it atomically to build.ninja.
buildfile_tmp = buildfile + ".tmp"

with open(buildfile_tmp, 'w') as f:
    f.write(textwrap.dedent('''\
        configure_args = {configure_args}
        builddir = {outdir}
        cxx = {cxx}
        cxxflags = --std=gnu++20 {user_cflags} {warnings} {defines}
        ldflags = {linker_flags} {user_ldflags}
        ldflags_build = {linker_flags}
        libs = {libs}
        pool link_pool
            depth = {link_pool_depth}
        pool submodule_pool
            depth = 1
        rule gen
            command = echo -e $text > $out
            description = GEN $out
        rule swagger
            command = {args.seastar_path}/scripts/seastar-json2code.py --create-cc -f $in -o $out
            description = SWAGGER $out
        rule serializer
            command = {python} ./idl-compiler.py --ns ser -f $in -o $out
            description = IDL compiler $out
        rule ninja
            command = {ninja} -C $subdir $target
            restat = 1
            description = NINJA $out
        rule ragel
            # sed away a bug in ragel 7 that emits some extraneous _nfa* variables
            # (the $$ is collapsed to a single one by ninja)
            command = {ragel_exec} -G2 -o $out $in && sed -i -e '1h;2,$$H;$$!d;g' -re 's/static const char _nfa[^;]*;//g' $out
            description = RAGEL $out
        rule run
            command = $in > $out
            description = GEN $out
        rule copy
            command = cp --reflink=auto $in $out
            description = COPY $out
        rule package
            command = scripts/create-relocatable-package.py --mode $mode $out
        rule rpmbuild
            command = reloc/build_rpm.sh --reloc-pkg $in --builddir $out
        rule debbuild
            command = reloc/build_deb.sh --reloc-pkg $in --builddir $out
        rule unified
            command = unified/build_unified.sh --mode $mode --unified-pkg $out
        ''').format(**globals()))
    for mode in build_modes:
        modeval = modes[mode]
        fmt_lib = 'fmt'
        f.write(textwrap.dedent('''\
            cxx_ld_flags_{mode} = {cxx_ld_flags}
            ld_flags_{mode} = $cxx_ld_flags_{mode}
            cxxflags_{mode} = $cxx_ld_flags_{mode} {cxxflags} -iquote. -iquote $builddir/{mode}/gen
            libs_{mode} = -l{fmt_lib}
            seastar_libs_{mode} = {seastar_libs}
            rule cxx.{mode}
              command = $cxx -MD -MT $out -MF $out.d {seastar_cflags} $cxxflags_{mode} $cxxflags $obj_cxxflags -c -o $out $in
              description = CXX $out
              depfile = $out.d
            rule link.{mode}
              command = $cxx  $ld_flags_{mode} $ldflags -o $out $in $libs $libs_{mode}
              description = LINK $out
              pool = link_pool
            rule link_stripped.{mode}
              command = $cxx  $ld_flags_{mode} -s $ldflags -o $out $in $libs $libs_{mode}
              description = LINK (stripped) $out
              pool = link_pool
            rule link_build.{mode}
              command = $cxx  $ld_flags_{mode} $ldflags_build -o $out $in $libs $libs_{mode}
              description = LINK (build) $out
              pool = link_pool
            rule ar.{mode}
              command = rm -f $out; ar cr $out $in; ranlib $out
              description = AR $out
            rule thrift.{mode}
                command = thrift -gen cpp:cob_style -out $builddir/{mode}/gen $in
                description = THRIFT $in
                restat = 1
            rule antlr3.{mode}
                # We replace many local `ExceptionBaseType* ex` variables with a single function-scope one.
                # Because we add such a variable to every function, and because `ExceptionBaseType` is not a global
                # name, we also add a global typedef to avoid compilation errors.
                command = sed -e '/^#if 0/,/^#endif/d' $in > $builddir/{mode}/gen/$in $
                     && {antlr3_exec} $builddir/{mode}/gen/$in $
                     && sed -i -e '/^.*On :.*$$/d' $builddir/{mode}/gen/${{stem}}Lexer.hpp $
                     && sed -i -e '/^.*On :.*$$/d' $builddir/{mode}/gen/${{stem}}Lexer.cpp $
                     && sed -i -e '/^.*On :.*$$/d' $builddir/{mode}/gen/${{stem}}Parser.hpp $
                     && sed -i -e 's/^\\( *\)\\(ImplTraits::CommonTokenType\\* [a-zA-Z0-9_]* = NULL;\\)$$/\\1const \\2/' $
                        -e '/^.*On :.*$$/d' $
                        -e '1i using ExceptionBaseType = int;' $
                        -e 's/^{{/{{ ExceptionBaseType\* ex = nullptr;/; $
                            s/ExceptionBaseType\* ex = new/ex = new/; $
                            s/exceptions::syntax_exception e/exceptions::syntax_exception\& e/' $
                        $builddir/{mode}/gen/${{stem}}Parser.cpp
                description = ANTLR3 $in
            rule checkhh.{mode}
              command = $cxx -MD -MT $out -MF $out.d {seastar_cflags} $cxxflags $cxxflags_{mode} $obj_cxxflags --include $in -c -o $out $builddir/{mode}/gen/empty.cc
              description = CHECKHH $in
              depfile = $out.d
            rule test.{mode}
              command = ./test.py --mode={mode} --repeat={test_repeat} --timeout={test_timeout}
              pool = console
              description = TEST {mode}
            ''').format(mode=mode, antlr3_exec=antlr3_exec, fmt_lib=fmt_lib, test_repeat=test_repeat, test_timeout=test_timeout, **modeval))
        f.write(
            'build {mode}-build: phony {artifacts}\n'.format(
                mode=mode,
                artifacts=str.join(' ', ('$builddir/' + mode + '/' + x for x in build_artifacts))
            )
        )
        include_dist_target = f'dist-{mode}' if args.enable_dist is None or args.enable_dist else ''
        f.write(f'build {mode}: phony {mode}-build {include_dist_target}\n')
        compiles = {}
        swaggers = set()
        serializers = {}
        thrifts = set()
        ragels = {}
        antlr3_grammars = set()
        seastar_dep = '$builddir/{}/seastar/libseastar.a'.format(mode)
        seastar_testing_dep = '$builddir/{}/seastar/libseastar_testing.a'.format(mode)
        for binary in build_artifacts:
            if binary in other:
                continue
            srcs = deps[binary]
            objs = ['$builddir/' + mode + '/' + src.replace('.cc', '.o')
                    for src in srcs
                    if src.endswith('.cc')]
            objs.append('$builddir/../utils/arch/powerpc/crc32-vpmsum/crc32.S')
            has_thrift = False
            for dep in deps[binary]:
                if isinstance(dep, Thrift):
                    has_thrift = True
                    objs += dep.objects('$builddir/' + mode + '/gen')
                if isinstance(dep, Antlr3Grammar):
                    objs += dep.objects('$builddir/' + mode + '/gen')
                if isinstance(dep, Json2Code):
                    objs += dep.objects('$builddir/' + mode + '/gen')
            if binary.endswith('.a'):
                f.write('build $builddir/{}/{}: ar.{} {}\n'.format(mode, binary, mode, str.join(' ', objs)))
            else:
                objs.extend(['$builddir/' + mode + '/' + artifact for artifact in [
                    'libdeflate/libdeflate.a',
                ] + [
                    'abseil/' + x for x in abseil_libs
                ]])
                objs.append('$builddir/' + mode + '/gen/utils/gz/crc_combine_table.o')
                if binary in tests:
                    local_libs = '$seastar_libs_{} $libs'.format(mode)
                    if binary in pure_boost_tests:
                        local_libs += ' ' + maybe_static(args.staticboost, '-lboost_unit_test_framework')
                    if binary not in tests_not_using_seastar_test_framework:
                        pc_path = pc[mode].replace('seastar.pc', 'seastar-testing.pc')
                        local_libs += ' ' + pkg_config(pc_path, '--libs', '--static')
                    if has_thrift:
                        local_libs += ' ' + thrift_libs + ' ' + maybe_static(args.staticboost, '-lboost_system')
                    # Our code's debugging information is huge, and multiplied
                    # by many tests yields ridiculous amounts of disk space.
                    # So we strip the tests by default; The user can very
                    # quickly re-link the test unstripped by adding a "_g"
                    # to the test name, e.g., "ninja build/release/testname_g"
                    f.write('build $builddir/{}/{}: {}.{} {} | {} {}\n'.format(mode, binary, tests_link_rule, mode, str.join(' ', objs), seastar_dep, seastar_testing_dep))
                    f.write('   libs = {}\n'.format(local_libs))
                    f.write('build $builddir/{}/{}_g: {}.{} {} | {} {}\n'.format(mode, binary, regular_link_rule, mode, str.join(' ', objs), seastar_dep, seastar_testing_dep))
                    f.write('   libs = {}\n'.format(local_libs))
                else:
                    f.write('build $builddir/{}/{}: {}.{} {} | {}\n'.format(mode, binary, regular_link_rule, mode, str.join(' ', objs), seastar_dep))
                    if has_thrift:
                        f.write('   libs =  {} {} $seastar_libs_{} $libs\n'.format(thrift_libs, maybe_static(args.staticboost, '-lboost_system'), mode))
            for src in srcs:
                if src.endswith('.cc'):
                    obj = '$builddir/' + mode + '/' + src.replace('.cc', '.o')
                    compiles[obj] = src
                elif src.endswith('.idl.hh'):
                    hh = '$builddir/' + mode + '/gen/' + src.replace('.idl.hh', '.dist.hh')
                    serializers[hh] = src
                elif src.endswith('.json'):
                    swaggers.add(src)
                elif src.endswith('.rl'):
                    hh = '$builddir/' + mode + '/gen/' + src.replace('.rl', '.hh')
                    ragels[hh] = src
                elif src.endswith('.thrift'):
                    thrifts.add(src)
                elif src.endswith('.g'):
                    antlr3_grammars.add(src)
                else:
                    raise Exception('No rule for ' + src)
        compiles['$builddir/' + mode + '/gen/utils/gz/crc_combine_table.o'] = '$builddir/' + mode + '/gen/utils/gz/crc_combine_table.cc'
        compiles['$builddir/' + mode + '/utils/gz/gen_crc_combine_table.o'] = 'utils/gz/gen_crc_combine_table.cc'
        f.write('build {}: run {}\n'.format('$builddir/' + mode + '/gen/utils/gz/crc_combine_table.cc',
                                            '$builddir/' + mode + '/utils/gz/gen_crc_combine_table'))
        f.write('build {}: link_build.{} {}\n'.format('$builddir/' + mode + '/utils/gz/gen_crc_combine_table', mode,
                                                '$builddir/' + mode + '/utils/gz/gen_crc_combine_table.o'))
        f.write('   libs = $seastar_libs_{}\n'.format(mode))
        f.write(
            'build {mode}-objects: phony {objs}\n'.format(
                mode=mode,
                objs=' '.join(compiles)
            )
        )
        f.write(
            'build {mode}-headers: phony {header_objs}\n'.format(
                mode=mode,
                header_objs=' '.join(["$builddir/{mode}/{hh}.o".format(mode=mode, hh=hh) for hh in headers])
            )
        )

        f.write(
            'build {mode}-test: test.{mode} {test_executables} $builddir/{mode}/test/tools/cql_repl $builddir/{mode}/scylla\n'.format(
                mode=mode,
                test_executables=' '.join(['$builddir/{}/{}'.format(mode, binary) for binary in tests]),
            )
        )
        f.write(
            'build {mode}-check: phony {mode}-headers {mode}-test\n'.format(
                mode=mode,
            )
        )

        gen_dir = '$builddir/{}/gen'.format(mode)
        gen_headers = []
        for th in thrifts:
            gen_headers += th.headers('$builddir/{}/gen'.format(mode))
        for g in antlr3_grammars:
            gen_headers += g.headers('$builddir/{}/gen'.format(mode))
        for g in swaggers:
            gen_headers += g.headers('$builddir/{}/gen'.format(mode))
        gen_headers += list(serializers.keys())
        gen_headers += list(ragels.keys())
        gen_headers_dep = ' '.join(gen_headers)

        for obj in compiles:
            src = compiles[obj]
            f.write('build {}: cxx.{} {} || {} {}\n'.format(obj, mode, src, seastar_dep, gen_headers_dep))
            if src in extra_cxxflags:
                f.write('    cxxflags = {seastar_cflags} $cxxflags $cxxflags_{mode} {extra_cxxflags}\n'.format(mode=mode, extra_cxxflags=extra_cxxflags[src], **modeval))
        for swagger in swaggers:
            hh = swagger.headers(gen_dir)[0]
            cc = swagger.sources(gen_dir)[0]
            obj = swagger.objects(gen_dir)[0]
            src = swagger.source
            f.write('build {} | {} : swagger {} | {}/scripts/seastar-json2code.py\n'.format(hh, cc, src, args.seastar_path))
            f.write('build {}: cxx.{} {}\n'.format(obj, mode, cc))
        for hh in serializers:
            src = serializers[hh]
            f.write('build {}: serializer {} | idl-compiler.py\n'.format(hh, src))
        for hh in ragels:
            src = ragels[hh]
            f.write('build {}: ragel {}\n'.format(hh, src))
        for thrift in thrifts:
            outs = ' '.join(thrift.generated('$builddir/{}/gen'.format(mode)))
            f.write('build {}: thrift.{} {}\n'.format(outs, mode, thrift.source))
            for cc in thrift.sources('$builddir/{}/gen'.format(mode)):
                obj = cc.replace('.cpp', '.o')
                f.write('build {}: cxx.{} {}\n'.format(obj, mode, cc))
        for grammar in antlr3_grammars:
            outs = ' '.join(grammar.generated('$builddir/{}/gen'.format(mode)))
            f.write('build {}: antlr3.{} {}\n  stem = {}\n'.format(outs, mode, grammar.source,
                                                                   grammar.source.rsplit('.', 1)[0]))
            for cc in grammar.sources('$builddir/{}/gen'.format(mode)):
                obj = cc.replace('.cpp', '.o')
                f.write('build {}: cxx.{} {} || {}\n'.format(obj, mode, cc, ' '.join(serializers)))
                if cc.endswith('Parser.cpp'):
                    # Unoptimized parsers end up using huge amounts of stack space and overflowing their stack
                    flags = '-O1'
                    if has_sanitize_address_use_after_scope:
                        flags += ' -fno-sanitize-address-use-after-scope'
                    f.write('  obj_cxxflags = %s\n' % flags)
        f.write(f'build $builddir/{mode}/gen/empty.cc: gen\n')
        for hh in headers:
            f.write('build $builddir/{mode}/{hh}.o: checkhh.{mode} {hh} | $builddir/{mode}/gen/empty.cc || {gen_headers_dep}\n'.format(
                    mode=mode, hh=hh, gen_headers_dep=gen_headers_dep))

        f.write('build $builddir/{mode}/seastar/libseastar.a: ninja | always\n'
                .format(**locals()))
        f.write('  pool = submodule_pool\n')
        f.write('  subdir = $builddir/{mode}/seastar\n'.format(**locals()))
        f.write('  target = seastar\n'.format(**locals()))
        f.write('build $builddir/{mode}/seastar/libseastar_testing.a: ninja | always\n'
                .format(**locals()))
        f.write('  pool = submodule_pool\n')
        f.write('  subdir = $builddir/{mode}/seastar\n'.format(**locals()))
        f.write('  target = seastar_testing\n'.format(**locals()))
        f.write('build $builddir/{mode}/seastar/apps/iotune/iotune: ninja\n'
                .format(**locals()))
        f.write('  pool = submodule_pool\n')
        f.write('  subdir = $builddir/{mode}/seastar\n'.format(**locals()))
        f.write('  target = iotune\n'.format(**locals()))
        f.write(textwrap.dedent('''\
            build $builddir/{mode}/iotune: copy $builddir/{mode}/seastar/apps/iotune/iotune
            ''').format(**locals()))
        f.write('build $builddir/{mode}/dist/tar/scylla-package.tar.gz: package $builddir/{mode}/scylla $builddir/{mode}/iotune $builddir/SCYLLA-RELEASE-FILE $builddir/SCYLLA-VERSION-FILE $builddir/debian/debian | always\n'.format(**locals()))
        f.write('  pool = submodule_pool\n')
        f.write('  mode = {mode}\n'.format(**locals()))
        f.write(f'build $builddir/{mode}/scylla-package.tar.gz: copy $builddir/{mode}/dist/tar/scylla-package.tar.gz\n')
        f.write(f'build $builddir/dist/{mode}/redhat: rpmbuild $builddir/{mode}/scylla-package.tar.gz\n')
        f.write(f'  pool = submodule_pool\n')
        f.write(f'  mode = {mode}\n')
        f.write(f'build $builddir/dist/{mode}/debian: debbuild $builddir/{mode}/scylla-package.tar.gz\n')
        f.write(f'  pool = submodule_pool\n')
        f.write(f'  mode = {mode}\n')
        f.write(f'build dist-server-{mode}: phony $builddir/dist/{mode}/redhat $builddir/dist/{mode}/debian\n')
        f.write(f'build dist-jmx-{mode}: phony $builddir/{mode}/dist/tar/scylla-jmx-package.tar.gz dist-jmx-rpm dist-jmx-deb\n')
        f.write(f'build dist-tools-{mode}: phony $builddir/{mode}/dist/tar/scylla-tools-package.tar.gz dist-tools-rpm dist-tools-deb\n')
        f.write(f'build dist-python3-{mode}: phony dist-python3-tar dist-python3-rpm dist-python3-deb compat-python3-rpm compat-python3-deb\n')
        f.write(f'build dist-unified-{mode}: phony $builddir/{mode}/dist/tar/scylla-unified-package-{scylla_version}.{scylla_release}.tar.gz\n')
        f.write(f'build $builddir/{mode}/scylla-unified-package-{scylla_version}.{scylla_release}.tar.gz: copy $builddir/{mode}/dist/tar/scylla-unified-package.tar.gz\n')
        f.write(f'build $builddir/{mode}/dist/tar/scylla-unified-package-{scylla_version}.{scylla_release}.tar.gz: unified $builddir/{mode}/dist/tar/scylla-package.tar.gz $builddir/{mode}/dist/tar/scylla-python3-package.tar.gz $builddir/{mode}/dist/tar/scylla-jmx-package.tar.gz $builddir/{mode}/dist/tar/scylla-tools-package.tar.gz | always\n')
        f.write(f'  pool = submodule_pool\n')
        f.write(f'  mode = {mode}\n')
        f.write('rule libdeflate.{mode}\n'.format(**locals()))
        f.write('  command = make -C libdeflate BUILD_DIR=../$builddir/{mode}/libdeflate/ CFLAGS="{libdeflate_cflags}" CC={args.cc} ../$builddir/{mode}/libdeflate//libdeflate.a\n'.format(**locals()))
        f.write('build $builddir/{mode}/libdeflate/libdeflate.a: libdeflate.{mode}\n'.format(**locals()))
        f.write('  pool = submodule_pool\n')

        for lib in abseil_libs:
            f.write('build $builddir/{mode}/abseil/{lib}: ninja\n'.format(**locals()))
            f.write('  pool = submodule_pool\n')
            f.write('  subdir = $builddir/{mode}/abseil\n'.format(**locals()))
            f.write('  target = {lib}\n'.format(**locals()))

    checkheaders_mode = 'dev' if 'dev' in modes else modes[0]
    f.write('build checkheaders: phony || {}\n'.format(' '.join(['$builddir/{}/{}.o'.format(checkheaders_mode, hh) for hh in headers])))

    f.write(
            'build build: phony {}\n'.format(' '.join([f'{mode}-build' for mode in build_modes]))
    )
    f.write(
            'build test: phony {}\n'.format(' '.join(['{mode}-test'.format(mode=mode) for mode in build_modes]))
    )
    f.write(
            'build check: phony {}\n'.format(' '.join(['{mode}-check'.format(mode=mode) for mode in build_modes]))
    )

    f.write(textwrap.dedent(f'''\
        build dist-unified-tar: phony {' '.join(['$builddir/{mode}/scylla-unified-package-$scylla_version.$scylla_release.tar.gz'.format(mode=mode) for mode in build_modes])}
        build dist-unified: phony dist-unified-tar

        build dist-server-deb: phony {' '.join(['$builddir/dist/{mode}/debian'.format(mode=mode) for mode in build_modes])}
        build dist-server-rpm: phony {' '.join(['$builddir/dist/{mode}/redhat'.format(mode=mode) for mode in build_modes])}
        build dist-server-tar: phony {' '.join(['$builddir/{mode}/scylla-package.tar.gz'.format(mode=mode) for mode in build_modes])}
        build dist-server: phony dist-server-tar dist-server-rpm dist-server-deb

        rule build-submodule-reloc
          command = cd $reloc_dir && ./reloc/build_reloc.sh --version $$(<../../build/SCYLLA-PRODUCT-FILE)-$$(<../../build/SCYLLA-VERSION-FILE)-$$(<../../build/SCYLLA-RELEASE-FILE) --nodeps $args
        rule build-submodule-rpm
          command = cd $dir && ./reloc/build_rpm.sh --reloc-pkg $artifact
        rule build-submodule-deb
          command = cd $dir && ./reloc/build_deb.sh --reloc-pkg $artifact

        build tools/jmx/build/scylla-jmx-package.tar.gz: build-submodule-reloc
          reloc_dir = tools/jmx
        build dist-jmx-rpm: build-submodule-rpm tools/jmx/build/scylla-jmx-package.tar.gz
          dir = tools/jmx
          artifact = $builddir/scylla-jmx-package.tar.gz
        build dist-jmx-deb: build-submodule-deb tools/jmx/build/scylla-jmx-package.tar.gz
          dir = tools/jmx
          artifact = $builddir/scylla-jmx-package.tar.gz
        build dist-jmx-tar: phony {' '.join(['$builddir/{mode}/dist/tar/scylla-jmx-package.tar.gz'.format(mode=mode) for mode in build_modes])}
        build dist-jmx: phony dist-jmx-tar dist-jmx-rpm dist-jmx-deb

        build tools/java/build/scylla-tools-package.tar.gz: build-submodule-reloc
          reloc_dir = tools/java
        build dist-tools-rpm: build-submodule-rpm tools/java/build/scylla-tools-package.tar.gz
          dir = tools/java
          artifact = $builddir/scylla-tools-package.tar.gz
        build dist-tools-deb: build-submodule-deb tools/java/build/scylla-tools-package.tar.gz
          dir = tools/java
          artifact = $builddir/scylla-tools-package.tar.gz
        build dist-tools-tar: phony {' '.join(['$builddir/{mode}/dist/tar/scylla-tools-package.tar.gz'.format(mode=mode) for mode in build_modes])}
        build dist-tools: phony dist-tools-tar dist-tools-rpm dist-tools-deb

        rule compat-python3-reloc
          command = mkdir -p $builddir/release && ln -f $dir/$artifact $builddir/release/
        rule compat-python3-rpm
          command = cd $dir && ./reloc/build_rpm.sh --reloc-pkg $artifact --builddir ../../build/redhat
        rule compat-python3-deb
          command = cd $dir && ./reloc/build_deb.sh --reloc-pkg $artifact --builddir ../../build/debian
        build $builddir/release/scylla-python3-package.tar.gz: compat-python3-reloc tools/python3/build/scylla-python3-package.tar.gz
          dir = tools/python3
          artifact = $builddir/scylla-python3-package.tar.gz
        build compat-python3-rpm: compat-python3-rpm tools/python3/build/scylla-python3-package.tar.gz
          dir = tools/python3
          artifact = $builddir/scylla-python3-package.tar.gz
        build compat-python3-deb: compat-python3-deb tools/python3/build/scylla-python3-package.tar.gz
          dir = tools/python3
          artifact = $builddir/scylla-python3-package.tar.gz

        build tools/python3/build/scylla-python3-package.tar.gz: build-submodule-reloc
          reloc_dir = tools/python3
          args = --packages "{python3_dependencies}"
        build dist-python3-rpm: build-submodule-rpm tools/python3/build/scylla-python3-package.tar.gz
          dir = tools/python3
          artifact = $builddir/scylla-python3-package.tar.gz
        build dist-python3-deb: build-submodule-deb tools/python3/build/scylla-python3-package.tar.gz
          dir = tools/python3
          artifact = $builddir/scylla-python3-package.tar.gz
        build dist-python3-tar: phony {' '.join(['$builddir/{mode}/dist/tar/scylla-python3-package.tar.gz'.format(mode=mode) for mode in build_modes])}
        build dist-python3: phony dist-python3-tar dist-python3-rpm dist-python3-deb $builddir/release/scylla-python3-package.tar.gz compat-python3-rpm compat-python3-deb
        build dist-deb: phony dist-server-deb dist-python3-deb dist-jmx-deb dist-tools-deb
        build dist-rpm: phony dist-server-rpm dist-python3-rpm dist-jmx-rpm dist-tools-rpm
        build dist-tar: phony dist-unified-tar dist-server-tar dist-python3-tar dist-jmx-tar dist-tools-tar

        build dist: phony dist-unified dist-server dist-python3 dist-jmx dist-tools
        '''))

    f.write(textwrap.dedent(f'''\
        build dist-check: phony {' '.join(['dist-check-{mode}'.format(mode=mode) for mode in build_modes])}
        rule dist-check
          command = ./tools/testing/dist-check/dist-check.sh --mode $mode
        '''))
    for mode in build_modes:
        f.write(textwrap.dedent(f'''\
        build $builddir/{mode}/dist/tar/scylla-python3-package.tar.gz: copy tools/python3/build/scylla-python3-package.tar.gz
        build $builddir/{mode}/dist/tar/scylla-tools-package.tar.gz: copy tools/java/build/scylla-tools-package.tar.gz
        build $builddir/{mode}/dist/tar/scylla-jmx-package.tar.gz: copy tools/jmx/build/scylla-jmx-package.tar.gz

        build dist-{mode}: phony dist-server-{mode} dist-python3-{mode} dist-tools-{mode} dist-jmx-{mode} dist-unified-{mode}
        build dist-check-{mode}: dist-check
          mode = {mode}
            '''))

    f.write(textwrap.dedent('''\
        rule configure
          command = {python} configure.py $configure_args
          generator = 1
        build build.ninja: configure | configure.py SCYLLA-VERSION-GEN {args.seastar_path}/CMakeLists.txt
        rule cscope
            command = find -name '*.[chS]' -o -name "*.cc" -o -name "*.hh" | cscope -bq -i-
            description = CSCOPE
        build cscope: cscope
        rule clean
            command = rm -rf build
            description = CLEAN
        build clean: clean
        rule mode_list
            command = echo {modes_list}
            description = List configured modes
        build mode_list: mode_list
        default {modes_list}
        ''').format(modes_list=' '.join(default_modes), **globals()))
    f.write(textwrap.dedent('''\
        build always: phony
        rule scylla_version_gen
            command = ./SCYLLA-VERSION-GEN
        build $builddir/SCYLLA-RELEASE-FILE $builddir/SCYLLA-VERSION-FILE: scylla_version_gen
        rule debian_files_gen
            command = ./dist/debian/debian_files_gen.py
        build $builddir/debian/debian: debian_files_gen | always
        ''').format(modes_list=' '.join(build_modes), **globals()))

os.rename(buildfile_tmp, buildfile)<|MERGE_RESOLUTION|>--- conflicted
+++ resolved
@@ -389,11 +389,8 @@
     'test/boost/bptree_test',
     'test/boost/double_decker_test',
     'test/boost/stall_free_test',
-<<<<<<< HEAD
+    'test/boost/imr_test',
     'test/boost/encrypted_file_test',
-=======
-    'test/boost/imr_test',
->>>>>>> 40adf389
     'test/manual/ec2_snitch_test',
     'test/manual/enormous_table_scan_test',
     'test/manual/gce_snitch_test',
