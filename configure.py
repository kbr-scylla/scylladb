--- conflicted
+++ resolved
@@ -1067,11 +1067,8 @@
                 'direct_failure_detector/failure_detector.cc',
                 'service/raft/raft_group0_client.cc',
                 'service/broadcast_tables/experimental/lang.cc',
-<<<<<<< HEAD
+                'tasks/task_manager.cc',
                 'reader_concurrency_semaphore_group.cc',
-=======
-                'tasks/task_manager.cc',
->>>>>>> 4c93a694
                 ] + [Antlr3Grammar('cql3/Cql.g')] + [Thrift('interface/cassandra.thrift', 'Cassandra')] \
                   + scylla_raft_core
                )
