--- conflicted
+++ resolved
@@ -295,11 +295,8 @@
     'tests/partition_data_test',
     'tests/reusable_buffer_test',
     'tests/multishard_writer_test',
-<<<<<<< HEAD
     'tests/observable_test',
-=======
     'tests/encrypted_file_test',
->>>>>>> 24c0ef28
 ]
 
 perf_tests = [
