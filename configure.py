#!/usr/bin/env python3
# -*- coding: utf-8 -*-
#
# Copyright (C) 2015 ScyllaDB
#

#
# This file is part of Scylla.
#
# See the LICENSE.PROPRIETARY file in the top-level directory for licensing information.
#

import os, os.path, textwrap, argparse, sys, shlex, subprocess, tempfile, re, platform
from distutils.spawn import find_executable

curdir = os.getcwd()

tempfile.tempdir = "./build/tmp"

configure_args = str.join(' ', [shlex.quote(x) for x in sys.argv[1:]])

for line in open('/etc/os-release'):
    key, _, value = line.partition('=')
    value = value.strip().strip('"')
    if key == 'ID':
        os_ids = [value]
    if key == 'ID_LIKE':
        os_ids += value.split(' ')
    if key == 'VERSION_ID':
        os_version = value

# distribution "internationalization", converting package names.
# Fedora name is key, values is distro -> package name dict. 
i18n_xlat = {
    'boost-devel': {
        'debian': 'libboost-dev',
        'ubuntu': 'libboost-dev (libboost1.55-dev on 14.04)',
    },
}


def pkgname(name):
    if name in i18n_xlat:
        dict = i18n_xlat[name]
        for id in os_ids:
            if id in dict:
                return dict[id]
    return name


def get_flags():
    with open('/proc/cpuinfo') as f:
        for line in f:
            if line.strip():
                if line.rstrip('\n').startswith('flags'):
                    return re.sub(r'^flags\s+: ', '', line).split()


def add_tristate(arg_parser, name, dest, help):
    arg_parser.add_argument('--enable-' + name, dest=dest, action='store_true', default=None,
                            help='Enable ' + help)
    arg_parser.add_argument('--disable-' + name, dest=dest, action='store_false', default=None,
                            help='Disable ' + help)


def apply_tristate(var, test, note, missing):
    if (var is None) or var:
        if test():
            return True
        elif var is True:
            print(missing)
            sys.exit(1)
        else:
            print(note)
            return False
    return False


def have_pkg(package):
    return subprocess.call(['pkg-config', package]) == 0


def pkg_config(package, *options):
    # Add the directory containing the package to the search path, if a file is
    # specified instead of a name.
    if package.endswith('.pc'):
        local_path = os.path.dirname(package)
        env = { 'PKG_CONFIG_PATH' : '{}:{}'.format(local_path, os.environ.get('PKG_CONFIG_PATH', '')) }
    else:
        env = None

    output = subprocess.check_output(['pkg-config'] + list(options) + [package], env=env)
    return output.decode('utf-8').strip()


def try_compile(compiler, source='', flags=[]):
    return try_compile_and_link(compiler, source, flags=flags + ['-c'])


def ensure_tmp_dir_exists():
    if not os.path.exists(tempfile.tempdir):
        os.makedirs(tempfile.tempdir)


def try_compile_and_link(compiler, source='', flags=[]):
    ensure_tmp_dir_exists()
    with tempfile.NamedTemporaryFile() as sfile:
        ofile = tempfile.mktemp()
        try:
            sfile.file.write(bytes(source, 'utf-8'))
            sfile.file.flush()
            # We can't write to /dev/null, since in some cases (-ftest-coverage) gcc will create an auxiliary
            # output file based on the name of the output file, and "/dev/null.gcsa" is not a good name
            return subprocess.call([compiler, '-x', 'c++', '-o', ofile, sfile.name] + args.user_cflags.split() + flags,
                                   stdout=subprocess.DEVNULL,
                                   stderr=subprocess.DEVNULL) == 0
        finally:
            if os.path.exists(ofile):
                os.unlink(ofile)


def flag_supported(flag, compiler):
    # gcc ignores -Wno-x even if it is not supported
    adjusted = re.sub('^-Wno-', '-W', flag)
    split = adjusted.split(' ')
    return try_compile(flags=['-Werror'] + split, compiler=compiler)


def linker_flags(compiler):
    src_main = 'int main(int argc, char **argv) { return 0; }'
    link_flags = ['-fuse-ld=lld']
    if try_compile_and_link(source=src_main, flags=link_flags, compiler=compiler):
        print('Note: using the lld linker')
        return ' '.join(link_flags)
    link_flags = ['-fuse-ld=gold']
    if try_compile_and_link(source=src_main, flags=link_flags, compiler=compiler):
        print('Note: using the gold linker')
        threads_flag = '-Wl,--threads'
        if try_compile_and_link(source=src_main, flags=link_flags + [threads_flag], compiler=compiler):
            link_flags.append(threads_flag)
        return ' '.join(link_flags)
    else:
        print('Note: neither lld nor gold found; using default system linker')
        return ''


def maybe_static(flag, libs):
    if flag and not args.static:
        libs = '-Wl,-Bstatic {} -Wl,-Bdynamic'.format(libs)
    return libs


class Source(object):
    def __init__(self, source, hh_prefix, cc_prefix):
        self.source = source
        self.hh_prefix = hh_prefix
        self.cc_prefix = cc_prefix

    def headers(self, gen_dir):
        return [x for x in self.generated(gen_dir) if x.endswith(self.hh_prefix)]

    def sources(self, gen_dir):
        return [x for x in self.generated(gen_dir) if x.endswith(self.cc_prefix)]

    def objects(self, gen_dir):
        return [x.replace(self.cc_prefix, '.o') for x in self.sources(gen_dir)]

    def endswith(self, end):
        return self.source.endswith(end)

class Thrift(Source):
    def __init__(self, source, service):
        Source.__init__(self, source, '.h', '.cpp')
        self.service = service

    def generated(self, gen_dir):
        basename = os.path.splitext(os.path.basename(self.source))[0]
        files = [basename + '_' + ext
                 for ext in ['types.cpp', 'types.h', 'constants.cpp', 'constants.h']]
        files += [self.service + ext
                  for ext in ['.cpp', '.h']]
        return [os.path.join(gen_dir, file) for file in files]

def default_target_arch():
    if platform.machine() in ['i386', 'i686', 'x86_64']:
        return 'westmere'   # support PCLMUL
    elif platform.machine() == 'aarch64':
        return 'armv8-a+crc+crypto'
    else:
        return ''


class Antlr3Grammar(Source):
    def __init__(self, source):
        Source.__init__(self, source, '.hpp', '.cpp')

    def generated(self, gen_dir):
        basename = os.path.splitext(self.source)[0]
        files = [basename + ext
                 for ext in ['Lexer.cpp', 'Lexer.hpp', 'Parser.cpp', 'Parser.hpp']]
        return [os.path.join(gen_dir, file) for file in files]

class Json2Code(Source):
    def __init__(self, source):
        Source.__init__(self, source, '.hh', '.cc')

    def generated(self, gen_dir):
        return [os.path.join(gen_dir, self.source + '.hh'), os.path.join(gen_dir, self.source + '.cc')]

def find_headers(repodir, excluded_dirs):
    walker = os.walk(repodir)

    _, dirs, files = next(walker)
    for excl_dir in excluded_dirs:
        try:
            dirs.remove(excl_dir)
        except ValueError:
            # Ignore complaints about excl_dir not being in dirs
            pass

    is_hh = lambda f: f.endswith('.hh')
    headers = list(filter(is_hh, files))

    for dirpath, _, files in walker:
        if dirpath.startswith('./'):
            dirpath = dirpath[2:]
        headers += [os.path.join(dirpath, hh) for hh in filter(is_hh, files)]

    return headers


modes = {
    'debug': {
        'cxxflags': '-DDEBUG -DDEBUG_LSA_SANITIZER -DSCYLLA_ENABLE_ERROR_INJECTION',
        'cxx_ld_flags': '-Wstack-usage=%s' % (1024*40),
    },
    'release': {
        'cxxflags': '',
        'cxx_ld_flags': '-O3 -Wstack-usage=%s' % (1024*13),
    },
    'dev': {
        'cxxflags': '-DSEASTAR_ENABLE_ALLOC_FAILURE_INJECTION -DSCYLLA_ENABLE_ERROR_INJECTION',
        'cxx_ld_flags': '-O1 -Wstack-usage=%s' % (1024*21),
    },
    'sanitize': {
        'cxxflags': '-DDEBUG -DDEBUG_LSA_SANITIZER -DSCYLLA_ENABLE_ERROR_INJECTION',
        'cxx_ld_flags': '-Os -Wstack-usage=%s' % (1024*50),
    }
}

ldap_tests = set([
    'test/ldap/ldap_connection_test',
    'test/ldap/role_manager_test',
])

scylla_tests = set([
    'test/boost/UUID_test',
    'test/boost/aggregate_fcts_test',
    'test/boost/allocation_strategy_test',
    'test/boost/alternator_base64_test',
    'test/boost/anchorless_list_test',
    'test/boost/auth_passwords_test',
    'test/boost/auth_resource_test',
    'test/boost/auth_test',
    'test/boost/batchlog_manager_test',
    'test/boost/big_decimal_test',
    'test/boost/broken_sstable_test',
    'test/boost/bytes_ostream_test',
    'test/boost/cache_flat_mutation_reader_test',
    'test/boost/cached_file_test',
    'test/boost/caching_options_test',
    'test/boost/canonical_mutation_test',
    'test/boost/cartesian_product_test',
    'test/boost/castas_fcts_test',
    'test/boost/cdc_test',
    'test/boost/cell_locker_test',
    'test/boost/checksum_utils_test',
    'test/boost/chunked_vector_test',
    'test/boost/clustering_ranges_walker_test',
    'test/boost/commitlog_test',
    'test/boost/compound_test',
    'test/boost/compress_test',
    'test/boost/config_test',
    'test/boost/continuous_data_consumer_test',
    'test/boost/counter_test',
    'test/boost/cql_auth_query_test',
    'test/boost/cql_auth_syntax_test',
    'test/boost/cql_query_test',
    'test/boost/cql_query_large_test',
    'test/boost/cql_query_like_test',
    'test/boost/cql_query_group_test',
    'test/boost/cql_functions_test',
    'test/boost/crc_test',
    'test/boost/data_listeners_test',
    'test/boost/database_test',
    'test/boost/duration_test',
    'test/boost/dynamic_bitset_test',
    'test/boost/enum_option_test',
    'test/boost/enum_set_test',
    'test/boost/extensions_test',
    'test/boost/error_injection_test',
    'test/boost/filtering_test',
    'test/boost/flat_mutation_reader_test',
    'test/boost/flush_queue_test',
    'test/boost/fragmented_temporary_buffer_test',
    'test/boost/frozen_mutation_test',
    'test/boost/gossip_test',
    'test/boost/gossiping_property_file_snitch_test',
    'test/boost/hash_test',
    'test/boost/idl_test',
    'test/boost/input_stream_test',
    'test/boost/json_cql_query_test',
    'test/boost/keys_test',
    'test/boost/like_matcher_test',
    'test/boost/limiting_data_source_test',
    'test/boost/linearizing_input_stream_test',
    'test/boost/loading_cache_test',
    'test/boost/log_heap_test',
    'test/boost/estimated_histogram_test',
    'test/boost/logalloc_test',
    'test/boost/managed_vector_test',
    'test/boost/map_difference_test',
    'test/boost/memtable_test',
    'test/boost/meta_test',
    'test/boost/multishard_mutation_query_test',
    'test/boost/murmur_hash_test',
    'test/boost/mutation_fragment_test',
    'test/boost/mutation_query_test',
    'test/boost/mutation_reader_test',
    'test/boost/multishard_combining_reader_as_mutation_source_test',
    'test/boost/mutation_test',
    'test/boost/mutation_writer_test',
    'test/boost/mvcc_test',
    'test/boost/network_topology_strategy_test',
    'test/boost/nonwrapping_range_test',
    'test/boost/observable_test',
    'test/boost/partitioner_test',
    'test/boost/querier_cache_test',
    'test/boost/query_processor_test',
    'test/boost/range_test',
    'test/boost/range_tombstone_list_test',
    'test/boost/reusable_buffer_test',
    'test/boost/row_cache_test',
    'test/boost/schema_change_test',
    'test/boost/schema_registry_test',
    'test/boost/secondary_index_test',
    'test/boost/index_with_paging_test',
    'test/boost/serialization_test',
    'test/boost/serialized_action_test',
    'test/boost/small_vector_test',
    'test/boost/snitch_reset_test',
    'test/boost/sstable_3_x_test',
    'test/boost/sstable_datafile_test',
    'test/boost/sstable_mutation_test',
    'test/boost/schema_changes_test',
    'test/boost/sstable_conforms_to_mutation_source_test',
    'test/boost/sstable_resharding_test',
    'test/boost/sstable_directory_test',
    'test/boost/incremental_compaction_test',
    'test/boost/sstable_test',
    'test/boost/storage_proxy_test',
    'test/boost/top_k_test',
    'test/boost/transport_test',
    'test/boost/truncation_migration_test',
    'test/boost/symmetric_key_test',
    'test/boost/types_test',
    'test/boost/user_function_test',
    'test/boost/user_types_test',
    'test/boost/utf8_test',
    'test/boost/view_build_test',
    'test/boost/view_complex_test',
    'test/boost/view_schema_test',
    'test/boost/view_schema_pkey_test',
    'test/boost/view_schema_ckey_test',
    'test/boost/vint_serialization_test',
    'test/boost/virtual_reader_test',
    'test/boost/encrypted_file_test',
    'test/manual/ec2_snitch_test',
    'test/manual/gce_snitch_test',
    'test/manual/gossip',
    'test/manual/hint_test',
    'test/manual/imr_test',
    'test/manual/json_test',
    'test/manual/message',
    'test/manual/partition_data_test',
    'test/manual/row_locker_test',
    'test/manual/streaming_histogram_test',
    'test/manual/sstable_scan_footprint_test',
    'test/perf/memory_footprint_test',
    'test/perf/perf_cache_eviction',
    'test/perf/perf_cql_parser',
    'test/perf/perf_fast_forward',
    'test/perf/perf_hash',
    'test/perf/perf_mutation',
    'test/perf/perf_row_cache_update',
    'test/perf/perf_simple_query',
    'test/perf/perf_sstable',
    'test/unit/lsa_async_eviction_test',
    'test/unit/lsa_sync_eviction_test',
    'test/unit/row_cache_alloc_stress_test',
    'test/unit/row_cache_stress_test',
]) | ldap_tests

perf_tests = set([
    'test/perf/perf_mutation_readers',
    'test/perf/perf_checksum',
    'test/perf/perf_mutation_fragment',
    'test/perf/perf_idl',
    'test/perf/perf_vint',
    'test/perf/perf_big_decimal',
])

apps = set([
    'scylla',
    'test/tools/cql_repl',
    'tools/scylla-types',
])

tests = scylla_tests | perf_tests

other = set([
    'iotune',
])

all_artifacts = apps | tests | other

arg_parser = argparse.ArgumentParser('Configure scylla')
arg_parser.add_argument('--static', dest='static', action='store_const', default='',
                        const='-static',
                        help='Static link (useful for running on hosts outside the build environment')
arg_parser.add_argument('--pie', dest='pie', action='store_true',
                        help='Build position-independent executable (PIE)')
arg_parser.add_argument('--so', dest='so', action='store_true',
                        help='Build shared object (SO) instead of executable')
arg_parser.add_argument('--mode', action='append', choices=list(modes.keys()), dest='selected_modes')
arg_parser.add_argument('--with', dest='artifacts', action='append', choices=all_artifacts, default=[])
arg_parser.add_argument('--with-seastar', action='store', dest='seastar_path', default='seastar', help='Path to Seastar sources')
arg_parser.add_argument('--cflags', action='store', dest='user_cflags', default='',
                        help='Extra flags for the C++ compiler')
arg_parser.add_argument('--ldflags', action='store', dest='user_ldflags', default='',
                        help='Extra flags for the linker')
arg_parser.add_argument('--target', action='store', dest='target', default=default_target_arch(),
                        help='Target architecture (-march)')
arg_parser.add_argument('--compiler', action='store', dest='cxx', default='g++',
                        help='C++ compiler path')
arg_parser.add_argument('--c-compiler', action='store', dest='cc', default='gcc',
                        help='C compiler path')
arg_parser.add_argument('--with-osv', action='store', dest='with_osv', default='',
                        help='Shortcut for compile for OSv')
add_tristate(arg_parser, name='dpdk', dest='dpdk',
                        help='Use dpdk (from seastar dpdk sources) (default=True for release builds)')
arg_parser.add_argument('--dpdk-target', action='store', dest='dpdk_target', default='',
                        help='Path to DPDK SDK target location (e.g. <DPDK SDK dir>/x86_64-native-linuxapp-gcc)')
arg_parser.add_argument('--debuginfo', action='store', dest='debuginfo', type=int, default=1,
                        help='Enable(1)/disable(0)compiler debug information generation')
arg_parser.add_argument('--static-stdc++', dest='staticcxx', action='store_true',
                        help='Link libgcc and libstdc++ statically')
arg_parser.add_argument('--static-thrift', dest='staticthrift', action='store_true',
                        help='Link libthrift statically')
arg_parser.add_argument('--static-boost', dest='staticboost', action='store_true',
                        help='Link boost statically')
arg_parser.add_argument('--static-yaml-cpp', dest='staticyamlcpp', action='store_true',
                        help='Link libyaml-cpp statically')
arg_parser.add_argument('--tests-debuginfo', action='store', dest='tests_debuginfo', type=int, default=0,
                        help='Enable(1)/disable(0)compiler debug information generation for tests')
arg_parser.add_argument('--python', action='store', dest='python', default='python3',
                        help='Python3 path')
arg_parser.add_argument('--split-dwarf', dest='split_dwarf', action='store_true', default=False,
                        help='use of split dwarf (https://gcc.gnu.org/wiki/DebugFission) to speed up linking')
arg_parser.add_argument('--enable-alloc-failure-injector', dest='alloc_failure_injector', action='store_true', default=False,
                        help='enable allocation failure injection')
arg_parser.add_argument('--with-antlr3', dest='antlr3_exec', action='store', default=None,
                        help='path to antlr3 executable')
arg_parser.add_argument('--with-ragel', dest='ragel_exec', action='store', default='ragel',
        help='path to ragel executable')
add_tristate(arg_parser, name='stack-guards', dest='stack_guards', help='Use stack guards')
args = arg_parser.parse_args()

defines = ['XXH_PRIVATE_API',
           'SEASTAR_TESTING_MAIN',
]

extra_cxxflags = {}

scylla_core = (['database.cc',
                'absl-flat_hash_map.cc',
                'table.cc',
                'atomic_cell.cc',
                'collection_mutation.cc',
                'connection_notifier.cc',
                'hashers.cc',
                'schema.cc',
                'frozen_schema.cc',
                'schema_registry.cc',
                'bytes.cc',
                'timeout_config.cc',
                'mutation.cc',
                'mutation_fragment.cc',
                'partition_version.cc',
                'row_cache.cc',
                'canonical_mutation.cc',
                'frozen_mutation.cc',
                'memtable.cc',
                'schema_mutations.cc',
                'utils/logalloc.cc',
                'utils/large_bitset.cc',
                'utils/buffer_input_stream.cc',
                'utils/limiting_data_source.cc',
                'utils/updateable_value.cc',
                'utils/directories.cc',
                'utils/generation-number.cc',
                'mutation_partition.cc',
                'mutation_partition_view.cc',
                'mutation_partition_serializer.cc',
                'converting_mutation_partition_applier.cc',
                'mutation_reader.cc',
                'flat_mutation_reader.cc',
                'mutation_query.cc',
                'json.cc',
                'keys.cc',
                'counters.cc',
                'compress.cc',
                'zstd.cc',
                'sstables/mp_row_consumer.cc',
                'sstables/sstables.cc',
                'sstables/sstables_manager.cc',
                'sstables/mc/writer.cc',
                'sstables/sstable_version.cc',
                'sstables/compress.cc',
                'sstables/partition.cc',
                'sstables/compaction.cc',
                'sstables/compaction_strategy.cc',
                'sstables/size_tiered_compaction_strategy.cc',
                'sstables/leveled_compaction_strategy.cc',
                'sstables/time_window_compaction_strategy.cc',
                'sstables/compaction_manager.cc',
                'sstables/integrity_checked_file_impl.cc',
                'sstables/prepended_input_stream.cc',
                'sstables/m_format_read_helpers.cc',
                'sstables/sstable_directory.cc',
<<<<<<< HEAD
                'sstables/incremental_compaction_strategy.cc',
=======
                'transport/cql_protocol_extension.cc',
>>>>>>> bbd3ed9d
                'transport/event.cc',
                'transport/event_notifier.cc',
                'transport/server.cc',
                'transport/controller.cc',
                'transport/messages/result_message.cc',
                'cdc/cdc_partitioner.cc',
                'cdc/log.cc',
                'cdc/split.cc',
                'cdc/generation.cc',
                'cdc/metadata.cc',
                'cql3/type_json.cc',
                'cql3/abstract_marker.cc',
                'cql3/attributes.cc',
                'cql3/cf_name.cc',
                'cql3/cql3_type.cc',
                'cql3/operation.cc',
                'cql3/index_name.cc',
                'cql3/keyspace_element_name.cc',
                'cql3/lists.cc',
                'cql3/sets.cc',
                'cql3/tuples.cc',
                'cql3/maps.cc',
                'cql3/functions/user_function.cc',
                'cql3/functions/functions.cc',
                'cql3/functions/aggregate_fcts.cc',
                'cql3/functions/castas_fcts.cc',
                'cql3/functions/error_injection_fcts.cc',
                'cql3/statements/cf_prop_defs.cc',
                'cql3/statements/cf_statement.cc',
                'cql3/statements/authentication_statement.cc',
                'cql3/statements/create_keyspace_statement.cc',
                'cql3/statements/create_table_statement.cc',
                'cql3/statements/create_view_statement.cc',
                'cql3/statements/create_type_statement.cc',
                'cql3/statements/create_function_statement.cc',
                'cql3/statements/drop_index_statement.cc',
                'cql3/statements/drop_keyspace_statement.cc',
                'cql3/statements/drop_table_statement.cc',
                'cql3/statements/drop_view_statement.cc',
                'cql3/statements/drop_type_statement.cc',
                'cql3/statements/drop_function_statement.cc',
                'cql3/statements/schema_altering_statement.cc',
                'cql3/statements/ks_prop_defs.cc',
                'cql3/statements/function_statement.cc',
                'cql3/statements/modification_statement.cc',
                'cql3/statements/cas_request.cc',
                'cql3/statements/raw/parsed_statement.cc',
                'cql3/statements/property_definitions.cc',
                'cql3/statements/update_statement.cc',
                'cql3/statements/delete_statement.cc',
                'cql3/statements/batch_statement.cc',
                'cql3/statements/select_statement.cc',
                'cql3/statements/use_statement.cc',
                'cql3/statements/index_prop_defs.cc',
                'cql3/statements/index_target.cc',
                'cql3/statements/create_index_statement.cc',
                'cql3/statements/truncate_statement.cc',
                'cql3/statements/alter_table_statement.cc',
                'cql3/statements/alter_view_statement.cc',
                'cql3/statements/list_users_statement.cc',
                'cql3/statements/authorization_statement.cc',
                'cql3/statements/permission_altering_statement.cc',
                'cql3/statements/list_permissions_statement.cc',
                'cql3/statements/grant_statement.cc',
                'cql3/statements/revoke_statement.cc',
                'cql3/statements/alter_type_statement.cc',
                'cql3/statements/alter_keyspace_statement.cc',
                'cql3/statements/role-management-statements.cc',
                'cql3/statements/service_level_statement.cc',
                'cql3/statements/create_service_level_statement.cc',
                'cql3/statements/alter_service_level_statement.cc',
                'cql3/statements/sl_prop_defs.cc',
                'cql3/statements/drop_service_level_statement.cc',
                'cql3/statements/attach_service_level_statement.cc',
                'cql3/statements/detach_service_level_statement.cc',
                'cql3/statements/list_service_level_statement.cc',
                'cql3/statements/list_service_level_attachments_statement.cc',
                'cql3/update_parameters.cc',
                'cql3/ut_name.cc',
                'cql3/role_name.cc',
                'thrift/handler.cc',
                'thrift/server.cc',
                'thrift/controller.cc',
                'thrift/thrift_validation.cc',
                'utils/runtime.cc',
                'utils/murmur_hash.cc',
                'utils/uuid.cc',
                'utils/big_decimal.cc',
                'types.cc',
                'validation.cc',
                'service/priority_manager.cc',
                'service/migration_manager.cc',
                'service/storage_proxy.cc',
                'service/paxos/proposal.cc',
                'service/paxos/prepare_response.cc',
                'service/paxos/paxos_state.cc',
                'service/paxos/prepare_summary.cc',
                'cql3/operator.cc',
                'cql3/relation.cc',
                'cql3/column_identifier.cc',
                'cql3/column_specification.cc',
                'cql3/constants.cc',
                'cql3/query_processor.cc',
                'cql3/query_options.cc',
                'cql3/single_column_relation.cc',
                'cql3/token_relation.cc',
                'cql3/column_condition.cc',
                'cql3/user_types.cc',
                'cql3/untyped_result_set.cc',
                'cql3/selection/abstract_function_selector.cc',
                'cql3/selection/simple_selector.cc',
                'cql3/selection/selectable.cc',
                'cql3/selection/selector_factories.cc',
                'cql3/selection/selection.cc',
                'cql3/selection/selector.cc',
                'cql3/restrictions/statement_restrictions.cc',
                'cql3/result_set.cc',
                'cql3/variable_specifications.cc',
                'db/consistency_level.cc',
                'db/system_keyspace.cc',
                'db/system_distributed_keyspace.cc',
                'db/size_estimates_virtual_reader.cc',
                'db/schema_tables.cc',
                'db/cql_type_parser.cc',
                'db/legacy_schema_migrator.cc',
                'db/commitlog/commitlog.cc',
                'db/commitlog/commitlog_replayer.cc',
                'db/commitlog/commitlog_entry.cc',
                'db/data_listeners.cc',
                'db/hints/manager.cc',
                'db/hints/resource_manager.cc',
                'db/config.cc',
                'db/extensions.cc',
                'db/heat_load_balance.cc',
                'db/large_data_handler.cc',
                'db/marshal/type_parser.cc',
                'db/batchlog_manager.cc',
                'db/view/view.cc',
                'db/view/view_update_generator.cc',
                'db/view/row_locking.cc',
                'db/sstables-format-selector.cc',
                'db/snapshot-ctl.cc',
                'index/secondary_index_manager.cc',
                'index/secondary_index.cc',
                'utils/UUID_gen.cc',
                'utils/i_filter.cc',
                'utils/bloom_filter.cc',
                'utils/bloom_calculations.cc',
                'utils/rate_limiter.cc',
                'utils/file_lock.cc',
                'utils/dynamic_bitset.cc',
                'utils/managed_bytes.cc',
                'utils/exceptions.cc',
                'utils/config_file.cc',
                'utils/multiprecision_int.cc',
                'utils/memory.cc',
                'utils/gz/crc_combine.cc',
                'gms/version_generator.cc',
                'gms/versioned_value.cc',
                'gms/gossiper.cc',
                'gms/feature_service.cc',
                'gms/failure_detector.cc',
                'gms/gossip_digest_syn.cc',
                'gms/gossip_digest_ack.cc',
                'gms/gossip_digest_ack2.cc',
                'gms/endpoint_state.cc',
                'gms/application_state.cc',
                'gms/inet_address.cc',
                'dht/i_partitioner.cc',
                'dht/token.cc',
                'dht/murmur3_partitioner.cc',
                'dht/boot_strapper.cc',
                'dht/range_streamer.cc',
                'unimplemented.cc',
                'query.cc',
                'query-result-set.cc',
                'locator/abstract_replication_strategy.cc',
                'locator/simple_strategy.cc',
                'locator/local_strategy.cc',
                'locator/network_topology_strategy.cc',
                'locator/everywhere_replication_strategy.cc',
                'locator/token_metadata.cc',
                'locator/snitch_base.cc',
                'locator/simple_snitch.cc',
                'locator/rack_inferring_snitch.cc',
                'locator/gossiping_property_file_snitch.cc',
                'locator/production_snitch_base.cc',
                'locator/ec2_snitch.cc',
                'locator/ec2_multi_region_snitch.cc',
                'locator/gce_snitch.cc',
                'message/messaging_service.cc',
                'service/client_state.cc',
                'service/migration_task.cc',
                'service/storage_service.cc',
                'service/misc_services.cc',
                'service/pager/paging_state.cc',
                'service/pager/query_pagers.cc',
                'service/qos/qos_common.cc',
                'service/qos/service_level_controller.cc',
                'service/qos/standard_service_level_distributed_data_accessor.cc',
                'streaming/stream_task.cc',
                'streaming/stream_session.cc',
                'streaming/stream_request.cc',
                'streaming/stream_summary.cc',
                'streaming/stream_transfer_task.cc',
                'streaming/stream_receive_task.cc',
                'streaming/stream_plan.cc',
                'streaming/progress_info.cc',
                'streaming/session_info.cc',
                'streaming/stream_coordinator.cc',
                'streaming/stream_manager.cc',
                'streaming/stream_result_future.cc',
                'streaming/stream_session_state.cc',
                'clocks-impl.cc',
                'partition_slice_builder.cc',
                'init.cc',
                'lister.cc',
                'repair/repair.cc',
                'repair/row_level.cc',
                'exceptions/exceptions.cc',
                'auth/allow_all_authenticator.cc',
                'auth/allow_all_authorizer.cc',
                'auth/authenticated_user.cc',
                'auth/authenticator.cc',
                'auth/common.cc',
                'auth/default_authorizer.cc',
                'auth/resource.cc',
                'auth/roles-metadata.cc',
                'auth/passwords.cc',
                'auth/password_authenticator.cc',
                'auth/permission.cc',
                'auth/permissions_cache.cc',
                'auth/service.cc',
                'auth/standard_role_manager.cc',
                'auth/ldap_role_manager.cc',
                'auth/transitional.cc',
                'auth/authentication_options.cc',
                'auth/role_or_anonymous.cc',
                'auth/sasl_challenge.cc',
                'tracing/tracing.cc',
                'tracing/trace_keyspace_helper.cc',
                'tracing/trace_state.cc',
                'tracing/tracing_backend_registry.cc',
                'tracing/traced_file.cc',
                'table_helper.cc',
                'audit/audit.cc',
                'audit/audit_cf_storage_helper.cc',
                'audit/audit_syslog_storage_helper.cc',
                'range_tombstone.cc',
                'range_tombstone_list.cc',
                'utils/disk-error-handler.cc',
                'duration.cc',
                'vint-serialization.cc',
                'utils/arch/powerpc/crc32-vpmsum/crc32_wrapper.cc',
                'querier.cc',
                'data/cell.cc',
                'mutation_writer/multishard_writer.cc',
                'ent/encryption/encryption_config.cc',
                'ent/encryption/encryption.cc',
                'ent/encryption/symmetric_key.cc',
                'ent/encryption/local_file_provider.cc',
                'ent/encryption/replicated_key_provider.cc',
                'ent/encryption/system_key.cc',
                'ent/encryption/encrypted_file_impl.cc',
                'ent/encryption/kmip_host.cc',
                'ent/encryption/kmip_key_provider.cc',
                'ent/ldap/ldap_connection.cc',
                'in-memory-file-impl.cc',
                'mirror-file-impl.cc',
                'multishard_mutation_query.cc',
                'reader_concurrency_semaphore.cc',
                'distributed_loader.cc',
                'utils/utf8.cc',
                'utils/ascii.cc',
                'utils/like_matcher.cc',
                'utils/error_injection.cc',
                'mutation_writer/timestamp_based_splitting_writer.cc',
                'mutation_writer/shard_based_splitting_writer.cc',
                'lua.cc',
                ] + [Antlr3Grammar('cql3/Cql.g')] + [Thrift('interface/cassandra.thrift', 'Cassandra')]
               )

api = ['api/api.cc',
       Json2Code('api/api-doc/storage_service.json'),
       Json2Code('api/api-doc/lsa.json'),
       'api/storage_service.cc',
       Json2Code('api/api-doc/commitlog.json'),
       'api/commitlog.cc',
       Json2Code('api/api-doc/gossiper.json'),
       'api/gossiper.cc',
       Json2Code('api/api-doc/failure_detector.json'),
       'api/failure_detector.cc',
       Json2Code('api/api-doc/column_family.json'),
       'api/column_family.cc',
       'api/messaging_service.cc',
       Json2Code('api/api-doc/messaging_service.json'),
       Json2Code('api/api-doc/storage_proxy.json'),
       'api/storage_proxy.cc',
       Json2Code('api/api-doc/cache_service.json'),
       'api/cache_service.cc',
       Json2Code('api/api-doc/collectd.json'),
       'api/collectd.cc',
       Json2Code('api/api-doc/endpoint_snitch_info.json'),
       'api/endpoint_snitch.cc',
       Json2Code('api/api-doc/compaction_manager.json'),
       'api/compaction_manager.cc',
       Json2Code('api/api-doc/hinted_handoff.json'),
       'api/hinted_handoff.cc',
       Json2Code('api/api-doc/utils.json'),
       'api/lsa.cc',
       Json2Code('api/api-doc/stream_manager.json'),
       'api/stream_manager.cc',
       Json2Code('api/api-doc/system.json'),
       'api/system.cc',
       'api/config.cc',
       Json2Code('api/api-doc/config.json'),
       'api/error_injection.cc',
       Json2Code('api/api-doc/error_injection.json'),
       ]

alternator = [
       'alternator/server.cc',
       'alternator/executor.cc',
       'alternator/stats.cc',
       'alternator/base64.cc',
       'alternator/serialization.cc',
       'alternator/expressions.cc',
       Antlr3Grammar('alternator/expressions.g'),
       'alternator/conditions.cc',
       'alternator/rjson.cc',
       'alternator/auth.cc',
]

redis = [
        'redis/service.cc',
        'redis/server.cc',
        'redis/query_processor.cc',
        'redis/protocol_parser.rl',
        'redis/keyspace_utils.cc',
        'redis/options.cc',
        'redis/stats.cc',
        'redis/mutation_utils.cc',
        'redis/query_utils.cc',
        'redis/abstract_command.cc',
        'redis/command_factory.cc',
        'redis/commands.cc',
        'redis/lolwut.cc',
        ]

idls = ['idl/gossip_digest.idl.hh',
        'idl/uuid.idl.hh',
        'idl/range.idl.hh',
        'idl/keys.idl.hh',
        'idl/read_command.idl.hh',
        'idl/token.idl.hh',
        'idl/ring_position.idl.hh',
        'idl/result.idl.hh',
        'idl/frozen_mutation.idl.hh',
        'idl/reconcilable_result.idl.hh',
        'idl/streaming.idl.hh',
        'idl/paging_state.idl.hh',
        'idl/frozen_schema.idl.hh',
        'idl/partition_checksum.idl.hh',
        'idl/replay_position.idl.hh',
        'idl/truncation_record.idl.hh',
        'idl/mutation.idl.hh',
        'idl/query.idl.hh',
        'idl/idl_test.idl.hh',
        'idl/commitlog.idl.hh',
        'idl/tracing.idl.hh',
        'idl/consistency_level.idl.hh',
        'idl/cache_temperature.idl.hh',
        'idl/view.idl.hh',
        'idl/messaging_service.idl.hh',
        'idl/paxos.idl.hh',
        ]

headers = find_headers('.', excluded_dirs=['idl', 'build', 'seastar', '.git'])

scylla_tests_generic_dependencies = [
    'test/lib/cql_test_env.cc',
    'test/lib/test_services.cc',
    'test/lib/log.cc',
    'test/lib/reader_permit.cc',
    'test/lib/test_utils.cc',
]

scylla_tests_dependencies = scylla_core + idls + scylla_tests_generic_dependencies + [
    'test/lib/cql_assertions.cc',
    'test/lib/result_set_assertions.cc',
    'test/lib/mutation_source_test.cc',
    'test/lib/sstable_utils.cc',
    'test/lib/data_model.cc',
    'test/lib/exception_utils.cc',
    'test/lib/random_schema.cc',
]

deps = {
    'scylla': idls + ['main.cc', 'release.cc', 'build_id.cc'] + scylla_core + api + alternator + redis,
    'test/tools/cql_repl': idls + ['test/tools/cql_repl.cc'] + scylla_core + scylla_tests_generic_dependencies,
    #FIXME: we don't need all of scylla_core here, only the types module, need to modularize scylla_core.
    'tools/scylla-types': idls + ['tools/scylla-types.cc'] + scylla_core,
}

pure_boost_tests = set([
    'test/boost/anchorless_list_test',
    'test/boost/auth_passwords_test',
    'test/boost/auth_resource_test',
    'test/boost/big_decimal_test',
    'test/boost/caching_options_test',
    'test/boost/cartesian_product_test',
    'test/boost/checksum_utils_test',
    'test/boost/chunked_vector_test',
    'test/boost/compound_test',
    'test/boost/compress_test',
    'test/boost/cql_auth_syntax_test',
    'test/boost/crc_test',
    'test/boost/duration_test',
    'test/boost/dynamic_bitset_test',
    'test/boost/enum_option_test',
    'test/boost/enum_set_test',
    'test/boost/idl_test',
    'test/boost/keys_test',
    'test/boost/like_matcher_test',
    'test/boost/linearizing_input_stream_test',
    'test/boost/map_difference_test',
    'test/boost/meta_test',
    'test/boost/nonwrapping_range_test',
    'test/boost/observable_test',
    'test/boost/range_test',
    'test/boost/range_tombstone_list_test',
    'test/boost/serialization_test',
    'test/boost/small_vector_test',
    'test/boost/top_k_test',
    'test/boost/vint_serialization_test',
    'test/manual/json_test',
    'test/manual/streaming_histogram_test',
])

tests_not_using_seastar_test_framework = set([
    'test/boost/alternator_base64_test',
    'test/boost/small_vector_test',
    'test/manual/gossip',
    'test/manual/message',
    'test/perf/memory_footprint_test',
    'test/perf/perf_cache_eviction',
    'test/perf/perf_cql_parser',
    'test/perf/perf_hash',
    'test/perf/perf_mutation',
    'test/perf/perf_row_cache_update',
    'test/unit/lsa_async_eviction_test',
    'test/unit/lsa_sync_eviction_test',
    'test/unit/row_cache_alloc_stress_test',
    'test/manual/sstable_scan_footprint_test',
]) | pure_boost_tests

for t in tests_not_using_seastar_test_framework:
    if t not in scylla_tests:
        raise Exception("Test %s not found in scylla_tests" % (t))

for t in scylla_tests:
    deps[t] = [t + '.cc']
    if t not in tests_not_using_seastar_test_framework:
        deps[t] += scylla_tests_dependencies
    else:
        deps[t] += scylla_core + idls + scylla_tests_generic_dependencies

perf_tests_seastar_deps = [
    'seastar/tests/perf/perf_tests.cc'
]

for t in perf_tests:
    deps[t] = [t + '.cc'] + scylla_tests_dependencies + perf_tests_seastar_deps

deps['test/boost/sstable_test'] += ['test/lib/normalizing_reader.cc']
deps['test/boost/sstable_datafile_test'] += ['test/lib/normalizing_reader.cc']
deps['test/boost/mutation_reader_test'] += ['test/lib/dummy_sharder.cc' ]
deps['test/boost/multishard_combining_reader_as_mutation_source_test'] += ['test/lib/dummy_sharder.cc' ]

deps['test/boost/bytes_ostream_test'] = [
    "test/boost/bytes_ostream_test.cc",
    "utils/managed_bytes.cc",
    "utils/logalloc.cc",
    "utils/dynamic_bitset.cc",
    "test/lib/log.cc",
]

deps['test/boost/input_stream_test'] = ['test/boost/input_stream_test.cc']
deps['test/boost/UUID_test'] = ['utils/UUID_gen.cc', 'test/boost/UUID_test.cc', 'utils/uuid.cc', 'utils/managed_bytes.cc', 'utils/logalloc.cc', 'utils/dynamic_bitset.cc', 'hashers.cc']
deps['test/boost/murmur_hash_test'] = ['bytes.cc', 'utils/murmur_hash.cc', 'test/boost/murmur_hash_test.cc']
deps['test/boost/allocation_strategy_test'] = ['test/boost/allocation_strategy_test.cc', 'utils/logalloc.cc', 'utils/dynamic_bitset.cc']
deps['test/boost/log_heap_test'] = ['test/boost/log_heap_test.cc']
deps['test/boost/estimated_histogram_test'] = ['test/boost/estimated_histogram_test.cc']
deps['test/boost/anchorless_list_test'] = ['test/boost/anchorless_list_test.cc']
deps['test/perf/perf_fast_forward'] += ['release.cc']
deps['test/perf/perf_simple_query'] += ['release.cc']
deps['test/boost/meta_test'] = ['test/boost/meta_test.cc']
deps['test/manual/imr_test'] = ['test/manual/imr_test.cc', 'utils/logalloc.cc', 'utils/dynamic_bitset.cc']
deps['test/boost/reusable_buffer_test'] = [
    "test/boost/reusable_buffer_test.cc",
    "test/lib/log.cc",
]
deps['test/boost/utf8_test'] = ['utils/utf8.cc', 'test/boost/utf8_test.cc']
deps['test/boost/small_vector_test'] = ['test/boost/small_vector_test.cc']
deps['test/boost/multishard_mutation_query_test'] += ['test/boost/test_table.cc']
deps['test/boost/vint_serialization_test'] = ['test/boost/vint_serialization_test.cc', 'vint-serialization.cc', 'bytes.cc']
deps['test/boost/linearizing_input_stream_test'] = [
    "test/boost/linearizing_input_stream_test.cc",
    "test/lib/log.cc",
]

deps['test/boost/duration_test'] += ['test/lib/exception_utils.cc']
deps['test/boost/alternator_base64_test'] += ['alternator/base64.cc']

deps['utils/gz/gen_crc_combine_table'] = ['utils/gz/gen_crc_combine_table.cc']

warnings = [
    '-Wall',
    '-Werror',
    '-Wno-mismatched-tags',  # clang-only
    '-Wno-maybe-uninitialized',  # false positives on gcc 5
    '-Wno-tautological-compare',
    '-Wno-parentheses-equality',
    '-Wno-c++11-narrowing',
    '-Wno-c++1z-extensions',
    '-Wno-sometimes-uninitialized',
    '-Wno-return-stack-address',
    '-Wno-missing-braces',
    '-Wno-unused-lambda-capture',
    '-Wno-misleading-indentation',
    '-Wno-overflow',
    '-Wno-noexcept-type',
    '-Wno-nonnull-compare',
    '-Wno-error=cpp',
    '-Wno-ignored-attributes',
    '-Wno-overloaded-virtual',
    '-Wno-stringop-overflow',
]

warnings = [w
            for w in warnings
            if flag_supported(flag=w, compiler=args.cxx)]

warnings = ' '.join(warnings + ['-Wno-error=deprecated-declarations'])

optimization_flags = [
    '--param inline-unit-growth=300',
]
optimization_flags = [o
                      for o in optimization_flags
                      if flag_supported(flag=o, compiler=args.cxx)]
modes['release']['cxx_ld_flags'] += ' ' + ' '.join(optimization_flags)

linker_flags = linker_flags(compiler=args.cxx)

dbgflag = '-g -gz' if args.debuginfo else ''
tests_link_rule = 'link' if args.tests_debuginfo else 'link_stripped'

# Strip if debuginfo is disabled, otherwise we end up with partial
# debug info from the libraries we static link with
regular_link_rule = 'link' if args.debuginfo else 'link_stripped'

if args.so:
    args.pie = '-shared'
    args.fpie = '-fpic'
elif args.pie:
    args.pie = '-pie'
    args.fpie = '-fpie'
else:
    args.pie = ''
    args.fpie = ''

# a list element means a list of alternative packages to consider
# the first element becomes the HAVE_pkg define
# a string element is a package name with no alternatives
optional_packages = [[]]
pkgs = []

# Lua can be provided by lua53 package on Debian-like
# systems and by Lua on others.
pkgs.append('lua53' if have_pkg('lua53') else 'lua')

pkgs.append('libsystemd')


compiler_test_src = '''
#if __GNUC__ < 10
    #error "MAJOR"
#elif __GNUC__ == 10
    #if __GNUC_MINOR__ < 1
        #error "MINOR"
    #elif __GNUC_MINOR__ == 1
        #if __GNUC_PATCHLEVEL__ < 1
            #error "PATCHLEVEL"
        #endif
    #endif
#endif

int main() { return 0; }
'''
if not try_compile_and_link(compiler=args.cxx, source=compiler_test_src):
    print('Wrong GCC version. Scylla needs GCC >= 10.1.1 to compile.')
    sys.exit(1)

if not try_compile(compiler=args.cxx, source='#include <boost/version.hpp>'):
    print('Boost not installed.  Please install {}.'.format(pkgname("boost-devel")))
    sys.exit(1)

if not try_compile(compiler=args.cxx, source='''\
        #include <boost/version.hpp>
        #if BOOST_VERSION < 105500
        #error Boost version too low
        #endif
        '''):
    print('Installed boost version too old.  Please update {}.'.format(pkgname("boost-devel")))
    sys.exit(1)

if try_compile(args.cxx, source = textwrap.dedent('''\
        #include <lz4.h>

        void m() {
            LZ4_compress_default(static_cast<const char*>(0), static_cast<char*>(0), 0, 0);
        }
        '''), flags=args.user_cflags.split()):
    defines.append("HAVE_LZ4_COMPRESS_DEFAULT")

has_sanitize_address_use_after_scope = try_compile(compiler=args.cxx, flags=['-fsanitize-address-use-after-scope'], source='int f() {}')

defines = ' '.join(['-D' + d for d in defines])

globals().update(vars(args))

total_memory = os.sysconf('SC_PAGE_SIZE') * os.sysconf('SC_PHYS_PAGES')
link_pool_depth = max(int(total_memory / 7e9), 1)

selected_modes = args.selected_modes or modes.keys()
default_modes = args.selected_modes or ['debug', 'release', 'dev']
build_modes =  {m: modes[m] for m in selected_modes}
build_artifacts = all_artifacts if not args.artifacts else args.artifacts

status = subprocess.call("./SCYLLA-VERSION-GEN")
if status != 0:
    print('Version file generation failed')
    sys.exit(1)

file = open('build/SCYLLA-VERSION-FILE', 'r')
scylla_version = file.read().strip()
file = open('build/SCYLLA-RELEASE-FILE', 'r')
scylla_release = file.read().strip()

extra_cxxflags["release.cc"] = "-DSCYLLA_VERSION=\"\\\"" + scylla_version + "\\\"\" -DSCYLLA_RELEASE=\"\\\"" + scylla_release + "\\\"\""

for m in ['debug', 'release', 'sanitize']:
    modes[m]['cxxflags'] += ' ' + dbgflag

# The relocatable package includes its own dynamic linker. We don't
# know the path it will be installed to, so for now use a very long
# path so that patchelf doesn't need to edit the program headers.  The
# kernel imposes a limit of 4096 bytes including the null. The other
# constraint is that the build-id has to be in the first page, so we
# can't use all 4096 bytes for the dynamic linker.
# In here we just guess that 2000 extra / should be enough to cover
# any path we get installed to but not so large that the build-id is
# pushed to the second page.
# At the end of the build we check that the build-id is indeed in the
# first page. At install time we check that patchelf doesn't modify
# the program headers.

gcc_linker_output = subprocess.check_output(['gcc', '-###', '/dev/null', '-o', 't'], stderr=subprocess.STDOUT).decode('utf-8')
original_dynamic_linker = re.search('-dynamic-linker ([^ ]*)', gcc_linker_output).groups()[0]
# gdb has a SO_NAME_MAX_PATH_SIZE of 512, so limit the path size to
# that. The 512 includes the null at the end, hence the 511 bellow.
dynamic_linker = '/' * (511 - len(original_dynamic_linker)) + original_dynamic_linker

forced_ldflags = '-Wl,'

# The default build-id used by lld is xxhash, which is 8 bytes long, but RPM
# requires build-ids to be at least 16 bytes long
# (https://github.com/rpm-software-management/rpm/issues/950), so let's
# explicitly ask for SHA1 build-ids.
forced_ldflags += '--build-id=sha1,'

forced_ldflags += f'--dynamic-linker={dynamic_linker}'

args.user_ldflags = forced_ldflags + ' ' + args.user_ldflags

args.user_cflags += ' -Wno-error=stack-usage='

args.user_cflags += f"-ffile-prefix-map={curdir}=."

seastar_cflags = args.user_cflags
if args.target != '':
    seastar_cflags += ' -march=' + args.target
seastar_ldflags = args.user_ldflags

libdeflate_cflags = seastar_cflags

MODE_TO_CMAKE_BUILD_TYPE = {'release' : 'RelWithDebInfo', 'debug' : 'Debug', 'dev' : 'Dev', 'sanitize' : 'Sanitize' }

def configure_seastar(build_dir, mode):
    seastar_build_dir = os.path.join(build_dir, mode, 'seastar')

    seastar_cmake_args = [
        '-DCMAKE_BUILD_TYPE={}'.format(MODE_TO_CMAKE_BUILD_TYPE[mode]),
        '-DCMAKE_C_COMPILER={}'.format(args.cc),
        '-DCMAKE_CXX_COMPILER={}'.format(args.cxx),
        '-DCMAKE_EXPORT_NO_PACKAGE_REGISTRY=ON',
        '-DSeastar_CXX_FLAGS={}'.format((seastar_cflags + ' ' + modes[mode]['cxx_ld_flags']).replace(' ', ';')),
        '-DSeastar_LD_FLAGS={}'.format(seastar_ldflags),
        '-DSeastar_CXX_DIALECT=gnu++20',
        '-DSeastar_API_LEVEL=4',
        '-DSeastar_UNUSED_RESULT_ERROR=ON',
    ]

    if args.stack_guards is not None:
        stack_guards = 'ON' if args.stack_guards else 'OFF'
        seastar_cmake_args += ['-DSeastar_STACK_GUARDS={}'.format(stack_guards)]

    dpdk = args.dpdk
    if dpdk is None:
        dpdk = mode == 'release'
    if dpdk:
        seastar_cmake_args += ['-DSeastar_DPDK=ON', '-DSeastar_DPDK_MACHINE=wsm']
    if args.split_dwarf:
        seastar_cmake_args += ['-DSeastar_SPLIT_DWARF=ON']
    if args.alloc_failure_injector:
        seastar_cmake_args += ['-DSeastar_ALLOC_FAILURE_INJECTION=ON']

    seastar_cmd = ['cmake', '-G', 'Ninja', os.path.relpath(args.seastar_path, seastar_build_dir)] + seastar_cmake_args
    cmake_dir = seastar_build_dir
    if dpdk:
        # need to cook first
        cmake_dir = args.seastar_path # required by cooking.sh
        relative_seastar_build_dir = os.path.join('..', seastar_build_dir)  # relative to seastar/
        seastar_cmd = ['./cooking.sh', '-i', 'dpdk', '-d', relative_seastar_build_dir, '--'] + seastar_cmd[4:]

    print(seastar_cmd)
    os.makedirs(seastar_build_dir, exist_ok=True)
    subprocess.check_call(seastar_cmd, shell=False, cwd=cmake_dir)

for mode in build_modes:
    configure_seastar('build', mode)

pc = {mode: 'build/{}/seastar/seastar.pc'.format(mode) for mode in build_modes}
ninja = find_executable('ninja') or find_executable('ninja-build')
if not ninja:
    print('Ninja executable (ninja or ninja-build) not found on PATH\n')
    sys.exit(1)

def query_seastar_flags(pc_file, link_static_cxx=False):
    cflags = pkg_config(pc_file, '--cflags', '--static')
    libs = pkg_config(pc_file, '--libs', '--static')

    if link_static_cxx:
        libs = libs.replace('-lstdc++ ', '')

    return cflags, libs

for mode in build_modes:
    seastar_pc_cflags, seastar_pc_libs = query_seastar_flags(pc[mode], link_static_cxx=args.staticcxx)
    modes[mode]['seastar_cflags'] = seastar_pc_cflags
    modes[mode]['seastar_libs'] = seastar_pc_libs

def configure_abseil(build_dir, mode):
    abseil_build_dir = os.path.join(build_dir, mode, 'abseil')

    abseil_cflags = seastar_cflags + ' ' + modes[mode]['cxx_ld_flags']
    cmake_mode = MODE_TO_CMAKE_BUILD_TYPE[mode]
    abseil_cmake_args = [
        '-DCMAKE_BUILD_TYPE={}'.format(cmake_mode),
        '-DCMAKE_INSTALL_PREFIX={}'.format(build_dir + '/inst'), # just to avoid a warning from absl
        '-DCMAKE_C_COMPILER={}'.format(args.cc),
        '-DCMAKE_CXX_COMPILER={}'.format(args.cxx),
        '-DCMAKE_CXX_FLAGS_{}={}'.format(cmake_mode.upper(), abseil_cflags),
    ]

    abseil_cmd = ['cmake', '-G', 'Ninja', os.path.relpath('abseil', abseil_build_dir)] + abseil_cmake_args

    os.makedirs(abseil_build_dir, exist_ok=True)
    subprocess.check_call(abseil_cmd, shell=False, cwd=abseil_build_dir)

abseil_libs = ['absl/' + lib for lib in [
    'container/libabsl_hashtablez_sampler.a',
    'container/libabsl_raw_hash_set.a',
    'synchronization/libabsl_synchronization.a',
    'synchronization/libabsl_graphcycles_internal.a',
    'debugging/libabsl_stacktrace.a',
    'debugging/libabsl_symbolize.a',
    'debugging/libabsl_debugging_internal.a',
    'debugging/libabsl_demangle_internal.a',
    'time/libabsl_time.a',
    'time/libabsl_time_zone.a',
    'numeric/libabsl_int128.a',
    'hash/libabsl_city.a',
    'hash/libabsl_hash.a',
    'base/libabsl_malloc_internal.a',
    'base/libabsl_spinlock_wait.a',
    'base/libabsl_base.a',
    'base/libabsl_dynamic_annotations.a',
    'base/libabsl_raw_logging_internal.a',
    'base/libabsl_exponential_biased.a',
    'base/libabsl_throw_delegate.a']]

args.user_cflags += " " + pkg_config('jsoncpp', '--cflags')
args.user_cflags += ' -march=' + args.target
libs = ' '.join([maybe_static(args.staticyamlcpp, '-lyaml-cpp'), '-latomic', '-llz4', '-lz', '-lsnappy', '-lcrypto', pkg_config('jsoncpp', '--libs'),
                 ' -lstdc++fs', ' -lcrypt', ' -lcryptopp', ' -lpthread', '-lldap -llber',
                 # Must link with static version of libzstd, since
                 # experimental APIs that we use are only present there.
                 maybe_static(True, '-lzstd'),
                 maybe_static(args.staticboost, '-lboost_date_time -lboost_regex -licuuc'), ])

pkgconfig_libs = [
    'libxxhash',
]

args.user_cflags += ' ' + ' '.join([pkg_config(lib, '--cflags') for lib in pkgconfig_libs])
libs += ' ' + ' '.join([pkg_config(lib, '--libs') for lib in pkgconfig_libs])

if not args.staticboost:
    args.user_cflags += ' -DBOOST_TEST_DYN_LINK'

# thrift version detection, see #4538
proc_res = subprocess.run(["thrift", "-version"], stdout=subprocess.PIPE, stderr=subprocess.STDOUT)
proc_res_output = proc_res.stdout.decode("utf-8")
if proc_res.returncode != 0 and not re.search(r'^Thrift version', proc_res_output):
    raise Exception("Thrift compiler must be missing: {}".format(proc_res_output))

thrift_version = proc_res_output.split(" ")[-1]
thrift_boost_versions = ["0.{}.".format(n) for n in range(1, 11)]
if any(filter(thrift_version.startswith, thrift_boost_versions)):
    args.user_cflags += ' -DTHRIFT_USES_BOOST'

for pkg in pkgs:
    args.user_cflags += ' ' + pkg_config(pkg, '--cflags')
    libs += ' ' + pkg_config(pkg, '--libs')
args.user_cflags += '-I abseil'
user_cflags = args.user_cflags + ' -fvisibility=hidden'
user_ldflags = args.user_ldflags + ' -fvisibility=hidden'
if args.staticcxx:
    user_ldflags += " -static-libstdc++"
if args.staticthrift:
    thrift_libs = "-Wl,-Bstatic -lthrift -Wl,-Bdynamic"
else:
    thrift_libs = "-lthrift"

kmip_lib_ver = '1.9.2a';

def kmiplib():
    for id in os_ids:
        if id in { 'centos', 'fedora', 'rhel' }:
            return 'centos70'
        if id in { 'ubuntu', 'debian' }:
            ver = os_version.replace('.', '')
            return id + ver;
    print('Could not resolve libkmip.a for platform {}'.format(os_ids))
    sys.exit(1)

def target_cpu():
    cpu, _, _ = subprocess.check_output([cxx, '-dumpmachine']).decode('utf-8').partition('-')
    return cpu    
    
def kmip_arch():
    arch = target_cpu()
    if arch == 'x86_64':
        return '64'
    if 'ppc64' in arch:
        return 'ppc64' 
    print('Could not resolve kmip arch for platform {}'.format(arch))
    sys.exit(1)
        
libs += ' kmipc/lib/kmipc-' + kmip_lib_ver + '-' + kmiplib() + '_' + kmip_arch() + '/libkmip.a'
user_cflags += ' -Ikmipc/include -DHAVE_KMIP'

outdir = 'build'
buildfile = 'build.ninja'

os.makedirs(outdir, exist_ok=True)
do_sanitize = True
if args.static:
    do_sanitize = False

if args.antlr3_exec:
    antlr3_exec = args.antlr3_exec
else:
    antlr3_exec = "antlr3"

if args.ragel_exec:
    ragel_exec = args.ragel_exec
else:
    ragel_exec = "ragel"

for mode in build_modes:
    configure_abseil(outdir, mode)

# configure.py may run automatically from an already-existing build.ninja.
# If the user interrupts configure.py in the middle, we need build.ninja
# to remain in a valid state.  So we write our output to a temporary
# file, and only when done we rename it atomically to build.ninja.
buildfile_tmp = buildfile + ".tmp"

with open(buildfile_tmp, 'w') as f:
    f.write(textwrap.dedent('''\
        configure_args = {configure_args}
        builddir = {outdir}
        cxx = {cxx}
        cxxflags = {user_cflags} {warnings} {defines}
        ldflags = {linker_flags} {user_ldflags}
        ldflags_build = {linker_flags}
        libs = {libs}
        pool link_pool
            depth = {link_pool_depth}
        pool submodule_pool
            depth = 1
        rule gen
            command = echo -e $text > $out
            description = GEN $out
        rule swagger
            command = {args.seastar_path}/scripts/seastar-json2code.py --create-cc -f $in -o $out
            description = SWAGGER $out
        rule serializer
            command = {python} ./idl-compiler.py --ns ser -f $in -o $out
            description = IDL compiler $out
        rule ninja
            command = {ninja} -C $subdir $target
            restat = 1
            description = NINJA $out
        rule ragel
            # sed away a bug in ragel 7 that emits some extraneous _nfa* variables
            # (the $$ is collapsed to a single one by ninja)
            command = {ragel_exec} -G2 -o $out $in && sed -i -e '1h;2,$$H;$$!d;g' -re 's/static const char _nfa[^;]*;//g' $out
            description = RAGEL $out
        rule run
            command = $in > $out
            description = GEN $out
        rule copy
            command = cp $in $out
            description = COPY $out
        rule package
            command = scripts/create-relocatable-package.py --mode $mode $out
        rule rpmbuild
            command = reloc/build_rpm.sh --reloc-pkg $in --builddir $out
        rule debbuild
            command = reloc/build_deb.sh --reloc-pkg $in --builddir $out
        ''').format(**globals()))
    for mode in build_modes:
        modeval = modes[mode]
        fmt_lib = 'fmt'
        f.write(textwrap.dedent('''\
            cxx_ld_flags_{mode} = {cxx_ld_flags}
            ld_flags_{mode} = $cxx_ld_flags_{mode}
            cxxflags_{mode} = $cxx_ld_flags_{mode} {cxxflags} -iquote. -iquote $builddir/{mode}/gen
            libs_{mode} = -l{fmt_lib}
            seastar_libs_{mode} = {seastar_libs}
            rule cxx.{mode}
              command = $cxx -MD -MT $out -MF $out.d {seastar_cflags} $cxxflags_{mode} $cxxflags $obj_cxxflags -c -o $out $in
              description = CXX $out
              depfile = $out.d
            rule link.{mode}
              command = $cxx  $ld_flags_{mode} $ldflags -o $out $in $libs $libs_{mode}
              description = LINK $out
              pool = link_pool
            rule link_stripped.{mode}
              command = $cxx  $ld_flags_{mode} -s $ldflags -o $out $in $libs $libs_{mode}
              description = LINK (stripped) $out
              pool = link_pool
            rule link_build.{mode}
              command = $cxx  $ld_flags_{mode} $ldflags_build -o $out $in $libs $libs_{mode}
              description = LINK (build) $out
              pool = link_pool
            rule ar.{mode}
              command = rm -f $out; ar cr $out $in; ranlib $out
              description = AR $out
            rule thrift.{mode}
                command = thrift -gen cpp:cob_style -out $builddir/{mode}/gen $in
                description = THRIFT $in
            rule antlr3.{mode}
                # We replace many local `ExceptionBaseType* ex` variables with a single function-scope one.
                # Because we add such a variable to every function, and because `ExceptionBaseType` is not a global
                # name, we also add a global typedef to avoid compilation errors.
                command = sed -e '/^#if 0/,/^#endif/d' $in > $builddir/{mode}/gen/$in $
                     && {antlr3_exec} $builddir/{mode}/gen/$in $
                     && sed -i -e '/^.*On :.*$$/d' build/{mode}/gen/${{stem}}Lexer.hpp $
                     && sed -i -e '/^.*On :.*$$/d' build/{mode}/gen/${{stem}}Lexer.cpp $
                     && sed -i -e '/^.*On :.*$$/d' build/{mode}/gen/${{stem}}Parser.hpp $
                     && sed -i -e 's/^\\( *\)\\(ImplTraits::CommonTokenType\\* [a-zA-Z0-9_]* = NULL;\\)$$/\\1const \\2/' $
                        -e '/^.*On :.*$$/d' $
                        -e '1i using ExceptionBaseType = int;' $
                        -e 's/^{{/{{ ExceptionBaseType\* ex = nullptr;/; $
                            s/ExceptionBaseType\* ex = new/ex = new/; $
                            s/exceptions::syntax_exception e/exceptions::syntax_exception\& e/' $
                        build/{mode}/gen/${{stem}}Parser.cpp
                description = ANTLR3 $in
            rule checkhh.{mode}
              command = $cxx -MD -MT $out -MF $out.d {seastar_cflags} $cxxflags $cxxflags_{mode} $obj_cxxflags --include $in -c -o $out build/{mode}/gen/empty.cc
              description = CHECKHH $in
              depfile = $out.d
            rule test.{mode}
              command = ./test.py --mode={mode}
              description = TEST {mode}
            ''').format(mode=mode, antlr3_exec=antlr3_exec, fmt_lib=fmt_lib, **modeval))
        f.write(
            'build {mode}: phony {artifacts}\n'.format(
                mode=mode,
                artifacts=str.join(' ', ('$builddir/' + mode + '/' + x for x in build_artifacts))
            )
        )
        compiles = {}
        swaggers = set()
        serializers = {}
        thrifts = set()
        ragels = {}
        antlr3_grammars = set()
        seastar_dep = 'build/{}/seastar/libseastar.a'.format(mode)
        seastar_testing_dep = 'build/{}/seastar/libseastar_testing.a'.format(mode)
        for binary in build_artifacts:
            if binary in other:
                continue
            srcs = deps[binary]
            objs = ['$builddir/' + mode + '/' + src.replace('.cc', '.o')
                    for src in srcs
                    if src.endswith('.cc')]
            objs.append('$builddir/../utils/arch/powerpc/crc32-vpmsum/crc32.S')
            has_thrift = False
            for dep in deps[binary]:
                if isinstance(dep, Thrift):
                    has_thrift = True
                    objs += dep.objects('$builddir/' + mode + '/gen')
                if isinstance(dep, Antlr3Grammar):
                    objs += dep.objects('$builddir/' + mode + '/gen')
                if isinstance(dep, Json2Code):
                    objs += dep.objects('$builddir/' + mode + '/gen')
            if binary.endswith('.a'):
                f.write('build $builddir/{}/{}: ar.{} {}\n'.format(mode, binary, mode, str.join(' ', objs)))
            else:
                objs.extend(['$builddir/' + mode + '/' + artifact for artifact in [
                    'libdeflate/libdeflate.a',
                ] + [
                    'abseil/' + x for x in abseil_libs
                ]])
                objs.append('$builddir/' + mode + '/gen/utils/gz/crc_combine_table.o')
                if binary in tests:
                    local_libs = '$seastar_libs_{} $libs'.format(mode)
                    if binary in pure_boost_tests:
                        local_libs += ' ' + maybe_static(args.staticboost, '-lboost_unit_test_framework')
                    if binary not in tests_not_using_seastar_test_framework:
                        pc_path = pc[mode].replace('seastar.pc', 'seastar-testing.pc')
                        local_libs += ' ' + pkg_config(pc_path, '--libs', '--static')
                    if has_thrift:
                        local_libs += ' ' + thrift_libs + ' ' + maybe_static(args.staticboost, '-lboost_system')
                    # Our code's debugging information is huge, and multiplied
                    # by many tests yields ridiculous amounts of disk space.
                    # So we strip the tests by default; The user can very
                    # quickly re-link the test unstripped by adding a "_g"
                    # to the test name, e.g., "ninja build/release/testname_g"
                    f.write('build $builddir/{}/{}: {}.{} {} | {} {}\n'.format(mode, binary, tests_link_rule, mode, str.join(' ', objs), seastar_dep, seastar_testing_dep))
                    f.write('   libs = {}\n'.format(local_libs))
                    f.write('build $builddir/{}/{}_g: {}.{} {} | {} {}\n'.format(mode, binary, regular_link_rule, mode, str.join(' ', objs), seastar_dep, seastar_testing_dep))
                    f.write('   libs = {}\n'.format(local_libs))
                else:
                    f.write('build $builddir/{}/{}: {}.{} {} | {}\n'.format(mode, binary, regular_link_rule, mode, str.join(' ', objs), seastar_dep))
                    if has_thrift:
                        f.write('   libs =  {} {} $seastar_libs_{} $libs\n'.format(thrift_libs, maybe_static(args.staticboost, '-lboost_system'), mode))
            for src in srcs:
                if src.endswith('.cc'):
                    obj = '$builddir/' + mode + '/' + src.replace('.cc', '.o')
                    compiles[obj] = src
                elif src.endswith('.idl.hh'):
                    hh = '$builddir/' + mode + '/gen/' + src.replace('.idl.hh', '.dist.hh')
                    serializers[hh] = src
                elif src.endswith('.json'):
                    swaggers.add(src)
                elif src.endswith('.rl'):
                    hh = '$builddir/' + mode + '/gen/' + src.replace('.rl', '.hh')
                    ragels[hh] = src
                elif src.endswith('.thrift'):
                    thrifts.add(src)
                elif src.endswith('.g'):
                    antlr3_grammars.add(src)
                else:
                    raise Exception('No rule for ' + src)
        compiles['$builddir/' + mode + '/gen/utils/gz/crc_combine_table.o'] = '$builddir/' + mode + '/gen/utils/gz/crc_combine_table.cc'
        compiles['$builddir/' + mode + '/utils/gz/gen_crc_combine_table.o'] = 'utils/gz/gen_crc_combine_table.cc'
        f.write('build {}: run {}\n'.format('$builddir/' + mode + '/gen/utils/gz/crc_combine_table.cc',
                                            '$builddir/' + mode + '/utils/gz/gen_crc_combine_table'))
        f.write('build {}: link_build.{} {}\n'.format('$builddir/' + mode + '/utils/gz/gen_crc_combine_table', mode,
                                                '$builddir/' + mode + '/utils/gz/gen_crc_combine_table.o'))
        f.write('   libs = $seastar_libs_{}\n'.format(mode))
        f.write(
            'build {mode}-objects: phony {objs}\n'.format(
                mode=mode,
                objs=' '.join(compiles)
            )
        )
        f.write(
            'build {mode}-headers: phony {header_objs}\n'.format(
                mode=mode,
                header_objs=' '.join(["$builddir/{mode}/{hh}.o".format(mode=mode, hh=hh) for hh in headers])
            )
        )

        f.write(
            'build {mode}-test: test.{mode} {test_executables} $builddir/{mode}/test/tools/cql_repl\n'.format(
                mode=mode,
                test_executables=' '.join(['$builddir/{}/{}'.format(mode, binary) for binary in tests]),
            )
        )
        f.write(
            'build {mode}-check: phony {mode}-headers {mode}-test\n'.format(
                mode=mode,
            )
        )

        gen_dir = '$builddir/{}/gen'.format(mode)
        gen_headers = []
        for th in thrifts:
            gen_headers += th.headers('$builddir/{}/gen'.format(mode))
        for g in antlr3_grammars:
            gen_headers += g.headers('$builddir/{}/gen'.format(mode))
        for g in swaggers:
            gen_headers += g.headers('$builddir/{}/gen'.format(mode))
        gen_headers += list(serializers.keys())
        gen_headers += list(ragels.keys())
        gen_headers_dep = ' '.join(gen_headers)

        for obj in compiles:
            src = compiles[obj]
            f.write('build {}: cxx.{} {} || {} {}\n'.format(obj, mode, src, seastar_dep, gen_headers_dep))
            if src in extra_cxxflags:
                f.write('    cxxflags = {seastar_cflags} $cxxflags $cxxflags_{mode} {extra_cxxflags}\n'.format(mode=mode, extra_cxxflags=extra_cxxflags[src], **modeval))
        for swagger in swaggers:
            hh = swagger.headers(gen_dir)[0]
            cc = swagger.sources(gen_dir)[0]
            obj = swagger.objects(gen_dir)[0]
            src = swagger.source
            f.write('build {} | {} : swagger {} | {}/scripts/seastar-json2code.py\n'.format(hh, cc, src, args.seastar_path))
            f.write('build {}: cxx.{} {}\n'.format(obj, mode, cc))
        for hh in serializers:
            src = serializers[hh]
            f.write('build {}: serializer {} | idl-compiler.py\n'.format(hh, src))
        for hh in ragels:
            src = ragels[hh]
            f.write('build {}: ragel {}\n'.format(hh, src))
        for thrift in thrifts:
            outs = ' '.join(thrift.generated('$builddir/{}/gen'.format(mode)))
            f.write('build {}: thrift.{} {}\n'.format(outs, mode, thrift.source))
            for cc in thrift.sources('$builddir/{}/gen'.format(mode)):
                obj = cc.replace('.cpp', '.o')
                f.write('build {}: cxx.{} {}\n'.format(obj, mode, cc))
        for grammar in antlr3_grammars:
            outs = ' '.join(grammar.generated('$builddir/{}/gen'.format(mode)))
            f.write('build {}: antlr3.{} {}\n  stem = {}\n'.format(outs, mode, grammar.source,
                                                                   grammar.source.rsplit('.', 1)[0]))
            for cc in grammar.sources('$builddir/{}/gen'.format(mode)):
                obj = cc.replace('.cpp', '.o')
                f.write('build {}: cxx.{} {} || {}\n'.format(obj, mode, cc, ' '.join(serializers)))
                if cc.endswith('Parser.cpp'):
                    # Unoptimized parsers end up using huge amounts of stack space and overflowing their stack
                    flags = '-O1'
                    if has_sanitize_address_use_after_scope:
                        flags += ' -fno-sanitize-address-use-after-scope'
                    f.write('  obj_cxxflags = %s\n' % flags)
        f.write(f'build build/{mode}/gen/empty.cc: gen\n')
        for hh in headers:
            f.write('build $builddir/{mode}/{hh}.o: checkhh.{mode} {hh} | build/{mode}/gen/empty.cc || {gen_headers_dep}\n'.format(
                    mode=mode, hh=hh, gen_headers_dep=gen_headers_dep))

        f.write('build build/{mode}/seastar/libseastar.a: ninja | always\n'
                .format(**locals()))
        f.write('  pool = submodule_pool\n')
        f.write('  subdir = build/{mode}/seastar\n'.format(**locals()))
        f.write('  target = seastar\n'.format(**locals()))
        f.write('build build/{mode}/seastar/libseastar_testing.a: ninja | always\n'
                .format(**locals()))
        f.write('  pool = submodule_pool\n')
        f.write('  subdir = build/{mode}/seastar\n'.format(**locals()))
        f.write('  target = seastar_testing\n'.format(**locals()))
        f.write('build build/{mode}/seastar/apps/iotune/iotune: ninja\n'
                .format(**locals()))
        f.write('  pool = submodule_pool\n')
        f.write('  subdir = build/{mode}/seastar\n'.format(**locals()))
        f.write('  target = iotune\n'.format(**locals()))
        f.write(textwrap.dedent('''\
            build build/{mode}/iotune: copy build/{mode}/seastar/apps/iotune/iotune
            ''').format(**locals()))
        f.write('build build/{mode}/scylla-package.tar.gz: package build/{mode}/scylla build/{mode}/iotune build/SCYLLA-RELEASE-FILE build/SCYLLA-VERSION-FILE build/debian/debian | always\n'.format(**locals()))
        f.write('  pool = submodule_pool\n')
        f.write('  mode = {mode}\n'.format(**locals()))
        f.write(f'build build/dist/{mode}/redhat: rpmbuild build/{mode}/scylla-package.tar.gz\n')
        f.write(f'  pool = submodule_pool\n')
        f.write(f'  mode = {mode}\n')
        f.write(f'build build/dist/{mode}/debian: debbuild build/{mode}/scylla-package.tar.gz\n')
        f.write(f'  pool = submodule_pool\n')
        f.write(f'  mode = {mode}\n')
        f.write(f'build dist-server-{mode}: phony build/dist/{mode}/redhat build/dist/{mode}/debian\n')
        f.write('rule libdeflate.{mode}\n'.format(**locals()))
        f.write('  command = make -C libdeflate BUILD_DIR=../build/{mode}/libdeflate/ CFLAGS="{libdeflate_cflags}" CC={args.cc} ../build/{mode}/libdeflate//libdeflate.a\n'.format(**locals()))
        f.write('build build/{mode}/libdeflate/libdeflate.a: libdeflate.{mode}\n'.format(**locals()))
        f.write('  pool = submodule_pool\n')

        for lib in abseil_libs:
            f.write('build build/{mode}/abseil/{lib}: ninja\n'.format(**locals()))
            f.write('  pool = submodule_pool\n')
            f.write('  subdir = build/{mode}/abseil\n'.format(**locals()))
            f.write('  target = {lib}\n'.format(**locals()))

    mode = 'dev' if 'dev' in modes else modes[0]
    f.write('build checkheaders: phony || {}\n'.format(' '.join(['$builddir/{}/{}.o'.format(mode, hh) for hh in headers])))

    f.write(
            'build test: phony {}\n'.format(' '.join(['{mode}-test'.format(mode=mode) for mode in modes]))
    )
    f.write(
            'build check: phony {}\n'.format(' '.join(['{mode}-check'.format(mode=mode) for mode in modes]))
    )

    f.write(textwrap.dedent(f'''\
        build dist-server-deb: phony {' '.join(['build/dist/{mode}/debian'.format(mode=mode) for mode in build_modes])}
        build dist-server-rpm: phony {' '.join(['build/dist/{mode}/redhat'.format(mode=mode) for mode in build_modes])}
        build dist-server: phony dist-server-rpm dist-server-deb

        rule build-submodule-reloc
          command = cd $reloc_dir && ./reloc/build_reloc.sh
        rule build-submodule-rpm
          command = cd $dir && ./reloc/build_rpm.sh --reloc-pkg $artifact
        rule build-submodule-deb
          command = cd $dir && ./reloc/build_deb.sh --reloc-pkg $artifact

        build scylla-jmx/build/scylla-jmx-package.tar.gz: build-submodule-reloc
          reloc_dir = scylla-jmx
        build dist-jmx-rpm: build-submodule-rpm scylla-jmx/build/scylla-jmx-package.tar.gz
          dir = scylla-jmx
          artifact = build/scylla-jmx-package.tar.gz
        build dist-jmx-deb: build-submodule-deb scylla-jmx/build/scylla-jmx-package.tar.gz
          dir = scylla-jmx
          artifact = build/scylla-jmx-package.tar.gz
        build dist-jmx: phony dist-jmx-rpm dist-jmx-deb

        build scylla-tools/build/scylla-tools-package.tar.gz: build-submodule-reloc
          reloc_dir = scylla-tools
        build dist-tools-rpm: build-submodule-rpm scylla-tools/build/scylla-tools-package.tar.gz
          dir = scylla-tools
          artifact = build/scylla-tools-package.tar.gz
        build dist-tools-deb: build-submodule-deb scylla-tools/build/scylla-tools-package.tar.gz
          dir = scylla-tools
          artifact = build/scylla-tools-package.tar.gz
        build dist-tools: phony dist-tools-rpm dist-tools-deb

        rule build-python-reloc
          command = ./reloc/python3/build_reloc.sh
        rule build-python-rpm
          command = ./reloc/python3/build_rpm.sh
        rule build-python-deb
          command = ./reloc/python3/build_deb.sh

        build build/release/scylla-python3-package.tar.gz: build-python-reloc
        build dist-python-rpm: build-python-rpm build/release/scylla-python3-package.tar.gz
        build dist-python-deb: build-python-deb build/release/scylla-python3-package.tar.gz
        build dist-python: phony dist-python-rpm dist-python-deb
        build dist-deb: phony dist-server-deb dist-python-deb dist-jmx-deb dist-tools-deb
        build dist-rpm: phony dist-server-rpm dist-python-rpm dist-jmx-rpm dist-tools-rpm
        build dist: phony dist-server dist-python dist-jmx dist-tools
        '''))

    f.write(textwrap.dedent(f'''\
        build dist-check: phony {' '.join(['dist-check-{mode}'.format(mode=mode) for mode in build_modes])}
        rule dist-check
          command = ./tools/testing/dist-check/dist-check.sh --mode $mode
        '''))
    for mode in build_modes:
        f.write(textwrap.dedent(f'''\
        build dist-check-{mode}: dist-check
          mode = {mode}
            '''))

    f.write(textwrap.dedent('''\
        rule configure
          command = {python} configure.py $configure_args
          generator = 1
        build build.ninja: configure | configure.py SCYLLA-VERSION-GEN {args.seastar_path}/CMakeLists.txt
        rule cscope
            command = find -name '*.[chS]' -o -name "*.cc" -o -name "*.hh" | cscope -bq -i-
            description = CSCOPE
        build cscope: cscope
        rule clean
            command = rm -rf build
            description = CLEAN
        build clean: clean
        rule mode_list
            command = echo {modes_list}
            description = List configured modes
        build mode_list: mode_list
        default {modes_list}
        ''').format(modes_list=' '.join(default_modes), **globals()))
    f.write(textwrap.dedent('''\
        build always: phony
        rule scylla_version_gen
            command = ./SCYLLA-VERSION-GEN
        build build/SCYLLA-RELEASE-FILE build/SCYLLA-VERSION-FILE: scylla_version_gen
        rule debian_files_gen
            command = ./dist/debian/debian_files_gen.py
        build build/debian/debian: debian_files_gen | always
        ''').format(modes_list=' '.join(build_modes), **globals()))

os.rename(buildfile_tmp, buildfile)<|MERGE_RESOLUTION|>--- conflicted
+++ resolved
@@ -538,11 +538,8 @@
                 'sstables/prepended_input_stream.cc',
                 'sstables/m_format_read_helpers.cc',
                 'sstables/sstable_directory.cc',
-<<<<<<< HEAD
                 'sstables/incremental_compaction_strategy.cc',
-=======
                 'transport/cql_protocol_extension.cc',
->>>>>>> bbd3ed9d
                 'transport/event.cc',
                 'transport/event_notifier.cc',
                 'transport/server.cc',
