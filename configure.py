--- conflicted
+++ resolved
@@ -366,11 +366,7 @@
     'test/boost/storage_proxy_test',
     'test/boost/top_k_test',
     'test/boost/transport_test',
-<<<<<<< HEAD
-    'test/boost/truncation_migration_test',
     'test/boost/symmetric_key_test',
-=======
->>>>>>> ef0bed72
     'test/boost/types_test',
     'test/boost/user_function_test',
     'test/boost/user_types_test',
@@ -1399,7 +1395,6 @@
 else:
     thrift_libs = "-lthrift"
 
-<<<<<<< HEAD
 kmip_lib_ver = '1.9.2a';
 
 def kmiplib():
@@ -1428,9 +1423,6 @@
 libs += ' kmipc/lib/kmipc-' + kmip_lib_ver + '-' + kmiplib() + '_' + kmip_arch() + '/libkmip.a'
 user_cflags += ' -Ikmipc/include -DHAVE_KMIP'
 
-outdir = 'build'
-=======
->>>>>>> ef0bed72
 buildfile = 'build.ninja'
 
 os.makedirs(outdir, exist_ok=True)
