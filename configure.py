--- conflicted
+++ resolved
@@ -499,12 +499,9 @@
     'test/boost/stall_free_test',
     'test/boost/sstable_set_test',
     'test/boost/reader_concurrency_semaphore_test',
-<<<<<<< HEAD
+    'test/boost/service_level_controller_test',
     'test/boost/encrypted_file_test',
     'test/boost/mirror_file_test',
-=======
-    'test/boost/service_level_controller_test',
->>>>>>> 7bd1bcd7
     'test/manual/ec2_snitch_test',
     'test/manual/enormous_table_scan_test',
     'test/manual/gce_snitch_test',
