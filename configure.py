--- conflicted
+++ resolved
@@ -502,13 +502,10 @@
     'test/boost/schema_loader_test',
     'test/boost/lister_test',
     'test/boost/group0_test',
-<<<<<<< HEAD
+    'test/boost/exception_container_test',
+    'test/boost/result_utils_test',
     'test/boost/encrypted_file_test',
     'test/boost/mirror_file_test',
-=======
-    'test/boost/exception_container_test',
-    'test/boost/result_utils_test',
->>>>>>> 23da2b58
     'test/manual/ec2_snitch_test',
     'test/manual/enormous_table_scan_test',
     'test/manual/gce_snitch_test',
