#!/usr/bin/env python3
# -*- coding: utf-8 -*-
#
# Copyright (C) 2015 ScyllaDB
#

#
# This file is part of Scylla.
#
# See the LICENSE.PROPRIETARY file in the top-level directory for licensing information.
#

import os, os.path, textwrap, argparse, sys, shlex, subprocess, tempfile, re, platform
from distutils.spawn import find_executable

curdir = os.getcwd()

outdir = 'build'

tempfile.tempdir = f"{outdir}/tmp"

configure_args = str.join(' ', [shlex.quote(x) for x in sys.argv[1:]])

for line in open('/etc/os-release'):
    key, _, value = line.partition('=')
    value = value.strip().strip('"')
    if key == 'ID':
        os_ids = [value]
    if key == 'ID_LIKE':
        os_ids += value.split(' ')
    if key == 'VERSION_ID':
        os_version = value

# distribution "internationalization", converting package names.
# Fedora name is key, values is distro -> package name dict. 
i18n_xlat = {
    'boost-devel': {
        'debian': 'libboost-dev',
        'ubuntu': 'libboost-dev (libboost1.55-dev on 14.04)',
    },
}

python3_dependencies = subprocess.run('./install-dependencies.sh --print-python3-runtime-packages', shell=True, capture_output=True, encoding='utf-8').stdout.strip()
node_exporter_filename = subprocess.run('./install-dependencies.sh --print-node-exporter-filename', shell=True, capture_output=True, encoding='utf-8').stdout.strip()
node_exporter_dirname = os.path.basename(node_exporter_filename).rstrip('.tar.gz')


def pkgname(name):
    if name in i18n_xlat:
        dict = i18n_xlat[name]
        for id in os_ids:
            if id in dict:
                return dict[id]
    return name


def get_flags():
    with open('/proc/cpuinfo') as f:
        for line in f:
            if line.strip():
                if line.rstrip('\n').startswith('flags'):
                    return re.sub(r'^flags\s+: ', '', line).split()


def add_tristate(arg_parser, name, dest, help):
    arg_parser.add_argument('--enable-' + name, dest=dest, action='store_true', default=None,
                            help='Enable ' + help)
    arg_parser.add_argument('--disable-' + name, dest=dest, action='store_false', default=None,
                            help='Disable ' + help)


def apply_tristate(var, test, note, missing):
    if (var is None) or var:
        if test():
            return True
        elif var is True:
            print(missing)
            sys.exit(1)
        else:
            print(note)
            return False
    return False


def have_pkg(package):
    return subprocess.call(['pkg-config', package]) == 0


def pkg_config(package, *options):
    # Add the directory containing the package to the search path, if a file is
    # specified instead of a name.
    if package.endswith('.pc'):
        local_path = os.path.dirname(package)
        env = { 'PKG_CONFIG_PATH' : '{}:{}'.format(local_path, os.environ.get('PKG_CONFIG_PATH', '')) }
    else:
        env = None

    output = subprocess.check_output(['pkg-config'] + list(options) + [package], env=env)
    return output.decode('utf-8').strip()


def try_compile(compiler, source='', flags=[]):
    return try_compile_and_link(compiler, source, flags=flags + ['-c'])


def ensure_tmp_dir_exists():
    if not os.path.exists(tempfile.tempdir):
        os.makedirs(tempfile.tempdir)


def try_compile_and_link(compiler, source='', flags=[]):
    ensure_tmp_dir_exists()
    with tempfile.NamedTemporaryFile() as sfile:
        ofile = tempfile.mktemp()
        try:
            sfile.file.write(bytes(source, 'utf-8'))
            sfile.file.flush()
            # We can't write to /dev/null, since in some cases (-ftest-coverage) gcc will create an auxiliary
            # output file based on the name of the output file, and "/dev/null.gcsa" is not a good name
            return subprocess.call([compiler, '-x', 'c++', '-o', ofile, sfile.name] + args.user_cflags.split() + flags,
                                   stdout=subprocess.DEVNULL,
                                   stderr=subprocess.DEVNULL) == 0
        finally:
            if os.path.exists(ofile):
                os.unlink(ofile)


def flag_supported(flag, compiler):
    # gcc ignores -Wno-x even if it is not supported
    adjusted = re.sub('^-Wno-', '-W', flag)
    split = adjusted.split(' ')
    return try_compile(flags=['-Werror'] + split, compiler=compiler)


def linker_flags(compiler):
    src_main = 'int main(int argc, char **argv) { return 0; }'
    link_flags = ['-fuse-ld=lld']
    if try_compile_and_link(source=src_main, flags=link_flags, compiler=compiler):
        print('Note: using the lld linker')
        return ' '.join(link_flags)
    link_flags = ['-fuse-ld=gold']
    if try_compile_and_link(source=src_main, flags=link_flags, compiler=compiler):
        print('Note: using the gold linker')
        threads_flag = '-Wl,--threads'
        if try_compile_and_link(source=src_main, flags=link_flags + [threads_flag], compiler=compiler):
            link_flags.append(threads_flag)
        return ' '.join(link_flags)
    else:
        print('Note: neither lld nor gold found; using default system linker')
        return ''


def maybe_static(flag, libs):
    if flag and not args.static:
        libs = '-Wl,-Bstatic {} -Wl,-Bdynamic'.format(libs)
    return libs


class Source(object):
    def __init__(self, source, hh_prefix, cc_prefix):
        self.source = source
        self.hh_prefix = hh_prefix
        self.cc_prefix = cc_prefix

    def headers(self, gen_dir):
        return [x for x in self.generated(gen_dir) if x.endswith(self.hh_prefix)]

    def sources(self, gen_dir):
        return [x for x in self.generated(gen_dir) if x.endswith(self.cc_prefix)]

    def objects(self, gen_dir):
        return [x.replace(self.cc_prefix, '.o') for x in self.sources(gen_dir)]

    def endswith(self, end):
        return self.source.endswith(end)

class Thrift(Source):
    def __init__(self, source, service):
        Source.__init__(self, source, '.h', '.cpp')
        self.service = service

    def generated(self, gen_dir):
        basename = os.path.splitext(os.path.basename(self.source))[0]
        files = [basename + '_' + ext
                 for ext in ['types.cpp', 'types.h', 'constants.cpp', 'constants.h']]
        files += [self.service + ext
                  for ext in ['.cpp', '.h']]
        return [os.path.join(gen_dir, file) for file in files]

def default_target_arch():
    if platform.machine() in ['i386', 'i686', 'x86_64']:
        return 'westmere'   # support PCLMUL
    elif platform.machine() == 'aarch64':
        return 'armv8-a+crc+crypto'
    else:
        return ''


class Antlr3Grammar(Source):
    def __init__(self, source):
        Source.__init__(self, source, '.hpp', '.cpp')

    def generated(self, gen_dir):
        basename = os.path.splitext(self.source)[0]
        files = [basename + ext
                 for ext in ['Lexer.cpp', 'Lexer.hpp', 'Parser.cpp', 'Parser.hpp']]
        return [os.path.join(gen_dir, file) for file in files]

class Json2Code(Source):
    def __init__(self, source):
        Source.__init__(self, source, '.hh', '.cc')

    def generated(self, gen_dir):
        return [os.path.join(gen_dir, self.source + '.hh'), os.path.join(gen_dir, self.source + '.cc')]

def find_headers(repodir, excluded_dirs):
    walker = os.walk(repodir)

    _, dirs, files = next(walker)
    for excl_dir in excluded_dirs:
        try:
            dirs.remove(excl_dir)
        except ValueError:
            # Ignore complaints about excl_dir not being in dirs
            pass

    is_hh = lambda f: f.endswith('.hh')
    headers = list(filter(is_hh, files))

    for dirpath, _, files in walker:
        if dirpath.startswith('./'):
            dirpath = dirpath[2:]
        headers += [os.path.join(dirpath, hh) for hh in filter(is_hh, files)]

    return headers


modes = {
    'debug': {
        'cxxflags': '-DDEBUG -DSANITIZE -DDEBUG_LSA_SANITIZER -DSCYLLA_ENABLE_ERROR_INJECTION',
        'cxx_ld_flags': '',
        'stack-usage-threshold': 1024*40,
    },
    'release': {
        'cxxflags': '-O3 -ffunction-sections -fdata-sections ',
        'cxx_ld_flags': '-Wl,--gc-sections',
        'stack-usage-threshold': 1024*13,
    },
    'dev': {
        'cxxflags': '-O1 -DDEVEL -DSEASTAR_ENABLE_ALLOC_FAILURE_INJECTION -DSCYLLA_ENABLE_ERROR_INJECTION',
        'cxx_ld_flags': '',
        'stack-usage-threshold': 1024*21,
    },
    'sanitize': {
        'cxxflags': '-Os -DDEBUG -DSANITIZE -DDEBUG_LSA_SANITIZER -DSCYLLA_ENABLE_ERROR_INJECTION',
        'cxx_ld_flags': '',
        'stack-usage-threshold': 1024*50,
    }
}

ldap_tests = set([
    'test/ldap/ldap_connection_test',
    'test/ldap/role_manager_test',
    'test/ldap/saslauthd_authenticator_test'
])

scylla_tests = set([
    'test/boost/UUID_test',
    'test/boost/aggregate_fcts_test',
    'test/boost/allocation_strategy_test',
    'test/boost/alternator_base64_test',
    'test/boost/anchorless_list_test',
    'test/boost/auth_passwords_test',
    'test/boost/auth_resource_test',
    'test/boost/auth_test',
    'test/boost/batchlog_manager_test',
    'test/boost/big_decimal_test',
    'test/boost/broken_sstable_test',
    'test/boost/bytes_ostream_test',
    'test/boost/cache_flat_mutation_reader_test',
    'test/boost/cached_file_test',
    'test/boost/caching_options_test',
    'test/boost/canonical_mutation_test',
    'test/boost/cartesian_product_test',
    'test/boost/castas_fcts_test',
    'test/boost/cdc_test',
    'test/boost/cell_locker_test',
    'test/boost/checksum_utils_test',
    'test/boost/chunked_vector_test',
    'test/boost/clustering_ranges_walker_test',
    'test/boost/column_mapping_test',
    'test/boost/commitlog_test',
    'test/boost/compound_test',
    'test/boost/compress_test',
    'test/boost/config_test',
    'test/boost/continuous_data_consumer_test',
    'test/boost/counter_test',
    'test/boost/cql_auth_query_test',
    'test/boost/cql_auth_syntax_test',
    'test/boost/cql_query_test',
    'test/boost/cql_query_large_test',
    'test/boost/cql_query_like_test',
    'test/boost/cql_query_group_test',
    'test/boost/cql_functions_test',
    'test/boost/crc_test',
    'test/boost/data_listeners_test',
    'test/boost/database_test',
    'test/boost/double_decker_test',
    'test/boost/duration_test',
    'test/boost/dynamic_bitset_test',
    'test/boost/enum_option_test',
    'test/boost/enum_set_test',
    'test/boost/extensions_test',
    'test/boost/error_injection_test',
    'test/boost/filtering_test',
    'test/boost/flat_mutation_reader_test',
    'test/boost/flush_queue_test',
    'test/boost/fragmented_temporary_buffer_test',
    'test/boost/frozen_mutation_test',
    'test/boost/gossip_test',
    'test/boost/gossiping_property_file_snitch_test',
    'test/boost/hash_test',
    'test/boost/hashers_test',
    'test/boost/idl_test',
    'test/boost/imr_test',
    'test/boost/input_stream_test',
    'test/boost/json_cql_query_test',
    'test/boost/json_test',
    'test/boost/keys_test',
    'test/boost/large_paging_state_test',
    'test/boost/like_matcher_test',
    'test/boost/limiting_data_source_test',
    'test/boost/linearizing_input_stream_test',
    'test/boost/loading_cache_test',
    'test/boost/log_heap_test',
    'test/boost/estimated_histogram_test',
    'test/boost/logalloc_test',
    'test/boost/managed_vector_test',
    'test/boost/managed_bytes_test',
    'test/boost/intrusive_array_test',
    'test/boost/map_difference_test',
    'test/boost/memtable_test',
    'test/boost/meta_test',
    'test/boost/multishard_mutation_query_test',
    'test/boost/murmur_hash_test',
    'test/boost/mutation_fragment_test',
    'test/boost/mutation_query_test',
    'test/boost/mutation_reader_test',
    'test/boost/multishard_combining_reader_as_mutation_source_test',
    'test/boost/mutation_test',
    'test/boost/mutation_writer_test',
    'test/boost/mvcc_test',
    'test/boost/network_topology_strategy_test',
    'test/boost/nonwrapping_range_test',
    'test/boost/observable_test',
    'test/boost/partitioner_test',
    'test/boost/querier_cache_test',
    'test/boost/query_processor_test',
    'test/boost/range_test',
    'test/boost/range_tombstone_list_test',
    'test/boost/reusable_buffer_test',
    'test/boost/restrictions_test',
    'test/boost/row_cache_test',
    'test/boost/schema_change_test',
    'test/boost/schema_registry_test',
    'test/boost/secondary_index_test',
    'test/boost/index_with_paging_test',
    'test/boost/serialization_test',
    'test/boost/serialized_action_test',
    'test/boost/small_vector_test',
    'test/boost/snitch_reset_test',
    'test/boost/sstable_3_x_test',
    'test/boost/sstable_datafile_test',
    'test/boost/sstable_mutation_test',
    'test/boost/schema_changes_test',
    'test/boost/sstable_conforms_to_mutation_source_test',
    'test/boost/sstable_resharding_test',
    'test/boost/sstable_directory_test',
    'test/boost/incremental_compaction_test',
    'test/boost/sstable_test',
    'test/boost/sstable_move_test',
    'test/boost/storage_proxy_test',
    'test/boost/top_k_test',
    'test/boost/transport_test',
    'test/boost/symmetric_key_test',
    'test/boost/types_test',
    'test/boost/user_function_test',
    'test/boost/user_types_test',
    'test/boost/utf8_test',
    'test/boost/view_build_test',
    'test/boost/view_complex_test',
    'test/boost/view_schema_test',
    'test/boost/view_schema_pkey_test',
    'test/boost/view_schema_ckey_test',
    'test/boost/vint_serialization_test',
    'test/boost/virtual_reader_test',
    'test/boost/bptree_test',
    'test/boost/btree_test',
    'test/boost/double_decker_test',
    'test/boost/stall_free_test',
    'test/boost/imr_test',
<<<<<<< HEAD
    'test/boost/encrypted_file_test',
    'test/boost/mirror_file_test',
=======
    'test/boost/raft_sys_table_storage_test',
>>>>>>> 873e7320
    'test/manual/ec2_snitch_test',
    'test/manual/enormous_table_scan_test',
    'test/manual/gce_snitch_test',
    'test/manual/gossip',
    'test/manual/hint_test',
    'test/manual/message',
    'test/manual/partition_data_test',
    'test/manual/row_locker_test',
    'test/manual/streaming_histogram_test',
    'test/manual/sstable_scan_footprint_test',
    'test/perf/memory_footprint_test',
    'test/perf/perf_cache_eviction',
    'test/perf/perf_cql_parser',
    'test/perf/perf_fast_forward',
    'test/perf/perf_hash',
    'test/perf/perf_mutation',
    'test/perf/perf_collection',
    'test/perf/perf_row_cache_update',
    'test/perf/perf_simple_query',
    'test/perf/perf_sstable',
    'test/unit/lsa_async_eviction_test',
    'test/unit/lsa_sync_eviction_test',
    'test/unit/row_cache_alloc_stress_test',
    'test/unit/row_cache_stress_test',
    'test/unit/bptree_stress_test',
    'test/unit/btree_stress_test',
    'test/unit/bptree_compaction_test',
<<<<<<< HEAD
]) | ldap_tests
=======
    'test/unit/btree_compaction_test',
])
>>>>>>> 873e7320

perf_tests = set([
    'test/perf/perf_mutation_readers',
    'test/perf/perf_checksum',
    'test/perf/perf_mutation_fragment',
    'test/perf/perf_idl',
    'test/perf/perf_vint',
    'test/perf/perf_big_decimal',
])

raft_tests = set([
    'test/raft/replication_test',
    'test/boost/raft_fsm_test',
    'test/boost/raft_etcd_test',
])

apps = set([
    'scylla',
    'test/tools/cql_repl',
    'tools/scylla-types',
    'tools/scylla-sstable-index',
])

tests = scylla_tests | perf_tests | raft_tests

other = set([
    'iotune',
])

all_artifacts = apps | tests | other

arg_parser = argparse.ArgumentParser('Configure scylla')
arg_parser.add_argument('--static', dest='static', action='store_const', default='',
                        const='-static',
                        help='Static link (useful for running on hosts outside the build environment')
arg_parser.add_argument('--pie', dest='pie', action='store_true',
                        help='Build position-independent executable (PIE)')
arg_parser.add_argument('--so', dest='so', action='store_true',
                        help='Build shared object (SO) instead of executable')
arg_parser.add_argument('--mode', action='append', choices=list(modes.keys()), dest='selected_modes')
arg_parser.add_argument('--with', dest='artifacts', action='append', choices=all_artifacts, default=[])
arg_parser.add_argument('--with-seastar', action='store', dest='seastar_path', default='seastar', help='Path to Seastar sources')
add_tristate(arg_parser, name='dist', dest='enable_dist',
                        help='scylla-tools-java, scylla-jmx and packages')
arg_parser.add_argument('--cflags', action='store', dest='user_cflags', default='',
                        help='Extra flags for the C++ compiler')
arg_parser.add_argument('--ldflags', action='store', dest='user_ldflags', default='',
                        help='Extra flags for the linker')
arg_parser.add_argument('--target', action='store', dest='target', default=default_target_arch(),
                        help='Target architecture (-march)')
arg_parser.add_argument('--compiler', action='store', dest='cxx', default='clang++',
                        help='C++ compiler path')
arg_parser.add_argument('--c-compiler', action='store', dest='cc', default='clang',
                        help='C compiler path')
add_tristate(arg_parser, name='dpdk', dest='dpdk',
                        help='Use dpdk (from seastar dpdk sources) (default=True for release builds)')
arg_parser.add_argument('--dpdk-target', action='store', dest='dpdk_target', default='',
                        help='Path to DPDK SDK target location (e.g. <DPDK SDK dir>/x86_64-native-linuxapp-gcc)')
arg_parser.add_argument('--debuginfo', action='store', dest='debuginfo', type=int, default=1,
                        help='Enable(1)/disable(0)compiler debug information generation')
arg_parser.add_argument('--static-stdc++', dest='staticcxx', action='store_true',
                        help='Link libgcc and libstdc++ statically')
arg_parser.add_argument('--static-thrift', dest='staticthrift', action='store_true',
                        help='Link libthrift statically')
arg_parser.add_argument('--static-boost', dest='staticboost', action='store_true',
                        help='Link boost statically')
arg_parser.add_argument('--static-yaml-cpp', dest='staticyamlcpp', action='store_true',
                        help='Link libyaml-cpp statically')
arg_parser.add_argument('--tests-debuginfo', action='store', dest='tests_debuginfo', type=int, default=0,
                        help='Enable(1)/disable(0)compiler debug information generation for tests')
arg_parser.add_argument('--python', action='store', dest='python', default='python3',
                        help='Python3 path')
arg_parser.add_argument('--split-dwarf', dest='split_dwarf', action='store_true', default=False,
                        help='use of split dwarf (https://gcc.gnu.org/wiki/DebugFission) to speed up linking')
arg_parser.add_argument('--enable-alloc-failure-injector', dest='alloc_failure_injector', action='store_true', default=False,
                        help='enable allocation failure injection')
arg_parser.add_argument('--enable-seastar-debug-allocations', dest='seastar_debug_allocations', action='store_true', default=False,
                        help='enable seastar debug allocations')
arg_parser.add_argument('--with-antlr3', dest='antlr3_exec', action='store', default=None,
                        help='path to antlr3 executable')
arg_parser.add_argument('--with-ragel', dest='ragel_exec', action='store', default='ragel',
        help='path to ragel executable')
arg_parser.add_argument('--build-raft', dest='build_raft', action='store_true', default=False,
                        help='build raft code')
add_tristate(arg_parser, name='stack-guards', dest='stack_guards', help='Use stack guards')
arg_parser.add_argument('--verbose', dest='verbose', action='store_true',
                        help='Make configure.py output more verbose (useful for debugging the build process itself)')
arg_parser.add_argument('--test-repeat', dest='test_repeat', action='store', type=str, default='1',
                         help='Set number of times to repeat each unittest.')
arg_parser.add_argument('--test-timeout', dest='test_timeout', action='store', type=str, default='7200')
args = arg_parser.parse_args()

if not args.build_raft:
    all_artifacts.difference_update(raft_tests)
    tests.difference_update(raft_tests)

defines = ['XXH_PRIVATE_API',
           'SEASTAR_TESTING_MAIN',
]

extra_cxxflags = {
    'debug': {},
    'dev': {},
    'release': {},
    'sanitize': {}
}

scylla_core = (['database.cc',
                'absl-flat_hash_map.cc',
                'table.cc',
                'atomic_cell.cc',
                'collection_mutation.cc',
                'connection_notifier.cc',
                'hashers.cc',
                'schema.cc',
                'frozen_schema.cc',
                'schema_registry.cc',
                'bytes.cc',
                'timeout_config.cc',
                'mutation.cc',
                'mutation_fragment.cc',
                'partition_version.cc',
                'row_cache.cc',
                'canonical_mutation.cc',
                'frozen_mutation.cc',
                'memtable.cc',
                'schema_mutations.cc',
                'utils/array-search.cc',
                'utils/logalloc.cc',
                'utils/large_bitset.cc',
                'utils/buffer_input_stream.cc',
                'utils/limiting_data_source.cc',
                'utils/updateable_value.cc',
                'utils/directories.cc',
                'utils/generation-number.cc',
                'utils/rjson.cc',
                'utils/human_readable.cc',
                'mutation_partition.cc',
                'mutation_partition_view.cc',
                'mutation_partition_serializer.cc',
                'converting_mutation_partition_applier.cc',
                'mutation_reader.cc',
                'flat_mutation_reader.cc',
                'mutation_query.cc',
                'keys.cc',
                'counters.cc',
                'compress.cc',
                'zstd.cc',
                'sstables/mp_row_consumer.cc',
                'sstables/sstables.cc',
                'sstables/sstables_manager.cc',
                'sstables/sstable_set.cc',
                'sstables/mx/writer.cc',
                'sstables/kl/writer.cc',
                'sstables/sstable_version.cc',
                'sstables/compress.cc',
                'sstables/partition.cc',
                'sstables/compaction.cc',
                'sstables/compaction_strategy.cc',
                'sstables/size_tiered_compaction_strategy.cc',
                'sstables/leveled_compaction_strategy.cc',
                'sstables/time_window_compaction_strategy.cc',
                'sstables/compaction_manager.cc',
                'sstables/integrity_checked_file_impl.cc',
                'sstables/prepended_input_stream.cc',
                'sstables/m_format_read_helpers.cc',
                'sstables/sstable_directory.cc',
                'sstables/random_access_reader.cc',
                'sstables/metadata_collector.cc',
                'sstables/writer.cc',
                'sstables/incremental_compaction_strategy.cc',
                'transport/cql_protocol_extension.cc',
                'transport/event.cc',
                'transport/event_notifier.cc',
                'transport/server.cc',
                'transport/controller.cc',
                'transport/messages/result_message.cc',
                'cdc/cdc_partitioner.cc',
                'cdc/log.cc',
                'cdc/split.cc',
                'cdc/generation.cc',
                'cdc/metadata.cc',
                'cql3/type_json.cc',
                'cql3/abstract_marker.cc',
                'cql3/attributes.cc',
                'cql3/cf_name.cc',
                'cql3/cql3_type.cc',
                'cql3/operation.cc',
                'cql3/index_name.cc',
                'cql3/keyspace_element_name.cc',
                'cql3/lists.cc',
                'cql3/sets.cc',
                'cql3/tuples.cc',
                'cql3/maps.cc',
                'cql3/values.cc',
                'cql3/expr/expression.cc',
                'cql3/functions/user_function.cc',
                'cql3/functions/functions.cc',
                'cql3/functions/aggregate_fcts.cc',
                'cql3/functions/castas_fcts.cc',
                'cql3/functions/error_injection_fcts.cc',
                'cql3/statements/cf_prop_defs.cc',
                'cql3/statements/cf_statement.cc',
                'cql3/statements/authentication_statement.cc',
                'cql3/statements/create_keyspace_statement.cc',
                'cql3/statements/create_table_statement.cc',
                'cql3/statements/create_view_statement.cc',
                'cql3/statements/create_type_statement.cc',
                'cql3/statements/create_function_statement.cc',
                'cql3/statements/drop_index_statement.cc',
                'cql3/statements/drop_keyspace_statement.cc',
                'cql3/statements/drop_table_statement.cc',
                'cql3/statements/drop_view_statement.cc',
                'cql3/statements/drop_type_statement.cc',
                'cql3/statements/drop_function_statement.cc',
                'cql3/statements/schema_altering_statement.cc',
                'cql3/statements/ks_prop_defs.cc',
                'cql3/statements/function_statement.cc',
                'cql3/statements/modification_statement.cc',
                'cql3/statements/cas_request.cc',
                'cql3/statements/raw/parsed_statement.cc',
                'cql3/statements/property_definitions.cc',
                'cql3/statements/update_statement.cc',
                'cql3/statements/delete_statement.cc',
                'cql3/statements/batch_statement.cc',
                'cql3/statements/select_statement.cc',
                'cql3/statements/use_statement.cc',
                'cql3/statements/index_prop_defs.cc',
                'cql3/statements/index_target.cc',
                'cql3/statements/create_index_statement.cc',
                'cql3/statements/truncate_statement.cc',
                'cql3/statements/alter_table_statement.cc',
                'cql3/statements/alter_view_statement.cc',
                'cql3/statements/list_users_statement.cc',
                'cql3/statements/authorization_statement.cc',
                'cql3/statements/permission_altering_statement.cc',
                'cql3/statements/list_permissions_statement.cc',
                'cql3/statements/grant_statement.cc',
                'cql3/statements/revoke_statement.cc',
                'cql3/statements/alter_type_statement.cc',
                'cql3/statements/alter_keyspace_statement.cc',
                'cql3/statements/role-management-statements.cc',
                'cql3/statements/service_level_statement.cc',
                'cql3/statements/create_service_level_statement.cc',
                'cql3/statements/alter_service_level_statement.cc',
                'cql3/statements/sl_prop_defs.cc',
                'cql3/statements/drop_service_level_statement.cc',
                'cql3/statements/attach_service_level_statement.cc',
                'cql3/statements/detach_service_level_statement.cc',
                'cql3/statements/list_service_level_statement.cc',
                'cql3/statements/list_service_level_attachments_statement.cc',
                'cql3/update_parameters.cc',
                'cql3/util.cc',
                'cql3/ut_name.cc',
                'cql3/role_name.cc',
                'thrift/handler.cc',
                'thrift/server.cc',
                'thrift/controller.cc',
                'thrift/thrift_validation.cc',
                'utils/runtime.cc',
                'utils/murmur_hash.cc',
                'utils/uuid.cc',
                'utils/big_decimal.cc',
                'types.cc',
                'validation.cc',
                'service/priority_manager.cc',
                'service/migration_manager.cc',
                'service/storage_proxy.cc',
                'service/paxos/proposal.cc',
                'service/paxos/prepare_response.cc',
                'service/paxos/paxos_state.cc',
                'service/paxos/prepare_summary.cc',
                'cql3/relation.cc',
                'cql3/column_identifier.cc',
                'cql3/column_specification.cc',
                'cql3/constants.cc',
                'cql3/query_processor.cc',
                'cql3/query_options.cc',
                'cql3/single_column_relation.cc',
                'cql3/token_relation.cc',
                'cql3/column_condition.cc',
                'cql3/user_types.cc',
                'cql3/untyped_result_set.cc',
                'cql3/selection/abstract_function_selector.cc',
                'cql3/selection/simple_selector.cc',
                'cql3/selection/selectable.cc',
                'cql3/selection/selector_factories.cc',
                'cql3/selection/selection.cc',
                'cql3/selection/selector.cc',
                'cql3/restrictions/statement_restrictions.cc',
                'cql3/result_set.cc',
                'cql3/variable_specifications.cc',
                'db/consistency_level.cc',
                'db/system_keyspace.cc',
                'db/system_distributed_keyspace.cc',
                'db/size_estimates_virtual_reader.cc',
                'db/schema_tables.cc',
                'db/cql_type_parser.cc',
                'db/legacy_schema_migrator.cc',
                'db/commitlog/commitlog.cc',
                'db/commitlog/commitlog_replayer.cc',
                'db/commitlog/commitlog_entry.cc',
                'db/data_listeners.cc',
                'db/hints/manager.cc',
                'db/hints/resource_manager.cc',
                'db/hints/host_filter.cc',
                'db/config.cc',
                'db/extensions.cc',
                'db/heat_load_balance.cc',
                'db/large_data_handler.cc',
                'db/marshal/type_parser.cc',
                'db/batchlog_manager.cc',
                'db/view/view.cc',
                'db/view/view_update_generator.cc',
                'db/view/row_locking.cc',
                'db/sstables-format-selector.cc',
                'db/snapshot-ctl.cc',
                'index/secondary_index_manager.cc',
                'index/secondary_index.cc',
                'utils/UUID_gen.cc',
                'utils/i_filter.cc',
                'utils/bloom_filter.cc',
                'utils/bloom_calculations.cc',
                'utils/rate_limiter.cc',
                'utils/file_lock.cc',
                'utils/dynamic_bitset.cc',
                'utils/managed_bytes.cc',
                'utils/exceptions.cc',
                'utils/config_file.cc',
                'utils/multiprecision_int.cc',
                'utils/memory.cc',
                'utils/gz/crc_combine.cc',
                'gms/version_generator.cc',
                'gms/versioned_value.cc',
                'gms/gossiper.cc',
                'gms/feature_service.cc',
                'gms/failure_detector.cc',
                'gms/gossip_digest_syn.cc',
                'gms/gossip_digest_ack.cc',
                'gms/gossip_digest_ack2.cc',
                'gms/endpoint_state.cc',
                'gms/application_state.cc',
                'gms/inet_address.cc',
                'dht/i_partitioner.cc',
                'dht/token.cc',
                'dht/murmur3_partitioner.cc',
                'dht/boot_strapper.cc',
                'dht/range_streamer.cc',
                'unimplemented.cc',
                'query.cc',
                'query-result-set.cc',
                'locator/abstract_replication_strategy.cc',
                'locator/simple_strategy.cc',
                'locator/local_strategy.cc',
                'locator/network_topology_strategy.cc',
                'locator/everywhere_replication_strategy.cc',
                'locator/token_metadata.cc',
                'locator/snitch_base.cc',
                'locator/simple_snitch.cc',
                'locator/rack_inferring_snitch.cc',
                'locator/gossiping_property_file_snitch.cc',
                'locator/production_snitch_base.cc',
                'locator/ec2_snitch.cc',
                'locator/ec2_multi_region_snitch.cc',
                'locator/gce_snitch.cc',
                'message/messaging_service.cc',
                'service/client_state.cc',
                'service/migration_task.cc',
                'service/storage_service.cc',
                'service/misc_services.cc',
                'service/pager/paging_state.cc',
                'service/pager/query_pagers.cc',
                'service/qos/qos_common.cc',
                'service/qos/service_level_controller.cc',
                'service/qos/standard_service_level_distributed_data_accessor.cc',
                'streaming/stream_task.cc',
                'streaming/stream_session.cc',
                'streaming/stream_request.cc',
                'streaming/stream_summary.cc',
                'streaming/stream_transfer_task.cc',
                'streaming/stream_receive_task.cc',
                'streaming/stream_plan.cc',
                'streaming/progress_info.cc',
                'streaming/session_info.cc',
                'streaming/stream_coordinator.cc',
                'streaming/stream_manager.cc',
                'streaming/stream_result_future.cc',
                'streaming/stream_session_state.cc',
                'streaming/stream_reason.cc',
                'clocks-impl.cc',
                'partition_slice_builder.cc',
                'init.cc',
                'lister.cc',
                'repair/repair.cc',
                'repair/row_level.cc',
                'exceptions/exceptions.cc',
                'auth/allow_all_authenticator.cc',
                'auth/allow_all_authorizer.cc',
                'auth/authenticated_user.cc',
                'auth/authenticator.cc',
                'auth/common.cc',
                'auth/default_authorizer.cc',
                'auth/resource.cc',
                'auth/roles-metadata.cc',
                'auth/passwords.cc',
                'auth/password_authenticator.cc',
                'auth/permission.cc',
                'auth/permissions_cache.cc',
                'auth/service.cc',
                'auth/standard_role_manager.cc',
                'auth/ldap_role_manager.cc',
                'auth/transitional.cc',
                'auth/authentication_options.cc',
                'auth/role_or_anonymous.cc',
                'auth/sasl_challenge.cc',
                'auth/saslauthd_authenticator.cc',
                'tracing/tracing.cc',
                'tracing/trace_keyspace_helper.cc',
                'tracing/trace_state.cc',
                'tracing/tracing_backend_registry.cc',
                'tracing/traced_file.cc',
                'table_helper.cc',
                'audit/audit.cc',
                'audit/audit_cf_storage_helper.cc',
                'audit/audit_syslog_storage_helper.cc',
                'range_tombstone.cc',
                'range_tombstone_list.cc',
                'utils/disk-error-handler.cc',
                'duration.cc',
                'vint-serialization.cc',
                'utils/arch/powerpc/crc32-vpmsum/crc32_wrapper.cc',
                'querier.cc',
                'data/cell.cc',
                'mutation_writer/multishard_writer.cc',
                'ent/encryption/encryption_config.cc',
                'ent/encryption/encryption.cc',
                'ent/encryption/symmetric_key.cc',
                'ent/encryption/local_file_provider.cc',
                'ent/encryption/replicated_key_provider.cc',
                'ent/encryption/system_key.cc',
                'ent/encryption/encrypted_file_impl.cc',
                'ent/encryption/kmip_host.cc',
                'ent/encryption/kmip_key_provider.cc',
                'ent/ldap/ldap_connection.cc',
                'in-memory-file-impl.cc',
                'mirror-file-impl.cc',
                'multishard_mutation_query.cc',
                'reader_concurrency_semaphore.cc',
                'distributed_loader.cc',
                'utils/utf8.cc',
                'utils/ascii.cc',
                'utils/like_matcher.cc',
                'utils/error_injection.cc',
                'mutation_writer/timestamp_based_splitting_writer.cc',
                'mutation_writer/shard_based_splitting_writer.cc',
                'mutation_writer/feed_writers.cc',
                'lua.cc',
                'service/raft/schema_raft_state_machine.cc',
                'service/raft/raft_sys_table_storage.cc',
                ] + [Antlr3Grammar('cql3/Cql.g')] + [Thrift('interface/cassandra.thrift', 'Cassandra')]
               )

api = ['api/api.cc',
       Json2Code('api/api-doc/storage_service.json'),
       Json2Code('api/api-doc/lsa.json'),
       'api/storage_service.cc',
       Json2Code('api/api-doc/commitlog.json'),
       'api/commitlog.cc',
       Json2Code('api/api-doc/gossiper.json'),
       'api/gossiper.cc',
       Json2Code('api/api-doc/failure_detector.json'),
       'api/failure_detector.cc',
       Json2Code('api/api-doc/column_family.json'),
       'api/column_family.cc',
       'api/messaging_service.cc',
       Json2Code('api/api-doc/messaging_service.json'),
       Json2Code('api/api-doc/storage_proxy.json'),
       'api/storage_proxy.cc',
       Json2Code('api/api-doc/cache_service.json'),
       'api/cache_service.cc',
       Json2Code('api/api-doc/collectd.json'),
       'api/collectd.cc',
       Json2Code('api/api-doc/endpoint_snitch_info.json'),
       'api/endpoint_snitch.cc',
       Json2Code('api/api-doc/compaction_manager.json'),
       'api/compaction_manager.cc',
       Json2Code('api/api-doc/hinted_handoff.json'),
       'api/hinted_handoff.cc',
       Json2Code('api/api-doc/utils.json'),
       'api/lsa.cc',
       Json2Code('api/api-doc/stream_manager.json'),
       'api/stream_manager.cc',
       Json2Code('api/api-doc/system.json'),
       'api/system.cc',
       'api/config.cc',
       Json2Code('api/api-doc/config.json'),
       'api/error_injection.cc',
       Json2Code('api/api-doc/error_injection.json'),
       ]

alternator = [
       'alternator/server.cc',
       'alternator/executor.cc',
       'alternator/stats.cc',
       'alternator/base64.cc',
       'alternator/serialization.cc',
       'alternator/expressions.cc',
       Antlr3Grammar('alternator/expressions.g'),
       'alternator/conditions.cc',
       'alternator/auth.cc',
       'alternator/streams.cc',
]

redis = [
        'redis/service.cc',
        'redis/server.cc',
        'redis/query_processor.cc',
        'redis/protocol_parser.rl',
        'redis/keyspace_utils.cc',
        'redis/options.cc',
        'redis/stats.cc',
        'redis/mutation_utils.cc',
        'redis/query_utils.cc',
        'redis/abstract_command.cc',
        'redis/command_factory.cc',
        'redis/commands.cc',
        'redis/lolwut.cc',
        ]

idls = ['idl/gossip_digest.idl.hh',
        'idl/uuid.idl.hh',
        'idl/range.idl.hh',
        'idl/keys.idl.hh',
        'idl/read_command.idl.hh',
        'idl/token.idl.hh',
        'idl/ring_position.idl.hh',
        'idl/result.idl.hh',
        'idl/frozen_mutation.idl.hh',
        'idl/reconcilable_result.idl.hh',
        'idl/streaming.idl.hh',
        'idl/paging_state.idl.hh',
        'idl/frozen_schema.idl.hh',
        'idl/partition_checksum.idl.hh',
        'idl/replay_position.idl.hh',
        'idl/truncation_record.idl.hh',
        'idl/mutation.idl.hh',
        'idl/query.idl.hh',
        'idl/idl_test.idl.hh',
        'idl/commitlog.idl.hh',
        'idl/tracing.idl.hh',
        'idl/consistency_level.idl.hh',
        'idl/cache_temperature.idl.hh',
        'idl/view.idl.hh',
        'idl/messaging_service.idl.hh',
        'idl/paxos.idl.hh',
        'idl/raft.idl.hh',
        ]

headers = find_headers('.', excluded_dirs=['idl', 'build', 'seastar', '.git'])

scylla_tests_generic_dependencies = [
    'test/lib/cql_test_env.cc',
    'test/lib/test_services.cc',
    'test/lib/log.cc',
    'test/lib/reader_permit.cc',
    'test/lib/test_utils.cc',
    'test/lib/tmpdir.cc',
    'test/lib/sstable_run_based_compaction_strategy_for_tests.cc',
]

scylla_tests_dependencies = scylla_core + idls + scylla_tests_generic_dependencies + [
    'test/lib/cql_assertions.cc',
    'test/lib/result_set_assertions.cc',
    'test/lib/mutation_source_test.cc',
    'test/lib/sstable_utils.cc',
    'test/lib/data_model.cc',
    'test/lib/exception_utils.cc',
    'test/lib/random_schema.cc',
]

scylla_raft_dependencies = [
    'raft/raft.cc',
    'raft/server.cc',
    'raft/fsm.cc',
    'raft/progress.cc',
    'raft/log.cc',
    'utils/uuid.cc'
]

deps = {
    'scylla': idls + ['main.cc', 'release.cc', 'utils/build_id.cc'] + scylla_core + api + alternator + redis,
    'test/tools/cql_repl': idls + ['test/tools/cql_repl.cc'] + scylla_core + scylla_tests_generic_dependencies,
    #FIXME: we don't need all of scylla_core here, only the types module, need to modularize scylla_core.
    'tools/scylla-types': idls + ['tools/scylla-types.cc'] + scylla_core,
    'tools/scylla-sstable-index': idls + ['tools/scylla-sstable-index.cc'] + scylla_core,
}

pure_boost_tests = set([
    'test/boost/anchorless_list_test',
    'test/boost/auth_passwords_test',
    'test/boost/auth_resource_test',
    'test/boost/big_decimal_test',
    'test/boost/caching_options_test',
    'test/boost/cartesian_product_test',
    'test/boost/checksum_utils_test',
    'test/boost/chunked_vector_test',
    'test/boost/compound_test',
    'test/boost/compress_test',
    'test/boost/cql_auth_syntax_test',
    'test/boost/crc_test',
    'test/boost/duration_test',
    'test/boost/dynamic_bitset_test',
    'test/boost/enum_option_test',
    'test/boost/enum_set_test',
    'test/boost/hashers_test',
    'test/boost/idl_test',
    'test/boost/json_test',
    'test/boost/keys_test',
    'test/boost/like_matcher_test',
    'test/boost/linearizing_input_stream_test',
    'test/boost/map_difference_test',
    'test/boost/meta_test',
    'test/boost/nonwrapping_range_test',
    'test/boost/observable_test',
    'test/boost/range_test',
    'test/boost/range_tombstone_list_test',
    'test/boost/serialization_test',
    'test/boost/small_vector_test',
    'test/boost/top_k_test',
    'test/boost/vint_serialization_test',
    'test/boost/bptree_test',
    'test/boost/utf8_test',
    'test/boost/btree_test',
    'test/manual/streaming_histogram_test',
])

tests_not_using_seastar_test_framework = set([
    'test/boost/alternator_base64_test',
    'test/boost/small_vector_test',
    'test/manual/gossip',
    'test/manual/message',
    'test/perf/memory_footprint_test',
    'test/perf/perf_cache_eviction',
    'test/perf/perf_cql_parser',
    'test/perf/perf_hash',
    'test/perf/perf_mutation',
    'test/perf/perf_collection',
    'test/perf/perf_row_cache_update',
    'test/unit/lsa_async_eviction_test',
    'test/unit/lsa_sync_eviction_test',
    'test/unit/row_cache_alloc_stress_test',
    'test/unit/bptree_stress_test',
    'test/unit/btree_stress_test',
    'test/unit/bptree_compaction_test',
    'test/unit/btree_compaction_test',
    'test/manual/sstable_scan_footprint_test',
]) | pure_boost_tests

for t in tests_not_using_seastar_test_framework:
    if t not in scylla_tests:
        raise Exception("Test %s not found in scylla_tests" % (t))

for t in scylla_tests:
    deps[t] = [t + '.cc']
    if t not in tests_not_using_seastar_test_framework:
        deps[t] += scylla_tests_dependencies
    else:
        deps[t] += scylla_core + idls + scylla_tests_generic_dependencies

perf_tests_seastar_deps = [
    'seastar/tests/perf/perf_tests.cc'
]

for t in perf_tests:
    deps[t] = [t + '.cc'] + scylla_tests_dependencies + perf_tests_seastar_deps

deps['test/boost/sstable_test'] += ['test/lib/normalizing_reader.cc']
deps['test/boost/sstable_datafile_test'] += ['test/lib/normalizing_reader.cc']
deps['test/boost/mutation_reader_test'] += ['test/lib/dummy_sharder.cc' ]
deps['test/boost/multishard_combining_reader_as_mutation_source_test'] += ['test/lib/dummy_sharder.cc' ]

deps['test/boost/bytes_ostream_test'] = [
    "test/boost/bytes_ostream_test.cc",
    "utils/managed_bytes.cc",
    "utils/logalloc.cc",
    "utils/dynamic_bitset.cc",
    "test/lib/log.cc",
]

deps['test/boost/input_stream_test'] = ['test/boost/input_stream_test.cc']
deps['test/boost/UUID_test'] = ['utils/UUID_gen.cc', 'test/boost/UUID_test.cc', 'utils/uuid.cc', 'utils/managed_bytes.cc', 'utils/logalloc.cc', 'utils/dynamic_bitset.cc', 'hashers.cc']
deps['test/boost/murmur_hash_test'] = ['bytes.cc', 'utils/murmur_hash.cc', 'test/boost/murmur_hash_test.cc']
deps['test/boost/allocation_strategy_test'] = ['test/boost/allocation_strategy_test.cc', 'utils/logalloc.cc', 'utils/dynamic_bitset.cc']
deps['test/boost/log_heap_test'] = ['test/boost/log_heap_test.cc']
deps['test/boost/estimated_histogram_test'] = ['test/boost/estimated_histogram_test.cc']
deps['test/boost/anchorless_list_test'] = ['test/boost/anchorless_list_test.cc']
deps['test/perf/perf_fast_forward'] += ['release.cc']
deps['test/perf/perf_simple_query'] += ['release.cc']
deps['test/boost/meta_test'] = ['test/boost/meta_test.cc']
deps['test/boost/imr_test'] = ['test/boost/imr_test.cc', 'utils/logalloc.cc', 'utils/dynamic_bitset.cc']
deps['test/boost/reusable_buffer_test'] = [
    "test/boost/reusable_buffer_test.cc",
    "test/lib/log.cc",
]
deps['test/boost/utf8_test'] = ['utils/utf8.cc', 'test/boost/utf8_test.cc']
deps['test/boost/small_vector_test'] = ['test/boost/small_vector_test.cc']
deps['test/boost/multishard_mutation_query_test'] += ['test/boost/test_table.cc']
deps['test/boost/vint_serialization_test'] = ['test/boost/vint_serialization_test.cc', 'vint-serialization.cc', 'bytes.cc']
deps['test/boost/linearizing_input_stream_test'] = [
    "test/boost/linearizing_input_stream_test.cc",
    "test/lib/log.cc",
]

deps['test/boost/duration_test'] += ['test/lib/exception_utils.cc']
deps['test/boost/alternator_base64_test'] += ['alternator/base64.cc']

deps['test/raft/replication_test'] = ['test/raft/replication_test.cc'] + scylla_raft_dependencies
deps['test/boost/raft_fsm_test'] =  ['test/boost/raft_fsm_test.cc', 'test/lib/log.cc'] + scylla_raft_dependencies
deps['test/boost/raft_etcd_test'] =  ['test/boost/raft_etcd_test.cc', 'test/lib/log.cc'] + scylla_raft_dependencies

deps['utils/gz/gen_crc_combine_table'] = ['utils/gz/gen_crc_combine_table.cc']


warnings = [
    '-Wall',
    '-Werror',
    '-Wno-mismatched-tags',  # clang-only
    '-Wno-maybe-uninitialized',  # false positives on gcc 5
    '-Wno-tautological-compare',
    '-Wno-parentheses-equality',
    '-Wno-c++11-narrowing',
    '-Wno-c++1z-extensions',
    '-Wno-sometimes-uninitialized',
    '-Wno-return-stack-address',
    '-Wno-missing-braces',
    '-Wno-unused-lambda-capture',
    '-Wno-misleading-indentation',
    '-Wno-overflow',
    '-Wno-noexcept-type',
    '-Wno-nonnull-compare',
    '-Wno-error=cpp',
    '-Wno-ignored-attributes',
    '-Wno-overloaded-virtual',
    '-Wno-stringop-overflow',
    '-Wno-unused-command-line-argument',
    '-Wno-inconsistent-missing-override',
    '-Wno-defaulted-function-deleted',
    '-Wno-redeclared-class-member',
    '-Wno-pessimizing-move',
    '-Wno-redundant-move',
    '-Wno-gnu-designator',
    '-Wno-instantiation-after-specialization',
    '-Wno-unused-private-field',
    '-Wno-unsupported-friend',
    '-Wno-unused-variable',
    '-Wno-return-std-move',
    '-Wno-delete-non-abstract-non-virtual-dtor',
    '-Wno-unknown-attributes',
    '-Wno-braced-scalar-init',
    '-Wno-range-loop-construct',
    '-Wno-unused-function',
    '-Wno-implicit-int-float-conversion',
    '-Wno-delete-abstract-non-virtual-dtor',
    '-Wno-uninitialized-const-reference',
    # https://gcc.gnu.org/bugzilla/show_bug.cgi?id=77728
    '-Wno-psabi',
]

warnings = [w
            for w in warnings
            if flag_supported(flag=w, compiler=args.cxx)]

warnings = ' '.join(warnings + ['-Wno-error=deprecated-declarations'])

def clang_inline_threshold():
    if platform.machine() == 'aarch64':
        # we see miscompiles with 1200 and above with format("{}", uuid)
        return 600
    else:
        return 2500

optimization_flags = [
    '--param inline-unit-growth=300', # gcc
    f'-mllvm -inline-threshold={clang_inline_threshold()}',  # clang
]
optimization_flags = [o
                      for o in optimization_flags
                      if flag_supported(flag=o, compiler=args.cxx)]
modes['release']['cxxflags'] += ' ' + ' '.join(optimization_flags)

if flag_supported(flag='-Wstack-usage=4096', compiler=args.cxx):
    for mode in modes:
        modes[mode]['cxxflags'] += f' -Wstack-usage={modes[mode]["stack-usage-threshold"]} -Wno-error=stack-usage='

linker_flags = linker_flags(compiler=args.cxx)

dbgflag = '-g -gz' if args.debuginfo else ''
tests_link_rule = 'link' if args.tests_debuginfo else 'link_stripped'

# Strip if debuginfo is disabled, otherwise we end up with partial
# debug info from the libraries we static link with
regular_link_rule = 'link' if args.debuginfo else 'link_stripped'

if args.so:
    args.pie = '-shared'
    args.fpie = '-fpic'
elif args.pie:
    args.pie = '-pie'
    args.fpie = '-fpie'
else:
    args.pie = ''
    args.fpie = ''

# a list element means a list of alternative packages to consider
# the first element becomes the HAVE_pkg define
# a string element is a package name with no alternatives
optional_packages = [[]]
pkgs = []

# Lua can be provided by lua53 package on Debian-like
# systems and by Lua on others.
pkgs.append('lua53' if have_pkg('lua53') else 'lua')

pkgs.append('libsystemd')


compiler_test_src = '''

// clang pretends to be gcc (defined __GNUC__), so we
// must check it first
#ifdef __clang__

#if __clang_major__ < 10
    #error "MAJOR"
#endif

#elif defined(__GNUC__)

#if __GNUC__ < 10
    #error "MAJOR"
#elif __GNUC__ == 10
    #if __GNUC_MINOR__ < 1
        #error "MINOR"
    #elif __GNUC_MINOR__ == 1
        #if __GNUC_PATCHLEVEL__ < 1
            #error "PATCHLEVEL"
        #endif
    #endif
#endif

#else

#error "Unrecognized compiler"

#endif

int main() { return 0; }
'''
if not try_compile_and_link(compiler=args.cxx, source=compiler_test_src):
    print('Wrong GCC version. Scylla needs GCC >= 10.1.1 to compile.')
    sys.exit(1)

if not try_compile(compiler=args.cxx, source='#include <boost/version.hpp>'):
    print('Boost not installed.  Please install {}.'.format(pkgname("boost-devel")))
    sys.exit(1)

if not try_compile(compiler=args.cxx, source='''\
        #include <boost/version.hpp>
        #if BOOST_VERSION < 105500
        #error Boost version too low
        #endif
        '''):
    print('Installed boost version too old.  Please update {}.'.format(pkgname("boost-devel")))
    sys.exit(1)

if try_compile(args.cxx, source = textwrap.dedent('''\
        #include <lz4.h>

        void m() {
            LZ4_compress_default(static_cast<const char*>(0), static_cast<char*>(0), 0, 0);
        }
        '''), flags=args.user_cflags.split()):
    defines.append("HAVE_LZ4_COMPRESS_DEFAULT")

has_sanitize_address_use_after_scope = try_compile(compiler=args.cxx, flags=['-fsanitize-address-use-after-scope'], source='int f() {}')

defines = ' '.join(['-D' + d for d in defines])

globals().update(vars(args))

total_memory = os.sysconf('SC_PAGE_SIZE') * os.sysconf('SC_PHYS_PAGES')
link_pool_depth = max(int(total_memory / 7e9), 1)

selected_modes = args.selected_modes or modes.keys()
default_modes = args.selected_modes or ['debug', 'release', 'dev']
build_modes =  {m: modes[m] for m in selected_modes}
build_artifacts = all_artifacts if not args.artifacts else args.artifacts

status = subprocess.call("./SCYLLA-VERSION-GEN")
if status != 0:
    print('Version file generation failed')
    sys.exit(1)

file = open(f'{outdir}/SCYLLA-VERSION-FILE', 'r')
scylla_version = file.read().strip()
file = open(f'{outdir}/SCYLLA-RELEASE-FILE', 'r')
scylla_release = file.read().strip()
file = open(f'{outdir}/SCYLLA-PRODUCT-FILE', 'r')
scylla_product = file.read().strip()

for m in ['debug', 'release', 'sanitize', 'dev']:
    cxxflags = "-DSCYLLA_VERSION=\"\\\"" + scylla_version + "\\\"\" -DSCYLLA_RELEASE=\"\\\"" + scylla_release + "\\\"\" -DSCYLLA_BUILD_MODE=\"\\\"" + m + "\\\"\""
    extra_cxxflags[m]["release.cc"] = cxxflags

for m in ['debug', 'release', 'sanitize']:
    modes[m]['cxxflags'] += ' ' + dbgflag

# The relocatable package includes its own dynamic linker. We don't
# know the path it will be installed to, so for now use a very long
# path so that patchelf doesn't need to edit the program headers.  The
# kernel imposes a limit of 4096 bytes including the null. The other
# constraint is that the build-id has to be in the first page, so we
# can't use all 4096 bytes for the dynamic linker.
# In here we just guess that 2000 extra / should be enough to cover
# any path we get installed to but not so large that the build-id is
# pushed to the second page.
# At the end of the build we check that the build-id is indeed in the
# first page. At install time we check that patchelf doesn't modify
# the program headers.

gcc_linker_output = subprocess.check_output(['gcc', '-###', '/dev/null', '-o', 't'], stderr=subprocess.STDOUT).decode('utf-8')
original_dynamic_linker = re.search('-dynamic-linker ([^ ]*)', gcc_linker_output).groups()[0]
# gdb has a SO_NAME_MAX_PATH_SIZE of 512, so limit the path size to
# that. The 512 includes the null at the end, hence the 511 bellow.
dynamic_linker = '/' * (511 - len(original_dynamic_linker)) + original_dynamic_linker

forced_ldflags = '-Wl,'

# The default build-id used by lld is xxhash, which is 8 bytes long, but RPM
# requires build-ids to be at least 16 bytes long
# (https://github.com/rpm-software-management/rpm/issues/950), so let's
# explicitly ask for SHA1 build-ids.
forced_ldflags += '--build-id=sha1,'

forced_ldflags += f'--dynamic-linker={dynamic_linker}'

args.user_ldflags = forced_ldflags + ' ' + args.user_ldflags

args.user_cflags += f" -ffile-prefix-map={curdir}=."

seastar_cflags = args.user_cflags

if args.target != '':
    seastar_cflags += ' -march=' + args.target
seastar_ldflags = args.user_ldflags

libdeflate_cflags = seastar_cflags

MODE_TO_CMAKE_BUILD_TYPE = {'release' : 'RelWithDebInfo', 'debug' : 'Debug', 'dev' : 'Dev', 'sanitize' : 'Sanitize' }

# cmake likes to separate things with semicolons
def semicolon_separated(*flags):
    # original flags may be space separated, so convert to string still
    # using spaces
    f = ' '.join(flags)
    return re.sub(' +', ';', f)

def configure_seastar(build_dir, mode):
    seastar_build_dir = os.path.join(build_dir, mode, 'seastar')

    seastar_cmake_args = [
        '-DCMAKE_BUILD_TYPE={}'.format(MODE_TO_CMAKE_BUILD_TYPE[mode]),
        '-DCMAKE_C_COMPILER={}'.format(args.cc),
        '-DCMAKE_CXX_COMPILER={}'.format(args.cxx),
        '-DCMAKE_EXPORT_NO_PACKAGE_REGISTRY=ON',
        '-DSeastar_CXX_FLAGS={}'.format((seastar_cflags).replace(' ', ';')),
        '-DSeastar_LD_FLAGS={}'.format(semicolon_separated(seastar_ldflags, modes[mode]['cxx_ld_flags'])),
        '-DSeastar_CXX_DIALECT=gnu++20',
        '-DSeastar_API_LEVEL=6',
        '-DSeastar_UNUSED_RESULT_ERROR=ON',
    ]

    if args.stack_guards is not None:
        stack_guards = 'ON' if args.stack_guards else 'OFF'
        seastar_cmake_args += ['-DSeastar_STACK_GUARDS={}'.format(stack_guards)]

    dpdk = args.dpdk
    if dpdk is None:
        dpdk = platform.machine() == 'x86_64' and mode == 'release'
    if dpdk:
        seastar_cmake_args += ['-DSeastar_DPDK=ON', '-DSeastar_DPDK_MACHINE=wsm']
    if args.split_dwarf:
        seastar_cmake_args += ['-DSeastar_SPLIT_DWARF=ON']
    if args.alloc_failure_injector:
        seastar_cmake_args += ['-DSeastar_ALLOC_FAILURE_INJECTION=ON']
    if args.seastar_debug_allocations:
        seastar_cmake_args += ['-DSeastar_DEBUG_ALLOCATIONS=ON']

    seastar_cmd = ['cmake', '-G', 'Ninja', os.path.relpath(args.seastar_path, seastar_build_dir)] + seastar_cmake_args
    cmake_dir = seastar_build_dir
    if dpdk:
        # need to cook first
        cmake_dir = args.seastar_path # required by cooking.sh
        relative_seastar_build_dir = os.path.join('..', seastar_build_dir)  # relative to seastar/
        seastar_cmd = ['./cooking.sh', '-i', 'dpdk', '-d', relative_seastar_build_dir, '--'] + seastar_cmd[4:]

    if args.verbose:
        print(" \\\n  ".join(seastar_cmd))
    os.makedirs(seastar_build_dir, exist_ok=True)
    subprocess.check_call(seastar_cmd, shell=False, cwd=cmake_dir)

for mode in build_modes:
    configure_seastar(outdir, mode)

pc = {mode: f'{outdir}/{mode}/seastar/seastar.pc' for mode in build_modes}
ninja = find_executable('ninja') or find_executable('ninja-build')
if not ninja:
    print('Ninja executable (ninja or ninja-build) not found on PATH\n')
    sys.exit(1)

def query_seastar_flags(pc_file, link_static_cxx=False):
    cflags = pkg_config(pc_file, '--cflags', '--static')
    libs = pkg_config(pc_file, '--libs', '--static')

    if link_static_cxx:
        libs = libs.replace('-lstdc++ ', '')

    return cflags, libs

for mode in build_modes:
    seastar_pc_cflags, seastar_pc_libs = query_seastar_flags(pc[mode], link_static_cxx=args.staticcxx)
    modes[mode]['seastar_cflags'] = seastar_pc_cflags
    modes[mode]['seastar_libs'] = seastar_pc_libs

def configure_abseil(build_dir, mode):
    abseil_build_dir = os.path.join(build_dir, mode, 'abseil')

    abseil_cflags = seastar_cflags + ' ' + modes[mode]['cxx_ld_flags']
    cmake_mode = MODE_TO_CMAKE_BUILD_TYPE[mode]
    abseil_cmake_args = [
        '-DCMAKE_BUILD_TYPE={}'.format(cmake_mode),
        '-DCMAKE_INSTALL_PREFIX={}'.format(build_dir + '/inst'), # just to avoid a warning from absl
        '-DCMAKE_C_COMPILER={}'.format(args.cc),
        '-DCMAKE_CXX_COMPILER={}'.format(args.cxx),
        '-DCMAKE_CXX_FLAGS_{}={}'.format(cmake_mode.upper(), abseil_cflags),
    ]

    abseil_cmd = ['cmake', '-G', 'Ninja', os.path.relpath('abseil', abseil_build_dir)] + abseil_cmake_args

    os.makedirs(abseil_build_dir, exist_ok=True)
    subprocess.check_call(abseil_cmd, shell=False, cwd=abseil_build_dir)

abseil_libs = ['absl/' + lib for lib in [
    'container/libabsl_hashtablez_sampler.a',
    'container/libabsl_raw_hash_set.a',
    'synchronization/libabsl_synchronization.a',
    'synchronization/libabsl_graphcycles_internal.a',
    'debugging/libabsl_stacktrace.a',
    'debugging/libabsl_symbolize.a',
    'debugging/libabsl_debugging_internal.a',
    'debugging/libabsl_demangle_internal.a',
    'time/libabsl_time.a',
    'time/libabsl_time_zone.a',
    'numeric/libabsl_int128.a',
    'hash/libabsl_city.a',
    'hash/libabsl_hash.a',
    'base/libabsl_malloc_internal.a',
    'base/libabsl_spinlock_wait.a',
    'base/libabsl_base.a',
    'base/libabsl_raw_logging_internal.a',
    'base/libabsl_exponential_biased.a',
    'base/libabsl_throw_delegate.a']]

args.user_cflags += " " + pkg_config('jsoncpp', '--cflags')
args.user_cflags += ' -march=' + args.target
libs = ' '.join([maybe_static(args.staticyamlcpp, '-lyaml-cpp'), '-latomic', '-llz4', '-lz', '-lsnappy', '-lcrypto', pkg_config('jsoncpp', '--libs'),
                 ' -lstdc++fs', ' -lcrypt', ' -lcryptopp', ' -lpthread', '-lldap -llber',
                 # Must link with static version of libzstd, since
                 # experimental APIs that we use are only present there.
                 maybe_static(True, '-lzstd'),
                 maybe_static(args.staticboost, '-lboost_date_time -lboost_regex -licuuc -licui18n'),
                 '-lxxhash'])

if not args.staticboost:
    args.user_cflags += ' -DBOOST_TEST_DYN_LINK'

if build_raft:
    args.user_cflags += ' -DENABLE_SCYLLA_RAFT'

# thrift version detection, see #4538
proc_res = subprocess.run(["thrift", "-version"], stdout=subprocess.PIPE, stderr=subprocess.STDOUT)
proc_res_output = proc_res.stdout.decode("utf-8")
if proc_res.returncode != 0 and not re.search(r'^Thrift version', proc_res_output):
    raise Exception("Thrift compiler must be missing: {}".format(proc_res_output))

thrift_version = proc_res_output.split(" ")[-1]
thrift_boost_versions = ["0.{}.".format(n) for n in range(1, 11)]
if any(filter(thrift_version.startswith, thrift_boost_versions)):
    args.user_cflags += ' -DTHRIFT_USES_BOOST'

for pkg in pkgs:
    args.user_cflags += ' ' + pkg_config(pkg, '--cflags')
    libs += ' ' + pkg_config(pkg, '--libs')
args.user_cflags += '-I abseil'
user_cflags = args.user_cflags + ' -fvisibility=hidden'
user_ldflags = args.user_ldflags + ' -fvisibility=hidden'
if args.staticcxx:
    user_ldflags += " -static-libstdc++"
if args.staticthrift:
    thrift_libs = "-Wl,-Bstatic -lthrift -Wl,-Bdynamic"
else:
    thrift_libs = "-lthrift"

kmip_lib_ver = '1.9.2a';

def kmiplib():
    for id in os_ids:
        if id in { 'centos', 'fedora', 'rhel' }:
            return 'centos70'
        if id in { 'ubuntu', 'debian' }:
            ver = os_version.replace('.', '')
            return id + ver;
    print('Could not resolve libkmip.a for platform {}'.format(os_ids))
    sys.exit(1)

def target_cpu():
    cpu, _, _ = subprocess.check_output([cxx, '-dumpmachine']).decode('utf-8').partition('-')
    return cpu    
    
def kmip_arch():
    arch = target_cpu()
    if arch == 'x86_64':
        return '64'
    if 'ppc64' in arch:
        return 'ppc64' 
    print('Could not resolve kmip arch for platform {}'.format(arch))
    sys.exit(1)
        
libs += ' kmipc/lib/kmipc-' + kmip_lib_ver + '-' + kmiplib() + '_' + kmip_arch() + '/libkmip.a'
user_cflags += ' -Ikmipc/include -DHAVE_KMIP'

buildfile = 'build.ninja'

os.makedirs(outdir, exist_ok=True)

if args.antlr3_exec:
    antlr3_exec = args.antlr3_exec
else:
    antlr3_exec = "antlr3"

if args.ragel_exec:
    ragel_exec = args.ragel_exec
else:
    ragel_exec = "ragel"

for mode in build_modes:
    configure_abseil(outdir, mode)

# configure.py may run automatically from an already-existing build.ninja.
# If the user interrupts configure.py in the middle, we need build.ninja
# to remain in a valid state.  So we write our output to a temporary
# file, and only when done we rename it atomically to build.ninja.
buildfile_tmp = buildfile + ".tmp"

with open(buildfile_tmp, 'w') as f:
    f.write(textwrap.dedent('''\
        configure_args = {configure_args}
        builddir = {outdir}
        cxx = {cxx}
        cxxflags = --std=gnu++20 {user_cflags} {warnings} {defines}
        ldflags = {linker_flags} {user_ldflags}
        ldflags_build = {linker_flags}
        libs = {libs}
        pool link_pool
            depth = {link_pool_depth}
        pool submodule_pool
            depth = 1
        rule gen
            command = echo -e $text > $out
            description = GEN $out
        rule swagger
            command = {args.seastar_path}/scripts/seastar-json2code.py --create-cc -f $in -o $out
            description = SWAGGER $out
        rule serializer
            command = {python} ./idl-compiler.py --ns ser -f $in -o $out
            description = IDL compiler $out
        rule ninja
            command = {ninja} -C $subdir $target
            restat = 1
            description = NINJA $out
        rule ragel
            # sed away a bug in ragel 7 that emits some extraneous _nfa* variables
            # (the $$ is collapsed to a single one by ninja)
            command = {ragel_exec} -G2 -o $out $in && sed -i -e '1h;2,$$H;$$!d;g' -re 's/static const char _nfa[^;]*;//g' $out
            description = RAGEL $out
        rule run
            command = $in > $out
            description = GEN $out
        rule copy
            command = cp --reflink=auto $in $out
            description = COPY $out
        rule package
            command = scripts/create-relocatable-package.py --mode $mode $out
        rule rpmbuild
            command = reloc/build_rpm.sh --reloc-pkg $in --builddir $out
        rule debbuild
            command = reloc/build_deb.sh --reloc-pkg $in --builddir $out
        rule unified
            command = unified/build_unified.sh --mode $mode --unified-pkg $out
        ''').format(**globals()))
    for mode in build_modes:
        modeval = modes[mode]
        fmt_lib = 'fmt'
        f.write(textwrap.dedent('''\
            cxx_ld_flags_{mode} = {cxx_ld_flags}
            ld_flags_{mode} = $cxx_ld_flags_{mode}
            cxxflags_{mode} = $cxx_ld_flags_{mode} {cxxflags} -iquote. -iquote $builddir/{mode}/gen
            libs_{mode} = -l{fmt_lib}
            seastar_libs_{mode} = {seastar_libs}
            rule cxx.{mode}
              command = $cxx -MD -MT $out -MF $out.d {seastar_cflags} $cxxflags_{mode} $cxxflags $obj_cxxflags -c -o $out $in
              description = CXX $out
              depfile = $out.d
            rule link.{mode}
              command = $cxx  $ld_flags_{mode} $ldflags -o $out $in $libs $libs_{mode}
              description = LINK $out
              pool = link_pool
            rule link_stripped.{mode}
              command = $cxx  $ld_flags_{mode} -s $ldflags -o $out $in $libs $libs_{mode}
              description = LINK (stripped) $out
              pool = link_pool
            rule link_build.{mode}
              command = $cxx  $ld_flags_{mode} $ldflags_build -o $out $in $libs $libs_{mode}
              description = LINK (build) $out
              pool = link_pool
            rule ar.{mode}
              command = rm -f $out; ar cr $out $in; ranlib $out
              description = AR $out
            rule thrift.{mode}
                command = thrift -gen cpp:cob_style -out $builddir/{mode}/gen $in
                description = THRIFT $in
                restat = 1
            rule antlr3.{mode}
                # We replace many local `ExceptionBaseType* ex` variables with a single function-scope one.
                # Because we add such a variable to every function, and because `ExceptionBaseType` is not a global
                # name, we also add a global typedef to avoid compilation errors.
                command = sed -e '/^#if 0/,/^#endif/d' $in > $builddir/{mode}/gen/$in $
                     && {antlr3_exec} $builddir/{mode}/gen/$in $
                     && sed -i -e '/^.*On :.*$$/d' $builddir/{mode}/gen/${{stem}}Lexer.hpp $
                     && sed -i -e '/^.*On :.*$$/d' $builddir/{mode}/gen/${{stem}}Lexer.cpp $
                     && sed -i -e '/^.*On :.*$$/d' $builddir/{mode}/gen/${{stem}}Parser.hpp $
                     && sed -i -e 's/^\\( *\)\\(ImplTraits::CommonTokenType\\* [a-zA-Z0-9_]* = NULL;\\)$$/\\1const \\2/' $
                        -e '/^.*On :.*$$/d' $
                        -e '1i using ExceptionBaseType = int;' $
                        -e 's/^{{/{{ ExceptionBaseType\* ex = nullptr;/; $
                            s/ExceptionBaseType\* ex = new/ex = new/; $
                            s/exceptions::syntax_exception e/exceptions::syntax_exception\& e/' $
                        $builddir/{mode}/gen/${{stem}}Parser.cpp
                description = ANTLR3 $in
            rule checkhh.{mode}
              command = $cxx -MD -MT $out -MF $out.d {seastar_cflags} $cxxflags $cxxflags_{mode} $obj_cxxflags --include $in -c -o $out $builddir/{mode}/gen/empty.cc
              description = CHECKHH $in
              depfile = $out.d
            rule test.{mode}
              command = ./test.py --mode={mode} --repeat={test_repeat} --timeout={test_timeout}
              pool = console
              description = TEST {mode}
            ''').format(mode=mode, antlr3_exec=antlr3_exec, fmt_lib=fmt_lib, test_repeat=test_repeat, test_timeout=test_timeout, **modeval))
        f.write(
            'build {mode}-build: phony {artifacts}\n'.format(
                mode=mode,
                artifacts=str.join(' ', ('$builddir/' + mode + '/' + x for x in build_artifacts))
            )
        )
        include_dist_target = f'dist-{mode}' if args.enable_dist is None or args.enable_dist else ''
        f.write(f'build {mode}: phony {mode}-build {include_dist_target}\n')
        compiles = {}
        swaggers = set()
        serializers = {}
        thrifts = set()
        ragels = {}
        antlr3_grammars = set()
        seastar_dep = '$builddir/{}/seastar/libseastar.a'.format(mode)
        seastar_testing_dep = '$builddir/{}/seastar/libseastar_testing.a'.format(mode)
        for binary in build_artifacts:
            if binary in other:
                continue
            srcs = deps[binary]
            objs = ['$builddir/' + mode + '/' + src.replace('.cc', '.o')
                    for src in srcs
                    if src.endswith('.cc')]
            objs.append('$builddir/../utils/arch/powerpc/crc32-vpmsum/crc32.S')
            has_thrift = False
            for dep in deps[binary]:
                if isinstance(dep, Thrift):
                    has_thrift = True
                    objs += dep.objects('$builddir/' + mode + '/gen')
                if isinstance(dep, Antlr3Grammar):
                    objs += dep.objects('$builddir/' + mode + '/gen')
                if isinstance(dep, Json2Code):
                    objs += dep.objects('$builddir/' + mode + '/gen')
            if binary.endswith('.a'):
                f.write('build $builddir/{}/{}: ar.{} {}\n'.format(mode, binary, mode, str.join(' ', objs)))
            else:
                objs.extend(['$builddir/' + mode + '/' + artifact for artifact in [
                    'libdeflate/libdeflate.a',
                ] + [
                    'abseil/' + x for x in abseil_libs
                ]])
                objs.append('$builddir/' + mode + '/gen/utils/gz/crc_combine_table.o')
                if binary in tests:
                    local_libs = '$seastar_libs_{} $libs'.format(mode)
                    if binary in pure_boost_tests:
                        local_libs += ' ' + maybe_static(args.staticboost, '-lboost_unit_test_framework')
                    if binary not in tests_not_using_seastar_test_framework:
                        pc_path = pc[mode].replace('seastar.pc', 'seastar-testing.pc')
                        local_libs += ' ' + pkg_config(pc_path, '--libs', '--static')
                    if has_thrift:
                        local_libs += ' ' + thrift_libs + ' ' + maybe_static(args.staticboost, '-lboost_system')
                    # Our code's debugging information is huge, and multiplied
                    # by many tests yields ridiculous amounts of disk space.
                    # So we strip the tests by default; The user can very
                    # quickly re-link the test unstripped by adding a "_g"
                    # to the test name, e.g., "ninja build/release/testname_g"
                    f.write('build $builddir/{}/{}: {}.{} {} | {} {}\n'.format(mode, binary, tests_link_rule, mode, str.join(' ', objs), seastar_dep, seastar_testing_dep))
                    f.write('   libs = {}\n'.format(local_libs))
                    f.write('build $builddir/{}/{}_g: {}.{} {} | {} {}\n'.format(mode, binary, regular_link_rule, mode, str.join(' ', objs), seastar_dep, seastar_testing_dep))
                    f.write('   libs = {}\n'.format(local_libs))
                else:
                    f.write('build $builddir/{}/{}: {}.{} {} | {}\n'.format(mode, binary, regular_link_rule, mode, str.join(' ', objs), seastar_dep))
                    if has_thrift:
                        f.write('   libs =  {} {} $seastar_libs_{} $libs\n'.format(thrift_libs, maybe_static(args.staticboost, '-lboost_system'), mode))
            for src in srcs:
                if src.endswith('.cc'):
                    obj = '$builddir/' + mode + '/' + src.replace('.cc', '.o')
                    compiles[obj] = src
                elif src.endswith('.idl.hh'):
                    hh = '$builddir/' + mode + '/gen/' + src.replace('.idl.hh', '.dist.hh')
                    serializers[hh] = src
                elif src.endswith('.json'):
                    swaggers.add(src)
                elif src.endswith('.rl'):
                    hh = '$builddir/' + mode + '/gen/' + src.replace('.rl', '.hh')
                    ragels[hh] = src
                elif src.endswith('.thrift'):
                    thrifts.add(src)
                elif src.endswith('.g'):
                    antlr3_grammars.add(src)
                else:
                    raise Exception('No rule for ' + src)
        compiles['$builddir/' + mode + '/gen/utils/gz/crc_combine_table.o'] = '$builddir/' + mode + '/gen/utils/gz/crc_combine_table.cc'
        compiles['$builddir/' + mode + '/utils/gz/gen_crc_combine_table.o'] = 'utils/gz/gen_crc_combine_table.cc'
        f.write('build {}: run {}\n'.format('$builddir/' + mode + '/gen/utils/gz/crc_combine_table.cc',
                                            '$builddir/' + mode + '/utils/gz/gen_crc_combine_table'))
        f.write('build {}: link_build.{} {}\n'.format('$builddir/' + mode + '/utils/gz/gen_crc_combine_table', mode,
                                                '$builddir/' + mode + '/utils/gz/gen_crc_combine_table.o'))
        f.write('   libs = $seastar_libs_{}\n'.format(mode))
        f.write(
            'build {mode}-objects: phony {objs}\n'.format(
                mode=mode,
                objs=' '.join(compiles)
            )
        )
        f.write(
            'build {mode}-headers: phony {header_objs}\n'.format(
                mode=mode,
                header_objs=' '.join(["$builddir/{mode}/{hh}.o".format(mode=mode, hh=hh) for hh in headers])
            )
        )

        f.write(
            'build {mode}-test: test.{mode} {test_executables} $builddir/{mode}/test/tools/cql_repl $builddir/{mode}/scylla\n'.format(
                mode=mode,
                test_executables=' '.join(['$builddir/{}/{}'.format(mode, binary) for binary in tests]),
            )
        )
        f.write(
            'build {mode}-check: phony {mode}-headers {mode}-test\n'.format(
                mode=mode,
            )
        )

        gen_dir = '$builddir/{}/gen'.format(mode)
        gen_headers = []
        for th in thrifts:
            gen_headers += th.headers('$builddir/{}/gen'.format(mode))
        for g in antlr3_grammars:
            gen_headers += g.headers('$builddir/{}/gen'.format(mode))
        for g in swaggers:
            gen_headers += g.headers('$builddir/{}/gen'.format(mode))
        gen_headers += list(serializers.keys())
        gen_headers += list(ragels.keys())
        gen_headers_dep = ' '.join(gen_headers)

        for obj in compiles:
            src = compiles[obj]
            f.write('build {}: cxx.{} {} || {} {}\n'.format(obj, mode, src, seastar_dep, gen_headers_dep))
            if src in extra_cxxflags[mode]:
                f.write('    cxxflags = {seastar_cflags} $cxxflags $cxxflags_{mode} {extra_cxxflags}\n'.format(mode=mode, extra_cxxflags=extra_cxxflags[mode][src], **modeval))
        for swagger in swaggers:
            hh = swagger.headers(gen_dir)[0]
            cc = swagger.sources(gen_dir)[0]
            obj = swagger.objects(gen_dir)[0]
            src = swagger.source
            f.write('build {} | {} : swagger {} | {}/scripts/seastar-json2code.py\n'.format(hh, cc, src, args.seastar_path))
            f.write('build {}: cxx.{} {}\n'.format(obj, mode, cc))
        for hh in serializers:
            src = serializers[hh]
            f.write('build {}: serializer {} | idl-compiler.py\n'.format(hh, src))
        for hh in ragels:
            src = ragels[hh]
            f.write('build {}: ragel {}\n'.format(hh, src))
        for thrift in thrifts:
            outs = ' '.join(thrift.generated('$builddir/{}/gen'.format(mode)))
            f.write('build {}: thrift.{} {}\n'.format(outs, mode, thrift.source))
            for cc in thrift.sources('$builddir/{}/gen'.format(mode)):
                obj = cc.replace('.cpp', '.o')
                f.write('build {}: cxx.{} {}\n'.format(obj, mode, cc))
        for grammar in antlr3_grammars:
            outs = ' '.join(grammar.generated('$builddir/{}/gen'.format(mode)))
            f.write('build {}: antlr3.{} {}\n  stem = {}\n'.format(outs, mode, grammar.source,
                                                                   grammar.source.rsplit('.', 1)[0]))
            for cc in grammar.sources('$builddir/{}/gen'.format(mode)):
                obj = cc.replace('.cpp', '.o')
                f.write('build {}: cxx.{} {} || {}\n'.format(obj, mode, cc, ' '.join(serializers)))
                if cc.endswith('Parser.cpp'):
                    # Unoptimized parsers end up using huge amounts of stack space and overflowing their stack
                    flags = '-O1'
                    if has_sanitize_address_use_after_scope:
                        flags += ' -fno-sanitize-address-use-after-scope'
                    f.write('  obj_cxxflags = %s\n' % flags)
        f.write(f'build $builddir/{mode}/gen/empty.cc: gen\n')
        for hh in headers:
            f.write('build $builddir/{mode}/{hh}.o: checkhh.{mode} {hh} | $builddir/{mode}/gen/empty.cc || {gen_headers_dep}\n'.format(
                    mode=mode, hh=hh, gen_headers_dep=gen_headers_dep))

        f.write('build $builddir/{mode}/seastar/libseastar.a: ninja | always\n'
                .format(**locals()))
        f.write('  pool = submodule_pool\n')
        f.write('  subdir = $builddir/{mode}/seastar\n'.format(**locals()))
        f.write('  target = seastar\n'.format(**locals()))
        f.write('build $builddir/{mode}/seastar/libseastar_testing.a: ninja | always\n'
                .format(**locals()))
        f.write('  pool = submodule_pool\n')
        f.write('  subdir = $builddir/{mode}/seastar\n'.format(**locals()))
        f.write('  target = seastar_testing\n'.format(**locals()))
        f.write('build $builddir/{mode}/seastar/apps/iotune/iotune: ninja\n'
                .format(**locals()))
        f.write('  pool = submodule_pool\n')
        f.write('  subdir = $builddir/{mode}/seastar\n'.format(**locals()))
        f.write('  target = iotune\n'.format(**locals()))
        f.write(textwrap.dedent('''\
            build $builddir/{mode}/iotune: copy $builddir/{mode}/seastar/apps/iotune/iotune
            ''').format(**locals()))
        f.write('build $builddir/{mode}/dist/tar/{scylla_product}-package.tar.gz: package $builddir/{mode}/scylla $builddir/{mode}/iotune $builddir/SCYLLA-RELEASE-FILE $builddir/SCYLLA-VERSION-FILE $builddir/debian/debian $builddir/node_exporter | always\n'.format(**locals()))
        f.write('  mode = {mode}\n'.format(**locals()))
        f.write(f'build $builddir/dist/{mode}/redhat: rpmbuild $builddir/{mode}/dist/tar/{scylla_product}-package.tar.gz\n')
        f.write(f'  mode = {mode}\n')
        f.write(f'build $builddir/dist/{mode}/debian: debbuild $builddir/{mode}/dist/tar/{scylla_product}-package.tar.gz\n')
        f.write(f'  mode = {mode}\n')
        f.write(f'build dist-server-{mode}: phony $builddir/dist/{mode}/redhat $builddir/dist/{mode}/debian\n')
        f.write(f'build dist-jmx-{mode}: phony $builddir/{mode}/dist/tar/{scylla_product}-jmx-package.tar.gz dist-jmx-rpm dist-jmx-deb\n')
        f.write(f'build dist-tools-{mode}: phony $builddir/{mode}/dist/tar/{scylla_product}-tools-package.tar.gz dist-tools-rpm dist-tools-deb\n')
        f.write(f'build dist-python3-{mode}: phony dist-python3-tar dist-python3-rpm dist-python3-deb compat-python3-rpm compat-python3-deb\n')
        f.write(f'build dist-unified-{mode}: phony $builddir/{mode}/dist/tar/{scylla_product}-unified-package-{scylla_version}.{scylla_release}.tar.gz\n')
        f.write(f'build $builddir/{mode}/dist/tar/{scylla_product}-unified-package-{scylla_version}.{scylla_release}.tar.gz: unified $builddir/{mode}/dist/tar/{scylla_product}-package.tar.gz $builddir/{mode}/dist/tar/{scylla_product}-python3-package.tar.gz $builddir/{mode}/dist/tar/{scylla_product}-jmx-package.tar.gz $builddir/{mode}/dist/tar/{scylla_product}-tools-package.tar.gz | always\n')
        f.write(f'  mode = {mode}\n')
        f.write('rule libdeflate.{mode}\n'.format(**locals()))
        f.write('  command = make -C libdeflate BUILD_DIR=../$builddir/{mode}/libdeflate/ CFLAGS="{libdeflate_cflags}" CC={args.cc} ../$builddir/{mode}/libdeflate//libdeflate.a\n'.format(**locals()))
        f.write('build $builddir/{mode}/libdeflate/libdeflate.a: libdeflate.{mode}\n'.format(**locals()))
        f.write('  pool = submodule_pool\n')

        for lib in abseil_libs:
            f.write('build $builddir/{mode}/abseil/{lib}: ninja\n'.format(**locals()))
            f.write('  pool = submodule_pool\n')
            f.write('  subdir = $builddir/{mode}/abseil\n'.format(**locals()))
            f.write('  target = {lib}\n'.format(**locals()))

    checkheaders_mode = 'dev' if 'dev' in modes else modes[0]
    f.write('build checkheaders: phony || {}\n'.format(' '.join(['$builddir/{}/{}.o'.format(checkheaders_mode, hh) for hh in headers])))

    f.write(
            'build build: phony {}\n'.format(' '.join([f'{mode}-build' for mode in build_modes]))
    )
    f.write(
            'build test: phony {}\n'.format(' '.join(['{mode}-test'.format(mode=mode) for mode in build_modes]))
    )
    f.write(
            'build check: phony {}\n'.format(' '.join(['{mode}-check'.format(mode=mode) for mode in build_modes]))
    )

    f.write(textwrap.dedent(f'''\
        build dist-unified-tar: phony {' '.join([f'$builddir/{mode}/dist/tar/{scylla_product}-unified-package-{scylla_version}.{scylla_release}.tar.gz' for mode in build_modes])}
        build dist-unified: phony dist-unified-tar

        build dist-server-deb: phony {' '.join(['$builddir/dist/{mode}/debian'.format(mode=mode) for mode in build_modes])}
        build dist-server-rpm: phony {' '.join(['$builddir/dist/{mode}/redhat'.format(mode=mode) for mode in build_modes])}
        build dist-server-tar: phony {' '.join(['$builddir/{mode}/dist/tar/{scylla_product}-package.tar.gz'.format(mode=mode, scylla_product=scylla_product) for mode in build_modes])}
        build dist-server: phony dist-server-tar dist-server-rpm dist-server-deb

        rule build-submodule-reloc
          command = cd $reloc_dir && ./reloc/build_reloc.sh --version $$(<../../build/SCYLLA-PRODUCT-FILE)-$$(<../../build/SCYLLA-VERSION-FILE)-$$(<../../build/SCYLLA-RELEASE-FILE) --nodeps $args
        rule build-submodule-rpm
          command = cd $dir && ./reloc/build_rpm.sh --reloc-pkg $artifact
        rule build-submodule-deb
          command = cd $dir && ./reloc/build_deb.sh --reloc-pkg $artifact

        build tools/jmx/build/{scylla_product}-jmx-package.tar.gz: build-submodule-reloc
          reloc_dir = tools/jmx
        build dist-jmx-rpm: build-submodule-rpm tools/jmx/build/{scylla_product}-jmx-package.tar.gz
          dir = tools/jmx
          artifact = $builddir/{scylla_product}-jmx-package.tar.gz
        build dist-jmx-deb: build-submodule-deb tools/jmx/build/{scylla_product}-jmx-package.tar.gz
          dir = tools/jmx
          artifact = $builddir/{scylla_product}-jmx-package.tar.gz
        build dist-jmx-tar: phony {' '.join(['$builddir/{mode}/dist/tar/{scylla_product}-jmx-package.tar.gz'.format(mode=mode, scylla_product=scylla_product) for mode in build_modes])}
        build dist-jmx: phony dist-jmx-tar dist-jmx-rpm dist-jmx-deb

        build tools/java/build/{scylla_product}-tools-package.tar.gz: build-submodule-reloc
          reloc_dir = tools/java
        build dist-tools-rpm: build-submodule-rpm tools/java/build/{scylla_product}-tools-package.tar.gz
          dir = tools/java
          artifact = $builddir/{scylla_product}-tools-package.tar.gz
        build dist-tools-deb: build-submodule-deb tools/java/build/{scylla_product}-tools-package.tar.gz
          dir = tools/java
          artifact = $builddir/{scylla_product}-tools-package.tar.gz
        build dist-tools-tar: phony {' '.join(['$builddir/{mode}/dist/tar/{scylla_product}-tools-package.tar.gz'.format(mode=mode, scylla_product=scylla_product) for mode in build_modes])}
        build dist-tools: phony dist-tools-tar dist-tools-rpm dist-tools-deb

        rule compat-python3-reloc
          command = mkdir -p $builddir/release && ln -f $dir/$artifact $builddir/release/
        rule compat-python3-rpm
          command = cd $dir && ./reloc/build_rpm.sh --reloc-pkg $artifact --builddir ../../build/redhat
        rule compat-python3-deb
          command = cd $dir && ./reloc/build_deb.sh --reloc-pkg $artifact --builddir ../../build/debian
        build $builddir/release/{scylla_product}-python3-package.tar.gz: compat-python3-reloc tools/python3/build/{scylla_product}-python3-package.tar.gz
          dir = tools/python3
          artifact = $builddir/{scylla_product}-python3-package.tar.gz
        build compat-python3-rpm: compat-python3-rpm tools/python3/build/{scylla_product}-python3-package.tar.gz
          dir = tools/python3
          artifact = $builddir/{scylla_product}-python3-package.tar.gz
        build compat-python3-deb: compat-python3-deb tools/python3/build/{scylla_product}-python3-package.tar.gz
          dir = tools/python3
          artifact = $builddir/{scylla_product}-python3-package.tar.gz

        build tools/python3/build/{scylla_product}-python3-package.tar.gz: build-submodule-reloc
          reloc_dir = tools/python3
          args = --packages "{python3_dependencies}"
        build dist-python3-rpm: build-submodule-rpm tools/python3/build/{scylla_product}-python3-package.tar.gz
          dir = tools/python3
          artifact = $builddir/{scylla_product}-python3-package.tar.gz
        build dist-python3-deb: build-submodule-deb tools/python3/build/{scylla_product}-python3-package.tar.gz
          dir = tools/python3
          artifact = $builddir/{scylla_product}-python3-package.tar.gz
        build dist-python3-tar: phony {' '.join(['$builddir/{mode}/dist/tar/{scylla_product}-python3-package.tar.gz'.format(mode=mode, scylla_product=scylla_product) for mode in build_modes])}
        build dist-python3: phony dist-python3-tar dist-python3-rpm dist-python3-deb $builddir/release/{scylla_product}-python3-package.tar.gz compat-python3-rpm compat-python3-deb
        build dist-deb: phony dist-server-deb dist-python3-deb dist-jmx-deb dist-tools-deb
        build dist-rpm: phony dist-server-rpm dist-python3-rpm dist-jmx-rpm dist-tools-rpm
        build dist-tar: phony dist-unified-tar dist-server-tar dist-python3-tar dist-jmx-tar dist-tools-tar

        build dist: phony dist-unified dist-server dist-python3 dist-jmx dist-tools
        '''))

    f.write(textwrap.dedent(f'''\
        build dist-check: phony {' '.join(['dist-check-{mode}'.format(mode=mode) for mode in build_modes])}
        rule dist-check
          command = ./tools/testing/dist-check/dist-check.sh --mode $mode
        '''))
    for mode in build_modes:
        f.write(textwrap.dedent(f'''\
        build $builddir/{mode}/dist/tar/{scylla_product}-python3-package.tar.gz: copy tools/python3/build/{scylla_product}-python3-package.tar.gz
        build $builddir/{mode}/dist/tar/{scylla_product}-tools-package.tar.gz: copy tools/java/build/{scylla_product}-tools-package.tar.gz
        build $builddir/{mode}/dist/tar/{scylla_product}-jmx-package.tar.gz: copy tools/jmx/build/{scylla_product}-jmx-package.tar.gz

        build dist-{mode}: phony dist-server-{mode} dist-python3-{mode} dist-tools-{mode} dist-jmx-{mode} dist-unified-{mode}
        build dist-check-{mode}: dist-check
          mode = {mode}
            '''))

    f.write(textwrap.dedent('''\
        rule configure
          command = {python} configure.py $configure_args
          generator = 1
        build build.ninja: configure | configure.py SCYLLA-VERSION-GEN {args.seastar_path}/CMakeLists.txt
        rule cscope
            command = find -name '*.[chS]' -o -name "*.cc" -o -name "*.hh" | cscope -bq -i-
            description = CSCOPE
        build cscope: cscope
        rule clean
            command = rm -rf build
            description = CLEAN
        build clean: clean
        rule mode_list
            command = echo {modes_list}
            description = List configured modes
        build mode_list: mode_list
        default {modes_list}
        ''').format(modes_list=' '.join(default_modes), **globals()))
    unit_test_list = set(test for test in build_artifacts if test in set(tests))
    f.write(textwrap.dedent('''\
        rule unit_test_list
            command = /usr/bin/env echo -e '{unit_test_list}'
            description = List configured unit tests
        build unit_test_list: unit_test_list
        ''').format(unit_test_list="\\n".join(unit_test_list)))
    f.write(textwrap.dedent('''\
        build always: phony
        rule scylla_version_gen
            command = ./SCYLLA-VERSION-GEN
        build $builddir/SCYLLA-RELEASE-FILE $builddir/SCYLLA-VERSION-FILE: scylla_version_gen
        rule debian_files_gen
            command = ./dist/debian/debian_files_gen.py
        build $builddir/debian/debian: debian_files_gen | always
        rule extract_node_exporter
            command = tar -C build -xvpf {node_exporter_filename} && rm -rfv build/node_exporter && mv -v build/{node_exporter_dirname} build/node_exporter
        build $builddir/node_exporter: extract_node_exporter | always
        ''').format(**globals()))

os.rename(buildfile_tmp, buildfile)<|MERGE_RESOLUTION|>--- conflicted
+++ resolved
@@ -399,12 +399,9 @@
     'test/boost/double_decker_test',
     'test/boost/stall_free_test',
     'test/boost/imr_test',
-<<<<<<< HEAD
+    'test/boost/raft_sys_table_storage_test',
     'test/boost/encrypted_file_test',
     'test/boost/mirror_file_test',
-=======
-    'test/boost/raft_sys_table_storage_test',
->>>>>>> 873e7320
     'test/manual/ec2_snitch_test',
     'test/manual/enormous_table_scan_test',
     'test/manual/gce_snitch_test',
@@ -432,12 +429,8 @@
     'test/unit/bptree_stress_test',
     'test/unit/btree_stress_test',
     'test/unit/bptree_compaction_test',
-<<<<<<< HEAD
+    'test/unit/btree_compaction_test',
 ]) | ldap_tests
-=======
-    'test/unit/btree_compaction_test',
-])
->>>>>>> 873e7320
 
 perf_tests = set([
     'test/perf/perf_mutation_readers',
