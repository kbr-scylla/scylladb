/*
 * Copyright 2012-present ScyllaDB
 */

/*
<<<<<<< HEAD
 * This file is part of Scylla.
 *
 * See the LICENSE.PROPRIETARY file in the top-level directory for licensing information.
=======
 * SPDX-License-Identifier: AGPL-3.0-or-later
>>>>>>> fcb8d040
 */

verb [[with_client_info, with_timeout, one_way]] mutation (frozen_mutation fm, inet_address_vector_replica_set forward, gms::inet_address reply_to, unsigned shard, uint64_t response_id, std::optional<tracing::trace_info> trace_info [[version 1.3.0]]);
verb [[with_client_info, one_way]] mutation_done (unsigned shard, uint64_t response_id, db::view::update_backlog backlog [[version 3.1.0]]);
verb [[with_client_info, one_way]] mutation_failed (unsigned shard, uint64_t response_id, size_t num_failed, db::view::update_backlog backlog [[version 3.1.0]]);
verb [[with_client_info, with_timeout]] counter_mutation (std::vector<frozen_mutation> fms, db::consistency_level cl, std::optional<tracing::trace_info> trace_info);
verb [[with_client_info, with_timeout, one_way]] hint_mutation (frozen_mutation fm, inet_address_vector_replica_set forward, gms::inet_address reply_to, unsigned shard, uint64_t response_id, std::optional<tracing::trace_info> trace_info [[version 1.3.0]] /* this verb was mistakenly introduced with optional trace_info */);
verb [[with_client_info, with_timeout]] read_data (query::read_command cmd, ::compat::wrapping_partition_range pr, query::digest_algorithm digest [[version 3.0.0]]) -> query::result [[lw_shared_ptr]], cache_temperature [[version 2.0.0]];
verb [[with_client_info, with_timeout]] read_mutation_data (query::read_command cmd, ::compat::wrapping_partition_range pr) -> reconcilable_result [[lw_shared_ptr]], cache_temperature [[version 2.0.0]];
verb [[with_client_info, with_timeout]] read_digest (query::read_command cmd, ::compat::wrapping_partition_range pr, query::digest_algorithm digest [[version 3.0.0]]) -> query::result_digest, api::timestamp_type [[version 1.2.0]], cache_temperature [[version 2.0.0]];
verb [[with_timeout]] truncate (sstring, sstring);
verb [[with_client_info, with_timeout]] paxos_prepare (query::read_command cmd, partition_key key, utils::UUID ballot, bool only_digest, query::digest_algorithm da, std::optional<tracing::trace_info> trace_info) -> service::paxos::prepare_response [[unique_ptr]];
verb [[with_client_info, with_timeout]] paxos_accept (service::paxos::proposal proposal [[ref]], std::optional<tracing::trace_info> trace_info) -> bool;
verb [[with_client_info, with_timeout, one_way]] paxos_learn (service::paxos::proposal decision, inet_address_vector_replica_set forward, gms::inet_address reply_to, unsigned shard, uint64_t response_id, std::optional<tracing::trace_info>);
verb [[with_client_info, with_timeout, one_way]] paxos_prune (utils::UUID schema_id, partition_key key [[ref]], utils::UUID ballot, std::optional<tracing::trace_info> trace_info);<|MERGE_RESOLUTION|>--- conflicted
+++ resolved
@@ -3,13 +3,7 @@
  */
 
 /*
-<<<<<<< HEAD
- * This file is part of Scylla.
- *
- * See the LICENSE.PROPRIETARY file in the top-level directory for licensing information.
-=======
- * SPDX-License-Identifier: AGPL-3.0-or-later
->>>>>>> fcb8d040
+ * SPDX-License-Identifier: ScyllaDB-Proprietary
  */
 
 verb [[with_client_info, with_timeout, one_way]] mutation (frozen_mutation fm, inet_address_vector_replica_set forward, gms::inet_address reply_to, unsigned shard, uint64_t response_id, std::optional<tracing::trace_info> trace_info [[version 1.3.0]]);
