/*
 * Copyright (C) 2018-present ScyllaDB
 */

/*
 * This file is part of Scylla.
 *
 * See the LICENSE.PROPRIETARY file in the top-level directory for licensing information.
 */

#include <seastar/core/seastar.hh>
#include <seastar/core/coroutine.hh>
#include <seastar/coroutine/maybe_yield.hh>
#include <seastar/util/closeable.hh>

#include "database.hh"
#include "sstables/sstables.hh"
#include "sstables/sstables_manager.hh"
#include "service/priority_manager.hh"
#include "db/schema_tables.hh"
#include "cell_locking.hh"
#include "utils/logalloc.hh"
#include "checked-file-impl.hh"
#include "view_info.hh"
#include "db/data_listeners.hh"
#include "memtable-sstable.hh"
#include "compaction/compaction_manager.hh"
#include "compaction/table_state.hh"
#include "sstables/sstable_directory.hh"
#include "db/system_keyspace.hh"
#include "db/query_context.hh"
#include "query-result-writer.hh"
#include "db/view/view.hh"
#include <boost/range/adaptor/transformed.hpp>
#include <boost/range/adaptor/map.hpp>
#include "utils/error_injection.hh"
#include "utils/histogram_metrics_helper.hh"
#include "utils/fb_utilities.hh"
#include "mutation_source_metadata.hh"
#include "gms/gossiper.hh"
#include "db/config.hh"
#include "db/commitlog/commitlog.hh"

#include <boost/range/algorithm/remove_if.hpp>
#include <boost/range/algorithm.hpp>

static logging::logger tlogger("table");
static seastar::metrics::label column_family_label("cf");
static seastar::metrics::label keyspace_label("ks");


using namespace std::chrono_literals;

flat_mutation_reader
table::make_sstable_reader(schema_ptr s,
                                   reader_permit permit,
                                   lw_shared_ptr<sstables::sstable_set> sstables,
                                   const dht::partition_range& pr,
                                   const query::partition_slice& slice,
                                   const io_priority_class& pc,
                                   tracing::trace_state_ptr trace_state,
                                   streamed_mutation::forwarding fwd,
                                   mutation_reader::forwarding fwd_mr) const {
    // CAVEAT: if make_sstable_reader() is called on a single partition
    // we want to optimize and read exactly this partition. As a
    // consequence, fast_forward_to() will *NOT* work on the result,
    // regardless of what the fwd_mr parameter says.
    if (pr.is_singular() && pr.start()->value().has_key()) {
        const dht::ring_position& pos = pr.start()->value();
        if (dht::shard_of(*s, pos.token()) != this_shard_id()) {
            return make_empty_flat_reader(s, std::move(permit)); // range doesn't belong to this shard
        }

        return sstables->create_single_key_sstable_reader(const_cast<column_family*>(this), std::move(s), std::move(permit),
                _stats.estimated_sstable_per_read, pr, slice, pc, std::move(trace_state), fwd, fwd_mr);
    } else {
        return downgrade_to_v1(sstables->make_local_shard_sstable_reader(std::move(s), std::move(permit), pr, slice, pc,
                std::move(trace_state), fwd, fwd_mr));
    }
}

lw_shared_ptr<sstables::sstable_set> table::make_compound_sstable_set() {
    return make_lw_shared(sstables::make_compound_sstable_set(_schema, { _main_sstables, _maintenance_sstables }));
}

lw_shared_ptr<sstables::sstable_set> table::make_maintenance_sstable_set() const {
    // Level metadata is not used because (level 0) maintenance sstables are disjoint and must be stored for efficient retrieval in the partitioned set
    bool use_level_metadata = false;
    return make_lw_shared<sstables::sstable_set>(
            sstables::make_partitioned_sstable_set(_schema, make_lw_shared<sstable_list>(sstable_list{}), use_level_metadata));
}

void table::refresh_compound_sstable_set() {
    _sstables = make_compound_sstable_set();
}

// Exposed for testing, not performance critical.
future<table::const_mutation_partition_ptr>
table::find_partition(schema_ptr s, reader_permit permit, const dht::decorated_key& key) const {
    return do_with(dht::partition_range::make_singular(key), [s = std::move(s), permit = std::move(permit), this] (auto& range) mutable {
        return with_closeable(this->make_reader(std::move(s), std::move(permit), range), [] (flat_mutation_reader& reader) {
            return read_mutation_from_flat_mutation_reader(reader).then([] (mutation_opt&& mo) -> std::unique_ptr<const mutation_partition> {
                if (!mo) {
                    return {};
                }
                return std::make_unique<const mutation_partition>(std::move(mo->partition()));
            });
        });
    });
}

future<table::const_mutation_partition_ptr>
table::find_partition_slow(schema_ptr s, reader_permit permit, const partition_key& key) const {
    return find_partition(s, std::move(permit), dht::decorate_key(*s, key));
}

future<table::const_row_ptr>
table::find_row(schema_ptr s, reader_permit permit, const dht::decorated_key& partition_key, clustering_key clustering_key) const {
    return find_partition(s, std::move(permit), partition_key).then([clustering_key = std::move(clustering_key), s] (const_mutation_partition_ptr p) {
        if (!p) {
            return make_ready_future<const_row_ptr>();
        }
        auto r = p->find_row(*s, clustering_key);
        if (r) {
            // FIXME: remove copy if only one data source
            return make_ready_future<const_row_ptr>(std::make_unique<row>(*s, column_kind::regular_column, *r));
        } else {
            return make_ready_future<const_row_ptr>();
        }
    });
}

flat_mutation_reader
table::make_reader(schema_ptr s,
                           reader_permit permit,
                           const dht::partition_range& range,
                           const query::partition_slice& slice,
                           const io_priority_class& pc,
                           tracing::trace_state_ptr trace_state,
                           streamed_mutation::forwarding fwd,
                           mutation_reader::forwarding fwd_mr) const {
    if (_virtual_reader) [[unlikely]] {
        return (*_virtual_reader).make_reader(s, std::move(permit), range, slice, pc, trace_state, fwd, fwd_mr);
    }

    std::vector<flat_mutation_reader> readers;
    readers.reserve(_memtables->size() + 1);

    // We're assuming that cache and memtables are both read atomically
    // for single-key queries, so we don't need to special case memtable
    // undergoing a move to cache. At any given point in time between
    // deferring points the sum of data in memtable and cache is coherent. If
    // single-key queries for each data source were performed across deferring
    // points, it would be possible that partitions which are ahead of the
    // memtable cursor would be placed behind the cache cursor, resulting in
    // those partitions being missing in the combined reader.
    //
    // We need to handle this in range queries though, as they are always
    // deferring. scanning_reader from memtable.cc is falling back to reading
    // the sstable when memtable is flushed. After memtable is moved to cache,
    // new readers will no longer use the old memtable, but until then
    // performance may suffer. We should fix this when we add support for
    // range queries in cache, so that scans can always be satisfied form
    // memtable and cache only, as long as data is not evicted.
    //
    // https://github.com/scylladb/scylla/issues/309
    // https://github.com/scylladb/scylla/issues/185

    for (auto&& mt : *_memtables) {
        readers.emplace_back(mt->make_flat_reader(s, permit, range, slice, pc, trace_state, fwd, fwd_mr));
    }

    const auto bypass_cache = slice.options.contains(query::partition_slice::option::bypass_cache);
    const auto reversed = slice.is_reversed();
    if (cache_enabled() && !bypass_cache && !(reversed && _config.reversed_reads_auto_bypass_cache())) {
        // There are two supported methods of performing reversed queries now.
        // In the old 'inefficient' method the cache/sstable performs a forward query and we wrap the reader in
        // `make_reversing_reader` which fetches entire partitions in memory and reverses them; this method
        // uses unbounded memory.
        // There's also a new method where the sstable performs the query directly in reverse, which has bounded
        // memory usage. However, for this method the cache must currently be disabled since fast forwarding
        // is not yet supported by sstables in reverse mode and the cache algorithms do not handle reverse results
        // yet.
        // When the user explicitly bypasses the cache in a query, the new method is automatically used.
        // Otherwise, we will use the old method with cache enabled, unless the `reversed_reads_auto_bypass_cache`
        // option is set - which will automatically bypass the cache for reversed queries.
        // FIXME: remove this workaround (and the `reversed_reads_auto_bypass_cache` option) after:
        // - support for reversed reads is implemented in the cache,
        // - fast forwarding is implemented in reversed sstable readers.
        readers.emplace_back(_cache.make_reader(s, permit, range, slice, pc, std::move(trace_state), fwd, fwd_mr));
    } else {
        readers.emplace_back(make_sstable_reader(s, permit, _sstables, range, slice, pc, std::move(trace_state), fwd, fwd_mr));
    }

    auto comb_reader = make_combined_reader(s, std::move(permit), std::move(readers), fwd, fwd_mr);
    if (_config.data_listeners && !_config.data_listeners->empty()) {
        return _config.data_listeners->on_read(s, range, slice, std::move(comb_reader));
    } else {
        return comb_reader;
    }
}

sstables::shared_sstable table::make_streaming_sstable_for_write(std::optional<sstring> subdir) {
    sstring dir = _config.datadir;
    if (subdir) {
        dir += "/" + *subdir;
    }
    auto newtab = make_sstable(dir);
    tlogger.debug("Created sstable for streaming: ks={}, cf={}, dir={}", schema()->ks_name(), schema()->cf_name(), dir);
    return newtab;
}

sstables::shared_sstable table::make_streaming_staging_sstable() {
    return make_streaming_sstable_for_write(sstables::staging_dir);
}

flat_mutation_reader
table::make_streaming_reader(schema_ptr s, reader_permit permit,
                           const dht::partition_range_vector& ranges) const {
    auto& slice = s->full_slice();
    auto& pc = service::get_local_streaming_priority();

    auto source = mutation_source([this] (schema_ptr s, reader_permit permit, const dht::partition_range& range, const query::partition_slice& slice,
                                      const io_priority_class& pc, tracing::trace_state_ptr trace_state, streamed_mutation::forwarding fwd, mutation_reader::forwarding fwd_mr) {
        std::vector<flat_mutation_reader> readers;
        readers.reserve(_memtables->size() + 1);
        for (auto&& mt : *_memtables) {
            readers.emplace_back(mt->make_flat_reader(s, permit, range, slice, pc, trace_state, fwd, fwd_mr));
        }
        readers.emplace_back(make_sstable_reader(s, permit, _sstables, range, slice, pc, std::move(trace_state), fwd, fwd_mr));
        return make_combined_reader(s, std::move(permit), std::move(readers), fwd, fwd_mr);
    });

    return make_flat_multi_range_reader(s, std::move(permit), std::move(source), ranges, slice, pc, nullptr, mutation_reader::forwarding::no);
}

flat_mutation_reader table::make_streaming_reader(schema_ptr schema, reader_permit permit, const dht::partition_range& range,
        const query::partition_slice& slice, mutation_reader::forwarding fwd_mr) const {
    const auto& pc = service::get_local_streaming_priority();
    auto trace_state = tracing::trace_state_ptr();
    const auto fwd = streamed_mutation::forwarding::no;

    std::vector<flat_mutation_reader> readers;
    readers.reserve(_memtables->size() + 1);
    for (auto&& mt : *_memtables) {
        readers.emplace_back(mt->make_flat_reader(schema, permit, range, slice, pc, trace_state, fwd, fwd_mr));
    }
    readers.emplace_back(make_sstable_reader(schema, permit, _sstables, range, slice, pc, std::move(trace_state), fwd, fwd_mr));
    return make_combined_reader(std::move(schema), std::move(permit), std::move(readers), fwd, fwd_mr);
}

flat_mutation_reader table::make_streaming_reader(schema_ptr schema, reader_permit permit, const dht::partition_range& range,
        lw_shared_ptr<sstables::sstable_set> sstables) const {
    auto& slice = schema->full_slice();
    const auto& pc = service::get_local_streaming_priority();
    auto trace_state = tracing::trace_state_ptr();
    const auto fwd = streamed_mutation::forwarding::no;
    const auto fwd_mr = mutation_reader::forwarding::no;
    return downgrade_to_v1(sstables->make_range_sstable_reader(std::move(schema), std::move(permit), range, slice, pc,
            std::move(trace_state), fwd, fwd_mr));
}

future<std::vector<locked_cell>> table::lock_counter_cells(const mutation& m, db::timeout_clock::time_point timeout) {
    assert(m.schema() == _counter_cell_locks->schema());
    return _counter_cell_locks->lock_cells(m.decorated_key(), partition_cells_range(m.partition()), timeout);
}

api::timestamp_type table::min_memtable_timestamp() const {
    if (_memtables->empty()) {
        return api::max_timestamp;
    }

    return *boost::range::min_element(
        *_memtables
        | boost::adaptors::transformed(
            [](const shared_memtable& m) { return m->get_min_timestamp(); }
        )
    );
}

// Not performance critical. Currently used for testing only.
future<bool>
table::for_all_partitions_slow(schema_ptr s, reader_permit permit, std::function<bool (const dht::decorated_key&, const mutation_partition&)> func) const {
    struct iteration_state {
        flat_mutation_reader reader;
        std::function<bool (const dht::decorated_key&, const mutation_partition&)> func;
        bool ok = true;
        bool empty = false;
    public:
        bool done() const { return !ok || empty; }
        iteration_state(schema_ptr s, reader_permit permit, const column_family& cf,
                std::function<bool (const dht::decorated_key&, const mutation_partition&)>&& func)
            : reader(cf.make_reader(std::move(s), std::move(permit)))
            , func(std::move(func))
        { }
    };

    return do_with(iteration_state(std::move(s), std::move(permit), *this, std::move(func)), [] (iteration_state& is) {
        return do_until([&is] { return is.done(); }, [&is] {
            return read_mutation_from_flat_mutation_reader(is.reader).then([&is](mutation_opt&& mo) {
                if (!mo) {
                    is.empty = true;
                } else {
                    is.ok = is.func(mo->decorated_key(), mo->partition());
                }
            });
        }).then([&is] {
            return is.ok;
        }).finally([&is] {
            return is.reader.close();
        });
    });
}

static bool belongs_to_current_shard(const std::vector<shard_id>& shards) {
    return boost::find(shards, this_shard_id()) != shards.end();
}

static bool belongs_to_other_shard(const std::vector<shard_id>& shards) {
    return shards.size() != size_t(belongs_to_current_shard(shards));
}

sstables::shared_sstable table::make_sstable(sstring dir, int64_t generation, sstables::sstable_version_types v, sstables::sstable_format_types f,
        io_error_handler_gen error_handler_gen) {
    return get_sstables_manager().make_sstable(_schema, dir, generation, v, f, gc_clock::now(), error_handler_gen);
}

sstables::shared_sstable table::make_sstable(sstring dir, int64_t generation,
        sstables::sstable_version_types v, sstables::sstable_format_types f) {
    return get_sstables_manager().make_sstable(_schema, dir, generation, v, f);
}

sstables::shared_sstable table::make_sstable(sstring dir) {
    return make_sstable(dir, calculate_generation_for_new_table(),
                        get_sstables_manager().get_highest_supported_format(), sstables::sstable::format_types::big);
}

sstables::shared_sstable table::make_sstable() {
    return make_sstable(_config.datadir);
}

void table::notify_bootstrap_or_replace_start() {
    _is_bootstrap_or_replace = true;
}

void table::notify_bootstrap_or_replace_end() {
    _is_bootstrap_or_replace = false;
    trigger_offstrategy_compaction();
}

void table::update_stats_for_new_sstable(uint64_t disk_space_used_by_sstable) noexcept {
    _stats.live_disk_space_used += disk_space_used_by_sstable;
    _stats.total_disk_space_used += disk_space_used_by_sstable;
    _stats.live_sstable_count++;
}

inline void table::add_sstable_to_backlog_tracker(compaction_backlog_tracker& tracker, sstables::shared_sstable sstable) {
    tracker.add_sstable(std::move(sstable));
}

inline void table::remove_sstable_from_backlog_tracker(compaction_backlog_tracker& tracker, sstables::shared_sstable sstable) {
    tracker.remove_sstable(std::move(sstable));
}

void table::backlog_tracker_adjust_charges(const std::vector<sstables::shared_sstable>& old_sstables, const std::vector<sstables::shared_sstable>& new_sstables) {
    auto& tracker = _compaction_strategy.get_backlog_tracker();
    for (auto& sst : new_sstables) {
        tracker.add_sstable(sst);
    }
    for (auto& sst : old_sstables) {
        tracker.remove_sstable(sst);
    }
}

lw_shared_ptr<sstables::sstable_set>
table::do_add_sstable(lw_shared_ptr<sstables::sstable_set> sstables, sstables::shared_sstable sstable,
        enable_backlog_tracker backlog_tracker) {
    if (belongs_to_other_shard(sstable->get_shards_for_this_sstable())) {
        on_internal_error(tlogger, format("Attempted to load the shared SSTable {} at table", sstable->get_filename()));
    }
    // allow in-progress reads to continue using old list
    auto new_sstables = make_lw_shared<sstables::sstable_set>(*sstables);
    new_sstables->insert(sstable);
    if (sstable->requires_view_building()) {
        _sstables_staging.emplace(sstable->generation(), sstable);
    } else if (backlog_tracker) {
        add_sstable_to_backlog_tracker(_compaction_strategy.get_backlog_tracker(), sstable);
    }
    // update sstable set last in case either updating
    // staging sstables or backlog tracker throws
    update_stats_for_new_sstable(sstable->bytes_on_disk());
    return new_sstables;
}

void table::add_sstable(sstables::shared_sstable sstable) {
    _main_sstables = do_add_sstable(_main_sstables, std::move(sstable), enable_backlog_tracker::yes);
    refresh_compound_sstable_set();
}

void table::add_maintenance_sstable(sstables::shared_sstable sst) {
    _maintenance_sstables = do_add_sstable(_maintenance_sstables, std::move(sst), enable_backlog_tracker::no);
    refresh_compound_sstable_set();
}

void table::do_update_off_strategy_trigger() {
    _off_strategy_trigger.rearm(timer<>::clock::now() +  std::chrono::minutes(5));
}

// If there are more sstables to be added to the off-strategy sstable set, call
// update_off_strategy_trigger to update the timer and delay to trigger
// off-strategy compaction. The off-strategy compaction will be triggered when
// the timer is expired.
void table::update_off_strategy_trigger() {
    if (_off_strategy_trigger.armed()) {
        do_update_off_strategy_trigger();
    }
}

// Call enable_off_strategy_trigger to enable the automatic off-strategy
// compaction trigger.
void table::enable_off_strategy_trigger() {
    do_update_off_strategy_trigger();
}

future<>
table::add_sstable_and_update_cache(sstables::shared_sstable sst, sstables::offstrategy offstrategy) {
    auto permit = co_await seastar::get_units(_sstable_set_mutation_sem, 1);
    co_return co_await get_row_cache().invalidate(row_cache::external_updater([this, sst, offstrategy] () noexcept {
        // FIXME: this is not really noexcept, but we need to provide strong exception guarantees.
        // atomically load all opened sstables into column family.
        if (!offstrategy) {
            add_sstable(sst);
            trigger_compaction();
        } else {
            add_maintenance_sstable(sst);
        }
    }), dht::partition_range::make({sst->get_first_decorated_key(), true}, {sst->get_last_decorated_key(), true}));
}

future<>
table::update_cache(lw_shared_ptr<memtable> m, std::vector<sstables::shared_sstable> ssts) {
    auto permit = co_await seastar::get_units(_sstable_set_mutation_sem, 1);
    mutation_source_opt ms_opt;
    if (ssts.size() == 1) {
        ms_opt = ssts.front()->as_mutation_source();
    } else {
        std::vector<mutation_source> sources;
        sources.reserve(ssts.size());
        for (auto& sst : ssts) {
            sources.push_back(sst->as_mutation_source());
        }
        ms_opt = make_combined_mutation_source(std::move(sources));
    }
    auto adder = row_cache::external_updater([this, m, ssts = std::move(ssts), new_ssts_ms = std::move(*ms_opt)] () mutable {
        for (auto& sst : ssts) {
            add_sstable(sst);
        }
        m->mark_flushed(std::move(new_ssts_ms));
        try_trigger_compaction();
    });
    if (cache_enabled()) {
        co_return co_await _cache.update(std::move(adder), *m);
    } else {
        co_return co_await _cache.invalidate(std::move(adder)).then([m] { return m->clear_gently(); });
    }
}

// Handles permit management only, used for situations where we don't want to inform
// the compaction manager about backlogs (i.e., tests)
class permit_monitor : public sstables::write_monitor {
    lw_shared_ptr<sstable_write_permit> _permit;
public:
    permit_monitor(lw_shared_ptr<sstable_write_permit> permit)
            : _permit(std::move(permit)) {
    }

    virtual void on_write_started(const sstables::writer_offset_tracker& t) override { }
    virtual void on_data_write_completed() override {
        // We need to start a flush before the current one finishes, otherwise
        // we'll have a period without significant disk activity when the current
        // SSTable is being sealed, the caches are being updated, etc. To do that,
        // we ensure the permit doesn't outlive this continuation.
        *_permit = sstable_write_permit::unconditional();
    }
};

// Handles all tasks related to sstable writing: permit management, compaction backlog updates, etc
class database_sstable_write_monitor : public permit_monitor, public backlog_write_progress_manager {
    sstables::shared_sstable _sst;
    sstables::compaction_strategy& _compaction_strategy;
    const sstables::writer_offset_tracker* _tracker = nullptr;
    uint64_t _progress_seen = 0;
    api::timestamp_type _maximum_timestamp;
public:
    database_sstable_write_monitor(lw_shared_ptr<sstable_write_permit> permit, sstables::shared_sstable sst,
        sstables::compaction_strategy& strategy, api::timestamp_type max_timestamp)
            : permit_monitor(std::move(permit))
            , _sst(std::move(sst))
            , _compaction_strategy(strategy)
            , _maximum_timestamp(max_timestamp)
    {}

    database_sstable_write_monitor(const database_sstable_write_monitor&) = delete;
    database_sstable_write_monitor(database_sstable_write_monitor&& x) = default;

    ~database_sstable_write_monitor() {
        // We failed to finish handling this SSTable, so we have to update the backlog_tracker
        // about it.
        if (_sst) {
            _compaction_strategy.get_backlog_tracker().revert_charges(_sst);
        }
    }

    virtual void on_write_started(const sstables::writer_offset_tracker& t) override {
        _tracker = &t;
        _compaction_strategy.get_backlog_tracker().register_partially_written_sstable(_sst, *this);
    }

    virtual void on_data_write_completed() override {
        permit_monitor::on_data_write_completed();
        _progress_seen = _tracker->offset;
        _tracker = nullptr;
    }

    virtual uint64_t written() const override {
        if (_tracker) {
            return _tracker->offset;
        }
        return _progress_seen;
    }

    api::timestamp_type maximum_timestamp() const override {
        return _maximum_timestamp;
    }

    unsigned level() const override {
        return 0;
    }
};

future<>
table::seal_active_memtable(flush_permit&& permit) {
    auto old = _memtables->back();
    tlogger.debug("Sealing active memtable of {}.{}, partitions: {}, occupancy: {}", _schema->ks_name(), _schema->cf_name(), old->partition_count(), old->occupancy());

    if (old->empty()) {
        tlogger.debug("Memtable is empty");
        return _flush_barrier.advance_and_await();
    }
    _memtables->add_memtable();
    _stats.memtable_switch_count++;
    // This will set evictable occupancy of the old memtable region to zero, so that
    // this region is considered last for flushing by dirty_memory_manager::flush_when_needed().
    // If we don't do that, the flusher may keep picking up this memtable list for flushing after
    // the permit is released even though there is not much to flush in the active memtable of this list.
    old->region().ground_evictable_occupancy();
    auto previous_flush = _flush_barrier.advance_and_await();
    auto op = _flush_barrier.start();

    auto memtable_size = old->occupancy().total_space();

    _stats.pending_flushes++;
    _config.cf_stats->pending_memtables_flushes_count++;
    _config.cf_stats->pending_memtables_flushes_bytes += memtable_size;

    return do_with(std::move(permit), [this, old] (auto& permit) {
        return repeat([this, old, &permit] () mutable {
            auto sstable_write_permit = permit.release_sstable_write_permit();
            return this->try_flush_memtable_to_sstable(old, std::move(sstable_write_permit)).then([this, &permit] (auto should_stop) mutable {
                if (should_stop) {
                    return make_ready_future<stop_iteration>(should_stop);
                }
                return sleep(10s).then([this, &permit] () mutable {
                    return std::move(permit).reacquire_sstable_write_permit().then([this, &permit] (auto new_permit) mutable {
                        permit = std::move(new_permit);
                        return make_ready_future<stop_iteration>(stop_iteration::no);
                    });
                });
            });
        });
    }).then_wrapped([this, memtable_size, old, op = std::move(op), previous_flush = std::move(previous_flush)] (future<> f) mutable {
        _stats.pending_flushes--;
        _config.cf_stats->pending_memtables_flushes_count--;
        _config.cf_stats->pending_memtables_flushes_bytes -= memtable_size;

        if (f.failed()) {
            return f;
        }

        if (_commitlog) {
            _commitlog->discard_completed_segments(_schema->id(), old->get_and_discard_rp_set());
        }
        return previous_flush.finally([op = std::move(op)] { });
    });
    // FIXME: release commit log
    // FIXME: provide back-pressure to upper layers
}

future<stop_iteration>
table::try_flush_memtable_to_sstable(lw_shared_ptr<memtable> old, sstable_write_permit&& permit) {
    auto try_flush = [this, old = std::move(old), permit = make_lw_shared(std::move(permit))] () mutable -> future<stop_iteration> {
        // Note that due to our sharded architecture, it is possible that
        // in the face of a value change some shards will backup sstables
        // while others won't.
        //
        // This is, in theory, possible to mitigate through a rwlock.
        // However, this doesn't differ from the situation where all tables
        // are coming from a single shard and the toggle happens in the
        // middle of them.
        //
        // The code as is guarantees that we'll never partially backup a
        // single sstable, so that is enough of a guarantee.

        auto newtabs = std::vector<sstables::shared_sstable>();
        auto metadata = mutation_source_metadata{};
        metadata.min_timestamp = old->get_min_timestamp();
        metadata.max_timestamp = old->get_max_timestamp();
        auto estimated_partitions = _compaction_strategy.adjust_partition_estimate(metadata, old->partition_count());

        auto consumer = _compaction_strategy.make_interposer_consumer(metadata, [this, old, permit, &newtabs, metadata, estimated_partitions] (flat_mutation_reader reader) mutable -> future<> {
            auto&& priority = service::get_local_memtable_flush_priority();
            sstables::sstable_writer_config cfg = get_sstables_manager().configure_writer("memtable");
            cfg.backup = incremental_backups_enabled();

            auto newtab = make_sstable();
            newtabs.push_back(newtab);
            tlogger.debug("Flushing to {}", newtab->get_filename());

            auto monitor = database_sstable_write_monitor(permit, newtab, _compaction_strategy,
                old->get_max_timestamp());

            co_return co_await write_memtable_to_sstable(std::move(reader), *old, newtab, estimated_partitions, monitor, cfg, priority);
        });

        flat_mutation_reader reader = old->make_flush_reader(
            old->schema(),
            compaction_concurrency_semaphore().make_tracking_only_permit(old->schema().get(), "try_flush_memtable_to_sstable()", db::no_timeout),
            service::get_local_memtable_flush_priority());

        if (old->has_any_tombstones()) {
            reader = make_compacting_reader(
                std::move(reader),
                gc_clock::now(),
                [] (const dht::decorated_key&) { return api::min_timestamp; });
        }

        mutation_fragment* fragment = co_await reader.peek();
        if (!fragment) {
            co_await reader.close();
            _memtables->erase(old);
            co_return stop_iteration::yes;
        }

        auto f = consumer(std::move(reader));

        // Switch back to default scheduling group for post-flush actions, to avoid them being staved by the memtable flush
        // controller. Cache update does not affect the input of the memtable cpu controller, so it can be subject to
        // priority inversion.
        auto post_flush = [this, old = std::move(old), &newtabs, f = std::move(f)] () mutable -> future<stop_iteration> {
            try {
                co_await std::move(f);
                co_await parallel_for_each(newtabs, [] (auto& newtab) -> future<> {
                    co_await newtab->open_data();
                    tlogger.debug("Flushing to {} done", newtab->get_filename());
                });

                co_await with_scheduling_group(_config.memtable_to_cache_scheduling_group, [this, old, &newtabs] () -> future<> {
                    return update_cache(old, newtabs);
                });
                _memtables->erase(old);
                tlogger.debug("Memtable for {}.{} replaced, into {} sstables", old->schema()->ks_name(), old->schema()->cf_name(), newtabs.size());
                co_return stop_iteration::yes;
            } catch (const std::exception& e) {
                for (auto& newtab : newtabs) {
                    newtab->mark_for_deletion();
                    tlogger.error("failed to write sstable {}: {}", newtab->get_filename(), e);
                }
                _config.cf_stats->failed_memtables_flushes_count++;
                // If we failed this write we will try the write again and that will create a new flush reader
                // that will decrease dirty memory again. So we need to reset the accounting.
                old->revert_flushed_memory();
                co_return stop_iteration(_async_gate.is_closed());
            }
        };
        co_return co_await with_scheduling_group(default_scheduling_group(), std::ref(post_flush));
    };
    co_return co_await with_scheduling_group(_config.memtable_scheduling_group, std::ref(try_flush));
}

void
table::start() {
    // FIXME: add option to disable automatic compaction.
    start_compaction();
}

future<>
table::stop() {
    if (_async_gate.is_closed()) {
        return make_ready_future<>();
    }
    return _async_gate.close().then([this] {
        return await_pending_ops().finally([this] {
            return _memtables->flush().finally([this] {
                return _compaction_manager.remove(this).then([this] {
                    return _sstable_deletion_gate.close().then([this] {
                        return get_row_cache().invalidate(row_cache::external_updater([this] {
                            _main_sstables = _compaction_strategy.make_sstable_set(_schema);
                            _maintenance_sstables = make_maintenance_sstable_set();
                            _sstables = make_compound_sstable_set();
                            _sstables_staging.clear();
                        })).then([this] {
                            _cache.refresh_snapshot();
                        });
                    });
                });
            });
        });
    });
}

void table::set_metrics() {
    auto cf = column_family_label(_schema->cf_name());
    auto ks = keyspace_label(_schema->ks_name());
    namespace ms = seastar::metrics;
    if (_config.enable_metrics_reporting) {
        _metrics.add_group("column_family", {
                ms::make_derive("memtable_switch", ms::description("Number of times flush has resulted in the memtable being switched out"), _stats.memtable_switch_count)(cf)(ks),
                ms::make_counter("memtable_partition_writes", [this] () { return _stats.memtable_partition_insertions + _stats.memtable_partition_hits; }, ms::description("Number of write operations performed on partitions in memtables"))(cf)(ks),
                ms::make_counter("memtable_partition_hits", _stats.memtable_partition_hits, ms::description("Number of times a write operation was issued on an existing partition in memtables"))(cf)(ks),
                ms::make_counter("memtable_row_writes", _stats.memtable_app_stats.row_writes, ms::description("Number of row writes performed in memtables"))(cf)(ks),
                ms::make_counter("memtable_row_hits", _stats.memtable_app_stats.row_hits, ms::description("Number of rows overwritten by write operations in memtables"))(cf)(ks),
                ms::make_counter("memtable_range_tombstone_reads", _stats.memtable_range_tombstone_reads, ms::description("Number of range tombstones read from memtables"))(cf)(ks),
                ms::make_counter("memtable_row_tombstone_reads", _stats.memtable_row_tombstone_reads, ms::description("Number of row tombstones read from memtables"))(cf)(ks),
                ms::make_gauge("pending_tasks", ms::description("Estimated number of tasks pending for this column family"), _stats.pending_flushes)(cf)(ks),
                ms::make_gauge("live_disk_space", ms::description("Live disk space used"), _stats.live_disk_space_used)(cf)(ks),
                ms::make_gauge("total_disk_space", ms::description("Total disk space used"), _stats.total_disk_space_used)(cf)(ks),
                ms::make_gauge("live_sstable", ms::description("Live sstable count"), _stats.live_sstable_count)(cf)(ks),
                ms::make_gauge("pending_compaction", ms::description("Estimated number of compactions pending for this column family"), _stats.pending_compactions)(cf)(ks),
                ms::make_gauge("pending_sstable_deletions",
                        ms::description("Number of tasks waiting to delete sstables from a table"),
                        [this] { return _sstable_deletion_sem.waiters(); })(cf)(ks)
        });

        // Metrics related to row locking
        auto add_row_lock_metrics = [this, ks, cf] (row_locker::single_lock_stats& stats, sstring stat_name) {
            _metrics.add_group("column_family", {
                ms::make_total_operations(format("row_lock_{}_acquisitions", stat_name), stats.lock_acquisitions, ms::description(format("Row lock acquisitions for {} lock", stat_name)))(cf)(ks),
                ms::make_queue_length(format("row_lock_{}_operations_currently_waiting_for_lock", stat_name), stats.operations_currently_waiting_for_lock, ms::description(format("Operations currently waiting for {} lock", stat_name)))(cf)(ks),
                ms::make_histogram(format("row_lock_{}_waiting_time", stat_name), ms::description(format("Histogram representing time that operations spent on waiting for {} lock", stat_name)),
                        [&stats] {return to_metrics_histogram(stats.estimated_waiting_for_lock);})(cf)(ks)
            });
        };
        add_row_lock_metrics(_row_locker_stats.exclusive_row, "exclusive_row");
        add_row_lock_metrics(_row_locker_stats.shared_row, "shared_row");
        add_row_lock_metrics(_row_locker_stats.exclusive_partition, "exclusive_partition");
        add_row_lock_metrics(_row_locker_stats.shared_partition, "shared_partition");

        // View metrics are created only for base tables, so there's no point in adding them to views (which cannot act as base tables for other views)
        if (!_schema->is_view()) {
            _view_stats.register_stats();
        }

        if (_schema->ks_name() != db::system_keyspace::NAME && _schema->ks_name() != db::schema_tables::v3::NAME && _schema->ks_name() != "system_traces") {
            _metrics.add_group("column_family", {
                    ms::make_histogram("read_latency", ms::description("Read latency histogram"), [this] {return to_metrics_histogram(_stats.estimated_read);})(cf)(ks),
                    ms::make_histogram("write_latency", ms::description("Write latency histogram"), [this] {return to_metrics_histogram(_stats.estimated_write);})(cf)(ks),
                    ms::make_histogram("cas_prepare_latency", ms::description("CAS prepare round latency histogram"), [this] {return to_metrics_histogram(_stats.estimated_cas_prepare);})(cf)(ks),
                    ms::make_histogram("cas_propose_latency", ms::description("CAS accept round latency histogram"), [this] {return to_metrics_histogram(_stats.estimated_cas_accept);})(cf)(ks),
                    ms::make_histogram("cas_commit_latency", ms::description("CAS learn round latency histogram"), [this] {return to_metrics_histogram(_stats.estimated_cas_learn);})(cf)(ks),
                    ms::make_gauge("cache_hit_rate", ms::description("Cache hit rate"), [this] {return float(_global_cache_hit_rate);})(cf)(ks)
            });
        }
    }
}

void table::rebuild_statistics() {
    // zeroing live_disk_space_used and live_sstable_count because the
    // sstable list was re-created
    _stats.live_disk_space_used = 0;
    _stats.live_sstable_count = 0;

    _sstables->for_each_sstable([this] (const sstables::shared_sstable& tab) {
        update_stats_for_new_sstable(tab->bytes_on_disk());
    });
    for (auto& tab : _sstables_compacted_but_not_deleted) {
        update_stats_for_new_sstable(tab->bytes_on_disk());
    }
}

future<lw_shared_ptr<sstables::sstable_set>>
table::sstable_list_builder::build_new_list(const sstables::sstable_set& current_sstables,
                              sstables::sstable_set new_sstable_list,
                              const std::vector<sstables::shared_sstable>& new_sstables,
                              const std::vector<sstables::shared_sstable>& old_sstables) {
    std::unordered_set<sstables::shared_sstable> s(old_sstables.begin(), old_sstables.end());

    // this might seem dangerous, but "move" here just avoids constness,
    // making the two ranges compatible when compiling with boost 1.55.
    // Noone is actually moving anything...
    for (auto all = current_sstables.all(); auto&& tab : boost::range::join(new_sstables, std::move(*all))) {
        if (!s.contains(tab)) {
            new_sstable_list.insert(tab);
        }
        co_await coroutine::maybe_yield();
    }
    co_return make_lw_shared<sstables::sstable_set>(std::move(new_sstable_list));
}

future<>
table::update_sstable_lists_on_off_strategy_completion(const std::vector<sstables::shared_sstable>& old_maintenance_sstables,
                                                       const std::vector<sstables::shared_sstable>& new_main_sstables) {
    class sstable_lists_updater : public row_cache::external_updater_impl {
        using sstables_t = std::vector<sstables::shared_sstable>;
        table& _t;
        sstable_list_builder _builder;
        const sstables_t& _old_maintenance;
        const sstables_t& _new_main;
        lw_shared_ptr<sstables::sstable_set> _new_maintenance_list;
        lw_shared_ptr<sstables::sstable_set> _new_main_list;
    public:
        explicit sstable_lists_updater(table& t, sstable_list_builder::permit_t permit, const sstables_t& old_maintenance, const sstables_t& new_main)
                : _t(t), _builder(std::move(permit)), _old_maintenance(old_maintenance), _new_main(new_main) {
        }
        virtual future<> prepare() override {
            sstables_t empty;
            // adding new sstables, created by off-strategy operation, to main set
            _new_main_list = co_await _builder.build_new_list(*_t._main_sstables, _t._compaction_strategy.make_sstable_set(_t._schema), _new_main, empty);
            // removing old sstables, used as input by off-strategy, from the maintenance set
            _new_maintenance_list = co_await _builder.build_new_list(*_t._maintenance_sstables, std::move(*_t.make_maintenance_sstable_set()), empty, _old_maintenance);
        }
        virtual void execute() override {
            _t._main_sstables = std::move(_new_main_list);
            _t._maintenance_sstables = std::move(_new_maintenance_list);
            _t.refresh_compound_sstable_set();
            // Input sstables aren't not removed from backlog tracker because they come from the maintenance set.
            _t.backlog_tracker_adjust_charges({}, _new_main);
        }
        static std::unique_ptr<row_cache::external_updater_impl> make(table& t, sstable_list_builder::permit_t permit, const sstables_t& old_maintenance, const sstables_t& new_main) {
            return std::make_unique<sstable_lists_updater>(t, std::move(permit), old_maintenance, new_main);
        }
    };
    auto permit = co_await seastar::get_units(_sstable_set_mutation_sem, 1);
    auto updater = row_cache::external_updater(sstable_lists_updater::make(*this, std::move(permit), old_maintenance_sstables, new_main_sstables));

    // row_cache::invalidate() is only used to synchronize sstable list updates, to prevent race conditions from occurring,
    // meaning nothing is actually invalidated.
    dht::partition_range_vector empty_ranges = {};
    co_await _cache.invalidate(std::move(updater), std::move(empty_ranges));
    _cache.refresh_snapshot();
    rebuild_statistics();
}

// Note: must run in a seastar thread
void
table::on_compaction_completion(sstables::compaction_completion_desc& desc) {
    // Build a new list of _sstables: We remove from the existing list the
    // tables we compacted (by now, there might be more sstables flushed
    // later), and we add the new tables generated by the compaction.
    // We create a new list rather than modifying it in-place, so that
    // on-going reads can continue to use the old list.
    //
    // We only remove old sstables after they are successfully deleted,
    // to avoid a new compaction from ignoring data in the old sstables
    // if the deletion fails (note deletion of shared sstables can take
    // unbounded time, because all shards must agree on the deletion).

    // make sure all old sstables belong *ONLY* to current shard before we proceed to their deletion.
    for (auto& sst : desc.old_sstables) {
        auto shards = sst->get_shards_for_this_sstable();
        if (shards.size() > 1) {
            throw std::runtime_error(format("A regular compaction for {}.{} INCORRECTLY used shared sstable {}. Only resharding work with those!",
                _schema->ks_name(), _schema->cf_name(), sst->toc_filename()));
        }
        if (!belongs_to_current_shard(shards)) {
            throw std::runtime_error(format("A regular compaction for {}.{} INCORRECTLY used sstable {} which doesn't belong to this shard!",
                _schema->ks_name(), _schema->cf_name(), sst->toc_filename()));
        }
    }

    // Precompute before so undo_compacted_but_not_deleted can be sure not to throw
    std::unordered_set<sstables::shared_sstable> s(
           desc.old_sstables.begin(), desc.old_sstables.end());
    _sstables_compacted_but_not_deleted.insert(_sstables_compacted_but_not_deleted.end(), desc.old_sstables.begin(), desc.old_sstables.end());
    // After we are done, unconditionally remove compacted sstables from _sstables_compacted_but_not_deleted,
    // or they could stay forever in the set, resulting in deleted files remaining
    // opened and disk space not being released until shutdown.
    auto undo_compacted_but_not_deleted = defer([&] {
        auto e = boost::range::remove_if(_sstables_compacted_but_not_deleted, [&] (sstables::shared_sstable sst) {
            return s.contains(sst);
        });
        _sstables_compacted_but_not_deleted.erase(e, _sstables_compacted_but_not_deleted.end());
        rebuild_statistics();
    });

    class sstable_list_updater : public row_cache::external_updater_impl {
        table& _t;
        sstable_list_builder _builder;
        const sstables::compaction_completion_desc& _desc;
        lw_shared_ptr<sstables::sstable_set> _new_sstables;
    public:
        explicit sstable_list_updater(table& t, sstable_list_builder::permit_t permit, sstables::compaction_completion_desc& d) : _t(t), _builder(std::move(permit)), _desc(d) {}
        virtual future<> prepare() override {
            _new_sstables = co_await _builder.build_new_list(*_t._main_sstables, _t._compaction_strategy.make_sstable_set(_t._schema), _desc.new_sstables, _desc.old_sstables);
        }
        virtual void execute() override {
            _t._main_sstables = std::move(_new_sstables);
            _t.refresh_compound_sstable_set();
            _t.backlog_tracker_adjust_charges(_desc.old_sstables, _desc.new_sstables);
        }
        static std::unique_ptr<row_cache::external_updater_impl> make(table& t, sstable_list_builder::permit_t permit, sstables::compaction_completion_desc& d) {
            return std::make_unique<sstable_list_updater>(t, std::move(permit), d);
        }
    };
    auto permit = seastar::get_units(_sstable_set_mutation_sem, 1).get0();
    auto updater = row_cache::external_updater(sstable_list_updater::make(*this, std::move(permit), desc));

    _cache.invalidate(std::move(updater), std::move(desc.ranges_for_cache_invalidation)).get();

    // refresh underlying data source in row cache to prevent it from holding reference
    // to sstables files that are about to be deleted.
    _cache.refresh_snapshot();

    rebuild_statistics();

    auto f = seastar::try_with_gate(_sstable_deletion_gate, [this, sstables_to_remove = desc.old_sstables] {
       return with_semaphore(_sstable_deletion_sem, 1, [sstables_to_remove = std::move(sstables_to_remove)] {
           return sstables::delete_atomically(std::move(sstables_to_remove));
       });
    });

    try {
        f.get();
    } catch (...) {
        // There is nothing more we can do here.
        // Any remaining SSTables will eventually be re-compacted and re-deleted.
        tlogger.error("Compacted SSTables deletion failed: {}. Ignored.", std::current_exception());
    }
}

future<>
table::compact_sstables(sstables::compaction_descriptor descriptor, sstables::compaction_data& cdata) {
    if (!descriptor.sstables.size()) {
        // if there is nothing to compact, just return.
        return make_ready_future<>();
    }

    descriptor.creator = [this] (shard_id dummy) {
        auto sst = make_sstable();
        return sst;
    };
    descriptor.replacer = [this, release_exhausted = descriptor.release_exhausted] (sstables::compaction_completion_desc desc) {
        _compaction_strategy.notify_completion(desc.old_sstables, desc.new_sstables);
        _compaction_manager.propagate_replacement(this, desc.old_sstables, desc.new_sstables);
        this->on_compaction_completion(desc);
        if (release_exhausted) {
            release_exhausted(desc.old_sstables);
        }
    };
    auto compaction_type = descriptor.options.type();
    auto start_size = boost::accumulate(descriptor.sstables | boost::adaptors::transformed(std::mem_fn(&sstables::sstable::data_size)), uint64_t(0));

    return sstables::compact_sstables(std::move(descriptor), cdata, as_table_state()).then([this, &cdata, compaction_type, start_size] (sstables::compaction_result res) {
        if (compaction_type != sstables::compaction_type::Compaction) {
            return make_ready_future<>();
        }
        // skip update if running without a query context, for example, when running a test case.
        if (!db::qctx) {
            return make_ready_future<>();
        }
        auto ended_at = std::chrono::duration_cast<std::chrono::milliseconds>(res.ended_at.time_since_epoch()).count();

        // FIXME: add support to merged_rows. merged_rows is a histogram that
        // shows how many sstables each row is merged from. This information
        // cannot be accessed until we make combined_reader more generic,
        // for example, by adding a reducer method.
        return db::system_keyspace::update_compaction_history(cdata.compaction_uuid, _schema->ks_name(), _schema->cf_name(), ended_at,
            start_size, res.end_size, std::unordered_map<int32_t, int64_t>{});
    });
}

// Note: We assume that the column_family does not get destroyed during compaction.
future<>
table::compact_all_sstables() {
    return _compaction_manager.perform_major_compaction(this);
}

void table::start_compaction() {
    set_compaction_strategy(_schema->compaction_strategy());
}

void table::trigger_compaction() {
    // Submitting compaction job to compaction manager.
    do_trigger_compaction(); // see below
}

void table::try_trigger_compaction() noexcept {
    try {
        trigger_compaction();
    } catch (...) {
        tlogger.error("Failed to trigger compaction: {}", std::current_exception());
    }
}

void table::do_trigger_compaction() {
    // But not if we're locked out or stopping
    if (!_async_gate.is_closed()) {
        _compaction_manager.submit(this);
    }
}

void table::trigger_offstrategy_compaction() {
    // If the user calls trigger_offstrategy_compaction() to trigger
    // off-strategy explicitly, cancel the timeout based automatic trigger.
    _off_strategy_trigger.cancel();
    _compaction_manager.submit_offstrategy(this);
}

future<> table::run_offstrategy_compaction(sstables::compaction_data& info) {
    // This procedure will reshape sstables in maintenance set until it's ready for
    // integration into main set.
    // It may require N reshape rounds before the set satisfies the strategy invariant.
    // This procedure also only updates maintenance set at the end, on success.
    // Otherwise, some overlapping could be introduced in the set after each reshape
    // round, progressively degrading read amplification until integration happens.
    // The drawback of this approach is the 2x space requirement as the old sstables
    // will only be deleted at the end. The impact of this space requirement is reduced
    // by the fact that off-strategy is serialized across all tables, meaning that the
    // actual requirement is the size of the largest table's maintenance set.

    auto sem_unit = co_await seastar::get_units(_off_strategy_sem, 1);

    tlogger.info("Starting off-strategy compaction for {}.{}, {} candidates were found",
        _schema->ks_name(), _schema->cf_name(), _maintenance_sstables->all()->size());

    const auto old_sstables = boost::copy_range<std::vector<sstables::shared_sstable>>(*_maintenance_sstables->all());
    std::vector<sstables::shared_sstable> reshape_candidates = old_sstables;
    std::vector<sstables::shared_sstable> new_unused_sstables, sstables_to_remove;

    auto cleanup_new_unused_sstables_on_failure = defer([&new_unused_sstables] {
        for (auto& sst : new_unused_sstables) {
            sst->mark_for_deletion();
        }
    });

    for (;;) {
        auto& iop = service::get_local_streaming_priority(); // run reshape in maintenance mode
        auto desc = _compaction_strategy.get_reshaping_job(reshape_candidates, _schema, iop, sstables::reshape_mode::strict);
        if (desc.sstables.empty()) {
            // at this moment reshape_candidates contains a set of sstables ready for integration into main set
            co_await update_sstable_lists_on_off_strategy_completion(old_sstables, reshape_candidates);
            break;
        }

        desc.creator = [this, &new_unused_sstables] (shard_id dummy) {
            auto sst = make_sstable();
            new_unused_sstables.push_back(sst);
            return sst;
        };
        auto input = boost::copy_range<std::unordered_set<sstables::shared_sstable>>(desc.sstables);

        auto ret = co_await sstables::compact_sstables(std::move(desc), info, as_table_state());

        // update list of reshape candidates without input but with output added to it
        auto it = boost::remove_if(reshape_candidates, [&] (auto& s) { return input.contains(s); });
        reshape_candidates.erase(it, reshape_candidates.end());
        std::move(ret.new_sstables.begin(), ret.new_sstables.end(), std::back_inserter(reshape_candidates));
        std::move(input.begin(), input.end(), std::back_inserter(sstables_to_remove));
    }

    cleanup_new_unused_sstables_on_failure.cancel();
    // By marking input sstables for deletion instead, the ones which require view building will stay in the staging
    // directory until they're moved to the main dir when the time comes. Also, that allows view building to resume
    // on restart if there's a crash midway.
    for (auto& sst : sstables_to_remove) {
        sst->mark_for_deletion();
    }

    tlogger.info("Done with off-strategy compaction for {}.{}", _schema->ks_name(), _schema->cf_name());
}

void table::set_compaction_strategy(sstables::compaction_strategy_type strategy) {
    tlogger.debug("Setting compaction strategy of {}.{} to {}", _schema->ks_name(), _schema->cf_name(), sstables::compaction_strategy::name(strategy));
    auto new_cs = make_compaction_strategy(strategy, _schema->compaction_strategy_options());

    _compaction_manager.register_backlog_tracker(new_cs.get_backlog_tracker());
    auto move_read_charges = new_cs.type() == _compaction_strategy.type();
    _compaction_strategy.get_backlog_tracker().transfer_ongoing_charges(new_cs.get_backlog_tracker(), move_read_charges);

    auto new_sstables = new_cs.make_sstable_set(_schema);
    _main_sstables->for_each_sstable([&] (const sstables::shared_sstable& s) {
        add_sstable_to_backlog_tracker(new_cs.get_backlog_tracker(), s);
        new_sstables.insert(s);
    });

    // now exception safe:
    _compaction_strategy = std::move(new_cs);
    _main_sstables = std::move(new_sstables);
    refresh_compound_sstable_set();
}

size_t table::sstables_count() const {
    return _sstables->all()->size();
}

std::vector<uint64_t> table::sstable_count_per_level() const {
    std::vector<uint64_t> count_per_level;
    _sstables->for_each_sstable([&] (const sstables::shared_sstable& sst) {
        auto level = sst->get_sstable_level();

        if (level + 1 > count_per_level.size()) {
            count_per_level.resize(level + 1, 0UL);
        }
        count_per_level[level]++;
    });
    return count_per_level;
}

int64_t table::get_unleveled_sstables() const {
    // TODO: when we support leveled compaction, we should return the number of
    // SSTables in L0. If leveled compaction is enabled in this column family,
    // then we should return zero, as we currently do.
    return 0;
}

future<std::unordered_set<sstring>> table::get_sstables_by_partition_key(const sstring& key) const {
    return do_with(std::unordered_set<sstring>(), make_lw_shared<sstables::sstable_set::incremental_selector>(get_sstable_set().make_incremental_selector()),
            partition_key(partition_key::from_nodetool_style_string(_schema, key)),
            [this] (std::unordered_set<sstring>& filenames, lw_shared_ptr<sstables::sstable_set::incremental_selector>& sel, partition_key& pk) {
        return do_with(dht::decorated_key(dht::decorate_key(*_schema, pk)),
                [this, &filenames, &sel, &pk](dht::decorated_key& dk) mutable {
            const auto& sst = sel->select(dk).sstables;
            auto hk = sstables::sstable::make_hashed_key(*_schema, dk.key());

            return do_for_each(sst, [this, &filenames, &dk, hk = std::move(hk)] (std::vector<sstables::shared_sstable>::const_iterator::reference s) mutable {
                auto name = s->get_filename();
                return s->has_partition_key(hk, dk).then([name = std::move(name), &filenames] (bool contains) mutable {
                    if (contains) {
                        filenames.insert(name);
                    }
                });
            });
        }).then([&filenames] {
            return make_ready_future<std::unordered_set<sstring>>(filenames);
        });
    });
}

const sstables::sstable_set& table::get_sstable_set() const {
    // main sstables is enough for the outside world. sstables in other set like maintenance is not needed even for expiration purposes in compaction
    return *_main_sstables;
}

lw_shared_ptr<const sstable_list> table::get_sstables() const {
    return _sstables->all();
}

std::vector<sstables::shared_sstable> table::select_sstables(const dht::partition_range& range) const {
    return _sstables->select(range);
}

std::vector<sstables::shared_sstable> table::in_strategy_sstables() const {
    auto sstables = _main_sstables->all();
    return boost::copy_range<std::vector<sstables::shared_sstable>>(*sstables
            | boost::adaptors::filtered([this] (auto& sst) {
        return sstables::is_eligible_for_compaction(sst);
    }));
}

// Gets the list of all sstables in the column family, including ones that are
// not used for active queries because they have already been compacted, but are
// waiting for delete_atomically() to return.
//
// As long as we haven't deleted them, compaction needs to ensure it doesn't
// garbage-collect a tombstone that covers data in an sstable that may not be
// successfully deleted.
lw_shared_ptr<const sstable_list> table::get_sstables_including_compacted_undeleted() const {
    if (_sstables_compacted_but_not_deleted.empty()) {
        return get_sstables();
    }
    auto ret = make_lw_shared<sstable_list>(*_sstables->all());
    for (auto&& s : _sstables_compacted_but_not_deleted) {
        ret->insert(s);
    }
    return ret;
}

const std::vector<sstables::shared_sstable>& table::compacted_undeleted_sstables() const {
    return _sstables_compacted_but_not_deleted;
}

lw_shared_ptr<memtable_list>
table::make_memory_only_memtable_list() {
    auto get_schema = [this] { return schema(); };
    return make_lw_shared<memtable_list>(std::move(get_schema), _config.dirty_memory_manager, _stats, _config.memory_compaction_scheduling_group);
}

lw_shared_ptr<memtable_list>
table::make_memtable_list() {
    auto seal = [this] (flush_permit&& permit) {
        return seal_active_memtable(std::move(permit));
    };
    auto get_schema = [this] { return schema(); };
    return make_lw_shared<memtable_list>(std::move(seal), std::move(get_schema), _config.dirty_memory_manager, _stats, _config.memory_compaction_scheduling_group);
}

table::table(schema_ptr schema, config config, db::commitlog* cl, compaction_manager& compaction_manager,
             cell_locker_stats& cl_stats, cache_tracker& row_cache_tracker)
    : _schema(std::move(schema))
    , _config(std::move(config))
    , _view_stats(format("{}_{}_view_replica_update", _schema->ks_name(), _schema->cf_name()),
                         keyspace_label(_schema->ks_name()),
                         column_family_label(_schema->cf_name())
                        )
    , _memtables(_config.enable_disk_writes ? make_memtable_list() : make_memory_only_memtable_list())
    , _compaction_strategy(make_compaction_strategy(_schema->compaction_strategy(), _schema->compaction_strategy_options()))
    , _main_sstables(make_lw_shared<sstables::sstable_set>(_compaction_strategy.make_sstable_set(_schema)))
    , _maintenance_sstables(make_maintenance_sstable_set())
    , _sstables(make_compound_sstable_set())
    , _cache(_schema, sstables_as_snapshot_source(), row_cache_tracker, is_continuous::yes)
    , _commitlog(cl)
    , _durable_writes(true)
    , _compaction_manager(compaction_manager)
    , _index_manager(*this)
    , _counter_cell_locks(_schema->is_counter() ? std::make_unique<cell_locker>(_schema, cl_stats) : nullptr)
    , _table_state(std::make_unique<table_state>(*this))
    , _row_locker(_schema)
    , _off_strategy_trigger([this] { trigger_offstrategy_compaction(); })
{
    if (!_config.enable_disk_writes) {
        tlogger.warn("Writes disabled, column family no durable.");
    }
    set_metrics();
    _compaction_manager.add(this);
}

partition_presence_checker
table::make_partition_presence_checker(lw_shared_ptr<sstables::sstable_set> sstables) {
    auto sel = make_lw_shared<sstables::sstable_set::incremental_selector>(sstables->make_incremental_selector());
    return [this, sstables = std::move(sstables), sel = std::move(sel)] (const dht::decorated_key& key) {
        auto& sst = sel->select(key).sstables;
        if (sst.empty()) {
            return partition_presence_checker_result::definitely_doesnt_exist;
        }
        auto hk = sstables::sstable::make_hashed_key(*_schema, key.key());
        for (auto&& s : sst) {
            if (s->filter_has_key(hk)) {
                return partition_presence_checker_result::maybe_exists;
            }
        }
        return partition_presence_checker_result::definitely_doesnt_exist;
    };
}

snapshot_source
table::sstables_as_snapshot_source() {
    return snapshot_source([this] () {
        auto sst_set = _sstables;
        return mutation_source([this, sst_set] (schema_ptr s,
                reader_permit permit,
                const dht::partition_range& r,
                const query::partition_slice& slice,
                const io_priority_class& pc,
                tracing::trace_state_ptr trace_state,
                streamed_mutation::forwarding fwd,
                mutation_reader::forwarding fwd_mr) {
            return make_sstable_reader(std::move(s), std::move(permit), sst_set, r, slice, pc, std::move(trace_state), fwd, fwd_mr);
        }, [this, sst_set] {
            return make_partition_presence_checker(sst_set);
        });
    });
}

// define in .cc, since sstable is forward-declared in .hh
table::~table() {
}


logalloc::occupancy_stats table::occupancy() const {
    logalloc::occupancy_stats res;
    for (auto m : *_memtables) {
        res += m->region().occupancy();
    }
    return res;
}


// Snapshots: snapshotting the files themselves is easy: if more than one CF
// happens to link an SSTable twice, all but one will fail, and we will end up
// with one copy.
//
// The problem for us, is that the snapshot procedure is supposed to leave a
// manifest file inside its directory.  So if we just call snapshot() from
// multiple shards, only the last one will succeed, writing its own SSTables to
// the manifest leaving all other shards' SSTables unaccounted for.
//
// Moreover, for things like drop table, the operation should only proceed when the
// snapshot is complete. That includes the manifest file being correctly written,
// and for this reason we need to wait for all shards to finish their snapshotting
// before we can move on.
//
// To know which files we must account for in the manifest, we will keep an
// SSTable set.  Theoretically, we could just rescan the snapshot directory and
// see what's in there. But we would need to wait for all shards to finish
// before we can do that anyway. That is the hard part, and once that is done
// keeping the files set is not really a big deal.
//
// This code assumes that all shards will be snapshotting at the same time. So
// far this is a safe assumption, but if we ever want to take snapshots from a
// group of shards only, this code will have to be updated to account for that.
struct snapshot_manager {
    std::unordered_set<sstring> files;
    named_semaphore requests = {0, named_semaphore_exception_factory{"snapshot manager requests"}};
    named_semaphore manifest_write = {0, named_semaphore_exception_factory{"snapshot manager manifest write"}};
    snapshot_manager() {}
};
static thread_local std::unordered_map<sstring, lw_shared_ptr<snapshot_manager>> pending_snapshots;

static future<>
seal_snapshot(sstring jsondir) {
    std::ostringstream ss;
    int n = 0;
    ss << "{" << std::endl << "\t\"files\" : [ ";
    for (auto&& rf: pending_snapshots.at(jsondir)->files) {
        if (n++ > 0) {
            ss << ", ";
        }
        ss << "\"" << rf << "\"";
    }
    ss << " ]" << std::endl << "}" << std::endl;

    auto json = ss.str();
    auto jsonfile = jsondir + "/manifest.json";

    tlogger.debug("Storing manifest {}", jsonfile);

    return io_check([jsondir] { return recursive_touch_directory(jsondir); }).then([jsonfile, json = std::move(json)] {
        return open_checked_file_dma(general_disk_error_handler, jsonfile, open_flags::wo | open_flags::create | open_flags::truncate).then([json](file f) {
            return make_file_output_stream(std::move(f)).then([json](output_stream<char>&& out) {
                return do_with(std::move(out), [json] (output_stream<char>& out) {
                    return out.write(json.c_str(), json.size()).then([&out] {
                       return out.flush();
                    }).then([&out] {
                       return out.close();
                    });
                });
            });
        });
    }).then([jsondir] {
        return io_check(sync_directory, std::move(jsondir));
    }).finally([jsondir] {
        pending_snapshots.erase(jsondir);
        return make_ready_future<>();
    });
}

future<> table::write_schema_as_cql(database& db, sstring dir) const {
    std::ostringstream ss;
    try {
        this->schema()->describe(db, ss);
    } catch (...) {
        return make_exception_future<>(std::current_exception());
    }
    auto schema_description = ss.str();
    auto schema_file_name = dir + "/schema.cql";
    return open_checked_file_dma(general_disk_error_handler, schema_file_name, open_flags::wo | open_flags::create | open_flags::truncate).then([schema_description = std::move(schema_description)](file f) {
        return make_file_output_stream(std::move(f)).then([schema_description  = std::move(schema_description)] (output_stream<char>&& out) mutable {
            return do_with(std::move(out), [schema_description  = std::move(schema_description)] (output_stream<char>& out) {
                return out.write(schema_description.c_str(), schema_description.size()).then([&out] {
                   return out.flush();
                }).then([&out] {
                   return out.close();
                });
            });
        });
    });

}

future<> table::snapshot(database& db, sstring name, bool skip_flush) {
    auto jsondir = _config.datadir + "/snapshots/" + name;
    tlogger.debug("snapshot {}: skip_flush={}", jsondir, skip_flush);
    auto f = skip_flush ? make_ready_future<>() : flush();
    return f.then([this, &db, jsondir = std::move(jsondir)]() {
       return with_semaphore(_sstable_deletion_sem, 1, [this, &db, jsondir = std::move(jsondir)]() {
        auto tables = boost::copy_range<std::vector<sstables::shared_sstable>>(*_sstables->all());
        return do_with(std::move(tables), std::move(jsondir), [this, &db] (std::vector<sstables::shared_sstable>& tables, const sstring& jsondir) {
            return io_check([&jsondir] { return recursive_touch_directory(jsondir); }).then([this, &db, &jsondir, &tables] {
                return max_concurrent_for_each(tables, db.get_config().initial_sstable_loading_concurrency(), [&db, &jsondir] (sstables::shared_sstable sstable) {
                  return with_semaphore(db.get_sharded_sst_dir_semaphore().local(), 1, [&jsondir, sstable] {
                    return io_check([sstable, &dir = jsondir] {
                        return sstable->create_links(dir);
                    });
                  });
                });
            }).then([&jsondir, &tables] {
                return io_check(sync_directory, jsondir);
            }).finally([this, &tables, &db, &jsondir] {
                auto shard = std::hash<sstring>()(jsondir) % smp::count;
                std::unordered_set<sstring> table_names;
                for (auto& sst : tables) {
                    auto f = sst->get_filename();
                    auto rf = f.substr(sst->get_dir().size() + 1);
                    table_names.insert(std::move(rf));
                }
                return smp::submit_to(shard, [requester = this_shard_id(), &jsondir, this, &db,
                                              tables = std::move(table_names), datadir = _config.datadir] {

                    if (!pending_snapshots.contains(jsondir)) {
                        pending_snapshots.emplace(jsondir, make_lw_shared<snapshot_manager>());
                    }
                    auto snapshot = pending_snapshots.at(jsondir);
                    for (auto&& sst: tables) {
                        snapshot->files.insert(std::move(sst));
                    }

                    snapshot->requests.signal(1);
                    auto my_work = make_ready_future<>();
                    if (requester == this_shard_id()) {
                        my_work = snapshot->requests.wait(smp::count).then([&jsondir,
                                                                            &db, snapshot, this] {
                            // this_shard_id() here == requester == this_shard_id() before submit_to() above,
                            // so the db reference is still local
                            return write_schema_as_cql(db, jsondir).handle_exception([&jsondir](std::exception_ptr ptr) {
                                tlogger.error("Failed writing schema file in snapshot in {} with exception {}", jsondir, ptr);
                                return make_ready_future<>();
                            }).finally([&jsondir, snapshot] () mutable {
                                return seal_snapshot(jsondir).then([snapshot] {
                                    snapshot->manifest_write.signal(smp::count);
                                    return make_ready_future<>();
                                });
                            });
                        });
                    }
                    return my_work.then([snapshot] {
                        return snapshot->manifest_write.wait(1);
                    }).then([snapshot] {});
                });
            });
        });
       });
    });
}

future<bool> table::snapshot_exists(sstring tag) {
    sstring jsondir = _config.datadir + "/snapshots/" + tag;
    return open_checked_directory(general_disk_error_handler, std::move(jsondir)).then_wrapped([] (future<file> f) {
        try {
            f.get0();
            return make_ready_future<bool>(true);
        } catch (std::system_error& e) {
            if (e.code() != std::error_code(ENOENT, std::system_category())) {
                throw;
            }
            return make_ready_future<bool>(false);
        }
    });
}

future<std::unordered_map<sstring, table::snapshot_details>> table::get_snapshot_details() {
    return seastar::async([this] {
        std::unordered_map<sstring, snapshot_details> all_snapshots;
        for (auto& datadir : _config.all_datadirs) {
            fs::path snapshots_dir = fs::path(datadir) / sstables::snapshots_dir;
            auto file_exists = io_check([&snapshots_dir] { return seastar::file_exists(snapshots_dir.native()); }).get0();
            if (!file_exists) {
                continue;
            }

            lister::scan_dir(snapshots_dir,  { directory_entry_type::directory }, [this, datadir, &all_snapshots] (fs::path snapshots_dir, directory_entry de) {
                auto snapshot_name = de.name;
                all_snapshots.emplace(snapshot_name, snapshot_details());
                return lister::scan_dir(snapshots_dir / fs::path(snapshot_name),  { directory_entry_type::regular }, [this, datadir, &all_snapshots, snapshot_name] (fs::path snapshot_dir, directory_entry de) {
                    return io_check(file_size, (snapshot_dir / de.name).native()).then([this, datadir, &all_snapshots, snapshot_name, snapshot_dir, name = de.name] (auto size) {
                        // The manifest is the only file expected to be in this directory not belonging to the SSTable.
                        // For it, we account the total size, but zero it for the true size calculation.
                        //
                        // All the others should just generate an exception: there is something wrong, so don't blindly
                        // add it to the size.
                        if (name != "manifest.json" && name != "schema.cql") {
                            sstables::entry_descriptor::make_descriptor(snapshot_dir.native(), name);
                            all_snapshots.at(snapshot_name).total += size;
                        } else {
                            size = 0;
                        }
                        return io_check(file_size, (fs::path(datadir) / name).native()).then_wrapped([&all_snapshots, snapshot_name, size] (auto fut) {
                            try {
                                // File exists in the main SSTable directory. Snapshots are not contributing to size
                                fut.get0();
                            } catch (std::system_error& e) {
                                if (e.code() != std::error_code(ENOENT, std::system_category())) {
                                    throw;
                                }
                                all_snapshots.at(snapshot_name).live += size;
                            }
                            return make_ready_future<>();
                        });
                    });
                });
            }).get();
        }
        return all_snapshots;
    });
}

future<> table::flush(std::optional<db::replay_position> pos) {
    if (pos && *pos < _flush_rp) {
        return make_ready_future<>();
    }
    auto op = _pending_flushes_phaser.start();
    return _memtables->flush().then([this, op = std::move(op), fp = _highest_rp] {
        _flush_rp = std::max(_flush_rp, fp);
    });
}

bool table::can_flush() const {
    return _memtables->can_flush();
}

future<> table::clear() {
    if (_commitlog) {
        for (auto& t : *_memtables) {
            _commitlog->discard_completed_segments(_schema->id(), t->get_and_discard_rp_set());
        }
    }
    _memtables->clear_and_add();
    return _cache.invalidate(row_cache::external_updater([] { /* There is no underlying mutation source */ }));
}

// NOTE: does not need to be futurized, but might eventually, depending on
// if we implement notifications, whatnot.
future<db::replay_position> table::discard_sstables(db_clock::time_point truncated_at) {
    assert(_compaction_manager.compaction_disabled(this));

    struct pruner {
        column_family& cf;
        db::replay_position rp;
        struct removed_sstable {
            sstables::shared_sstable sst;
            ::enable_backlog_tracker enable_backlog_tracker;
        };
        std::vector<removed_sstable> remove;

        pruner(column_family& cf)
            : cf(cf) {}

        void prune(db_clock::time_point truncated_at) {
            auto gc_trunc = to_gc_clock(truncated_at);

            auto pruned = make_lw_shared<sstables::sstable_set>(cf._compaction_strategy.make_sstable_set(cf._schema));
            auto maintenance_pruned = cf.make_maintenance_sstable_set();

            auto prune = [this, &gc_trunc] (lw_shared_ptr<sstables::sstable_set>& pruned,
                                            lw_shared_ptr<sstables::sstable_set>& pruning,
                                            ::enable_backlog_tracker enable_backlog_tracker) mutable {
                pruning->for_each_sstable([&] (const sstables::shared_sstable& p) mutable {
                    if (p->max_data_age() <= gc_trunc) {
                        rp = std::max(p->get_stats_metadata().position, rp);
                        remove.emplace_back(removed_sstable{p, enable_backlog_tracker});
                        return;
                    }
                    pruned->insert(p);
                });
            };
            prune(pruned, cf._main_sstables, enable_backlog_tracker::yes);
            prune(maintenance_pruned, cf._maintenance_sstables, enable_backlog_tracker::no);

            cf._main_sstables = std::move(pruned);
            cf._maintenance_sstables = std::move(maintenance_pruned);
            cf.refresh_compound_sstable_set();
        }
    };
    auto p = make_lw_shared<pruner>(*this);
    return _cache.invalidate(row_cache::external_updater([p, truncated_at] {
        p->prune(truncated_at);
        tlogger.debug("cleaning out row cache");
    })).then([this, p]() mutable {
        rebuild_statistics();

        return parallel_for_each(p->remove, [this](pruner::removed_sstable& r) {
            if (r.enable_backlog_tracker) {
                remove_sstable_from_backlog_tracker(_compaction_strategy.get_backlog_tracker(), r.sst);
            }
            return sstables::delete_atomically({r.sst});
        }).then([p] {
            return make_ready_future<db::replay_position>(p->rp);
        });
    });
}

void table::set_schema(schema_ptr s) {
    assert(s->is_counter() == _schema->is_counter());
    tlogger.debug("Changing schema version of {}.{} ({}) from {} to {}",
                _schema->ks_name(), _schema->cf_name(), _schema->id(), _schema->version(), s->version());

    for (auto& m : *_memtables) {
        m->set_schema(s);
    }

    _cache.set_schema(s);
    if (_counter_cell_locks) {
        _counter_cell_locks->set_schema(s);
    }
    _schema = std::move(s);

    for (auto&& v : _views) {
        v->view_info()->set_base_info(
            v->view_info()->make_base_dependent_view_info(*_schema));
    }

    set_compaction_strategy(_schema->compaction_strategy());
    trigger_compaction();
}

static std::vector<view_ptr>::iterator find_view(std::vector<view_ptr>& views, const view_ptr& v) {
    return std::find_if(views.begin(), views.end(), [&v] (auto&& e) {
        return e->id() == v->id();
    });
}

void table::add_or_update_view(view_ptr v) {
    v->view_info()->set_base_info(
        v->view_info()->make_base_dependent_view_info(*_schema));
    auto existing = find_view(_views, v);
    if (existing != _views.end()) {
        *existing = std::move(v);
    } else {
        _views.push_back(std::move(v));
    }
}

void table::remove_view(view_ptr v) {
    auto existing = find_view(_views, v);
    if (existing != _views.end()) {
        _views.erase(existing);
    }
}

void table::clear_views() {
    _views.clear();
}

const std::vector<view_ptr>& table::views() const {
    return _views;
}

std::vector<view_ptr> table::affected_views(const schema_ptr& base, const mutation& update) const {
    //FIXME: Avoid allocating a vector here; consider returning the boost iterator.
    return boost::copy_range<std::vector<view_ptr>>(_views | boost::adaptors::filtered([&, this] (auto&& view) {
        return db::view::partition_key_matches(*base, *view->view_info(), update.decorated_key());
    }));
}

static size_t memory_usage_of(const utils::chunked_vector<frozen_mutation_and_schema>& ms) {
    // Overhead of sending a view mutation, in terms of data structures used by the storage_proxy.
    constexpr size_t base_overhead_bytes = 256;
    return boost::accumulate(ms | boost::adaptors::transformed([] (const frozen_mutation_and_schema& m) {
        return m.fm.representation().size();
    }), size_t{base_overhead_bytes * ms.size()});
}

/**
 * Given some updates on the base table and the existing values for the rows affected by that update, generates the
 * mutations to be applied to the base table's views, and sends them to the paired view replicas.
 *
 * @param base the base schema at a particular version.
 * @param views the affected views which need to be updated.
 * @param updates the base table updates being applied.
 * @param existings the existing values for the rows affected by updates. This is used to decide if a view is
 * obsoleted by the update and should be removed, gather the values for columns that may not be part of the update if
 * a new view entry needs to be created, and compute the minimal updates to be applied if the view entry isn't changed
 * but has simply some updated values.
 * @return a future resolving to the mutations to apply to the views, which can be empty.
 */
future<> table::generate_and_propagate_view_updates(const schema_ptr& base,
        reader_permit permit,
        std::vector<db::view::view_and_base>&& views,
        mutation&& m,
        flat_mutation_reader_opt existings,
        tracing::trace_state_ptr tr_state,
        gc_clock::time_point now) const {
    auto base_token = m.token();
    db::view::view_update_builder builder = co_await db::view::make_view_update_builder(
            base,
            std::move(views),
            make_flat_mutation_reader_from_mutations(m.schema(), std::move(permit), {std::move(m)}),
            std::move(existings),
            now);

    std::exception_ptr err = nullptr;
    while (true) {
        utils::chunked_vector<frozen_mutation_and_schema> updates;
        try {
            updates = co_await builder.build_some();
        } catch (...) {
            err = std::current_exception();
            break;
        }
        if (updates.empty()) {
            break;
        }
        tracing::trace(tr_state, "Generated {} view update mutations", updates.size());
        auto units = seastar::consume_units(*_config.view_update_concurrency_semaphore, memory_usage_of(updates));
        try {
            co_await db::view::mutate_MV(base_token, std::move(updates), _view_stats, *_config.cf_stats, tr_state,
                std::move(units), service::allow_hints::yes, db::view::wait_for_all_updates::no);
        } catch (...) {
            // Ignore exceptions: any individual failure to propagate a view update will be reported
            // by a separate mechanism in mutate_MV() function. Moreover, we should continue trying
            // to generate updates even if some of them fail, in order to minimize the potential
            // inconsistencies caused by not being able to propagate an update
        }
    }
    co_await builder.close();
    if (err) {
        std::rethrow_exception(err);
    }
}

/**
 * Shard-local locking of clustering rows or entire partitions of the base
 * table during a Materialized-View read-modify-update:
 *
 * Consider that two concurrent base-table updates set column C, a column
 * added to a view's primary key, to two different values - V1 and V2.
 * Say that that before the updates, C's value was V0. Both updates may remove
 * from the view the old row with V0, one will add a view row with V1 and the
 * second will add a view row with V2, and we end up with two rows, with the
 * two different values, instead of just one row with the last value.
 *
 * The solution is to lock the base row which we read to ensure atomic read-
 * modify-write to the view table: Under one locked section, the row with V0
 * is deleted and a new one with V1 is created, and then under a second locked
 * section the row with V1 is deleted and a new  one with V2 is created.
 * Note that the lock is node-local (and in fact shard-local) and the locked
 * section doesn't include the view table modifications - it includes just the
 * read and the creation of the update commands - commands which will
 * eventually be sent to the view replicas.
 *
 * We need to lock a base-table row even if an update does not modify the
 * view's new key column C: Consider an update that only updates a non-key
 * column (but also in the view) D. We still need to read the current base row
 * to retrieve the view row's current key (column C), and then write the
 * modification to *that* view row. Having several such modifications in
 * parallel is fine. What is not fine is to have in parallel a modification
 * of the value of C. So basically we need a reader-writer lock (a.k.a.
 * shared-exclusive lock) on base rows:
 * 1. Updates which do not modify the view's key column take a reader lock
 *    on the base row.
 * 2. Updates which do modify the view's key column take a writer lock.
 *
 * Further complicating matters is that some operations involve multiple
 * base rows - such as a deletion of an entire partition or a range of rows.
 * In that case, we should lock the entire partition, and forbid parallel
 * work on the same partition or one of its rows. We can do this with a
 * read-writer lock on base partitions:
 * 1. Before we lock a row (as described above), we lock its partition key
 *    with the reader lock.
 * 2. When an operation involves an entire partition (or range of rows),
 *    we lock the partition key with a writer lock.
 *
 * If an operation involves only a range of rows, not an entire partition,
 * we could in theory lock only this range and not an entire partition.
 * However, we expect this case to be rare enough to not care about and we
 * currently just lock the entire partition.
 *
 * If a base table has *multiple* views, we still read the base table row
 * only once, and have to keep a lock around this read and all the view
 * updates generation. This lock needs to be the strictest of the above -
 * i.e., if a column is modified which is not part of one view's key but is
 * part of a second view's key - we should lock the base row with the
 * stricter writer lock, not a reader lock.
 */
future<row_locker::lock_holder>
table::local_base_lock(
        const schema_ptr& s,
        const dht::decorated_key& pk,
        const query::clustering_row_ranges& rows,
        db::timeout_clock::time_point timeout) const {
    // FIXME: Optimization:
    // Below we always pass "true" to the lock functions and take an exclusive
    // lock on the affected row or partition. But as explained above, if all
    // the modified columns are not key columns in *any* of the views, and
    // shared lock is enough. We should test for this case and pass false.
    // This will allow more parallelism in concurrent modifications to the
    // same row - probably not a very urgent case.
    _row_locker.upgrade(s);
    if (rows.size() == 1 && rows[0].is_singular() && rows[0].start() && !rows[0].start()->value().is_empty(*s)) {
        // A single clustering row is involved.
        return _row_locker.lock_ck(pk, rows[0].start()->value(), true, timeout, _row_locker_stats);
    } else {
        // More than a single clustering row is involved. Most commonly it's
        // the entire partition, so let's lock the entire partition. We could
        // lock less than the entire partition in more elaborate cases where
        // just a few individual rows are involved, or row ranges, but we
        // don't think this will make a practical difference.
        return _row_locker.lock_pk(pk, true, timeout, _row_locker_stats);
    }
}

/**
 * Given some updates on the base table and assuming there are no pre-existing, overlapping updates,
 * generates the mutations to be applied to the base table's views, and sends them to the paired
 * view replicas. The future resolves when the updates have been acknowledged by the repicas, i.e.,
 * propagating the view updates to the view replicas happens synchronously.
 *
 * @param views the affected views which need to be updated.
 * @param base_token The token to use to match the base replica with the paired replicas.
 * @param reader the base table updates being applied, which all correspond to the base token.
 * @return a future that resolves when the updates have been acknowledged by the view replicas
 */
future<> table::populate_views(
        std::vector<db::view::view_and_base> views,
        dht::token base_token,
        flat_mutation_reader&& reader,
        gc_clock::time_point now) {
    auto schema = reader.schema();
    db::view::view_update_builder builder = co_await db::view::make_view_update_builder(
            schema,
            std::move(views),
            std::move(reader),
            { },
            now);

    std::exception_ptr err;
    while (true) {
        try {
            auto updates = co_await builder.build_some();
            if (updates.empty()) {
                break;
            }
            size_t update_size = memory_usage_of(updates);
            size_t units_to_wait_for = std::min(_config.view_update_concurrency_semaphore_limit, update_size);
            auto units = co_await seastar::get_units(*_config.view_update_concurrency_semaphore, units_to_wait_for);
            units.adopt(seastar::consume_units(*_config.view_update_concurrency_semaphore, update_size - units_to_wait_for));
            co_await db::view::mutate_MV(base_token, std::move(updates), _view_stats, *_config.cf_stats,
                    tracing::trace_state_ptr(), std::move(units), service::allow_hints::no, db::view::wait_for_all_updates::yes);
        } catch (...) {
            if (!err) {
                err = std::current_exception();
            }
        }
    }
    co_await builder.close();
    if (err) {
        std::rethrow_exception(err);
    }
}

const ssize_t new_reader_base_cost{16 * 1024};

size_t table::estimate_read_memory_cost() const {
    return new_reader_base_cost;
}

void table::set_hit_rate(gms::inet_address addr, cache_temperature rate) {
    auto& e = _cluster_cache_hit_rates[addr];
    e.rate = rate;
    e.last_updated = lowres_clock::now();
}

table::cache_hit_rate table::get_hit_rate(gms::inet_address addr) {
    auto it = _cluster_cache_hit_rates.find(addr);
    if (utils::fb_utilities::get_broadcast_address() == addr) {
        return cache_hit_rate { _global_cache_hit_rate, lowres_clock::now()};
    }
    if (it == _cluster_cache_hit_rates.end()) {
        // no data yet, get it from the gossiper
        auto& gossiper = gms::get_local_gossiper();
        auto* eps = gossiper.get_endpoint_state_for_endpoint_ptr(addr);
        if (eps) {
            auto* state = eps->get_application_state_ptr(gms::application_state::CACHE_HITRATES);
            float f = -1.0f; // missing state means old node
            if (state) {
                sstring me = format("{}.{}", _schema->ks_name(), _schema->cf_name());
                auto i = state->value.find(me);
                if (i != sstring::npos) {
                    f = strtof(&state->value[i + me.size() + 1], nullptr);
                } else {
                    f = 0.0f; // empty state means that node has rebooted
                }
                set_hit_rate(addr, cache_temperature(f));
                return cache_hit_rate{cache_temperature(f), lowres_clock::now()};
            }
        }
        return cache_hit_rate {cache_temperature(0.0f), lowres_clock::now()};
    } else {
        return it->second;
    }
}

void table::drop_hit_rate(gms::inet_address addr) {
    _cluster_cache_hit_rates.erase(addr);
}

void
table::check_valid_rp(const db::replay_position& rp) const {
    if (rp != db::replay_position() && rp < _lowest_allowed_rp) {
        throw mutation_reordered_with_truncate_exception();
    }
}

db::replay_position table::set_low_replay_position_mark() {
    _lowest_allowed_rp = _highest_rp;
    return _lowest_allowed_rp;
}

template<typename... Args>
void table::do_apply(db::rp_handle&& h, Args&&... args) {
    if (_async_gate.is_closed()) {
        on_internal_error(tlogger, "Table async_gate is closed");
    }

    utils::latency_counter lc;
    _stats.writes.set_latency(lc);
    db::replay_position rp = h;
    check_valid_rp(rp);
    try {
        _memtables->active_memtable().apply(std::forward<Args>(args)..., std::move(h));
        _highest_rp = std::max(_highest_rp, rp);
    } catch (...) {
        _failed_counter_applies_to_memtable++;
        throw;
    }
    _stats.writes.mark(lc);
    if (lc.is_start()) {
        _stats.estimated_write.add(lc.latency());
    }
}

future<> table::apply(const mutation& m, db::rp_handle&& h, db::timeout_clock::time_point timeout) {
    return dirty_memory_region_group().run_when_memory_available([this, &m, h = std::move(h)] () mutable {
        do_apply(std::move(h), m);
    }, timeout);
}

template void table::do_apply(db::rp_handle&&, const mutation&);

future<> table::apply(const frozen_mutation& m, schema_ptr m_schema, db::rp_handle&& h, db::timeout_clock::time_point timeout) {
    if (_virtual_writer) [[unlikely]] {
        return (*_virtual_writer)(m);
    }

    return dirty_memory_region_group().run_when_memory_available([this, &m, m_schema = std::move(m_schema), h = std::move(h)]() mutable {
        do_apply(std::move(h), m, m_schema);
    }, timeout);
}

template void table::do_apply(db::rp_handle&&, const frozen_mutation&, const schema_ptr&);

future<>
write_memtable_to_sstable(flat_mutation_reader reader,
                          memtable& mt, sstables::shared_sstable sst,
                          size_t estimated_partitions,
                          sstables::write_monitor& monitor,
                          sstables::sstable_writer_config& cfg,
                          const io_priority_class& pc) {
    cfg.replay_position = mt.replay_position();
    cfg.monitor = &monitor;
    cfg.origin = "memtable";
    schema_ptr s = reader.schema();
    return sst->write_components(std::move(reader), estimated_partitions, s, cfg, mt.get_encoding_stats(), pc);
}

future<>
write_memtable_to_sstable(reader_permit permit, memtable& mt, sstables::shared_sstable sst,
                          sstables::write_monitor& monitor,
                          sstables::sstable_writer_config& cfg,
                          const io_priority_class& pc) {
    return write_memtable_to_sstable(mt.make_flush_reader(mt.schema(), std::move(permit), pc), mt, std::move(sst), mt.partition_count(), monitor, cfg, pc);
}

future<>
write_memtable_to_sstable(memtable& mt, sstables::shared_sstable sst, sstables::sstable_writer_config cfg) {
    return do_with(
            permit_monitor(make_lw_shared(sstable_write_permit::unconditional())),
            std::make_unique<reader_concurrency_semaphore>(reader_concurrency_semaphore::no_limits{}, "write_memtable_to_sstable"),
            cfg,
            [&mt, sst] (auto& monitor, auto& semaphore, auto& cfg) {
        return write_memtable_to_sstable(semaphore->make_tracking_only_permit(mt.schema().get(), "mt_to_sst", db::no_timeout), mt, std::move(sst), monitor, cfg)
        .finally([&semaphore] {
                return semaphore->stop();
        });
    });
}


struct query_state {
    explicit query_state(schema_ptr s,
                         const query::read_command& cmd,
                         query::result_options opts,
                         const dht::partition_range_vector& ranges,
                         query::result_memory_accounter memory_accounter)
            : schema(std::move(s))
            , cmd(cmd)
            , builder(cmd.slice, opts, std::move(memory_accounter))
            , limit(cmd.get_row_limit())
            , partition_limit(cmd.partition_limit)
            , current_partition_range(ranges.begin())
            , range_end(ranges.end()){
    }
    schema_ptr schema;
    const query::read_command& cmd;
    query::result::builder builder;
    uint64_t limit;
    uint32_t partition_limit;
    bool range_empty = false;   // Avoid ubsan false-positive when moving after construction
    dht::partition_range_vector::const_iterator current_partition_range;
    dht::partition_range_vector::const_iterator range_end;
    uint64_t remaining_rows() const {
        return limit - builder.row_count();
    }
    uint32_t remaining_partitions() const {
        return partition_limit - builder.partition_count();
    }
    bool done() const {
        return !remaining_rows() || !remaining_partitions() || current_partition_range == range_end || builder.is_short_read();
    }
};

future<lw_shared_ptr<query::result>>
table::query(schema_ptr s,
        reader_permit permit,
        const query::read_command& cmd,
        query::result_options opts,
        const dht::partition_range_vector& partition_ranges,
        tracing::trace_state_ptr trace_state,
        query::result_memory_limiter& memory_limiter,
        db::timeout_clock::time_point timeout,
        std::optional<query::data_querier>* saved_querier) {
    if (cmd.get_row_limit() == 0 || cmd.slice.partition_row_limit() == 0 || cmd.partition_limit == 0) {
        co_return make_lw_shared<query::result>();
    }

    _async_gate.enter();
    utils::latency_counter lc;
    _stats.reads.set_latency(lc);

    auto finally = defer([&] () noexcept {
        _stats.reads.mark(lc);
        if (lc.is_start()) {
            _stats.estimated_read.add(lc.latency());
        }
        _async_gate.leave();
    });

    const auto short_read_allowed = query::short_read(cmd.slice.options.contains<query::partition_slice::option::allow_short_read>());
    auto accounter = co_await (opts.request == query::result_request::only_digest
             ? memory_limiter.new_digest_read(permit.max_result_size(), short_read_allowed)
             : memory_limiter.new_data_read(permit.max_result_size(), short_read_allowed));

    query_state qs(s, cmd, opts, partition_ranges, std::move(accounter));

    std::optional<query::data_querier> querier_opt;
    if (saved_querier) {
        querier_opt = std::move(*saved_querier);
    }

    while (!qs.done()) {
        auto&& range = *qs.current_partition_range++;

        if (!querier_opt) {
            querier_opt = query::data_querier(as_mutation_source(), s, permit, range, qs.cmd.slice,
                    service::get_local_sstable_query_read_priority(), trace_state);
        }
        auto& q = *querier_opt;

        std::exception_ptr ex;
      try {
        co_await q.consume_page(query_result_builder(*s, qs.builder), qs.remaining_rows(), qs.remaining_partitions(), qs.cmd.timestamp, trace_state);
      } catch (...) {
        ex = std::current_exception();
      }
        if (ex || !qs.done()) {
            co_await q.close();
            querier_opt = {};
        }
        if (ex) {
            co_return coroutine::exception(std::move(ex));
        }
    }

    if (!saved_querier || (querier_opt && !querier_opt->are_limits_reached() && !qs.builder.is_short_read())) {
        co_await querier_opt->close();
        querier_opt = {};
    }
    if (saved_querier) {
        *saved_querier = std::move(querier_opt);
    }

    co_return make_lw_shared<query::result>(qs.builder.build());
}

future<reconcilable_result>
table::mutation_query(schema_ptr s,
        reader_permit permit,
        const query::read_command& cmd,
        const dht::partition_range& range,
        tracing::trace_state_ptr trace_state,
        query::result_memory_accounter accounter,
        db::timeout_clock::time_point timeout,
        std::optional<query::mutation_querier>* saved_querier) {
    if (cmd.get_row_limit() == 0 || cmd.slice.partition_row_limit() == 0 || cmd.partition_limit == 0) {
        co_return reconcilable_result();
    }

    std::optional<query::mutation_querier> querier_opt;
    if (saved_querier) {
        querier_opt = std::move(*saved_querier);
    }
    if (!querier_opt) {
        querier_opt = query::mutation_querier(as_mutation_source(), s, permit, range, cmd.slice,
                service::get_local_sstable_query_read_priority(), trace_state);
    }
    auto& q = *querier_opt;

    std::exception_ptr ex;
  try {
    // Un-reverse the schema sent to the coordinator, it expects the
    // legacy format.
    auto result_schema = cmd.slice.is_reversed() ? s->make_reversed() : s;
    auto rrb = reconcilable_result_builder(*result_schema, cmd.slice, std::move(accounter));
    auto r = co_await q.consume_page(std::move(rrb), cmd.get_row_limit(), cmd.partition_limit, cmd.timestamp, trace_state);

    if (!saved_querier || (!q.are_limits_reached() && !r.is_short_read())) {
        co_await q.close();
        querier_opt = {};
    }
    if (saved_querier) {
        *saved_querier = std::move(querier_opt);
    }

    co_return r;
  } catch (...) {
    ex = std::current_exception();
  }
    co_await q.close();
    co_return coroutine::exception(std::move(ex));
}

mutation_source
table::as_mutation_source() const {
    return mutation_source([this] (schema_ptr s,
                                   reader_permit permit,
                                   const dht::partition_range& range,
                                   const query::partition_slice& slice,
                                   const io_priority_class& pc,
                                   tracing::trace_state_ptr trace_state,
                                   streamed_mutation::forwarding fwd,
                                   mutation_reader::forwarding fwd_mr) {
        return this->make_reader(std::move(s), std::move(permit), range, slice, pc, std::move(trace_state), fwd, fwd_mr);
    });
}

void table::add_coordinator_read_latency(utils::estimated_histogram::duration latency) {
    _stats.estimated_coordinator_read.add(std::chrono::duration_cast<std::chrono::microseconds>(latency).count());
}

std::chrono::milliseconds table::get_coordinator_read_latency_percentile(double percentile) {
    if (_cached_percentile != percentile || lowres_clock::now() - _percentile_cache_timestamp > 1s) {
        _percentile_cache_timestamp = lowres_clock::now();
        _cached_percentile = percentile;
        _percentile_cache_value = std::max(_stats.estimated_coordinator_read.percentile(percentile) / 1000, int64_t(1)) * 1ms;
        _stats.estimated_coordinator_read *= 0.9; // decay values a little to give new data points more weight
    }
    return _percentile_cache_value;
}

void
table::enable_auto_compaction() {
    // FIXME: unmute backlog. turn table backlog back on.
    //      see table::disable_auto_compaction() notes.
    _compaction_disabled_by_user = false;
}

future<>
table::disable_auto_compaction() {
    // FIXME: mute backlog. When we disable background compactions
    // for the table, we must also disable current backlog of the
    // table compaction strategy that contributes to the scheduling
    // group resources prioritization.
    //
    // There are 2 possibilities possible:
    // - there are no ongoing background compaction, and we can freely
    //   mute table backlog.
    // - there are compactions happening. than we must decide either
    //   we want to allow them to finish not allowing submitting new
    //   compactions tasks, or we may "suspend" them until the bg
    //   compactions will be enabled back. This is not a worst option
    //   because it will allow bg compactions to finish if there are
    //   unused resourced, it will not lose any writers/readers stats.
    //
    // Besides that:
    // - there are major compactions that additionally uses constant
    //   size backlog of shares,
    // - sstables rewrites tasks that do the same.
    // 
    // Setting NullCompactionStrategy is not an option due to the
    // following reasons:
    // - it will 0 backlog if suspending current compactions is not an
    //   option
    // - it will break computation of major compaction descriptor
    //   for new submissions
    _compaction_disabled_by_user = true;
    return with_gate(_async_gate, [this] {
        return compaction_manager().stop_ongoing_compactions("disable auto-compaction", this);
    });
}

flat_mutation_reader
table::make_reader_excluding_sstables(schema_ptr s,
        reader_permit permit,
        std::vector<sstables::shared_sstable>& excluded,
        const dht::partition_range& range,
        const query::partition_slice& slice,
        const io_priority_class& pc,
        tracing::trace_state_ptr trace_state,
        streamed_mutation::forwarding fwd,
        mutation_reader::forwarding fwd_mr) const {
    std::vector<flat_mutation_reader> readers;
    readers.reserve(_memtables->size() + 1);

    for (auto&& mt : *_memtables) {
        readers.emplace_back(mt->make_flat_reader(s, permit, range, slice, pc, trace_state, fwd, fwd_mr));
    }

    auto excluded_ssts = boost::copy_range<std::unordered_set<sstables::shared_sstable>>(excluded);
    auto effective_sstables = make_lw_shared(_compaction_strategy.make_sstable_set(_schema));
    _sstables->for_each_sstable([&excluded_ssts, &effective_sstables] (const sstables::shared_sstable& sst) mutable {
        if (excluded_ssts.contains(sst)) {
            return;
        }
        effective_sstables->insert(sst);
    });

    readers.emplace_back(make_sstable_reader(s, permit, std::move(effective_sstables), range, slice, pc, std::move(trace_state), fwd, fwd_mr));
    return make_combined_reader(s, std::move(permit), std::move(readers), fwd, fwd_mr);
}

future<> table::move_sstables_from_staging(std::vector<sstables::shared_sstable> sstables) {
    return with_semaphore(_sstable_deletion_sem, 1, [this, sstables = std::move(sstables)] {
        return do_with(std::set<sstring>({dir()}), std::move(sstables), _main_sstables->all(),
                       [this] (std::set<sstring>& dirs_to_sync, std::vector<sstables::shared_sstable>& sstables, lw_shared_ptr<sstable_list>& main_sstables) {
            return do_for_each(sstables, [this, &dirs_to_sync, &main_sstables] (sstables::shared_sstable sst) {
                dirs_to_sync.emplace(sst->get_dir());
                return sst->move_to_new_dir(dir(), sst->generation(), false).then_wrapped([this, sst, &dirs_to_sync, &main_sstables] (future<> f) {
                    if (!f.failed()) {
                        _sstables_staging.erase(sst->generation());
                        // Maintenance SSTables being moved from staging shouldn't be added to tracker because they're off-strategy
                        if (main_sstables->contains(sst)) {
                            add_sstable_to_backlog_tracker(_compaction_strategy.get_backlog_tracker(), sst);
                        }
                        return make_ready_future<>();
                    } else {
                        auto ep = f.get_exception();
                        tlogger.warn("Failed to move sstable {} from staging: {}", sst->get_filename(), ep);
                        return make_exception_future<>(ep);
                    }
                });
            }).finally([&dirs_to_sync] {
                return parallel_for_each(dirs_to_sync, [] (sstring dir) {
                    return sync_directory(dir);
                });
            });
        });
    });
}

/**
 * Given an update for the base table, calculates the set of potentially affected views,
 * generates the relevant updates, and sends them to the paired view replicas.
 */
future<row_locker::lock_holder> table::push_view_replica_updates(const schema_ptr& s, const frozen_mutation& fm,
        db::timeout_clock::time_point timeout, tracing::trace_state_ptr tr_state, reader_concurrency_semaphore& sem) const {
    //FIXME: Avoid unfreezing here.
    auto m = fm.unfreeze(s);
    return push_view_replica_updates(s, std::move(m), timeout, std::move(tr_state), sem);
}

future<row_locker::lock_holder> table::do_push_view_replica_updates(schema_ptr s, mutation m, db::timeout_clock::time_point timeout, mutation_source source,
        tracing::trace_state_ptr tr_state, reader_concurrency_semaphore& sem, const io_priority_class& io_priority, query::partition_slice::option_set custom_opts) const {
    if (!_config.view_update_concurrency_semaphore->current()) {
        // We don't have resources to generate view updates for this write. If we reached this point, we failed to
        // throttle the client. The memory queue is already full, waiting on the semaphore would cause this node to
        // run out of memory, and generating hints would ultimately result in the disk queue being full too. We don't
        // drop the base write, which could create inconsistencies between base replicas. So we dolefully continue,
        // and note the fact we dropped a view update.
        ++_config.cf_stats->dropped_view_updates;
        co_return row_locker::lock_holder();
    }
    schema_ptr base = schema();
    m.upgrade(base);
    gc_clock::time_point now = gc_clock::now();
    utils::get_local_injector().inject("table_push_view_replica_updates_stale_time_point", [&now] {
        now -= 10s;
    });
    auto views = db::view::with_base_info_snapshot(affected_views(base, m));
    if (views.empty()) {
        co_return row_locker::lock_holder();
    }
    auto cr_ranges = co_await db::view::calculate_affected_clustering_ranges(*base, m.decorated_key(), m.partition(), views);
    if (cr_ranges.empty()) {
        tracing::trace(tr_state, "View updates do not require read-before-write");
        co_await generate_and_propagate_view_updates(base, sem.make_tracking_only_permit(s.get(), "push-view-updates-1", timeout), std::move(views), std::move(m), { }, std::move(tr_state), now);
        // In this case we are not doing a read-before-write, just a
        // write, so no lock is needed.
        co_return row_locker::lock_holder();
    }
    // We read the whole set of regular columns in case the update now causes a base row to pass
    // a view's filters, and a view happens to include columns that have no value in this update.
    // Also, one of those columns can determine the lifetime of the base row, if it has a TTL.
    auto columns = boost::copy_range<query::column_id_vector>(
            base->regular_columns() | boost::adaptors::transformed(std::mem_fn(&column_definition::id)));
    query::partition_slice::option_set opts;
    opts.set(query::partition_slice::option::send_partition_key);
    opts.set(query::partition_slice::option::send_clustering_key);
    opts.set(query::partition_slice::option::send_timestamp);
    opts.set(query::partition_slice::option::send_ttl);
    opts.add(custom_opts);
    auto slice = query::partition_slice(
            std::move(cr_ranges), { }, std::move(columns), std::move(opts), { }, cql_serialization_format::internal(), query::max_rows);
    // Take the shard-local lock on the base-table row or partition as needed.
    // We'll return this lock to the caller, which will release it after
    // writing the base-table update.
    future<row_locker::lock_holder> lockf = local_base_lock(base, m.decorated_key(), slice.default_row_ranges(), timeout);
    co_await utils::get_local_injector().inject("table_push_view_replica_updates_timeout", timeout);
    auto lock = co_await std::move(lockf);
    auto pk = dht::partition_range::make_singular(m.decorated_key());
    auto permit = sem.make_tracking_only_permit(base.get(), "push-view-updates-2", timeout);
    auto reader = source.make_reader(base, permit, pk, slice, io_priority, tr_state, streamed_mutation::forwarding::no, mutation_reader::forwarding::no);
    co_await this->generate_and_propagate_view_updates(base, std::move(permit), std::move(views), std::move(m), std::move(reader), tr_state, now);
    tracing::trace(tr_state, "View updates for {}.{} were generated and propagated", base->ks_name(), base->cf_name());
    // return the local partition/row lock we have taken so it
    // remains locked until the caller is done modifying this
    // partition/row and destroys the lock object.
    co_return std::move(lock);

}

future<row_locker::lock_holder> table::push_view_replica_updates(const schema_ptr& s, mutation&& m, db::timeout_clock::time_point timeout,
        tracing::trace_state_ptr tr_state, reader_concurrency_semaphore& sem) const {
    return do_push_view_replica_updates(s, std::move(m), timeout, as_mutation_source(),
            std::move(tr_state), sem, service::get_local_sstable_query_read_priority(), {});
}

future<row_locker::lock_holder>
table::stream_view_replica_updates(const schema_ptr& s, mutation&& m, db::timeout_clock::time_point timeout,
        std::vector<sstables::shared_sstable>& excluded_sstables) const {
    return do_push_view_replica_updates(
            s,
            std::move(m),
            timeout,
            as_mutation_source_excluding(excluded_sstables),
            tracing::trace_state_ptr(),
            *_config.streaming_read_concurrency_semaphore,
            service::get_local_streaming_priority(),
            query::partition_slice::option_set::of<query::partition_slice::option::bypass_cache>());
}

mutation_source
table::as_mutation_source_excluding(std::vector<sstables::shared_sstable>& ssts) const {
    return mutation_source([this, &ssts] (schema_ptr s,
                                   reader_permit permit,
                                   const dht::partition_range& range,
                                   const query::partition_slice& slice,
                                   const io_priority_class& pc,
                                   tracing::trace_state_ptr trace_state,
                                   streamed_mutation::forwarding fwd,
                                   mutation_reader::forwarding fwd_mr) {
        return this->make_reader_excluding_sstables(std::move(s), std::move(permit), ssts, range, slice, pc, std::move(trace_state), fwd, fwd_mr);
    });
}

class table::table_state : public compaction::table_state {
    table& _t;
public:
    explicit table_state(table& t) : _t(t) {}

    const schema_ptr& schema() const noexcept override {
        return _t.schema();
    }
    unsigned min_compaction_threshold() const noexcept override {
        return _t.min_compaction_threshold();
    }
    bool compaction_enforce_min_threshold() const noexcept override {
        // FIXME: move compaction_enforce_min_threshold() impl to here once compaction strategy switches to table_state.
        return _t.compaction_enforce_min_threshold();
    }
    const sstables::sstable_set& get_sstable_set() const override {
        return _t.get_sstable_set();
    }
    std::unordered_set<sstables::shared_sstable> fully_expired_sstables(const std::vector<sstables::shared_sstable>& sstables) const override {
        return sstables::get_fully_expired_sstables(*this, sstables, gc_clock::now() - schema()->gc_grace_seconds());
    }
    const std::vector<sstables::shared_sstable>& compacted_undeleted_sstables() const noexcept override {
        return _t.compacted_undeleted_sstables();
    }
    sstables::compaction_strategy& get_compaction_strategy() const noexcept override {
        return _t.get_compaction_strategy();
    }
    reader_permit make_compaction_reader_permit() const override {
        return _t.compaction_concurrency_semaphore().make_tracking_only_permit(schema().get(), "compaction", db::no_timeout);
    }
    sstables::sstable_writer_config configure_writer(sstring origin) const override {
        return _t.get_sstables_manager().configure_writer(std::move(origin));
    }
<<<<<<< HEAD

    bool has_table_ongoing_compaction() const override {
        return _t._compaction_manager.has_table_ongoing_compaction(&_t);
=======
    api::timestamp_type min_memtable_timestamp() const override {
        return _t.min_memtable_timestamp();
>>>>>>> b0a8c153
    }
};

compaction::table_state& table::as_table_state() const noexcept {
    return *_table_state;
}<|MERGE_RESOLUTION|>--- conflicted
+++ resolved
@@ -2403,14 +2403,12 @@
     sstables::sstable_writer_config configure_writer(sstring origin) const override {
         return _t.get_sstables_manager().configure_writer(std::move(origin));
     }
-<<<<<<< HEAD
+    api::timestamp_type min_memtable_timestamp() const override {
+        return _t.min_memtable_timestamp();
+    }
 
     bool has_table_ongoing_compaction() const override {
         return _t._compaction_manager.has_table_ongoing_compaction(&_t);
-=======
-    api::timestamp_type min_memtable_timestamp() const override {
-        return _t.min_memtable_timestamp();
->>>>>>> b0a8c153
     }
 };
 
