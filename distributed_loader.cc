/*
 * Copyright (C) 2018-present ScyllaDB
 */

/*
 * This file is part of Scylla.
 *
 * See the LICENSE.PROPRIETARY file in the top-level directory for licensing information.
 */

#include <seastar/util/closeable.hh>
#include "distributed_loader.hh"
#include "database.hh"
#include "db/config.hh"
#include "db/system_keyspace.hh"
#include "db/system_distributed_keyspace.hh"
#include "db/schema_tables.hh"
#include "lister.hh"
#include "compaction/compaction.hh"
#include "compaction/compaction_manager.hh"
#include "sstables/sstables.hh"
#include "sstables/sstables_manager.hh"
#include "sstables/sstable_directory.hh"
#include "service/priority_manager.hh"
#include "auth/common.hh"
#include "tracing/trace_keyspace_helper.hh"
#include "db/view/view_update_checks.hh"
#include <unordered_map>
#include <boost/range/adaptor/map.hpp>
#include <boost/range/algorithm/min_element.hpp>
#include "db/view/view_update_generator.hh"
#include "utils/directories.hh"

extern logging::logger dblog;

static const std::unordered_set<std::string_view> system_keyspaces = {
                db::system_keyspace::NAME, db::schema_tables::NAME
};

// Not super nice. Adding statefulness to the file. 
static std::unordered_set<sstring> load_prio_keyspaces;
static bool population_started = false;

void distributed_loader::mark_keyspace_as_load_prio(const sstring& ks) {
    assert(!population_started);
    load_prio_keyspaces.insert(ks);
}

bool is_system_keyspace(std::string_view name) {
    return system_keyspaces.contains(name);
}

static const std::unordered_set<std::string_view> internal_keyspaces = {
        db::system_distributed_keyspace::NAME,
        db::system_distributed_keyspace::NAME_EVERYWHERE,
        db::system_keyspace::NAME,
        db::schema_tables::NAME,
        auth::meta::AUTH_KS,
        tracing::trace_keyspace_helper::KEYSPACE_NAME
};

bool is_internal_keyspace(std::string_view name) {
    return internal_keyspaces.contains(name);
}

static io_error_handler error_handler_for_upload_dir() {
    return [] (std::exception_ptr eptr) {
        // do nothing about sstable exception and caller will just rethrow it.
    };
}

io_error_handler error_handler_gen_for_upload_dir(disk_error_signal_type& dummy) {
    return error_handler_for_upload_dir();
}

// global_column_family_ptr provides a way to easily retrieve local instance of a given column family.
class global_column_family_ptr {
    distributed<database>& _db;
    utils::UUID _id;
private:
    column_family& get() const { return _db.local().find_column_family(_id); }
public:
    global_column_family_ptr(distributed<database>& db, sstring ks_name, sstring cf_name)
        : _db(db)
        , _id(_db.local().find_column_family(ks_name, cf_name).schema()->id()) {
    }

    column_family* operator->() const {
        return &get();
    }
    column_family& operator*() const {
        return get();
    }
};

future<>
distributed_loader::process_sstable_dir(sharded<sstables::sstable_directory>& dir, bool sort_sstables_according_to_owner) {
    return dir.invoke_on(0, [] (const sstables::sstable_directory& d) {
        return utils::directories::verify_owner_and_mode(d.sstable_dir());
    }).then([&dir, sort_sstables_according_to_owner] {
      return dir.invoke_on_all([&dir, sort_sstables_according_to_owner] (sstables::sstable_directory& d) {
        // Supposed to be called with the node either down or on behalf of maintenance tasks
        // like nodetool refresh
        return d.process_sstable_dir(service::get_local_streaming_priority(), sort_sstables_according_to_owner).then([&dir, &d] {
            return d.move_foreign_sstables(dir);
        });
      });
    }).then([&dir] {
        return dir.invoke_on_all([&dir] (sstables::sstable_directory& d) {
            return d.commit_directory_changes();
        });
    });
}

future<>
distributed_loader::lock_table(sharded<sstables::sstable_directory>& dir, sharded<database>& db, sstring ks_name, sstring cf_name) {
    return dir.invoke_on_all([&db, ks_name, cf_name] (sstables::sstable_directory& d) {
        auto& table = db.local().find_column_family(ks_name, cf_name);
        d.store_phaser(table.write_in_progress());
        return make_ready_future<>();
    });
}

// Helper structure for resharding.
//
// Describes the sstables (represented by their foreign_sstable_open_info) that are shared and
// need to be resharded. Each shard will keep one such descriptor, that contains the list of
// SSTables assigned to it, and their total size. The total size is used to make sure we are
// fairly balancing SSTables among shards.
struct reshard_shard_descriptor {
    sstables::sstable_directory::sstable_info_vector info_vec;
    uint64_t uncompressed_data_size = 0;

    bool total_size_smaller(const reshard_shard_descriptor& rhs) const {
        return uncompressed_data_size < rhs.uncompressed_data_size;
    }

    uint64_t size() const {
        return uncompressed_data_size;
    }
};

// Collects shared SSTables from all shards and returns a vector containing them all.
// This function assumes that the list of SSTables can be fairly big so it is careful to
// manipulate it in a do_for_each loop (which yields) instead of using standard accumulators.
future<sstables::sstable_directory::sstable_info_vector>
collect_all_shared_sstables(sharded<sstables::sstable_directory>& dir) {
    return do_with(sstables::sstable_directory::sstable_info_vector(), [&dir] (sstables::sstable_directory::sstable_info_vector& info_vec) {
        // We want to make sure that each distributed object reshards about the same amount of data.
        // Each sharded object has its own shared SSTables. We can use a clever algorithm in which they
        // all distributely figure out which SSTables to exchange, but we'll keep it simple and move all
        // their foreign_sstable_open_info to a coordinator (the shard who called this function). We can
        // move in bulk and that's efficient. That shard can then distribute the work among all the
        // others who will reshard.
        auto coordinator = this_shard_id();
        // We will first move all of the foreign open info to temporary storage so that we can sort
        // them. We want to distribute bigger sstables first.
        return dir.invoke_on_all([&info_vec, coordinator] (sstables::sstable_directory& d) {
            return smp::submit_to(coordinator, [&info_vec, info = d.retrieve_shared_sstables()] () mutable {
                // We want do_for_each here instead of a loop to avoid stalls. Resharding can be
                // called during node operations too. For example, if it is called to load new
                // SSTables into the system.
                return do_for_each(info, [&info_vec] (sstables::foreign_sstable_open_info& info) {
                    info_vec.push_back(std::move(info));
                });
            });
        }).then([&info_vec] () mutable {
            return make_ready_future<sstables::sstable_directory::sstable_info_vector>(std::move(info_vec));
        });
    });
}

// Given a vector of shared sstables to be resharded, distribute it among all shards.
// The vector is first sorted to make sure that we are moving the biggest SSTables first.
//
// Returns a reshard_shard_descriptor per shard indicating the work that each shard has to do.
future<std::vector<reshard_shard_descriptor>>
distribute_reshard_jobs(sstables::sstable_directory::sstable_info_vector source) {
    return do_with(std::move(source), std::vector<reshard_shard_descriptor>(smp::count),
            [] (sstables::sstable_directory::sstable_info_vector& source, std::vector<reshard_shard_descriptor>& destinations) mutable {
        std::sort(source.begin(), source.end(), [] (const sstables::foreign_sstable_open_info& a, const sstables::foreign_sstable_open_info& b) {
            // Sort on descending SSTable sizes.
            return a.uncompressed_data_size > b.uncompressed_data_size;
        });
        return do_for_each(source, [&destinations] (sstables::foreign_sstable_open_info& info) mutable {
            auto shard_it = boost::min_element(destinations, std::mem_fn(&reshard_shard_descriptor::total_size_smaller));
            shard_it->uncompressed_data_size += info.uncompressed_data_size;
            shard_it->info_vec.push_back(std::move(info));
        }).then([&destinations] () mutable {
            return make_ready_future<std::vector<reshard_shard_descriptor>>(std::move(destinations));
        });
    });
}

future<> run_resharding_jobs(sharded<sstables::sstable_directory>& dir, std::vector<reshard_shard_descriptor> reshard_jobs,
                             sharded<database>& db, sstring ks_name, sstring table_name, sstables::compaction_sstable_creator_fn creator) {

    uint64_t total_size = boost::accumulate(reshard_jobs | boost::adaptors::transformed(std::mem_fn(&reshard_shard_descriptor::size)), uint64_t(0));
    if (total_size == 0) {
        return make_ready_future<>();
    }

    return do_with(std::move(reshard_jobs), [&dir, &db, ks_name, table_name, creator = std::move(creator), total_size] (std::vector<reshard_shard_descriptor>& reshard_jobs) {
        auto start = std::chrono::steady_clock::now();
        dblog.info("{}", fmt::format("Resharding {} for {}.{}", sstables::pretty_printed_data_size(total_size), ks_name, table_name));

        return dir.invoke_on_all([&dir, &db, &reshard_jobs, ks_name, table_name, creator] (sstables::sstable_directory& d) mutable {
            auto& table = db.local().find_column_family(ks_name, table_name);
            auto info_vec = std::move(reshard_jobs[this_shard_id()].info_vec);
            auto& cm = table.get_compaction_manager();
            auto max_threshold = table.schema()->max_compaction_threshold();
            auto& iop = service::get_local_streaming_priority();
            return d.reshard(std::move(info_vec), cm, table, max_threshold, creator, iop).then([&d, &dir] {
                return d.move_foreign_sstables(dir);
            });
        }).then([start, total_size, ks_name, table_name] {
            auto duration = std::chrono::duration_cast<std::chrono::duration<float>>(std::chrono::steady_clock::now() - start);
            dblog.info("{}", fmt::format("Resharded {} for {}.{} in {:.2f} seconds, {}", sstables::pretty_printed_data_size(total_size), ks_name, table_name, duration.count(), sstables::pretty_printed_throughput(total_size, duration)));
            return make_ready_future<>();
        });
    });
}

// Global resharding function. Done in two parts:
//  - The first part spreads the foreign_sstable_open_info across shards so that all of them are
//    resharding about the same amount of data
//  - The second part calls each shard's distributed object to reshard the SSTables they were
//    assigned.
future<>
distributed_loader::reshard(sharded<sstables::sstable_directory>& dir, sharded<database>& db, sstring ks_name, sstring table_name, sstables::compaction_sstable_creator_fn creator) {
    return collect_all_shared_sstables(dir).then([] (sstables::sstable_directory::sstable_info_vector all_jobs) mutable {
        return distribute_reshard_jobs(std::move(all_jobs));
    }).then([&dir, &db, ks_name, table_name, creator = std::move(creator)] (std::vector<reshard_shard_descriptor> destinations) mutable {
        return run_resharding_jobs(dir, std::move(destinations), db, ks_name, table_name, std::move(creator));
    });
}

future<int64_t>
highest_generation_seen(sharded<sstables::sstable_directory>& directory) {
    return directory.map_reduce0(std::mem_fn(&sstables::sstable_directory::highest_generation_seen), int64_t(0), [] (int64_t a, int64_t b) {
        return std::max(a, b);
    });
}

future<sstables::sstable::version_types>
highest_version_seen(sharded<sstables::sstable_directory>& dir, sstables::sstable_version_types system_version) {
    using version = sstables::sstable_version_types;
    return dir.map_reduce0(std::mem_fn(&sstables::sstable_directory::highest_version_seen), system_version, [] (version a, version b) {
        return std::max(a, b);
    });
}

future<>
distributed_loader::reshape(sharded<sstables::sstable_directory>& dir, sharded<database>& db, sstables::reshape_mode mode,
        sstring ks_name, sstring table_name, sstables::compaction_sstable_creator_fn creator) {

    auto start = std::chrono::steady_clock::now();
    return dir.map_reduce0([&dir, &db, ks_name = std::move(ks_name), table_name = std::move(table_name), creator = std::move(creator), mode] (sstables::sstable_directory& d) {
        auto& table = db.local().find_column_family(ks_name, table_name);
        auto& cm = table.get_compaction_manager();
        auto& iop = service::get_local_streaming_priority();
        return d.reshape(cm, table, creator, iop, mode);
    }, uint64_t(0), std::plus<uint64_t>()).then([start] (uint64_t total_size) {
        if (total_size > 0) {
            auto duration = std::chrono::duration_cast<std::chrono::duration<float>>(std::chrono::steady_clock::now() - start);
            dblog.info("{}", fmt::format("Reshaped {} in {:.2f} seconds, {}", sstables::pretty_printed_data_size(total_size), duration.count(), sstables::pretty_printed_throughput(total_size, duration)));
        }
        return make_ready_future<>();
    });
}

// Loads SSTables into the main directory (or staging) and returns how many were loaded
future<size_t>
distributed_loader::make_sstables_available(sstables::sstable_directory& dir, sharded<database>& db,
        sharded<db::view::view_update_generator>& view_update_generator, fs::path datadir, sstring ks, sstring cf) {

    auto& table = db.local().find_column_family(ks, cf);

    return do_with(std::vector<sstables::shared_sstable>(),
            [&table, &dir, &view_update_generator, datadir = std::move(datadir)] (std::vector<sstables::shared_sstable>& new_sstables) {
        return dir.do_for_each_sstable([&table, datadir = std::move(datadir), &new_sstables] (sstables::shared_sstable sst) {
            auto gen = table.calculate_generation_for_new_table();
            dblog.trace("Loading {} into {}, new generation {}", sst->get_filename(), datadir.native(), gen);
            return sst->move_to_new_dir(datadir.native(), gen,  true).then([&table, &new_sstables, sst] {
                // When loading an imported sst, set level to 0 because it may overlap with existing ssts on higher levels.
                sst->set_sstable_level(0);
                new_sstables.push_back(std::move(sst));
                return make_ready_future<>();
            });
        }).then([&table, &new_sstables] {
            // nothing loaded
            if (new_sstables.empty()) {
                return make_ready_future<>();
            }

            return do_for_each(new_sstables, [&table] (sstables::shared_sstable& sst) {
                return table.add_sstable_and_update_cache(sst).handle_exception([&sst] (std::exception_ptr ep) {
                    dblog.error("Failed to load {}: {}. Aborting.", sst->toc_filename(), ep);
                    abort();
                });
            });
        }).then([&view_update_generator, &table, &new_sstables] {
            return parallel_for_each(new_sstables, [&view_update_generator, &table] (sstables::shared_sstable& sst) {
                if (sst->requires_view_building()) {
                    return view_update_generator.local().register_staging_sstable(sst, table.shared_from_this());
                }
                return make_ready_future<>();
            });
        }).then_wrapped([&new_sstables] (future<> f) {
            if (!f.failed()) {
                return make_ready_future<size_t>(new_sstables.size());
            } else {
                return make_exception_future<size_t>(f.get_exception());
            }
        });
    });
}

future<>
distributed_loader::process_upload_dir(distributed<database>& db, distributed<db::system_distributed_keyspace>& sys_dist_ks,
        distributed<db::view::view_update_generator>& view_update_generator, sstring ks, sstring cf) {
    seastar::thread_attributes attr;
    attr.sched_group = db.local().get_streaming_scheduling_group();

    return seastar::async(std::move(attr), [&db, &view_update_generator, &sys_dist_ks, ks = std::move(ks), cf = std::move(cf)] {
        global_column_family_ptr global_table(db, ks, cf);

        sharded<sstables::sstable_directory> directory;
        auto upload = fs::path(global_table->dir()) / "upload";
        directory.start(upload, db.local().get_config().initial_sstable_loading_concurrency(), std::ref(db.local().get_sharded_sst_dir_semaphore()),
            sstables::sstable_directory::need_mutate_level::yes,
            sstables::sstable_directory::lack_of_toc_fatal::no,
            sstables::sstable_directory::enable_dangerous_direct_import_of_cassandra_counters(db.local().get_config().enable_dangerous_direct_import_of_cassandra_counters()),
            sstables::sstable_directory::allow_loading_materialized_view::no,
            [&global_table] (fs::path dir, int64_t gen, sstables::sstable_version_types v, sstables::sstable_format_types f) {
                return global_table->make_sstable(dir.native(), gen, v, f, &error_handler_gen_for_upload_dir);

        }).get();

        auto stop = deferred_stop(directory);

        lock_table(directory, db, ks, cf).get();
        process_sstable_dir(directory).get();

        auto generation = highest_generation_seen(directory).get0();
        auto shard_generation_base = generation / smp::count + 1;

        // We still want to do our best to keep the generation numbers shard-friendly.
        // Each destination shard will manage its own generation counter.
        std::vector<std::atomic<int64_t>> shard_gen(smp::count);
        for (shard_id s = 0; s < smp::count; ++s) {
            shard_gen[s].store(shard_generation_base * smp::count + s, std::memory_order_relaxed);
        }

        reshard(directory, db, ks, cf, [&global_table, upload, &shard_gen] (shard_id shard) mutable {
            // we need generation calculated by instance of cf at requested shard
            auto gen = shard_gen[shard].fetch_add(smp::count, std::memory_order_relaxed);

            return global_table->make_sstable(upload.native(), gen,
                    global_table->get_sstables_manager().get_highest_supported_format(),
                    sstables::sstable::format_types::big, &error_handler_gen_for_upload_dir);
        }).get();

        reshape(directory, db, sstables::reshape_mode::strict, ks, cf, [global_table, upload, &shard_gen] (shard_id shard) {
            auto gen = shard_gen[shard].fetch_add(smp::count, std::memory_order_relaxed);
            return global_table->make_sstable(upload.native(), gen,
                  global_table->get_sstables_manager().get_highest_supported_format(),
                  sstables::sstable::format_types::big,
                  &error_handler_gen_for_upload_dir);
        }).get();

        const bool use_view_update_path = db::view::check_needs_view_update_path(sys_dist_ks.local(), *global_table, streaming::stream_reason::repair).get0();

        auto datadir = upload.parent_path();
        if (use_view_update_path) {
            // Move to staging directory to avoid clashes with future uploads. Unique generation number ensures no collisions.
           datadir /= "staging";
        }

        size_t loaded = directory.map_reduce0([&db, ks, cf, datadir, &view_update_generator] (sstables::sstable_directory& dir) {
            return make_sstables_available(dir, db, view_update_generator, datadir, ks, cf);
        }, size_t(0), std::plus<size_t>()).get0();

        dblog.info("Loaded {} SSTables into {}", loaded, datadir.native());
    });
}

future<std::tuple<utils::UUID, std::vector<std::vector<sstables::shared_sstable>>>>
distributed_loader::get_sstables_from_upload_dir(distributed<database>& db, sstring ks, sstring cf) {
    return seastar::async([&db, ks = std::move(ks), cf = std::move(cf)] {
        global_column_family_ptr global_table(db, ks, cf);
        sharded<sstables::sstable_directory> directory;
        auto table_id = global_table->schema()->id();
        auto upload = fs::path(global_table->dir()) / "upload";

        directory.start(upload, db.local().get_config().initial_sstable_loading_concurrency(), std::ref(db.local().get_sharded_sst_dir_semaphore()),
            sstables::sstable_directory::need_mutate_level::yes,
            sstables::sstable_directory::lack_of_toc_fatal::no,
            sstables::sstable_directory::enable_dangerous_direct_import_of_cassandra_counters(db.local().get_config().enable_dangerous_direct_import_of_cassandra_counters()),
            sstables::sstable_directory::allow_loading_materialized_view::no,
            [&global_table] (fs::path dir, int64_t gen, sstables::sstable_version_types v, sstables::sstable_format_types f) {
                return global_table->make_sstable(dir.native(), gen, v, f, &error_handler_gen_for_upload_dir);

        }).get();

        auto stop = deferred_stop(directory);

        std::vector<std::vector<sstables::shared_sstable>> sstables_on_shards(smp::count);
        lock_table(directory, db, ks, cf).get();
        bool sort_sstables_according_to_owner = false;
        process_sstable_dir(directory, sort_sstables_according_to_owner).get();
        directory.invoke_on_all([&sstables_on_shards] (sstables::sstable_directory& d) mutable {
            sstables_on_shards[this_shard_id()] = d.get_unsorted_sstables();
        }).get();

        return std::make_tuple(table_id, std::move(sstables_on_shards));
    });
}

future<> distributed_loader::cleanup_column_family_temp_sst_dirs(sstring sstdir) {
    return do_with(std::vector<future<>>(), [sstdir = std::move(sstdir)] (std::vector<future<>>& futures) {
        return lister::scan_dir(sstdir, { directory_entry_type::directory }, [&futures] (fs::path sstdir, directory_entry de) {
            // push futures that remove files/directories into an array of futures,
            // so that the supplied callback will not block scan_dir() from
            // reading the next entry in the directory.
            fs::path dirpath = sstdir / de.name;
            if (sstables::sstable::is_temp_dir(dirpath)) {
                dblog.info("Found temporary sstable directory: {}, removing", dirpath);
                futures.push_back(io_check([dirpath = std::move(dirpath)] () { return lister::rmdir(dirpath); }));
            }
            return make_ready_future<>();
        }).then([&futures] {
            return when_all_succeed(futures.begin(), futures.end()).discard_result();
        });
    });
}

future<> distributed_loader::handle_sstables_pending_delete(sstring pending_delete_dir) {
    return do_with(std::vector<future<>>(), [dir = std::move(pending_delete_dir)] (std::vector<future<>>& futures) {
        return lister::scan_dir(dir, { directory_entry_type::regular }, [&futures] (fs::path dir, directory_entry de) {
            // push nested futures that remove files/directories into an array of futures,
            // so that the supplied callback will not block scan_dir() from
            // reading the next entry in the directory.
            fs::path file_path = dir / de.name;
            if (file_path.extension() == ".tmp") {
                dblog.info("Found temporary pending_delete log file: {}, deleting", file_path);
                futures.push_back(remove_file(file_path.string()));
            } else if (file_path.extension() == ".log") {
                dblog.info("Found pending_delete log file: {}, replaying", file_path);
                auto f = sstables::replay_pending_delete_log(file_path.string()).then([file_path = std::move(file_path)] {
                    dblog.debug("Replayed {}, removing", file_path);
                    return remove_file(file_path.string());
                });
                futures.push_back(std::move(f));
            } else {
                dblog.debug("Found unknown file in pending_delete directory: {}, ignoring", file_path);
            }
            return make_ready_future<>();
        }).then([&futures] {
            return when_all_succeed(futures.begin(), futures.end()).discard_result();
        });
    });
}

future<> distributed_loader::populate_column_family(distributed<database>& db, sstring sstdir, sstring ks, sstring cf) {
    return async([&db, sstdir = std::move(sstdir), ks = std::move(ks), cf = std::move(cf)] {
        assert(this_shard_id() == 0);
        // First pass, cleanup temporary sstable directories and sstables pending delete.
        cleanup_column_family_temp_sst_dirs(sstdir).get();
        auto pending_delete_dir = sstdir + "/" + sstables::sstable::pending_delete_dir_basename();
        auto exists = file_exists(pending_delete_dir).get0();
        if (exists) {
            handle_sstables_pending_delete(pending_delete_dir).get();
        }

        global_column_family_ptr global_table(db, ks, cf);

        sharded<sstables::sstable_directory> directory;
        directory.start(fs::path(sstdir), db.local().get_config().initial_sstable_loading_concurrency(), std::ref(db.local().get_sharded_sst_dir_semaphore()),
            sstables::sstable_directory::need_mutate_level::no,
            sstables::sstable_directory::lack_of_toc_fatal::yes,
            sstables::sstable_directory::enable_dangerous_direct_import_of_cassandra_counters(db.local().get_config().enable_dangerous_direct_import_of_cassandra_counters()),
            sstables::sstable_directory::allow_loading_materialized_view::yes,
            [&global_table] (fs::path dir, int64_t gen, sstables::sstable_version_types v, sstables::sstable_format_types f) {
                return global_table->make_sstable(dir.native(), gen, v, f);
        }).get();

        auto stop = deferred_stop(directory);

        lock_table(directory, db, ks, cf).get();
        process_sstable_dir(directory).get();

        // If we are resharding system tables before we can read them, we will not
        // know which is the highest format we support: this information is itself stored
        // in the system tables. In that case we'll rely on what we find on disk: we'll
        // at least not downgrade any files. If we already know that we support a higher
        // format than the one we see then we use that.
        auto sys_format = global_table->get_sstables_manager().get_highest_supported_format();
        auto sst_version = highest_version_seen(directory, sys_format).get0();
        auto generation = highest_generation_seen(directory).get0();

        db.invoke_on_all([&global_table, generation] (database& db) {
            global_table->update_sstables_known_generation(generation);
            global_table->disable_auto_compaction();
            return make_ready_future<>();
        }).get();

        reshard(directory, db, ks, cf, [&global_table, sstdir, sst_version] (shard_id shard) mutable {
            auto gen = smp::submit_to(shard, [&global_table] () {
                return global_table->calculate_generation_for_new_table();
            }).get0();

            return global_table->make_sstable(sstdir, gen, sst_version, sstables::sstable::format_types::big);
        }).get();

        // The node is offline at this point so we are very lenient with what we consider
        // offstrategy.
        reshape(directory, db, sstables::reshape_mode::relaxed, ks, cf, [global_table, sstdir, sst_version] (shard_id shard) {
            auto gen = global_table->calculate_generation_for_new_table();
            return global_table->make_sstable(sstdir, gen, sst_version, sstables::sstable::format_types::big);
        }).get();

        directory.invoke_on_all([global_table] (sstables::sstable_directory& dir) {
            return dir.do_for_each_sstable([&global_table] (sstables::shared_sstable sst) {
                return global_table->add_sstable_and_update_cache(sst);
            });
        }).get();
    });
}

future<> distributed_loader::populate_keyspace(distributed<database>& db, sstring datadir, sstring ks_name) {
    auto ksdir = datadir + "/" + ks_name;
    auto& keyspaces = db.local().get_keyspaces();
    auto i = keyspaces.find(ks_name);
    if (i == keyspaces.end()) {
        dblog.warn("Skipping undefined keyspace: {}", ks_name);
        return make_ready_future<>();
    } else {
        dblog.info("Populating Keyspace {}", ks_name);
        auto& ks = i->second;
        auto& column_families = db.local().get_column_families();

        return parallel_for_each(ks.metadata()->cf_meta_data() | boost::adaptors::map_values,
            [ks_name, ksdir, &ks, &column_families, &db] (schema_ptr s) {
                utils::UUID uuid = s->id();
                lw_shared_ptr<column_family> cf = column_families[uuid];
                sstring cfname = cf->schema()->cf_name();
                auto sstdir = ks.column_family_directory(ksdir, cfname, uuid);
                dblog.info("Keyspace {}: Reading CF {} id={} version={}", ks_name, cfname, uuid, s->version());
                return ks.make_directory_for_column_family(cfname, uuid).then([&db, sstdir, uuid, ks_name, cfname] {
                    return distributed_loader::populate_column_family(db, sstdir + "/staging", ks_name, cfname);
                }).then([&db, sstdir, uuid, ks_name, cfname] {
                    return distributed_loader::populate_column_family(db, sstdir, ks_name, cfname);
                }).handle_exception([ks_name, cfname, sstdir](std::exception_ptr eptr) {
                    std::string msg =
                        format("Exception while populating keyspace '{}' with column family '{}' from file '{}': {}",
                               ks_name, cfname, sstdir, eptr);
                    dblog.error("Exception while populating keyspace '{}' with column family '{}' from file '{}': {}",
                                ks_name, cfname, sstdir, eptr);
                    throw std::runtime_error(msg.c_str());
                });
            });
    }
}

<<<<<<< HEAD
future<> distributed_loader::init_system_keyspace(distributed<database>& db, distributed<service::storage_service>& ss, db::config& cfg) {
    population_started = true;

    return seastar::async([&db, &ss, &cfg] {
        db.invoke_on_all([&db, &ss, &cfg] (database&) {
            return db::system_keyspace::make(db, ss, cfg);
=======
future<> distributed_loader::init_system_keyspace(distributed<database>& db, distributed<service::storage_service>& ss, sharded<gms::gossiper>& g, db::config& cfg) {
    return seastar::async([&db, &ss, &cfg, &g] {
        db.invoke_on_all([&db, &ss, &cfg, &g] (database&) {
            return db::system_keyspace::make(db, ss, g, cfg);
>>>>>>> 1e2ecd28
        }).get();

        const auto& cfg = db.local().get_config();
        for (auto& data_dir : cfg.data_file_directories()) {
            for (auto ksname : system_keyspaces) {
                distributed_loader::populate_keyspace(db, data_dir, sstring(ksname)).get();
            }
        }

        db.invoke_on_all([] (database& db) {
            for (auto ksname : system_keyspaces) {
                auto& ks = db.find_keyspace(ksname);
                for (auto& pair : ks.metadata()->cf_meta_data()) {
                    auto cfm = pair.second;
                    auto& cf = db.find_column_family(cfm);
                    cf.mark_ready_for_writes();
                }
                // for system keyspaces, we only do this post all population, and
                // only as a consistency measure.
                // change this if it is ever needed to sync system keyspace
                // population
                ks.mark_as_populated();
            }
            return make_ready_future<>();
        }).get();
    });
}

future<> distributed_loader::ensure_system_table_directories(distributed<database>& db) {
    return parallel_for_each(system_keyspaces, [&db](std::string_view ksname) {
        auto& ks = db.local().find_keyspace(ksname);
        return parallel_for_each(ks.metadata()->cf_meta_data(), [&ks] (auto& pair) {
            auto cfm = pair.second;
            return ks.make_directory_for_column_family(cfm->cf_name(), cfm->id());
        });
    });
}

future<> distributed_loader::init_non_system_keyspaces(distributed<database>& db,
        distributed<service::storage_proxy>& proxy) {
    return seastar::async([&db, &proxy] {
        db.invoke_on_all([&proxy] (database& db) {
            return db.parse_system_tables(proxy);
        }).get();

        const auto& cfg = db.local().get_config();
        using ks_dirs = std::unordered_multimap<sstring, sstring>;

        ks_dirs dirs;

        parallel_for_each(cfg.data_file_directories(), [&db, &dirs] (sstring directory) {
            // we want to collect the directories first, so we can get a full set of potential dirs
            return lister::scan_dir(directory, { directory_entry_type::directory }, [&dirs] (fs::path datadir, directory_entry de) {
                if (!is_system_keyspace(de.name)) {
                    dirs.emplace(de.name, datadir.native());
                }
                return make_ready_future<>();
            });
        }).get();

        db.invoke_on_all([&dirs] (database& db) {
            for (auto& [name, ks] : db.get_keyspaces()) {
                // mark all user keyspaces that are _not_ on disk as already
                // populated.
                if (!dirs.contains(ks.metadata()->name())) {
                    ks.mark_as_populated();
                }
            }
        }).get();

        std::vector<future<>> futures;

        // treat "dirs" as immutable to avoid modifying it while still in 
        // a range-iteration. Also to simplify the "finally"
        for (auto i = dirs.begin(); i != dirs.end();) {
            auto& ks_name = i->first;
            auto e = dirs.equal_range(ks_name).second;
            auto j = i++;
            // might have more than one dir for a keyspace iff data_file_directories is > 1 and
            // somehow someone placed sstables in more than one of them for a given ks. (import?) 
            futures.emplace_back(parallel_for_each(j, e, [&](const std::pair<sstring, sstring>& p) {
                auto& datadir = p.second;
                return distributed_loader::populate_keyspace(db, datadir, ks_name);
            }).finally([&] {
                return db.invoke_on_all([ks_name] (database& db) {
                    // can be false if running test environment
                    // or ks_name was just a borked directory not representing
                    // a keyspace in schema tables.
                    if (db.has_keyspace(ks_name)) {
                        db.find_keyspace(ks_name).mark_as_populated();
                    }
                    return make_ready_future<>();
                });
            }));
        }

        when_all_succeed(futures.begin(), futures.end()).discard_result().get();

        db.invoke_on_all([] (database& db) {
            return parallel_for_each(db.get_non_system_column_families(), [] (lw_shared_ptr<table> table) {
                // Make sure this is called even if the table is empty
                table->mark_ready_for_writes();
                return make_ready_future<>();
            });
        }).get();
    });
}
<|MERGE_RESOLUTION|>--- conflicted
+++ resolved
@@ -563,19 +563,12 @@
     }
 }
 
-<<<<<<< HEAD
-future<> distributed_loader::init_system_keyspace(distributed<database>& db, distributed<service::storage_service>& ss, db::config& cfg) {
+future<> distributed_loader::init_system_keyspace(distributed<database>& db, distributed<service::storage_service>& ss, sharded<gms::gossiper>& g, db::config& cfg) {
     population_started = true;
 
-    return seastar::async([&db, &ss, &cfg] {
-        db.invoke_on_all([&db, &ss, &cfg] (database&) {
-            return db::system_keyspace::make(db, ss, cfg);
-=======
-future<> distributed_loader::init_system_keyspace(distributed<database>& db, distributed<service::storage_service>& ss, sharded<gms::gossiper>& g, db::config& cfg) {
     return seastar::async([&db, &ss, &cfg, &g] {
         db.invoke_on_all([&db, &ss, &cfg, &g] (database&) {
             return db::system_keyspace::make(db, ss, g, cfg);
->>>>>>> 1e2ecd28
         }).get();
 
         const auto& cfg = db.local().get_config();
