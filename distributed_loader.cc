/*
 * Copyright (C) 2018-present ScyllaDB
 */

/*
 * This file is part of Scylla.
 *
 * See the LICENSE.PROPRIETARY file in the top-level directory for licensing information.
 */

#include "distributed_loader.hh"
#include "database.hh"
#include "db/config.hh"
#include "db/system_keyspace.hh"
#include "db/system_distributed_keyspace.hh"
#include "db/schema_tables.hh"
#include "lister.hh"
#include "compaction/compaction.hh"
#include "compaction/compaction_manager.hh"
#include "sstables/sstables.hh"
#include "sstables/sstables_manager.hh"
#include "sstables/sstable_directory.hh"
#include "service/priority_manager.hh"
#include "auth/common.hh"
#include "tracing/trace_keyspace_helper.hh"
#include "db/view/view_update_checks.hh"
#include <unordered_map>
#include <boost/range/adaptor/map.hpp>
#include <boost/range/algorithm/min_element.hpp>
#include "db/view/view_update_generator.hh"

extern logging::logger dblog;

static const std::unordered_set<std::string_view> system_keyspaces = {
                db::system_keyspace::NAME, db::schema_tables::NAME
};

// Not super nice. Adding statefulness to the file. 
static std::unordered_set<sstring> load_prio_keyspaces;
static bool population_started = false;

void distributed_loader::mark_keyspace_as_load_prio(const sstring& ks) {
    assert(!population_started);
    load_prio_keyspaces.insert(ks);
}

bool is_system_keyspace(std::string_view name) {
    return system_keyspaces.contains(name);
}

static const std::unordered_set<std::string_view> internal_keyspaces = {
        db::system_distributed_keyspace::NAME,
        db::system_distributed_keyspace::NAME_EVERYWHERE,
        db::system_keyspace::NAME,
        db::schema_tables::NAME,
        auth::meta::AUTH_KS,
        tracing::trace_keyspace_helper::KEYSPACE_NAME
};

bool is_internal_keyspace(std::string_view name) {
    return internal_keyspaces.contains(name);
}

static io_error_handler error_handler_for_upload_dir() {
    return [] (std::exception_ptr eptr) {
        // do nothing about sstable exception and caller will just rethrow it.
    };
}

io_error_handler error_handler_gen_for_upload_dir(disk_error_signal_type& dummy) {
    return error_handler_for_upload_dir();
}

// global_column_family_ptr provides a way to easily retrieve local instance of a given column family.
class global_column_family_ptr {
    distributed<database>& _db;
    utils::UUID _id;
private:
    column_family& get() const { return _db.local().find_column_family(_id); }
public:
    global_column_family_ptr(distributed<database>& db, sstring ks_name, sstring cf_name)
        : _db(db)
        , _id(_db.local().find_column_family(ks_name, cf_name).schema()->id()) {
    }

    column_family* operator->() const {
        return &get();
    }
    column_family& operator*() const {
        return get();
    }
};

template <typename... Args>
static inline
future<> verification_error(fs::path path, const char* fstr, Args&&... args) {
    auto emsg = fmt::format(fstr, std::forward<Args>(args)...);
    dblog.error("{}: {}", path.string(), emsg);
    return make_exception_future<>(std::runtime_error(emsg));
}

// Verify that all files and directories are owned by current uid
// and that files can be read and directories can be read, written, and looked up (execute)
// No other file types may exist.
future<> distributed_loader::verify_owner_and_mode(fs::path path) {
    return file_stat(path.string(), follow_symlink::no).then([path = std::move(path)] (stat_data sd) {
        // Under docker, we run with euid 0 and there is no reasonable way to enforce that the
        // in-container uid will have the same uid as files mounted from outside the container. So
        // just allow euid 0 as a special case. It should survive the file_accessible() checks below.
        // See #4823.
        if (geteuid() != 0 && sd.uid != geteuid()) {
            return verification_error(std::move(path), "File not owned by current euid: {}. Owner is: {}", geteuid(), sd.uid);
        }
        switch (sd.type) {
        case directory_entry_type::regular: {
            auto f = file_accessible(path.string(), access_flags::read);
            return f.then([path = std::move(path)] (bool can_access) {
                if (!can_access) {
                    return verification_error(std::move(path), "File cannot be accessed for read");
                }
                return make_ready_future<>();
            });
            break;
        }
        case directory_entry_type::directory: {
            auto f = file_accessible(path.string(), access_flags::read | access_flags::write | access_flags::execute);
            return f.then([path = std::move(path)] (bool can_access) {
                if (!can_access) {
                    return verification_error(std::move(path), "Directory cannot be accessed for read, write, and execute");
                }
                return lister::scan_dir(path, {}, [] (fs::path dir, directory_entry de) {
                    return verify_owner_and_mode(dir / de.name);
                });
            });
            break;
        }
        default:
            return verification_error(std::move(path), "Must be either a regular file or a directory (type={})", static_cast<int>(sd.type));
        }
    });
};

future<>
distributed_loader::process_sstable_dir(sharded<sstables::sstable_directory>& dir, bool sort_sstables_according_to_owner) {
    return dir.invoke_on(0, [] (const sstables::sstable_directory& d) {
        return distributed_loader::verify_owner_and_mode(d.sstable_dir());
    }).then([&dir, sort_sstables_according_to_owner] {
      return dir.invoke_on_all([&dir, sort_sstables_according_to_owner] (sstables::sstable_directory& d) {
        // Supposed to be called with the node either down or on behalf of maintenance tasks
        // like nodetool refresh
        return d.process_sstable_dir(service::get_local_streaming_priority(), sort_sstables_according_to_owner).then([&dir, &d] {
            return d.move_foreign_sstables(dir);
        });
      });
    }).then([&dir] {
        return dir.invoke_on_all([&dir] (sstables::sstable_directory& d) {
            return d.commit_directory_changes();
        });
    });
}

future<>
distributed_loader::lock_table(sharded<sstables::sstable_directory>& dir, sharded<database>& db, sstring ks_name, sstring cf_name) {
    return dir.invoke_on_all([&db, ks_name, cf_name] (sstables::sstable_directory& d) {
        auto& table = db.local().find_column_family(ks_name, cf_name);
        d.store_phaser(table.write_in_progress());
        return make_ready_future<>();
    });
}

// Helper structure for resharding.
//
// Describes the sstables (represented by their foreign_sstable_open_info) that are shared and
// need to be resharded. Each shard will keep one such descriptor, that contains the list of
// SSTables assigned to it, and their total size. The total size is used to make sure we are
// fairly balancing SSTables among shards.
struct reshard_shard_descriptor {
    sstables::sstable_directory::sstable_info_vector info_vec;
    uint64_t uncompressed_data_size = 0;

    bool total_size_smaller(const reshard_shard_descriptor& rhs) const {
        return uncompressed_data_size < rhs.uncompressed_data_size;
    }

    uint64_t size() const {
        return uncompressed_data_size;
    }
};

// Collects shared SSTables from all shards and returns a vector containing them all.
// This function assumes that the list of SSTables can be fairly big so it is careful to
// manipulate it in a do_for_each loop (which yields) instead of using standard accumulators.
future<sstables::sstable_directory::sstable_info_vector>
collect_all_shared_sstables(sharded<sstables::sstable_directory>& dir) {
    return do_with(sstables::sstable_directory::sstable_info_vector(), [&dir] (sstables::sstable_directory::sstable_info_vector& info_vec) {
        // We want to make sure that each distributed object reshards about the same amount of data.
        // Each sharded object has its own shared SSTables. We can use a clever algorithm in which they
        // all distributely figure out which SSTables to exchange, but we'll keep it simple and move all
        // their foreign_sstable_open_info to a coordinator (the shard who called this function). We can
        // move in bulk and that's efficient. That shard can then distribute the work among all the
        // others who will reshard.
        auto coordinator = this_shard_id();
        // We will first move all of the foreign open info to temporary storage so that we can sort
        // them. We want to distribute bigger sstables first.
        return dir.invoke_on_all([&info_vec, coordinator] (sstables::sstable_directory& d) {
            return smp::submit_to(coordinator, [&info_vec, info = d.retrieve_shared_sstables()] () mutable {
                // We want do_for_each here instead of a loop to avoid stalls. Resharding can be
                // called during node operations too. For example, if it is called to load new
                // SSTables into the system.
                return do_for_each(info, [&info_vec] (sstables::foreign_sstable_open_info& info) {
                    info_vec.push_back(std::move(info));
                });
            });
        }).then([&info_vec] () mutable {
            return make_ready_future<sstables::sstable_directory::sstable_info_vector>(std::move(info_vec));
        });
    });
}

// Given a vector of shared sstables to be resharded, distribute it among all shards.
// The vector is first sorted to make sure that we are moving the biggest SSTables first.
//
// Returns a reshard_shard_descriptor per shard indicating the work that each shard has to do.
future<std::vector<reshard_shard_descriptor>>
distribute_reshard_jobs(sstables::sstable_directory::sstable_info_vector source) {
    return do_with(std::move(source), std::vector<reshard_shard_descriptor>(smp::count),
            [] (sstables::sstable_directory::sstable_info_vector& source, std::vector<reshard_shard_descriptor>& destinations) mutable {
        std::sort(source.begin(), source.end(), [] (const sstables::foreign_sstable_open_info& a, const sstables::foreign_sstable_open_info& b) {
            // Sort on descending SSTable sizes.
            return a.uncompressed_data_size > b.uncompressed_data_size;
        });
        return do_for_each(source, [&destinations] (sstables::foreign_sstable_open_info& info) mutable {
            auto shard_it = boost::min_element(destinations, std::mem_fn(&reshard_shard_descriptor::total_size_smaller));
            shard_it->uncompressed_data_size += info.uncompressed_data_size;
            shard_it->info_vec.push_back(std::move(info));
        }).then([&destinations] () mutable {
            return make_ready_future<std::vector<reshard_shard_descriptor>>(std::move(destinations));
        });
    });
}

future<> run_resharding_jobs(sharded<sstables::sstable_directory>& dir, std::vector<reshard_shard_descriptor> reshard_jobs,
                             sharded<database>& db, sstring ks_name, sstring table_name, sstables::compaction_sstable_creator_fn creator) {

    uint64_t total_size = boost::accumulate(reshard_jobs | boost::adaptors::transformed(std::mem_fn(&reshard_shard_descriptor::size)), uint64_t(0));
    if (total_size == 0) {
        return make_ready_future<>();
    }

    return do_with(std::move(reshard_jobs), [&dir, &db, ks_name, table_name, creator = std::move(creator), total_size] (std::vector<reshard_shard_descriptor>& reshard_jobs) {
        auto start = std::chrono::steady_clock::now();
        dblog.info("{}", fmt::format("Resharding {} for {}.{}", sstables::pretty_printed_data_size(total_size), ks_name, table_name));

        return dir.invoke_on_all([&dir, &db, &reshard_jobs, ks_name, table_name, creator] (sstables::sstable_directory& d) mutable {
            auto& table = db.local().find_column_family(ks_name, table_name);
            auto info_vec = std::move(reshard_jobs[this_shard_id()].info_vec);
            auto& cm = table.get_compaction_manager();
            auto max_threshold = table.schema()->max_compaction_threshold();
            auto& iop = service::get_local_streaming_priority();
            return d.reshard(std::move(info_vec), cm, table, max_threshold, creator, iop).then([&d, &dir] {
                return d.move_foreign_sstables(dir);
            });
        }).then([start, total_size, ks_name, table_name] {
            auto duration = std::chrono::duration_cast<std::chrono::duration<float>>(std::chrono::steady_clock::now() - start);
            dblog.info("{}", fmt::format("Resharded {} for {}.{} in {:.2f} seconds, {}", sstables::pretty_printed_data_size(total_size), ks_name, table_name, duration.count(), sstables::pretty_printed_throughput(total_size, duration)));
            return make_ready_future<>();
        });
    });
}

// Global resharding function. Done in two parts:
//  - The first part spreads the foreign_sstable_open_info across shards so that all of them are
//    resharding about the same amount of data
//  - The second part calls each shard's distributed object to reshard the SSTables they were
//    assigned.
future<>
distributed_loader::reshard(sharded<sstables::sstable_directory>& dir, sharded<database>& db, sstring ks_name, sstring table_name, sstables::compaction_sstable_creator_fn creator) {
    return collect_all_shared_sstables(dir).then([] (sstables::sstable_directory::sstable_info_vector all_jobs) mutable {
        return distribute_reshard_jobs(std::move(all_jobs));
    }).then([&dir, &db, ks_name, table_name, creator = std::move(creator)] (std::vector<reshard_shard_descriptor> destinations) mutable {
        return run_resharding_jobs(dir, std::move(destinations), db, ks_name, table_name, std::move(creator));
    });
}

future<int64_t>
highest_generation_seen(sharded<sstables::sstable_directory>& directory) {
    return directory.map_reduce0(std::mem_fn(&sstables::sstable_directory::highest_generation_seen), int64_t(0), [] (int64_t a, int64_t b) {
        return std::max(a, b);
    });
}

future<sstables::sstable::version_types>
highest_version_seen(sharded<sstables::sstable_directory>& dir, sstables::sstable_version_types system_version) {
    using version = sstables::sstable_version_types;
    return dir.map_reduce0(std::mem_fn(&sstables::sstable_directory::highest_version_seen), system_version, [] (version a, version b) {
        return std::max(a, b);
    });
}

future<>
distributed_loader::reshape(sharded<sstables::sstable_directory>& dir, sharded<database>& db, sstables::reshape_mode mode,
        sstring ks_name, sstring table_name, sstables::compaction_sstable_creator_fn creator) {

    auto start = std::chrono::steady_clock::now();
    return dir.map_reduce0([&dir, &db, ks_name = std::move(ks_name), table_name = std::move(table_name), creator = std::move(creator), mode] (sstables::sstable_directory& d) {
        auto& table = db.local().find_column_family(ks_name, table_name);
        auto& cm = table.get_compaction_manager();
        auto& iop = service::get_local_streaming_priority();
        return d.reshape(cm, table, creator, iop, mode);
    }, uint64_t(0), std::plus<uint64_t>()).then([start] (uint64_t total_size) {
        if (total_size > 0) {
            auto duration = std::chrono::duration_cast<std::chrono::duration<float>>(std::chrono::steady_clock::now() - start);
            dblog.info("{}", fmt::format("Reshaped {} in {:.2f} seconds, {}", sstables::pretty_printed_data_size(total_size), duration.count(), sstables::pretty_printed_throughput(total_size, duration)));
        }
        return make_ready_future<>();
    });
}

// Loads SSTables into the main directory (or staging) and returns how many were loaded
future<size_t>
distributed_loader::make_sstables_available(sstables::sstable_directory& dir, sharded<database>& db,
        sharded<db::view::view_update_generator>& view_update_generator, fs::path datadir, sstring ks, sstring cf) {

    auto& table = db.local().find_column_family(ks, cf);

    return do_with(std::vector<sstables::shared_sstable>(),
            [&table, &dir, &view_update_generator, datadir = std::move(datadir)] (std::vector<sstables::shared_sstable>& new_sstables) {
        return dir.do_for_each_sstable([&table, datadir = std::move(datadir), &new_sstables] (sstables::shared_sstable sst) {
            auto gen = table.calculate_generation_for_new_table();
            dblog.trace("Loading {} into {}, new generation {}", sst->get_filename(), datadir.native(), gen);
            return sst->move_to_new_dir(datadir.native(), gen,  true).then([&table, &new_sstables, sst] {
                // When loading an imported sst, set level to 0 because it may overlap with existing ssts on higher levels.
                sst->set_sstable_level(0);
                new_sstables.push_back(std::move(sst));
                return make_ready_future<>();
            });
        }).then([&table, &new_sstables] {
            // nothing loaded
            if (new_sstables.empty()) {
                return make_ready_future<>();
            }

            return do_for_each(new_sstables, [&table] (sstables::shared_sstable& sst) {
                return table.add_sstable_and_update_cache(sst).handle_exception([&sst] (std::exception_ptr ep) {
                    dblog.error("Failed to load {}: {}. Aborting.", sst->toc_filename(), ep);
                    abort();
                });
            });
        }).then([&view_update_generator, &table, &new_sstables] {
            return parallel_for_each(new_sstables, [&view_update_generator, &table] (sstables::shared_sstable& sst) {
                if (sst->requires_view_building()) {
                    return view_update_generator.local().register_staging_sstable(sst, table.shared_from_this());
                }
                return make_ready_future<>();
            });
        }).then_wrapped([&new_sstables] (future<> f) {
            if (!f.failed()) {
                return make_ready_future<size_t>(new_sstables.size());
            } else {
                return make_exception_future<size_t>(f.get_exception());
            }
        });
    });
}

future<>
distributed_loader::process_upload_dir(distributed<database>& db, distributed<db::system_distributed_keyspace>& sys_dist_ks,
        distributed<db::view::view_update_generator>& view_update_generator, sstring ks, sstring cf) {
    seastar::thread_attributes attr;
    attr.sched_group = db.local().get_streaming_scheduling_group();

    return seastar::async(std::move(attr), [&db, &view_update_generator, &sys_dist_ks, ks = std::move(ks), cf = std::move(cf)] {
        global_column_family_ptr global_table(db, ks, cf);

        sharded<sstables::sstable_directory> directory;
        auto upload = fs::path(global_table->dir()) / "upload";
        directory.start(upload, db.local().get_config().initial_sstable_loading_concurrency(), std::ref(db.local().get_sharded_sst_dir_semaphore()),
            sstables::sstable_directory::need_mutate_level::yes,
            sstables::sstable_directory::lack_of_toc_fatal::no,
            sstables::sstable_directory::enable_dangerous_direct_import_of_cassandra_counters(db.local().get_config().enable_dangerous_direct_import_of_cassandra_counters()),
            sstables::sstable_directory::allow_loading_materialized_view::no,
            [&global_table] (fs::path dir, int64_t gen, sstables::sstable_version_types v, sstables::sstable_format_types f) {
                return global_table->make_sstable(dir.native(), gen, v, f, &error_handler_gen_for_upload_dir);

        }).get();

        auto stop = defer([&directory] {
            directory.stop().get();
        });

        lock_table(directory, db, ks, cf).get();
        process_sstable_dir(directory).get();

        auto generation = highest_generation_seen(directory).get0();
        auto shard_generation_base = generation / smp::count + 1;

        // We still want to do our best to keep the generation numbers shard-friendly.
        // Each destination shard will manage its own generation counter.
        std::vector<std::atomic<int64_t>> shard_gen(smp::count);
        for (shard_id s = 0; s < smp::count; ++s) {
            shard_gen[s].store(shard_generation_base * smp::count + s, std::memory_order_relaxed);
        }

        reshard(directory, db, ks, cf, [&global_table, upload, &shard_gen] (shard_id shard) mutable {
            // we need generation calculated by instance of cf at requested shard
            auto gen = shard_gen[shard].fetch_add(smp::count, std::memory_order_relaxed);

            return global_table->make_sstable(upload.native(), gen,
                    global_table->get_sstables_manager().get_highest_supported_format(),
                    sstables::sstable::format_types::big, &error_handler_gen_for_upload_dir);
        }).get();

        reshape(directory, db, sstables::reshape_mode::strict, ks, cf, [global_table, upload, &shard_gen] (shard_id shard) {
            auto gen = shard_gen[shard].fetch_add(smp::count, std::memory_order_relaxed);
            return global_table->make_sstable(upload.native(), gen,
                  global_table->get_sstables_manager().get_highest_supported_format(),
                  sstables::sstable::format_types::big,
                  &error_handler_gen_for_upload_dir);
        }).get();

        const bool use_view_update_path = db::view::check_needs_view_update_path(sys_dist_ks.local(), *global_table, streaming::stream_reason::repair).get0();

        auto datadir = upload.parent_path();
        if (use_view_update_path) {
            // Move to staging directory to avoid clashes with future uploads. Unique generation number ensures no collisions.
           datadir /= "staging";
        }

        size_t loaded = directory.map_reduce0([&db, ks, cf, datadir, &view_update_generator] (sstables::sstable_directory& dir) {
            return make_sstables_available(dir, db, view_update_generator, datadir, ks, cf);
        }, size_t(0), std::plus<size_t>()).get0();

        dblog.info("Loaded {} SSTables into {}", loaded, datadir.native());
    });
}

future<std::tuple<utils::UUID, std::vector<std::vector<sstables::shared_sstable>>>>
distributed_loader::get_sstables_from_upload_dir(distributed<database>& db, sstring ks, sstring cf) {
    return seastar::async([&db, ks = std::move(ks), cf = std::move(cf)] {
        global_column_family_ptr global_table(db, ks, cf);
        sharded<sstables::sstable_directory> directory;
        auto table_id = global_table->schema()->id();
        auto upload = fs::path(global_table->dir()) / "upload";

        directory.start(upload, db.local().get_config().initial_sstable_loading_concurrency(), std::ref(db.local().get_sharded_sst_dir_semaphore()),
            sstables::sstable_directory::need_mutate_level::yes,
            sstables::sstable_directory::lack_of_toc_fatal::no,
            sstables::sstable_directory::enable_dangerous_direct_import_of_cassandra_counters(db.local().get_config().enable_dangerous_direct_import_of_cassandra_counters()),
            sstables::sstable_directory::allow_loading_materialized_view::no,
            [&global_table] (fs::path dir, int64_t gen, sstables::sstable_version_types v, sstables::sstable_format_types f) {
                return global_table->make_sstable(dir.native(), gen, v, f, &error_handler_gen_for_upload_dir);

        }).get();

        auto stop = defer([&directory] {
            directory.stop().get();
        });

        std::vector<std::vector<sstables::shared_sstable>> sstables_on_shards(smp::count);
        lock_table(directory, db, ks, cf).get();
        bool sort_sstables_according_to_owner = false;
        process_sstable_dir(directory, sort_sstables_according_to_owner).get();
        directory.invoke_on_all([&sstables_on_shards] (sstables::sstable_directory& d) mutable {
            sstables_on_shards[this_shard_id()] = d.get_unsorted_sstables();
        }).get();

        return std::make_tuple(table_id, sstables_on_shards);
    });
}

future<> distributed_loader::cleanup_column_family_temp_sst_dirs(sstring sstdir) {
    return do_with(std::vector<future<>>(), [sstdir = std::move(sstdir)] (std::vector<future<>>& futures) {
        return lister::scan_dir(sstdir, { directory_entry_type::directory }, [&futures] (fs::path sstdir, directory_entry de) {
            // push futures that remove files/directories into an array of futures,
            // so that the supplied callback will not block scan_dir() from
            // reading the next entry in the directory.
            fs::path dirpath = sstdir / de.name;
            if (sstables::sstable::is_temp_dir(dirpath)) {
                dblog.info("Found temporary sstable directory: {}, removing", dirpath);
                futures.push_back(io_check([dirpath = std::move(dirpath)] () { return lister::rmdir(dirpath); }));
            }
            return make_ready_future<>();
        }).then([&futures] {
            return when_all_succeed(futures.begin(), futures.end()).discard_result();
        });
    });
}

future<> distributed_loader::handle_sstables_pending_delete(sstring pending_delete_dir) {
    return do_with(std::vector<future<>>(), [dir = std::move(pending_delete_dir)] (std::vector<future<>>& futures) {
        return lister::scan_dir(dir, { directory_entry_type::regular }, [&futures] (fs::path dir, directory_entry de) {
            // push nested futures that remove files/directories into an array of futures,
            // so that the supplied callback will not block scan_dir() from
            // reading the next entry in the directory.
            fs::path file_path = dir / de.name;
            if (file_path.extension() == ".tmp") {
                dblog.info("Found temporary pending_delete log file: {}, deleting", file_path);
                futures.push_back(remove_file(file_path.string()));
            } else if (file_path.extension() == ".log") {
                dblog.info("Found pending_delete log file: {}, replaying", file_path);
                auto f = sstables::replay_pending_delete_log(file_path.string()).then([file_path = std::move(file_path)] {
                    dblog.debug("Replayed {}, removing", file_path);
                    return remove_file(file_path.string());
                });
                futures.push_back(std::move(f));
            } else {
                dblog.debug("Found unknown file in pending_delete directory: {}, ignoring", file_path);
            }
            return make_ready_future<>();
        }).then([&futures] {
            return when_all_succeed(futures.begin(), futures.end()).discard_result();
        });
    });
}

future<> distributed_loader::populate_column_family(distributed<database>& db, sstring sstdir, sstring ks, sstring cf) {
    return async([&db, sstdir = std::move(sstdir), ks = std::move(ks), cf = std::move(cf)] {
        assert(this_shard_id() == 0);
        // First pass, cleanup temporary sstable directories and sstables pending delete.
        cleanup_column_family_temp_sst_dirs(sstdir).get();
        auto pending_delete_dir = sstdir + "/" + sstables::sstable::pending_delete_dir_basename();
        auto exists = file_exists(pending_delete_dir).get0();
        if (exists) {
            handle_sstables_pending_delete(pending_delete_dir).get();
        }

        global_column_family_ptr global_table(db, ks, cf);

        sharded<sstables::sstable_directory> directory;
        directory.start(fs::path(sstdir), db.local().get_config().initial_sstable_loading_concurrency(), std::ref(db.local().get_sharded_sst_dir_semaphore()),
            sstables::sstable_directory::need_mutate_level::no,
            sstables::sstable_directory::lack_of_toc_fatal::yes,
            sstables::sstable_directory::enable_dangerous_direct_import_of_cassandra_counters(db.local().get_config().enable_dangerous_direct_import_of_cassandra_counters()),
            sstables::sstable_directory::allow_loading_materialized_view::yes,
            [&global_table] (fs::path dir, int64_t gen, sstables::sstable_version_types v, sstables::sstable_format_types f) {
                return global_table->make_sstable(dir.native(), gen, v, f);
        }).get();

        auto stop = defer([&directory] {
            directory.stop().get();
        });

        lock_table(directory, db, ks, cf).get();
        process_sstable_dir(directory).get();

        // If we are resharding system tables before we can read them, we will not
        // know which is the highest format we support: this information is itself stored
        // in the system tables. In that case we'll rely on what we find on disk: we'll
        // at least not downgrade any files. If we already know that we support a higher
        // format than the one we see then we use that.
        auto sys_format = global_table->get_sstables_manager().get_highest_supported_format();
        auto sst_version = highest_version_seen(directory, sys_format).get0();
        auto generation = highest_generation_seen(directory).get0();

        db.invoke_on_all([&global_table, generation] (database& db) {
            global_table->update_sstables_known_generation(generation);
            global_table->disable_auto_compaction();
            return make_ready_future<>();
        }).get();

        reshard(directory, db, ks, cf, [&global_table, sstdir, sst_version] (shard_id shard) mutable {
            auto gen = smp::submit_to(shard, [&global_table] () {
                return global_table->calculate_generation_for_new_table();
            }).get0();

            return global_table->make_sstable(sstdir, gen, sst_version, sstables::sstable::format_types::big);
        }).get();

        // The node is offline at this point so we are very lenient with what we consider
        // offstrategy.
        reshape(directory, db, sstables::reshape_mode::relaxed, ks, cf, [global_table, sstdir, sst_version] (shard_id shard) {
            auto gen = global_table->calculate_generation_for_new_table();
            return global_table->make_sstable(sstdir, gen, sst_version, sstables::sstable::format_types::big);
        }).get();

        directory.invoke_on_all([global_table] (sstables::sstable_directory& dir) {
            return dir.do_for_each_sstable([&global_table] (sstables::shared_sstable sst) {
                return global_table->add_sstable_and_update_cache(sst);
            });
        }).get();
    });
}

future<> distributed_loader::populate_keyspace(distributed<database>& db, sstring datadir, sstring ks_name) {
    auto ksdir = datadir + "/" + ks_name;
    auto& keyspaces = db.local().get_keyspaces();
    auto i = keyspaces.find(ks_name);
    if (i == keyspaces.end()) {
        dblog.warn("Skipping undefined keyspace: {}", ks_name);
        return make_ready_future<>();
    } else {
        dblog.info("Populating Keyspace {}", ks_name);
        auto& ks = i->second;
        auto& column_families = db.local().get_column_families();

        return parallel_for_each(ks.metadata()->cf_meta_data() | boost::adaptors::map_values,
            [ks_name, ksdir, &ks, &column_families, &db] (schema_ptr s) {
                utils::UUID uuid = s->id();
                lw_shared_ptr<column_family> cf = column_families[uuid];
                sstring cfname = cf->schema()->cf_name();
                auto sstdir = ks.column_family_directory(ksdir, cfname, uuid);
                dblog.info("Keyspace {}: Reading CF {} id={} version={}", ks_name, cfname, uuid, s->version());
                return ks.make_directory_for_column_family(cfname, uuid).then([&db, sstdir, uuid, ks_name, cfname] {
                    return distributed_loader::populate_column_family(db, sstdir + "/staging", ks_name, cfname);
                }).then([&db, sstdir, uuid, ks_name, cfname] {
                    return distributed_loader::populate_column_family(db, sstdir, ks_name, cfname);
                }).handle_exception([ks_name, cfname, sstdir](std::exception_ptr eptr) {
                    std::string msg =
                        format("Exception while populating keyspace '{}' with column family '{}' from file '{}': {}",
                               ks_name, cfname, sstdir, eptr);
                    dblog.error("Exception while populating keyspace '{}' with column family '{}' from file '{}': {}",
                                ks_name, cfname, sstdir, eptr);
                    throw std::runtime_error(msg.c_str());
                });
            });
    }
}

<<<<<<< HEAD
future<> distributed_loader::init_system_keyspace(distributed<database>& db) {
    population_started = true;

    return seastar::async([&db] {
=======
future<> distributed_loader::init_system_keyspace(distributed<database>& db, distributed<service::storage_service>& ss) {
    return seastar::async([&db, &ss] {
>>>>>>> 8674746f
        // We need to init commitlog on shard0 before it is inited on other shards
        // because it obtains the list of pre-existing segments for replay, which must
        // not include reserve segments created by active commitlogs.
        db.invoke_on(0, [] (database& db) {
            return db.init_commitlog();
        }).get();
        db.invoke_on_all([] (database& db) {
            if (this_shard_id() == 0) {
                return make_ready_future<>();
            }
            return db.init_commitlog();
        }).get();

        db.invoke_on_all([&ss] (database& db) {
            return db::system_keyspace::make(db, ss.local());
        }).get();

        const auto& cfg = db.local().get_config();
        for (auto& data_dir : cfg.data_file_directories()) {
            for (auto ksname : system_keyspaces) {
                distributed_loader::populate_keyspace(db, data_dir, sstring(ksname)).get();
            }
        }

        db.invoke_on_all([] (database& db) {
            for (auto ksname : system_keyspaces) {
                auto& ks = db.find_keyspace(ksname);
                for (auto& pair : ks.metadata()->cf_meta_data()) {
                    auto cfm = pair.second;
                    auto& cf = db.find_column_family(cfm);
                    cf.mark_ready_for_writes();
                }
                // for system keyspaces, we only do this post all population, and
                // only as a consistency measure.
                // change this if it is ever needed to sync system keyspace
                // population
                ks.mark_as_populated();
            }
            return make_ready_future<>();
        }).get();
    });
}

future<> distributed_loader::ensure_system_table_directories(distributed<database>& db) {
    return parallel_for_each(system_keyspaces, [&db](std::string_view ksname) {
        auto& ks = db.local().find_keyspace(ksname);
        return parallel_for_each(ks.metadata()->cf_meta_data(), [&ks] (auto& pair) {
            auto cfm = pair.second;
            return ks.make_directory_for_column_family(cfm->cf_name(), cfm->id());
        });
    });
}

future<> distributed_loader::init_non_system_keyspaces(distributed<database>& db,
        distributed<service::storage_proxy>& proxy, distributed<service::migration_manager>& mm) {
    return seastar::async([&db, &proxy, &mm] {
        db.invoke_on_all([&proxy, &mm] (database& db) {
            return db.parse_system_tables(proxy, mm);
        }).get();

        const auto& cfg = db.local().get_config();
        using ks_dirs = std::unordered_multimap<sstring, sstring>;

        ks_dirs dirs;

        parallel_for_each(cfg.data_file_directories(), [&db, &dirs] (sstring directory) {
            // we want to collect the directories first, so we can get a full set of potential dirs
            return lister::scan_dir(directory, { directory_entry_type::directory }, [&dirs] (fs::path datadir, directory_entry de) {
                if (!is_system_keyspace(de.name)) {
                    dirs.emplace(de.name, datadir.native());
                }
                return make_ready_future<>();
            });
        }).get();

        db.invoke_on_all([&dirs] (database& db) {
            for (auto& [name, ks] : db.get_keyspaces()) {
                // mark all user keyspaces that are _not_ on disk as already
                // populated.
                if (!dirs.contains(ks.metadata()->name())) {
                    ks.mark_as_populated();
                }
            }
        }).get();

        std::vector<future<>> futures;

        // treat "dirs" as immutable to avoid modifying it while still in 
        // a range-iteration. Also to simplify the "finally"
        for (auto i = dirs.begin(); i != dirs.end();) {
            auto& ks_name = i->first;
            auto e = dirs.equal_range(ks_name).second;
            auto j = i++;
            // might have more than one dir for a keyspace iff data_file_directories is > 1 and
            // somehow someone placed sstables in more than one of them for a given ks. (import?) 
            futures.emplace_back(parallel_for_each(j, e, [&](const std::pair<sstring, sstring>& p) {
                auto& datadir = p.second;
                return distributed_loader::populate_keyspace(db, datadir, ks_name);
            }).finally([&] {
                return db.invoke_on_all([ks_name] (database& db) {
                    // can be false if running test environment
                    // or ks_name was just a borked directory not representing
                    // a keyspace in schema tables.
                    if (db.has_keyspace(ks_name)) {
                        db.find_keyspace(ks_name).mark_as_populated();
                    }
                    return make_ready_future<>();
                });
            }));
        }

        when_all_succeed(futures.begin(), futures.end()).discard_result().get();

        db.invoke_on_all([] (database& db) {
            return parallel_for_each(db.get_non_system_column_families(), [] (lw_shared_ptr<table> table) {
                // Make sure this is called even if the table is empty
                table->mark_ready_for_writes();
                return make_ready_future<>();
            });
        }).get();
    });
}
<|MERGE_RESOLUTION|>--- conflicted
+++ resolved
@@ -616,15 +616,10 @@
     }
 }
 
-<<<<<<< HEAD
-future<> distributed_loader::init_system_keyspace(distributed<database>& db) {
+future<> distributed_loader::init_system_keyspace(distributed<database>& db, distributed<service::storage_service>& ss) {
     population_started = true;
 
-    return seastar::async([&db] {
-=======
-future<> distributed_loader::init_system_keyspace(distributed<database>& db, distributed<service::storage_service>& ss) {
     return seastar::async([&db, &ss] {
->>>>>>> 8674746f
         // We need to init commitlog on shard0 before it is inited on other shards
         // because it obtains the list of pre-existing segments for replay, which must
         // not include reserve segments created by active commitlogs.
