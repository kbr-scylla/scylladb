--- conflicted
+++ resolved
@@ -563,19 +563,12 @@
     }
 }
 
-<<<<<<< HEAD
-future<> distributed_loader::init_system_keyspace(distributed<database>& db, distributed<service::storage_service>& ss) {
+future<> distributed_loader::init_system_keyspace(distributed<database>& db, distributed<service::storage_service>& ss, db::config& cfg) {
     population_started = true;
 
-    return seastar::async([&db, &ss] {
-        db.invoke_on_all([&db, &ss] (database&) {
-            return db::system_keyspace::make(db, ss);
-=======
-future<> distributed_loader::init_system_keyspace(distributed<database>& db, distributed<service::storage_service>& ss, db::config& cfg) {
     return seastar::async([&db, &ss, &cfg] {
         db.invoke_on_all([&db, &ss, &cfg] (database&) {
             return db::system_keyspace::make(db, ss, cfg);
->>>>>>> bf6898a5
         }).get();
 
         const auto& cfg = db.local().get_config();
