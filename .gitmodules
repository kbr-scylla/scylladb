--- conflicted
+++ resolved
@@ -9,12 +9,9 @@
 [submodule "xxHash"]
 	path = xxHash
 	url = ../xxHash
-<<<<<<< HEAD
 [submodule "kmipc"]
 	path = kmipc
 	url = ../cryptsoft-kmipc
-=======
 [submodule "libdeflate"]
 	path = libdeflate
-	url = ../libdeflate
->>>>>>> 89ae3fbf
+	url = ../libdeflate