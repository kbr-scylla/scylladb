--- conflicted
+++ resolved
@@ -16,16 +16,8 @@
 	path = abseil
 	url = ../abseil-cpp
 [submodule "scylla-jmx"]
-<<<<<<< HEAD
-	path = scylla-jmx
+	path = tools/jmx
 	url = ../scylla-enterprise-jmx
 [submodule "scylla-tools"]
-	path = scylla-tools
-	url = ../scylla-enterprise-tools-java
-=======
-	path = tools/jmx
-	url = ../scylla-jmx
-[submodule "scylla-tools"]
 	path = tools/java
-	url = ../scylla-tools-java
->>>>>>> e628da86
+	url = ../scylla-enterprise-tools-java