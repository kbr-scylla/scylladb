--- conflicted
+++ resolved
@@ -4731,13 +4731,13 @@
     });
 }
 
-<<<<<<< HEAD
 SEASTAR_TEST_CASE(basic_ics_controller_correctness_test) {
-    return test_env::do_with([] (test_env& env) {
+    return test_env::do_with_async([] (test_env& env) {
         static constexpr uint64_t default_fragment_size = 1UL*1024UL*1024UL*1024UL;
 
         auto backlog = [&] (compaction_backlog_tracker backlog_tracker, uint64_t max_fragment_size) {
             column_family_for_tests cf(env.manager());
+            auto stop_cf = defer([&] { cf.stop().get(); });
 
             uint64_t current_sstable_size = default_fragment_size;
             uint64_t data_set_size = 0;
@@ -4767,8 +4767,9 @@
 
         // don't expect ics and stcs to yield different backlogs for the same workload.
         BOOST_CHECK_CLOSE(ics_backlog, stcs_backlog, 0.0001);
-        return make_ready_future<>();
-=======
+    });
+}
+
 SEASTAR_TEST_CASE(test_major_does_not_miss_data_in_memtable) {
     return test_env::do_with_async([] (test_env& env) {
         auto builder = schema_builder("tests", "test_major_does_not_miss_data_in_memtable")
@@ -4814,6 +4815,5 @@
         assert_that(sstable_reader(new_sst, s, env.make_reader_permit()))
                 .produces(deletion_mut)
                 .produces_end_of_stream();
->>>>>>> f7b8b809
     });
 }