/*
 * Copyright (C) 2021-present ScyllaDB
 */

/*
 * This file is part of Scylla.
 *
 * Scylla is free software: you can redistribute it and/or modify
 * it under the terms of the GNU Affero General Public License as published by
 * the Free Software Foundation, either version 3 of the License, or
 * (at your option) any later version.
 *
 * Scylla is distributed in the hope that it will be useful,
 * but WITHOUT ANY WARRANTY; without even the implied warranty of
 * MERCHANTABILITY or FITNESS FOR A PARTICULAR PURPOSE.  See the
 * GNU General Public License for more details.
 *
 * You should have received a copy of the GNU General Public License
 * along with Scylla.  If not, see <http://www.gnu.org/licenses/>.
 */

#include <seastar/core/sstring.hh>
#include <seastar/core/future-util.hh>
#include <seastar/core/align.hh>
#include <seastar/core/aligned_buffer.hh>
#include <seastar/util/closeable.hh>
#include <seastar/core/coroutine.hh>

#include "sstables/sstables.hh"
#include "sstables/key.hh"
#include "sstables/compress.hh"
#include "compaction/compaction.hh"
#include <seastar/testing/test_case.hh>
#include <seastar/testing/thread_test_case.hh>
#include "schema.hh"
#include "schema_builder.hh"
#include "database.hh"
#include "compaction/leveled_manifest.hh"
#include "sstables/metadata_collector.hh"
#include "sstables/sstable_writer.hh"
#include <memory>
#include "test/boost/sstable_test.hh"
#include <seastar/core/seastar.hh>
#include <seastar/core/do_with.hh>
#include "compaction/compaction_manager.hh"
#include "test/lib/tmpdir.hh"
#include "dht/i_partitioner.hh"
#include "dht/murmur3_partitioner.hh"
#include "range.hh"
#include "partition_slice_builder.hh"
#include "compaction/compaction_strategy_impl.hh"
#include "compaction/date_tiered_compaction_strategy.hh"
#include "compaction/time_window_compaction_strategy.hh"
#include "compaction/incremental_backlog_tracker.hh"
#include "compaction/size_tiered_backlog_tracker.hh"
#include "test/lib/mutation_assertions.hh"
#include "counters.hh"
#include "cell_locking.hh"
#include "test/lib/simple_schema.hh"
#include "memtable-sstable.hh"
#include "test/lib/index_reader_assertions.hh"
#include "test/lib/flat_mutation_reader_assertions.hh"
#include "test/lib/make_random_string.hh"
#include "test/lib/sstable_run_based_compaction_strategy_for_tests.hh"
#include "compatible_ring_position.hh"
#include "mutation_compactor.hh"
#include "service/priority_manager.hh"
#include "db/config.hh"
#include "mutation_writer/partition_based_splitting_writer.hh"
#include "compaction/table_state.hh"

#include <stdio.h>
#include <ftw.h>
#include <unistd.h>
#include <boost/range/algorithm/find_if.hpp>
#include <boost/algorithm/cxx11/all_of.hpp>
#include <boost/algorithm/cxx11/is_sorted.hpp>
#include <boost/icl/interval_map.hpp>
#include "test/lib/test_services.hh"
#include "test/lib/cql_test_env.hh"
#include "test/lib/reader_concurrency_semaphore.hh"
#include "test/lib/sstable_utils.hh"
#include "test/lib/random_utils.hh"

namespace fs = std::filesystem;

using namespace sstables;

static const sstring some_keyspace("ks");
static const sstring some_column_family("cf");

atomic_cell make_atomic_cell(data_type dt, bytes_view value, uint32_t ttl = 0, uint32_t expiration = 0) {
    if (ttl) {
        return atomic_cell::make_live(*dt, 0, value,
            gc_clock::time_point(gc_clock::duration(expiration)), gc_clock::duration(ttl));
    } else {
        return atomic_cell::make_live(*dt, 0, value);
    }
}

////////////////////////////////  Test basic compaction support

// open_sstable() opens the requested sstable for reading only (sstables are
// immutable, so an existing sstable cannot be opened for writing).
// It returns a future because opening requires reading from disk, and
// therefore may block. The future value is a shared sstable - a reference-
// counting pointer to an sstable - allowing for the returned handle to
// be passed around until no longer needed.
static future<sstables::shared_sstable> open_sstable(test_env& env, schema_ptr schema, sstring dir, unsigned long generation) {
    return env.reusable_sst(std::move(schema), dir, generation);
}

// open_sstables() opens several generations of the same sstable, returning,
// after all the tables have been open, their vector.
static future<std::vector<sstables::shared_sstable>> open_sstables(test_env& env, schema_ptr s, sstring dir, std::vector<unsigned long> generations) {
    return do_with(std::vector<sstables::shared_sstable>(),
            [&env, dir = std::move(dir), generations = std::move(generations), s] (auto& ret) mutable {
        return parallel_for_each(generations, [&env, &ret, &dir, s] (unsigned long generation) {
            return open_sstable(env, s, dir, generation).then([&ret] (sstables::shared_sstable sst) {
                ret.push_back(std::move(sst));
            });
        }).then([&ret] {
            return std::move(ret);
        });
    });
}

// mutation_reader for sstable keeping all the required objects alive.
static flat_mutation_reader sstable_reader(shared_sstable sst, schema_ptr s, reader_permit permit) {
    return sst->as_mutation_source().make_reader(s, std::move(permit), query::full_partition_range, s->full_slice());
}

class table_state_for_test : public table_state {
    column_family_for_tests& _t;
    test_env& _env;
    std::vector<sstables::shared_sstable> _compacted_undeleted;
public:
    explicit table_state_for_test(column_family_for_tests& t, test_env& env)
        : _t(t)
        , _env(env)
    {
    }
    const schema_ptr& schema() const noexcept override {
        return _t->schema();
    }
    unsigned min_compaction_threshold() const noexcept override {
        return _t->min_compaction_threshold();
    }
    bool compaction_enforce_min_threshold() const noexcept override {
        return _t->compaction_enforce_min_threshold();
    }
    const sstables::sstable_set& get_sstable_set() const override {
        return _t->get_sstable_set();
    }
    std::unordered_set<sstables::shared_sstable> fully_expired_sstables(const std::vector<sstables::shared_sstable>& sstables) const override {
        return sstables::get_fully_expired_sstables(_t->as_table_state(), sstables, gc_clock::now() - schema()->gc_grace_seconds());
    }
    const std::vector<sstables::shared_sstable>& compacted_undeleted_sstables() const noexcept override {
        return _compacted_undeleted;
    }
    sstables::compaction_strategy& get_compaction_strategy() const noexcept override {
        return _t->get_compaction_strategy();
    }
    reader_permit make_compaction_reader_permit() const override {
        return _env.make_reader_permit();
    }
    sstables::sstable_writer_config configure_writer(sstring origin) const override {
        return _env.manager().configure_writer(std::move(origin));
    }

<<<<<<< HEAD
    bool has_table_ongoing_compaction() const override {
        return false;
=======
    api::timestamp_type min_memtable_timestamp() const override {
        return _t->min_memtable_timestamp();
>>>>>>> b0a8c153
    }
};

static std::unique_ptr<table_state> make_table_state_for_test(column_family_for_tests& t, test_env& env) {
    return std::make_unique<table_state_for_test>(t, env);
}

SEASTAR_TEST_CASE(compaction_manager_basic_test) {
  return test_env::do_with_async([] (test_env& env) {
    BOOST_REQUIRE(smp::count == 1);
    auto s = make_shared_schema({}, some_keyspace, some_column_family,
        {{"p1", utf8_type}}, {{"c1", utf8_type}}, {{"r1", int32_type}}, {}, utf8_type);

    auto cm = make_lw_shared<compaction_manager>();
    cm->enable();
    auto stop_cm = defer([&cm] {
        cm->stop().get();
    });

    auto tmp = tmpdir();
    column_family::config cfg = column_family_test_config(env.manager(), env.semaphore());
    cfg.datadir = tmp.path().string();
    cfg.enable_commitlog = false;
    cfg.enable_incremental_backups = false;
    auto cl_stats = make_lw_shared<cell_locker_stats>();
    auto tracker = make_lw_shared<cache_tracker>();
    auto cf = make_lw_shared<column_family>(s, cfg, column_family::no_commitlog(), *cm, *cl_stats, *tracker);
    cf->start();
    cf->mark_ready_for_writes();
    cf->set_compaction_strategy(sstables::compaction_strategy_type::size_tiered);

    auto generations = std::vector<unsigned long>({1, 2, 3, 4});
    for (auto generation : generations) {
        // create 4 sstables of similar size to be compacted later on.

        auto mt = make_lw_shared<memtable>(s);

        const column_definition& r1_col = *s->get_column_definition("r1");

        sstring k = "key" + to_sstring(generation);
        auto key = partition_key::from_exploded(*s, {to_bytes(k)});
        auto c_key = clustering_key::from_exploded(*s, {to_bytes("abc")});

        mutation m(s, key);
        m.set_clustered_cell(c_key, r1_col, make_atomic_cell(int32_type, int32_type->decompose(1)));
        mt->apply(std::move(m));

        auto sst = env.make_sstable(s, tmp.path().string(), column_family_test::calculate_generation_for_new_table(*cf), sstables::get_highest_sstable_version(), big);

        write_memtable_to_sstable_for_test(*mt, sst).get();
        sst->load().get();
        column_family_test(cf).add_sstable(sst);
    }

    BOOST_REQUIRE(cf->sstables_count() == generations.size());
    cf->trigger_compaction();
    BOOST_REQUIRE(cm->get_stats().pending_tasks == 1 || cm->get_stats().active_tasks == 1);

    // wait for submitted job to finish.
    auto end = [cm] { return cm->get_stats().pending_tasks == 0 && cm->get_stats().active_tasks == 0; };
    while (!end()) {
        // sleep until compaction manager selects cf for compaction.
        sleep(std::chrono::milliseconds(100)).get();
    }
    BOOST_REQUIRE(cm->get_stats().completed_tasks == 1);
    BOOST_REQUIRE(cm->get_stats().errors == 0);

    // expect sstables of cf to be compacted.
    BOOST_REQUIRE(cf->sstables_count() == 1);

    cf->stop().get();
  });
}

SEASTAR_TEST_CASE(compact) {
  return sstables::test_env::do_with([] (sstables::test_env& env) {
    BOOST_REQUIRE(smp::count == 1);
    constexpr int generation = 17;
    // The "compaction" sstable was created with the following schema:
    // CREATE TABLE compaction (
    //        name text,
    //        age int,
    //        height int,
    //        PRIMARY KEY (name)
    //);
    auto builder = schema_builder("tests", "compaction")
        .with_column("name", utf8_type, column_kind::partition_key)
        .with_column("age", int32_type)
        .with_column("height", int32_type);
    builder.set_comment("Example table for compaction");
    builder.set_gc_grace_seconds(std::numeric_limits<int32_t>::max());
    auto s = builder.build();
    auto cm = make_lw_shared<compaction_manager>();
    auto cl_stats = make_lw_shared<cell_locker_stats>();
    auto tracker = make_lw_shared<cache_tracker>();
    auto cf = make_lw_shared<column_family>(s, column_family_test_config(env.manager(), env.semaphore()), column_family::no_commitlog(), *cm, *cl_stats, *tracker);
    cf->mark_ready_for_writes();

    return test_setup::do_with_tmp_directory([s, generation, cf, cm] (test_env& env, sstring tmpdir_path) {
        return open_sstables(env, s, "test/resource/sstables/compaction", {1,2,3}).then([&env, tmpdir_path, s, cf, cm, generation] (auto sstables) {
            auto new_sstable = [&env, gen = make_lw_shared<unsigned>(generation), s, tmpdir_path] {
                return env.make_sstable(s, tmpdir_path,
                        (*gen)++, sstables::get_highest_sstable_version(), sstables::sstable::format_types::big);
            };
            return compact_sstables(sstables::compaction_descriptor(std::move(sstables), cf->get_sstable_set(), default_priority_class()), *cf, new_sstable).then([&env, s, generation, cf, cm, tmpdir_path] (auto) {
                // Verify that the compacted sstable has the right content. We expect to see:
                //  name  | age | height
                // -------+-----+--------
                //  jerry |  40 |    170
                //    tom |  20 |    180
                //   john |  20 |   deleted
                //   nadav - deleted partition
                return open_sstable(env, s, tmpdir_path, generation).then([&env, s] (shared_sstable sst) {
                    auto reader = make_lw_shared<flat_mutation_reader>(sstable_reader(sst, s, env.make_reader_permit())); // reader holds sst and s alive.
                    return read_mutation_from_flat_mutation_reader(*reader).then([reader, s] (mutation_opt m) {
                        BOOST_REQUIRE(m);
                        BOOST_REQUIRE(m->key().equal(*s, partition_key::from_singular(*s, data_value(sstring("jerry")))));
                        BOOST_REQUIRE(!m->partition().partition_tombstone());
                        auto rows = m->partition().clustered_rows();
                        BOOST_REQUIRE(rows.calculate_size() == 1);
                        auto &row = rows.begin()->row();
                        BOOST_REQUIRE(!row.deleted_at());
                        auto &cells = row.cells();
                        auto& cdef1 = *s->get_column_definition("age");
                        auto& cdef2 = *s->get_column_definition("height");
                        BOOST_REQUIRE(cells.cell_at(cdef1.id).as_atomic_cell(cdef1).value() == managed_bytes({0,0,0,40}));
                        BOOST_REQUIRE(cells.cell_at(cdef2.id).as_atomic_cell(cdef2).value() == managed_bytes({0,0,0,(int8_t)170}));
                        return read_mutation_from_flat_mutation_reader(*reader);
                    }).then([reader, s] (mutation_opt m) {
                        BOOST_REQUIRE(m);
                        BOOST_REQUIRE(m->key().equal(*s, partition_key::from_singular(*s, data_value(sstring("tom")))));
                        BOOST_REQUIRE(!m->partition().partition_tombstone());
                        auto rows = m->partition().clustered_rows();
                        BOOST_REQUIRE(rows.calculate_size() == 1);
                        auto &row = rows.begin()->row();
                        BOOST_REQUIRE(!row.deleted_at());
                        auto &cells = row.cells();
                        auto& cdef1 = *s->get_column_definition("age");
                        auto& cdef2 = *s->get_column_definition("height");
                        BOOST_REQUIRE(cells.cell_at(cdef1.id).as_atomic_cell(cdef1).value() == managed_bytes({0,0,0,20}));
                        BOOST_REQUIRE(cells.cell_at(cdef2.id).as_atomic_cell(cdef2).value() == managed_bytes({0,0,0,(int8_t)180}));
                        return read_mutation_from_flat_mutation_reader(*reader);
                    }).then([reader, s] (mutation_opt m) {
                        BOOST_REQUIRE(m);
                        BOOST_REQUIRE(m->key().equal(*s, partition_key::from_singular(*s, data_value(sstring("john")))));
                        BOOST_REQUIRE(!m->partition().partition_tombstone());
                        auto rows = m->partition().clustered_rows();
                        BOOST_REQUIRE(rows.calculate_size() == 1);
                        auto &row = rows.begin()->row();
                        BOOST_REQUIRE(!row.deleted_at());
                        auto &cells = row.cells();
                        auto& cdef1 = *s->get_column_definition("age");
                        auto& cdef2 = *s->get_column_definition("height");
                        BOOST_REQUIRE(cells.cell_at(cdef1.id).as_atomic_cell(cdef1).value() == managed_bytes({0,0,0,20}));
                        BOOST_REQUIRE(cells.find_cell(cdef2.id) == nullptr);
                        return read_mutation_from_flat_mutation_reader(*reader);
                    }).then([reader, s] (mutation_opt m) {
                        BOOST_REQUIRE(m);
                        BOOST_REQUIRE(m->key().equal(*s, partition_key::from_singular(*s, data_value(sstring("nadav")))));
                        BOOST_REQUIRE(m->partition().partition_tombstone());
                        auto rows = m->partition().clustered_rows();
                        BOOST_REQUIRE(rows.calculate_size() == 0);
                        return read_mutation_from_flat_mutation_reader(*reader);
                    }).then([reader] (mutation_opt m) {
                        BOOST_REQUIRE(!m);
                    }).finally([reader] {
                        return reader->close();
                    });
                });
            });
        });
    }).finally([cl_stats, tracker] { });
  });

    // verify that the compacted sstable look like
}

static std::vector<sstables::shared_sstable> get_candidates_for_leveled_strategy(column_family& cf) {
    std::vector<sstables::shared_sstable> candidates;
    candidates.reserve(cf.sstables_count());
    for (auto sstables = cf.get_sstables(); auto& entry : *sstables) {
        candidates.push_back(entry);
    }
    return candidates;
}

// Return vector of sstables generated by compaction. Only relevant for leveled one.
static future<std::vector<unsigned long>> compact_sstables(test_env& env, sstring tmpdir_path, std::vector<unsigned long> generations_to_compact,
        unsigned long new_generation, bool create_sstables, uint64_t min_sstable_size, compaction_strategy_type strategy) {
    BOOST_REQUIRE(smp::count == 1);
    schema_builder builder(make_shared_schema({}, some_keyspace, some_column_family,
        {{"p1", utf8_type}}, {{"c1", utf8_type}}, {{"r1", utf8_type}}, {}, utf8_type));
    builder.set_compressor_params(compression_parameters::no_compression());
    builder.set_min_compaction_threshold(4);
    auto s = builder.build(schema_builder::compact_storage::no);

    column_family_for_tests cf(env.manager(), s);

    auto generations = make_lw_shared<std::vector<unsigned long>>(std::move(generations_to_compact));
    auto sstables = make_lw_shared<std::vector<sstables::shared_sstable>>();
    auto created = make_lw_shared<std::vector<unsigned long>>();

    auto f = make_ready_future<>();

    return f.then([&env, generations, sstables, s, create_sstables, min_sstable_size, tmpdir_path] () mutable {
        if (!create_sstables) {
            return open_sstables(env, s, tmpdir_path, *generations).then([sstables] (auto opened_sstables) mutable {
                for (auto& sst : opened_sstables) {
                    sstables->push_back(sst);
                }
                return make_ready_future<>();
            });
        }
        return do_for_each(*generations, [&env, generations, sstables, s, min_sstable_size, tmpdir_path] (unsigned long generation) {
            auto mt = make_lw_shared<memtable>(s);

            const column_definition& r1_col = *s->get_column_definition("r1");

            sstring k = "key" + to_sstring(generation);
            auto key = partition_key::from_exploded(*s, {to_bytes(k)});
            auto c_key = clustering_key::from_exploded(*s, {to_bytes("abc")});

            mutation m(s, key);
            m.set_clustered_cell(c_key, r1_col, make_atomic_cell(utf8_type, bytes(min_sstable_size, 'a')));
            mt->apply(std::move(m));

            auto sst = env.make_sstable(s, tmpdir_path, generation, sstables::get_highest_sstable_version(), big);

            return write_memtable_to_sstable_for_test(*mt, sst).then([mt, sst, s, sstables] {
                return sst->load().then([sst, sstables] {
                    sstables->push_back(sst);
                    return make_ready_future<>();
                });
            });
        });
    }).then([&env, cf, sstables, new_generation, generations, strategy, created, min_sstable_size, s, tmpdir_path] () mutable {
        auto generation = make_lw_shared<unsigned long>(new_generation);
        auto new_sstable = [&env, generation, created, s, tmpdir_path] {
            auto gen = (*generation)++;
            created->push_back(gen);
            return env.make_sstable(s, tmpdir_path,
                gen, sstables::get_highest_sstable_version(), sstables::sstable::format_types::big);
        };
        // We must have opened at least all original candidates.
        BOOST_REQUIRE(generations->size() == sstables->size());

        if (strategy == compaction_strategy_type::size_tiered) {
            // Calling function that will return a list of sstables to compact based on size-tiered strategy.
            int min_threshold = cf->schema()->min_compaction_threshold();
            int max_threshold = cf->schema()->max_compaction_threshold();
            auto sstables_to_compact = sstables::size_tiered_compaction_strategy::most_interesting_bucket(*sstables, min_threshold, max_threshold);
            // We do expect that all candidates were selected for compaction (in this case).
            BOOST_REQUIRE(sstables_to_compact.size() == sstables->size());
            return compact_sstables(sstables::compaction_descriptor(std::move(sstables_to_compact), cf->get_sstable_set(),
                default_priority_class()), *cf, new_sstable).then([generation] (auto) {});
        } else if (strategy == compaction_strategy_type::leveled) {
            for (auto& sst : *sstables) {
                BOOST_REQUIRE(sst->get_sstable_level() == 0);
                BOOST_REQUIRE(sst->data_size() >= min_sstable_size);
                column_family_test(cf).add_sstable(sst);
            }
            auto candidates = get_candidates_for_leveled_strategy(*cf);
            sstables::size_tiered_compaction_strategy_options stcs_options;
            auto table_s = make_table_state_for_test(cf, env);
            leveled_manifest manifest = leveled_manifest::create(*table_s, candidates, 1, stcs_options);
            std::vector<std::optional<dht::decorated_key>> last_compacted_keys(leveled_manifest::MAX_LEVELS);
            std::vector<int> compaction_counter(leveled_manifest::MAX_LEVELS);
            auto candidate = manifest.get_compaction_candidates(last_compacted_keys, compaction_counter);
            BOOST_REQUIRE(candidate.sstables.size() == sstables->size());
            BOOST_REQUIRE(candidate.level == 1);
            BOOST_REQUIRE(candidate.max_sstable_bytes == 1024*1024);

            return compact_sstables(sstables::compaction_descriptor(std::move(candidate.sstables), cf->get_sstable_set(),
                default_priority_class(), candidate.level, 1024*1024), *cf, new_sstable).then([generation] (auto) {});
        } else {
            throw std::runtime_error("unexpected strategy");
        }
        return make_ready_future<>();
    }).then([cf, created] {
        return std::move(*created);
    }).finally([cf] () mutable {
        return cf.stop_and_keep_alive();
    });
}

static future<> compact_sstables(test_env& env, sstring tmpdir_path, std::vector<unsigned long> generations_to_compact, unsigned long new_generation, bool create_sstables = true) {
    uint64_t min_sstable_size = 50;
    return compact_sstables(env, tmpdir_path, std::move(generations_to_compact), new_generation, create_sstables, min_sstable_size,
                            compaction_strategy_type::size_tiered).then([new_generation] (auto ret) {
        // size tiered compaction will output at most one sstable, let's assert that.
        BOOST_REQUIRE(ret.size() == 1);
        BOOST_REQUIRE(ret[0] == new_generation);
        return make_ready_future<>();
    });
}

static future<> check_compacted_sstables(test_env& env, sstring tmpdir_path, unsigned long generation, std::vector<unsigned long> compacted_generations) {
    auto s = make_shared_schema({}, some_keyspace, some_column_family,
        {{"p1", utf8_type}}, {{"c1", utf8_type}}, {{"r1", utf8_type}}, {}, utf8_type);

    auto generations = make_lw_shared<std::vector<unsigned long>>(std::move(compacted_generations));

    return open_sstable(env, s, tmpdir_path, generation).then([&env, s, generations] (shared_sstable sst) {
        auto reader = sstable_reader(sst, s, env.make_reader_permit()); // reader holds sst and s alive.
        auto keys = make_lw_shared<std::vector<partition_key>>();

        return with_closeable(std::move(reader), [generations, s, keys] (flat_mutation_reader& reader) {
            return do_for_each(*generations, [&reader, keys] (unsigned long generation) mutable {
                return read_mutation_from_flat_mutation_reader(reader).then([generation, keys] (mutation_opt m) {
                    BOOST_REQUIRE(m);
                    keys->push_back(m->key());
                });
            }).then([s, keys, generations] {
                // keys from compacted sstable aren't ordered lexographically,
                // thus we must read all keys into a vector, sort the vector
                // lexographically, then proceed with the comparison.
                std::sort(keys->begin(), keys->end(), partition_key::less_compare(*s));
                BOOST_REQUIRE(keys->size() == generations->size());
                auto i = 0;
                for (auto& k : *keys) {
                    sstring original_k = "key" + to_sstring((*generations)[i++]);
                    BOOST_REQUIRE(k.equal(*s, partition_key::from_singular(*s, data_value(original_k))));
                }
                return make_ready_future<>();
            });
        });
    });
}

SEASTAR_TEST_CASE(compact_02) {
    // NOTE: generations 18 to 38 are used here.

    // This tests size-tiered compaction strategy by creating 4 sstables of
    // similar size and compacting them to create a new tier.
    // The process above is repeated 4 times until you have 4 compacted
    // sstables of similar size. Then you compact these 4 compacted sstables,
    // and make sure that you have all partition keys.
    // By the way, automatic compaction isn't tested here, instead the
    // strategy algorithm that selects candidates for compaction.

    return test_setup::do_with_tmp_directory([] (test_env& env, sstring tmpdir_path) {
        // Compact 4 sstables into 1 using size-tiered strategy to select sstables.
        // E.g.: generations 18, 19, 20 and 21 will be compacted into generation 22.
        return compact_sstables(env, tmpdir_path, { 18, 19, 20, 21 }, 22).then([&env, tmpdir_path] {
            // Check that generation 22 contains all keys of generations 18, 19, 20 and 21.
            return check_compacted_sstables(env, tmpdir_path, 22, { 18, 19, 20, 21 });
        }).then([&env, tmpdir_path] {
            return compact_sstables(env, tmpdir_path, { 23, 24, 25, 26 }, 27).then([&env, tmpdir_path] {
                return check_compacted_sstables(env, tmpdir_path, 27, { 23, 24, 25, 26 });
            });
        }).then([&env, tmpdir_path] {
            return compact_sstables(env, tmpdir_path, { 28, 29, 30, 31 }, 32).then([&env, tmpdir_path] {
                return check_compacted_sstables(env, tmpdir_path, 32, { 28, 29, 30, 31 });
            });
        }).then([&env, tmpdir_path] {
            return compact_sstables(env, tmpdir_path, { 33, 34, 35, 36 }, 37).then([&env, tmpdir_path] {
                return check_compacted_sstables(env, tmpdir_path, 37, { 33, 34, 35, 36 });
            });
        }).then([&env, tmpdir_path] {
            // In this step, we compact 4 compacted sstables.
            return compact_sstables(env, tmpdir_path, { 22, 27, 32, 37 }, 38, false).then([&env, tmpdir_path] {
                // Check that the compacted sstable contains all keys.
                return check_compacted_sstables(env, tmpdir_path, 38,
                    { 18, 19, 20, 21, 23, 24, 25, 26, 28, 29, 30, 31, 33, 34, 35, 36 });
            });
        });
    });
}

// Leveled compaction strategy tests

static void add_sstable_for_leveled_test(test_env& env, lw_shared_ptr<column_family> cf, int64_t gen, uint64_t fake_data_size,
                                         uint32_t sstable_level, sstring first_key, sstring last_key, int64_t max_timestamp = 0) {
    auto sst = env.make_sstable(cf->schema(), "", gen, la, big);
    sstables::test(sst).set_values_for_leveled_strategy(fake_data_size, sstable_level, max_timestamp, std::move(first_key), std::move(last_key));
    assert(sst->data_size() == fake_data_size);
    assert(sst->get_sstable_level() == sstable_level);
    assert(sst->get_stats_metadata().max_timestamp == max_timestamp);
    assert(sst->generation() == gen);
    column_family_test(cf).add_sstable(sst);
}

static shared_sstable add_sstable_for_overlapping_test(test_env& env, lw_shared_ptr<column_family> cf, int64_t gen, sstring first_key, sstring last_key, stats_metadata stats = {}) {
    auto sst = env.make_sstable(cf->schema(), "", gen, la, big);
    sstables::test(sst).set_values(std::move(first_key), std::move(last_key), std::move(stats));
    column_family_test(cf).add_sstable(sst);
    return sst;
}
static shared_sstable sstable_for_overlapping_test(test_env& env, const schema_ptr& schema, int64_t gen, sstring first_key, sstring last_key, uint32_t level = 0) {
    auto sst = env.make_sstable(schema, "", gen, la, big);
    sstables::test(sst).set_values_for_leveled_strategy(0, level, 0, std::move(first_key), std::move(last_key));
    return sst;
}

// ranges: [a,b] and [c,d]
// returns true if token ranges overlap.
static bool key_range_overlaps(column_family_for_tests& cf, sstring a, sstring b, sstring c, sstring d) {
    const dht::i_partitioner& p = cf->schema()->get_partitioner();
    const dht::sharder& sharder = cf->schema()->get_sharder();
    auto range1 = create_token_range_from_keys(sharder, p, a, b);
    auto range2 = create_token_range_from_keys(sharder, p, c, d);
    return range1.overlaps(range2, dht::token_comparator());
}

static shared_sstable get_sstable(const lw_shared_ptr<column_family>& cf, int64_t generation) {
    auto sstables = cf->get_sstables();
    auto entry = boost::range::find_if(*sstables, [generation] (shared_sstable sst) { return generation == sst->generation(); });
    assert(entry != sstables->end());
    assert((*entry)->generation() == generation);
    return *entry;
}

static bool sstable_overlaps(const lw_shared_ptr<column_family>& cf, int64_t gen1, int64_t gen2) {
    auto candidate1 = get_sstable(cf, gen1);
    auto range1 = range<dht::token>::make(candidate1->get_first_decorated_key()._token, candidate1->get_last_decorated_key()._token);
    auto candidate2 = get_sstable(cf, gen2);
    auto range2 = range<dht::token>::make(candidate2->get_first_decorated_key()._token, candidate2->get_last_decorated_key()._token);
    return range1.overlaps(range2, dht::token_comparator());
}

SEASTAR_TEST_CASE(leveled_01) {
  BOOST_REQUIRE_EQUAL(smp::count, 1);
  return test_env::do_with([] (test_env& env) {
    column_family_for_tests cf(env.manager());

    auto key_and_token_pair = token_generation_for_current_shard(50);
    auto min_key = key_and_token_pair[0].first;
    auto max_key = key_and_token_pair[key_and_token_pair.size()-1].first;
    auto max_sstable_size_in_mb = 1;
    auto max_sstable_size = max_sstable_size_in_mb*1024*1024;

    // Creating two sstables which key range overlap.
    add_sstable_for_leveled_test(env, cf, /*gen*/1, max_sstable_size, /*level*/0, min_key, max_key);
    BOOST_REQUIRE(cf->get_sstables()->size() == 1);

    add_sstable_for_leveled_test(env, cf, /*gen*/2, max_sstable_size, /*level*/0, key_and_token_pair[1].first, max_key);
    BOOST_REQUIRE(cf->get_sstables()->size() == 2);

    BOOST_REQUIRE(key_range_overlaps(cf, min_key, max_key, key_and_token_pair[1].first, max_key) == true);
    BOOST_REQUIRE(sstable_overlaps(cf, 1, 2) == true);

    auto candidates = get_candidates_for_leveled_strategy(*cf);
    sstables::size_tiered_compaction_strategy_options stcs_options;
    auto table_s = make_table_state_for_test(cf, env);
    leveled_manifest manifest = leveled_manifest::create(*table_s, candidates, max_sstable_size_in_mb, stcs_options);
    BOOST_REQUIRE(manifest.get_level_size(0) == 2);
    std::vector<std::optional<dht::decorated_key>> last_compacted_keys(leveled_manifest::MAX_LEVELS);
    std::vector<int> compaction_counter(leveled_manifest::MAX_LEVELS);
    auto candidate = manifest.get_compaction_candidates(last_compacted_keys, compaction_counter);
    BOOST_REQUIRE(candidate.sstables.size() == 2);
    BOOST_REQUIRE(candidate.level == 1);

    std::set<unsigned long> gens = { 1, 2 };
    for (auto& sst : candidate.sstables) {
        BOOST_REQUIRE(gens.contains(sst->generation()));
        gens.erase(sst->generation());
        BOOST_REQUIRE(sst->get_sstable_level() == 0);
    }
    BOOST_REQUIRE(gens.empty());

    return cf.stop_and_keep_alive();
  });
}

SEASTAR_TEST_CASE(leveled_02) {
  BOOST_REQUIRE_EQUAL(smp::count, 1);
  return test_env::do_with([] (test_env& env) {
    column_family_for_tests cf(env.manager());

    auto key_and_token_pair = token_generation_for_current_shard(50);
    auto min_key = key_and_token_pair[0].first;
    auto max_key = key_and_token_pair[key_and_token_pair.size()-1].first;
    auto max_sstable_size_in_mb = 1;
    auto max_sstable_size = max_sstable_size_in_mb*1024*1024;

    // Generation 1 will overlap only with generation 2.
    // Remember that for level0, leveled strategy prefer choosing older sstables as candidates.

    add_sstable_for_leveled_test(env, cf, /*gen*/1, max_sstable_size, /*level*/0, min_key, key_and_token_pair[10].first);
    BOOST_REQUIRE(cf->get_sstables()->size() == 1);

    add_sstable_for_leveled_test(env, cf, /*gen*/2, max_sstable_size, /*level*/0, min_key, key_and_token_pair[20].first);
    BOOST_REQUIRE(cf->get_sstables()->size() == 2);

    add_sstable_for_leveled_test(env, cf, /*gen*/3, max_sstable_size, /*level*/0, key_and_token_pair[30].first, max_key);
    BOOST_REQUIRE(cf->get_sstables()->size() == 3);

    BOOST_REQUIRE(key_range_overlaps(cf, min_key, key_and_token_pair[10].first, min_key, key_and_token_pair[20].first) == true);
    BOOST_REQUIRE(key_range_overlaps(cf, min_key, key_and_token_pair[20].first, key_and_token_pair[30].first, max_key) == false);
    BOOST_REQUIRE(key_range_overlaps(cf, min_key, key_and_token_pair[10].first, key_and_token_pair[30].first, max_key) == false);
    BOOST_REQUIRE(sstable_overlaps(cf, 1, 2) == true);
    BOOST_REQUIRE(sstable_overlaps(cf, 2, 1) == true);
    BOOST_REQUIRE(sstable_overlaps(cf, 1, 3) == false);
    BOOST_REQUIRE(sstable_overlaps(cf, 2, 3) == false);

    auto candidates = get_candidates_for_leveled_strategy(*cf);
    sstables::size_tiered_compaction_strategy_options stcs_options;
    auto table_s = make_table_state_for_test(cf, env);
    leveled_manifest manifest = leveled_manifest::create(*table_s, candidates, max_sstable_size_in_mb, stcs_options);
    BOOST_REQUIRE(manifest.get_level_size(0) == 3);
    std::vector<std::optional<dht::decorated_key>> last_compacted_keys(leveled_manifest::MAX_LEVELS);
    std::vector<int> compaction_counter(leveled_manifest::MAX_LEVELS);
    auto candidate = manifest.get_compaction_candidates(last_compacted_keys, compaction_counter);
    BOOST_REQUIRE(candidate.sstables.size() == 3);
    BOOST_REQUIRE(candidate.level == 1);

    std::set<unsigned long> gens = { 1, 2, 3 };
    for (auto& sst : candidate.sstables) {
        BOOST_REQUIRE(gens.contains(sst->generation()));
        gens.erase(sst->generation());
        BOOST_REQUIRE(sst->get_sstable_level() == 0);
    }
    BOOST_REQUIRE(gens.empty());

    return cf.stop_and_keep_alive();
  });
}

SEASTAR_TEST_CASE(leveled_03) {
  BOOST_REQUIRE_EQUAL(smp::count, 1);
  return test_env::do_with([] (test_env& env) {
    column_family_for_tests cf(env.manager());

    auto key_and_token_pair = token_generation_for_current_shard(50);
    auto min_key = key_and_token_pair[0].first;
    auto max_key = key_and_token_pair[key_and_token_pair.size()-1].first;

    // Creating two sstables of level 0 which overlap
    add_sstable_for_leveled_test(env, cf, /*gen*/1, /*data_size*/1024*1024, /*level*/0, min_key, key_and_token_pair[10].first);
    add_sstable_for_leveled_test(env, cf, /*gen*/2, /*data_size*/1024*1024, /*level*/0, min_key, key_and_token_pair[20].first);
    // Creating a sstable of level 1 which overlap with two sstables above.
    add_sstable_for_leveled_test(env, cf, /*gen*/3, /*data_size*/1024*1024, /*level*/1, min_key, key_and_token_pair[30].first);
    // Creating a sstable of level 1 which doesn't overlap with any sstable.
    add_sstable_for_leveled_test(env, cf, /*gen*/4, /*data_size*/1024*1024, /*level*/1, key_and_token_pair[40].first, max_key);

    BOOST_REQUIRE(cf->get_sstables()->size() == 4);

    BOOST_REQUIRE(key_range_overlaps(cf, min_key, key_and_token_pair[10].first, min_key, key_and_token_pair[20].first) == true);
    BOOST_REQUIRE(key_range_overlaps(cf, min_key, key_and_token_pair[10].first, min_key, key_and_token_pair[30].first) == true);
    BOOST_REQUIRE(key_range_overlaps(cf, min_key, key_and_token_pair[20].first, min_key, key_and_token_pair[30].first) == true);
    BOOST_REQUIRE(key_range_overlaps(cf, min_key, key_and_token_pair[10].first, key_and_token_pair[40].first, max_key) == false);
    BOOST_REQUIRE(key_range_overlaps(cf, min_key, key_and_token_pair[30].first, key_and_token_pair[40].first, max_key) == false);
    BOOST_REQUIRE(sstable_overlaps(cf, 1, 2) == true);
    BOOST_REQUIRE(sstable_overlaps(cf, 1, 3) == true);
    BOOST_REQUIRE(sstable_overlaps(cf, 2, 3) == true);
    BOOST_REQUIRE(sstable_overlaps(cf, 1, 4) == false);
    BOOST_REQUIRE(sstable_overlaps(cf, 2, 4) == false);
    BOOST_REQUIRE(sstable_overlaps(cf, 3, 4) == false);

    auto max_sstable_size_in_mb = 1;
    auto candidates = get_candidates_for_leveled_strategy(*cf);
    sstables::size_tiered_compaction_strategy_options stcs_options;
    auto table_s = make_table_state_for_test(cf, env);
    leveled_manifest manifest = leveled_manifest::create(*table_s, candidates, max_sstable_size_in_mb, stcs_options);
    BOOST_REQUIRE(manifest.get_level_size(0) == 2);
    BOOST_REQUIRE(manifest.get_level_size(1) == 2);
    std::vector<std::optional<dht::decorated_key>> last_compacted_keys(leveled_manifest::MAX_LEVELS);
    std::vector<int> compaction_counter(leveled_manifest::MAX_LEVELS);
    auto candidate = manifest.get_compaction_candidates(last_compacted_keys, compaction_counter);
    BOOST_REQUIRE(candidate.sstables.size() == 3);
    BOOST_REQUIRE(candidate.level == 1);

    std::set<std::pair<unsigned long, uint32_t>> gen_and_level = { {1,0}, {2,0}, {3,1} };
    for (auto& sst : candidate.sstables) {
        std::pair<unsigned long, uint32_t> pair(sst->generation(), sst->get_sstable_level());
        auto it = gen_and_level.find(pair);
        BOOST_REQUIRE(it != gen_and_level.end());
        BOOST_REQUIRE(sst->get_sstable_level() == it->second);
        gen_and_level.erase(pair);
    }
    BOOST_REQUIRE(gen_and_level.empty());

    return cf.stop_and_keep_alive();
  });
}

SEASTAR_TEST_CASE(leveled_04) {
  BOOST_REQUIRE_EQUAL(smp::count, 1);
  return test_env::do_with([] (test_env& env) {
    column_family_for_tests cf(env.manager());

    auto key_and_token_pair = token_generation_for_current_shard(50);
    auto min_key = key_and_token_pair[0].first;
    auto max_key = key_and_token_pair[key_and_token_pair.size()-1].first;

    auto max_sstable_size_in_mb = 1;
    auto max_sstable_size_in_bytes = max_sstable_size_in_mb*1024*1024;

    // add 1 level-0 sstable to cf.
    add_sstable_for_leveled_test(env, cf, /*gen*/1, /*data_size*/max_sstable_size_in_bytes, /*level*/0, min_key, max_key);

    // create two big sstables in level1 to force leveled compaction on it.
    auto max_bytes_for_l1 = leveled_manifest::max_bytes_for_level(1, max_sstable_size_in_bytes);
    // NOTE: SSTables in level1 cannot overlap.
    add_sstable_for_leveled_test(env, cf, /*gen*/2, /*data_size*/max_bytes_for_l1, /*level*/1, min_key, key_and_token_pair[25].first);
    add_sstable_for_leveled_test(env, cf, /*gen*/3, /*data_size*/max_bytes_for_l1, /*level*/1, key_and_token_pair[26].first, max_key);

    // Create SSTable in level2 that overlaps with the ones in level1,
    // so compaction in level1 will select overlapping sstables in
    // level2.
    add_sstable_for_leveled_test(env, cf, /*gen*/4, /*data_size*/max_sstable_size_in_bytes, /*level*/2, min_key, max_key);

    BOOST_REQUIRE(cf->get_sstables()->size() == 4);

    BOOST_REQUIRE(key_range_overlaps(cf, min_key, max_key, min_key, max_key) == true);
    BOOST_REQUIRE(sstable_overlaps(cf, 1, 2) == true);
    BOOST_REQUIRE(sstable_overlaps(cf, 1, 3) == true);
    BOOST_REQUIRE(sstable_overlaps(cf, 2, 3) == false);
    BOOST_REQUIRE(sstable_overlaps(cf, 3, 4) == true);
    BOOST_REQUIRE(sstable_overlaps(cf, 2, 4) == true);

    auto candidates = get_candidates_for_leveled_strategy(*cf);
    sstables::size_tiered_compaction_strategy_options stcs_options;
    auto table_s = make_table_state_for_test(cf, env);
    leveled_manifest manifest = leveled_manifest::create(*table_s, candidates, max_sstable_size_in_mb, stcs_options);
    BOOST_REQUIRE(manifest.get_level_size(0) == 1);
    BOOST_REQUIRE(manifest.get_level_size(1) == 2);
    BOOST_REQUIRE(manifest.get_level_size(2) == 1);

    // checks scores; used to determine the level of compaction to proceed with.
    auto level1_score = (double) manifest.get_total_bytes(manifest.get_level(1)) / (double) manifest.max_bytes_for_level(1);
    BOOST_REQUIRE(level1_score > 1.001);
    auto level2_score = (double) manifest.get_total_bytes(manifest.get_level(2)) / (double) manifest.max_bytes_for_level(2);
    BOOST_REQUIRE(level2_score < 1.001);

    std::vector<std::optional<dht::decorated_key>> last_compacted_keys(leveled_manifest::MAX_LEVELS);
    std::vector<int> compaction_counter(leveled_manifest::MAX_LEVELS);
    auto candidate = manifest.get_compaction_candidates(last_compacted_keys, compaction_counter);
    BOOST_REQUIRE(candidate.sstables.size() == 2);
    BOOST_REQUIRE(candidate.level == 2);

    std::set<unsigned long> levels = { 1, 2 };
    for (auto& sst : candidate.sstables) {
        BOOST_REQUIRE(levels.contains(sst->get_sstable_level()));
        levels.erase(sst->get_sstable_level());
    }
    BOOST_REQUIRE(levels.empty());

    return cf.stop_and_keep_alive();
  });
}

SEASTAR_TEST_CASE(leveled_05) {
    // NOTE: Generations from 48 to 51 are used here.
    return test_setup::do_with_tmp_directory([] (test_env& env, sstring tmpdir_path) {

        // Check compaction code with leveled strategy. In this test, two sstables of level 0 will be created.
        return compact_sstables(env, tmpdir_path, { 48, 49 }, 50, true, 1024*1024, compaction_strategy_type::leveled).then([tmpdir_path] (auto generations) {
            BOOST_REQUIRE(generations.size() == 2);
            BOOST_REQUIRE(generations[0] == 50);
            BOOST_REQUIRE(generations[1] == 51);

            return seastar::async([&, generations = std::move(generations), tmpdir_path] {
                for (auto gen : generations) {
                    auto fname = sstable::filename(tmpdir_path, "ks", "cf", sstables::get_highest_sstable_version(), gen, big, component_type::Data);
                    BOOST_REQUIRE(file_size(fname).get0() >= 1024*1024);
                }
            });
        });
    });
}

SEASTAR_TEST_CASE(leveled_06) {
    // Test that we can compact a single L1 compaction into an empty L2.
  return test_env::do_with([] (test_env& env) {
    column_family_for_tests cf(env.manager());

    auto max_sstable_size_in_mb = 1;
    auto max_sstable_size_in_bytes = max_sstable_size_in_mb*1024*1024;

    auto max_bytes_for_l1 = leveled_manifest::max_bytes_for_level(1, max_sstable_size_in_bytes);
    // Create fake sstable that will be compacted into L2.
    add_sstable_for_leveled_test(env, cf, /*gen*/1, /*data_size*/max_bytes_for_l1*2, /*level*/1, "a", "a");
    BOOST_REQUIRE(cf->get_sstables()->size() == 1);

    auto candidates = get_candidates_for_leveled_strategy(*cf);
    sstables::size_tiered_compaction_strategy_options stcs_options;
    auto table_s = make_table_state_for_test(cf, env);
    leveled_manifest manifest = leveled_manifest::create(*table_s, candidates, max_sstable_size_in_mb, stcs_options);
    BOOST_REQUIRE(manifest.get_level_size(0) == 0);
    BOOST_REQUIRE(manifest.get_level_size(1) == 1);
    BOOST_REQUIRE(manifest.get_level_size(2) == 0);

    std::vector<std::optional<dht::decorated_key>> last_compacted_keys(leveled_manifest::MAX_LEVELS);
    std::vector<int> compaction_counter(leveled_manifest::MAX_LEVELS);
    auto candidate = manifest.get_compaction_candidates(last_compacted_keys, compaction_counter);
    BOOST_REQUIRE(candidate.level == 2);
    BOOST_REQUIRE(candidate.sstables.size() == 1);
    auto& sst = (candidate.sstables)[0];
    BOOST_REQUIRE(sst->get_sstable_level() == 1);
    BOOST_REQUIRE(sst->generation() == 1);

    return cf.stop_and_keep_alive();
  });
}

SEASTAR_TEST_CASE(leveled_07) {
  return test_env::do_with([] (test_env& env) {
    column_family_for_tests cf(env.manager());

    for (auto i = 0; i < leveled_manifest::MAX_COMPACTING_L0*2; i++) {
        add_sstable_for_leveled_test(env, cf, i, 1024*1024, /*level*/0, "a", "a", i /* max timestamp */);
    }
    auto candidates = get_candidates_for_leveled_strategy(*cf);
    sstables::size_tiered_compaction_strategy_options stcs_options;
    auto table_s = make_table_state_for_test(cf, env);
    leveled_manifest manifest = leveled_manifest::create(*table_s, candidates, 1, stcs_options);
    std::vector<std::optional<dht::decorated_key>> last_compacted_keys(leveled_manifest::MAX_LEVELS);
    std::vector<int> compaction_counter(leveled_manifest::MAX_LEVELS);
    auto desc = manifest.get_compaction_candidates(last_compacted_keys, compaction_counter);
    BOOST_REQUIRE(desc.level == 1);
    BOOST_REQUIRE(desc.sstables.size() == leveled_manifest::MAX_COMPACTING_L0);
    // check that strategy returns the oldest sstables
    for (auto& sst : desc.sstables) {
        BOOST_REQUIRE(sst->get_stats_metadata().max_timestamp < leveled_manifest::MAX_COMPACTING_L0);
    }

    return cf.stop_and_keep_alive();
  });
}

SEASTAR_TEST_CASE(leveled_invariant_fix) {
  return test_env::do_with([] (test_env& env) {
    column_family_for_tests cf(env.manager());

    auto sstables_no = cf.schema()->max_compaction_threshold();
    auto key_and_token_pair = token_generation_for_current_shard(sstables_no);
    auto min_key = key_and_token_pair[0].first;
    auto max_key = key_and_token_pair[key_and_token_pair.size()-1].first;
    auto sstable_max_size = 1024*1024;

    // add non overlapping with min token to be discarded by strategy
    add_sstable_for_leveled_test(env, cf, 0, sstable_max_size, /*level*/1, min_key, min_key);

    for (auto i = 1; i < sstables_no-1; i++) {
        add_sstable_for_leveled_test(env, cf, i, sstable_max_size, /*level*/1, key_and_token_pair[i].first, key_and_token_pair[i].first);
    }
    // add large token span sstable into level 1, which overlaps with all sstables added in loop above.
    add_sstable_for_leveled_test(env, cf, sstables_no, sstable_max_size, 1, key_and_token_pair[1].first, max_key);

    auto candidates = get_candidates_for_leveled_strategy(*cf);
    sstables::size_tiered_compaction_strategy_options stcs_options;
    auto table_s = make_table_state_for_test(cf, env);
    leveled_manifest manifest = leveled_manifest::create(*table_s, candidates, 1, stcs_options);
    std::vector<std::optional<dht::decorated_key>> last_compacted_keys(leveled_manifest::MAX_LEVELS);
    std::vector<int> compaction_counter(leveled_manifest::MAX_LEVELS);

    auto candidate = manifest.get_compaction_candidates(last_compacted_keys, compaction_counter);
    BOOST_REQUIRE(candidate.level == 1);
    BOOST_REQUIRE(candidate.sstables.size() == size_t(sstables_no-1));
    BOOST_REQUIRE(boost::algorithm::all_of(candidate.sstables, [] (auto& sst) {
        return sst->generation() != 0;
    }));

    return cf.stop_and_keep_alive();
  });
}

SEASTAR_TEST_CASE(leveled_stcs_on_L0) {
  return test_env::do_with([] (test_env& env) {
    schema_builder builder(make_shared_schema({}, some_keyspace, some_column_family,
        {{"p1", utf8_type}}, {}, {}, {}, utf8_type));
    builder.set_min_compaction_threshold(4);
    auto s = builder.build(schema_builder::compact_storage::no);

    column_family_for_tests cf(env.manager(), s);

    auto key_and_token_pair = token_generation_for_current_shard(1);
    auto sstable_max_size_in_mb = 1;
    auto l0_sstables_no = s->min_compaction_threshold();
    // we don't want level 0 to be worth promoting.
    auto l0_sstables_size = (sstable_max_size_in_mb*1024*1024)/(l0_sstables_no+1);

    add_sstable_for_leveled_test(env, cf, 0, sstable_max_size_in_mb*1024*1024, /*level*/1, key_and_token_pair[0].first, key_and_token_pair[0].first);
    for (auto gen = 0; gen < l0_sstables_no; gen++) {
        add_sstable_for_leveled_test(env, cf, gen+1, l0_sstables_size, /*level*/0, key_and_token_pair[0].first, key_and_token_pair[0].first);
    }
    auto candidates = get_candidates_for_leveled_strategy(*cf);
    BOOST_REQUIRE(candidates.size() == size_t(l0_sstables_no+1));
    BOOST_REQUIRE(cf->get_sstables()->size() == size_t(l0_sstables_no+1));

    std::vector<std::optional<dht::decorated_key>> last_compacted_keys(leveled_manifest::MAX_LEVELS);
    std::vector<int> compaction_counter(leveled_manifest::MAX_LEVELS);
    sstables::size_tiered_compaction_strategy_options stcs_options;

    auto table_s = make_table_state_for_test(cf, env);

    {
        leveled_manifest manifest = leveled_manifest::create(*table_s, candidates, sstable_max_size_in_mb, stcs_options);
        BOOST_REQUIRE(!manifest.worth_promoting_L0_candidates(manifest.get_level(0)));
        auto candidate = manifest.get_compaction_candidates(last_compacted_keys, compaction_counter);
        BOOST_REQUIRE(candidate.level == 0);
        BOOST_REQUIRE(candidate.sstables.size() == size_t(l0_sstables_no));
        BOOST_REQUIRE(boost::algorithm::all_of(candidate.sstables, [] (auto& sst) {
            return sst->generation() != 0;
        }));
    }
    {
        candidates.resize(2);
        leveled_manifest manifest = leveled_manifest::create(*table_s, candidates, sstable_max_size_in_mb, stcs_options);
        auto candidate = manifest.get_compaction_candidates(last_compacted_keys, compaction_counter);
        BOOST_REQUIRE(candidate.level == 0);
        BOOST_REQUIRE(candidate.sstables.empty());
    }

    return cf.stop_and_keep_alive();
  });
}

SEASTAR_TEST_CASE(overlapping_starved_sstables_test) {
  return test_env::do_with([] (test_env& env) {
    column_family_for_tests cf(env.manager());

    auto key_and_token_pair = token_generation_for_current_shard(5);
    auto min_key = key_and_token_pair[0].first;
    auto max_sstable_size_in_mb = 1;
    auto max_sstable_size_in_bytes = max_sstable_size_in_mb*1024*1024;

    // we compact 2 sstables: 0->2 in L1 and 0->1 in L2, and rely on strategy
    // to bring a sstable from level 3 that theoretically wasn't compacted
    // for many rounds and won't introduce an overlap.
    auto max_bytes_for_l1 = leveled_manifest::max_bytes_for_level(1, max_sstable_size_in_bytes);
    add_sstable_for_leveled_test(env, cf, /*gen*/1, max_bytes_for_l1*1.1, /*level*/1, min_key, key_and_token_pair[2].first);
    add_sstable_for_leveled_test(env, cf, /*gen*/2, max_sstable_size_in_bytes, /*level*/2, min_key, key_and_token_pair[1].first);
    add_sstable_for_leveled_test(env, cf, /*gen*/3, max_sstable_size_in_bytes, /*level*/3, min_key, key_and_token_pair[1].first);

    std::vector<std::optional<dht::decorated_key>> last_compacted_keys(leveled_manifest::MAX_LEVELS);
    std::vector<int> compaction_counter(leveled_manifest::MAX_LEVELS);
    // make strategy think that level 3 wasn't compacted for many rounds
    compaction_counter[3] = leveled_manifest::NO_COMPACTION_LIMIT+1;

    auto candidates = get_candidates_for_leveled_strategy(*cf);
    sstables::size_tiered_compaction_strategy_options stcs_options;
    auto table_s = make_table_state_for_test(cf, env);
    leveled_manifest manifest = leveled_manifest::create(*table_s, candidates, max_sstable_size_in_mb, stcs_options);
    auto candidate = manifest.get_compaction_candidates(last_compacted_keys, compaction_counter);
    BOOST_REQUIRE(candidate.level == 2);
    BOOST_REQUIRE(candidate.sstables.size() == 3);

    return cf.stop_and_keep_alive();
  });
}

SEASTAR_TEST_CASE(check_overlapping) {
  return test_env::do_with([] (test_env& env) {
    column_family_for_tests cf(env.manager());

    auto key_and_token_pair = token_generation_for_current_shard(4);
    auto min_key = key_and_token_pair[0].first;
    auto max_key = key_and_token_pair[key_and_token_pair.size()-1].first;

    auto sst1 = add_sstable_for_overlapping_test(env, cf, /*gen*/1, min_key, key_and_token_pair[1].first);
    auto sst2 = add_sstable_for_overlapping_test(env, cf, /*gen*/2, min_key, key_and_token_pair[2].first);
    auto sst3 = add_sstable_for_overlapping_test(env, cf, /*gen*/3, key_and_token_pair[3].first, max_key);
    auto sst4 = add_sstable_for_overlapping_test(env, cf, /*gen*/4, min_key, max_key);
    BOOST_REQUIRE(cf->get_sstables()->size() == 4);

    std::vector<shared_sstable> compacting = { sst1, sst2 };
    std::vector<shared_sstable> uncompacting = { sst3, sst4 };

    auto overlapping_sstables = leveled_manifest::overlapping(*cf.schema(), compacting, uncompacting);
    BOOST_REQUIRE(overlapping_sstables.size() == 1);
    BOOST_REQUIRE(overlapping_sstables.front()->generation() == 4);

    return cf.stop_and_keep_alive();
  });
}

SEASTAR_TEST_CASE(tombstone_purge_test) {
    BOOST_REQUIRE(smp::count == 1);
    return test_env::do_with_async([] (test_env& env) {
        cell_locker_stats cl_stats;

        // In a column family with gc_grace_seconds set to 0, check that a tombstone
        // is purged after compaction.
        auto builder = schema_builder("tests", "tombstone_purge")
                .with_column("id", utf8_type, column_kind::partition_key)
                .with_column("value", int32_type);
        builder.set_gc_grace_seconds(0);
        auto s = builder.build();

        auto tmp = tmpdir();
        auto sst_gen = [&env, s, &tmp, gen = make_lw_shared<unsigned>(1)] () mutable {
            return env.make_sstable(s, tmp.path().string(), (*gen)++, sstables::get_highest_sstable_version(), big);
        };

        auto compact = [&, s] (std::vector<shared_sstable> all, std::vector<shared_sstable> to_compact) -> std::vector<shared_sstable> {
            column_family_for_tests cf(env.manager(), s);
            auto stop_cf = deferred_stop(cf);
            for (auto&& sst : all) {
                column_family_test(cf).add_sstable(sst);
            }
            return compact_sstables(sstables::compaction_descriptor(to_compact, cf->get_sstable_set(), default_priority_class()), *cf, sst_gen).get0().new_sstables;
        };

        auto next_timestamp = [] {
            static thread_local api::timestamp_type next = 1;
            return next++;
        };

        auto make_insert = [&] (partition_key key) {
            mutation m(s, key);
            m.set_clustered_cell(clustering_key::make_empty(), bytes("value"), data_value(int32_t(1)), next_timestamp());
            return m;
        };

        auto make_expiring = [&] (partition_key key, int ttl) {
            mutation m(s, key);
            m.set_clustered_cell(clustering_key::make_empty(), bytes("value"), data_value(int32_t(1)),
                gc_clock::now().time_since_epoch().count(), gc_clock::duration(ttl));
            return m;
        };

        auto make_delete = [&] (partition_key key) {
            mutation m(s, key);
            tombstone tomb(next_timestamp(), gc_clock::now());
            m.partition().apply(tomb);
            return m;
        };

        auto assert_that_produces_dead_cell = [&] (auto& sst, partition_key& key) {
            auto reader = make_lw_shared<flat_mutation_reader>(sstable_reader(sst, s, env.make_reader_permit()));
            read_mutation_from_flat_mutation_reader(*reader).then([reader, s, &key] (mutation_opt m) {
                BOOST_REQUIRE(m);
                BOOST_REQUIRE(m->key().equal(*s, key));
                auto rows = m->partition().clustered_rows();
                BOOST_REQUIRE_EQUAL(rows.calculate_size(), 1);
                auto& row = rows.begin()->row();
                auto& cells = row.cells();
                BOOST_REQUIRE_EQUAL(cells.size(), 1);
                auto& cdef = *s->get_column_definition("value");
                BOOST_REQUIRE(!cells.cell_at(cdef.id).as_atomic_cell(cdef).is_live());
                return (*reader)();
            }).then([reader, s] (mutation_fragment_opt m) {
                BOOST_REQUIRE(!m);
            }).finally([reader] {
                return reader->close();
            }).get();
        };

        auto alpha = partition_key::from_exploded(*s, {to_bytes("alpha")});
        auto beta = partition_key::from_exploded(*s, {to_bytes("beta")});

        auto ttl = 10;

        {
            auto mut1 = make_insert(alpha);
            auto mut2 = make_insert(beta);
            auto mut3 = make_delete(alpha);

            std::vector<shared_sstable> sstables = {
                    make_sstable_containing(sst_gen, {mut1, mut2}),
                    make_sstable_containing(sst_gen, {mut3})
            };

            forward_jump_clocks(std::chrono::seconds(ttl));

            auto result = compact(sstables, sstables);
            BOOST_REQUIRE_EQUAL(1, result.size());

            assert_that(sstable_reader(result[0], s, env.make_reader_permit()))
                    .produces(mut2)
                    .produces_end_of_stream();
        }

        {
            auto mut1 = make_insert(alpha);
            auto mut2 = make_insert(alpha);
            auto mut3 = make_delete(alpha);

            auto sst1 = make_sstable_containing(sst_gen, {mut1});
            auto sst2 = make_sstable_containing(sst_gen, {mut2, mut3});

            forward_jump_clocks(std::chrono::seconds(ttl));

            auto result = compact({sst1, sst2}, {sst2});
            BOOST_REQUIRE_EQUAL(1, result.size());

            assert_that(sstable_reader(result[0], s, env.make_reader_permit()))
                    .produces(mut3)
                    .produces_end_of_stream();
        }

        {
            auto mut1 = make_insert(alpha);
            auto mut2 = make_delete(alpha);
            auto mut3 = make_insert(beta);
            auto mut4 = make_insert(alpha);

            auto sst1 = make_sstable_containing(sst_gen, {mut1, mut2, mut3});
            auto sst2 = make_sstable_containing(sst_gen, {mut4});

            forward_jump_clocks(std::chrono::seconds(ttl));

            auto result = compact({sst1, sst2}, {sst1});
            BOOST_REQUIRE_EQUAL(1, result.size());

            assert_that(sstable_reader(result[0], s, env.make_reader_permit()))
                    .produces(mut3)
                    .produces_end_of_stream();
        }

        {
            auto mut1 = make_insert(alpha);
            auto mut2 = make_delete(alpha);
            auto mut3 = make_insert(beta);
            auto mut4 = make_insert(beta);

            auto sst1 = make_sstable_containing(sst_gen, {mut1, mut2, mut3});
            auto sst2 = make_sstable_containing(sst_gen, {mut4});

            forward_jump_clocks(std::chrono::seconds(ttl));

            auto result = compact({sst1, sst2}, {sst1});
            BOOST_REQUIRE_EQUAL(1, result.size());

            assert_that(sstable_reader(result[0], s, env.make_reader_permit()))
                    .produces(mut3)
                    .produces_end_of_stream();
        }

        {
            // check that expired cell will not be purged if it will ressurect overwritten data.
            auto mut1 = make_insert(alpha);
            auto mut2 = make_expiring(alpha, ttl);

            auto sst1 = make_sstable_containing(sst_gen, {mut1});
            auto sst2 = make_sstable_containing(sst_gen, {mut2});

            forward_jump_clocks(std::chrono::seconds(ttl));

            auto result = compact({sst1, sst2}, {sst2});
            BOOST_REQUIRE_EQUAL(1, result.size());
            assert_that_produces_dead_cell(result[0], alpha);

            result = compact({sst1, sst2}, {sst1, sst2});
            BOOST_REQUIRE_EQUAL(0, result.size());
        }
        {
            auto mut1 = make_insert(alpha);
            auto mut2 = make_expiring(beta, ttl);

            auto sst1 = make_sstable_containing(sst_gen, {mut1});
            auto sst2 = make_sstable_containing(sst_gen, {mut2});

            forward_jump_clocks(std::chrono::seconds(ttl));

            auto result = compact({sst1, sst2}, {sst2});
            BOOST_REQUIRE_EQUAL(0, result.size());
        }
        {
            auto mut1 = make_insert(alpha);
            auto mut2 = make_expiring(alpha, ttl);
            auto mut3 = make_insert(beta);

            auto sst1 = make_sstable_containing(sst_gen, {mut1});
            auto sst2 = make_sstable_containing(sst_gen, {mut2, mut3});

            forward_jump_clocks(std::chrono::seconds(ttl));

            auto result = compact({sst1, sst2}, {sst1, sst2});
            BOOST_REQUIRE_EQUAL(1, result.size());
            assert_that(sstable_reader(result[0], s, env.make_reader_permit()))
                    .produces(mut3)
                    .produces_end_of_stream();
        }
    });
}

SEASTAR_TEST_CASE(sstable_rewrite) {
    BOOST_REQUIRE(smp::count == 1);
    return test_setup::do_with_tmp_directory([] (test_env& env, sstring tmpdir_path) {
        auto s = make_shared_schema({}, some_keyspace, some_column_family,
            {{"p1", utf8_type}}, {{"c1", utf8_type}}, {{"r1", utf8_type}}, {}, utf8_type);

        auto mt = make_lw_shared<memtable>(s);

        const column_definition& r1_col = *s->get_column_definition("r1");

        auto key_for_this_shard = token_generation_for_current_shard(1);
        auto apply_key = [mt, s, &r1_col] (sstring key_to_write) {
            auto key = partition_key::from_exploded(*s, {to_bytes(key_to_write)});
            auto c_key = clustering_key::from_exploded(*s, {to_bytes("c1")});
            mutation m(s, key);
            m.set_clustered_cell(c_key, r1_col, make_atomic_cell(utf8_type, bytes("a")));
            mt->apply(std::move(m));
        };
        apply_key(key_for_this_shard[0].first);

        auto sst = env.make_sstable(s, tmpdir_path, 51, sstables::get_highest_sstable_version(), big);
        return write_memtable_to_sstable_for_test(*mt, sst).then([&env, s, sst, tmpdir_path] {
            return env.reusable_sst(s, tmpdir_path, 51);
        }).then([&env, s, key = key_for_this_shard[0].first, tmpdir_path] (auto sstp) mutable {
            auto new_tables = make_lw_shared<std::vector<sstables::shared_sstable>>();
            auto creator = [&env, new_tables, s, tmpdir_path] {
                auto sst = env.make_sstable(s, tmpdir_path, 52, sstables::get_highest_sstable_version(), big);
                new_tables->emplace_back(sst);
                return sst;
            };
            column_family_for_tests cf(env.manager(), s);
            std::vector<shared_sstable> sstables;
            sstables.push_back(std::move(sstp));

            return compact_sstables(sstables::compaction_descriptor(std::move(sstables), cf->get_sstable_set(), default_priority_class()), *cf, creator).then([&env, s, key, new_tables] (auto) {
                BOOST_REQUIRE(new_tables->size() == 1);
                auto newsst = (*new_tables)[0];
                BOOST_REQUIRE(newsst->generation() == 52);
                auto reader = make_lw_shared<flat_mutation_reader>(sstable_reader(newsst, s, env.make_reader_permit()));
                return (*reader)().then([s, reader, key] (mutation_fragment_opt m) {
                    BOOST_REQUIRE(m);
                    BOOST_REQUIRE(m->is_partition_start());
                    auto pkey = partition_key::from_exploded(*s, {to_bytes(key)});
                    BOOST_REQUIRE(m->as_partition_start().key().key().equal(*s, pkey));
                    return reader->next_partition();
                }).then([reader] {
                    return (*reader)();
                }).then([reader] (mutation_fragment_opt m) {
                    BOOST_REQUIRE(!m);
                }).finally([reader] {
                    return reader->close();
                });
            }).finally([cf] () mutable { return cf.stop_and_keep_alive(); });
        }).then([sst, mt, s] {});
    });
}


SEASTAR_TEST_CASE(test_sstable_max_local_deletion_time_2) {
    // Create sstable A with 5x column with TTL 100 and 1x column with TTL 1000
    // Create sstable B with tombstone for column in sstable A with TTL 1000.
    // Compact them and expect that maximum deletion time is that of column with TTL 100.
    return test_setup::do_with_tmp_directory([] (test_env& env, sstring tmpdir_path) {
        return seastar::async([&env, tmpdir_path] {
            for (auto version : writable_sstable_versions) {
                schema_builder builder(some_keyspace, some_column_family);
                builder.with_column("p1", utf8_type, column_kind::partition_key);
                builder.with_column("c1", utf8_type, column_kind::clustering_key);
                builder.with_column("r1", utf8_type);
                schema_ptr s = builder.build(schema_builder::compact_storage::no);
                column_family_for_tests cf(env.manager(), s);
                auto close_cf = deferred_stop(cf);
                auto mt = make_lw_shared<memtable>(s);
                auto now = gc_clock::now();
                int32_t last_expiry = 0;
                auto add_row = [&now, &mt, &s, &last_expiry](mutation &m, bytes column_name, uint32_t ttl) {
                    auto c_key = clustering_key::from_exploded(*s, {column_name});
                    last_expiry = (now + gc_clock::duration(ttl)).time_since_epoch().count();
                    m.set_clustered_cell(c_key, *s->get_column_definition("r1"),
                                         make_atomic_cell(utf8_type, bytes(""), ttl, last_expiry));
                    mt->apply(std::move(m));
                };
                auto get_usable_sst = [&env, s, tmpdir_path, version](memtable &mt, int64_t gen) -> future<sstable_ptr> {
                    auto sst = env.make_sstable(s, tmpdir_path, gen, version, big);
                    return write_memtable_to_sstable_for_test(mt, sst).then([&env, sst, gen, s, tmpdir_path, version] {
                        return env.reusable_sst(s, tmpdir_path, gen, version);
                    });
                };

                mutation m(s, partition_key::from_exploded(*s, {to_bytes("deletetest")}));
                for (auto i = 0; i < 5; i++) {
                    add_row(m, to_bytes("deletecolumn" + to_sstring(i)), 100);
                }
                add_row(m, to_bytes("todelete"), 1000);
                auto sst1 = get_usable_sst(*mt, 54).get0();
                BOOST_REQUIRE(last_expiry == sst1->get_stats_metadata().max_local_deletion_time);

                mt = make_lw_shared<memtable>(s);
                m = mutation(s, partition_key::from_exploded(*s, {to_bytes("deletetest")}));
                tombstone tomb(api::new_timestamp(), now);
                m.partition().apply_delete(*s, clustering_key::from_exploded(*s, {to_bytes("todelete")}), tomb);
                mt->apply(std::move(m));
                auto sst2 = get_usable_sst(*mt, 55).get0();
                BOOST_REQUIRE(now.time_since_epoch().count() == sst2->get_stats_metadata().max_local_deletion_time);

                auto creator = [&env, s, tmpdir_path, version, gen = make_lw_shared<unsigned>(56)] { return env.make_sstable(s, tmpdir_path, (*gen)++, version, big); };
                auto info = compact_sstables(sstables::compaction_descriptor({sst1, sst2}, cf->get_sstable_set(), default_priority_class()), *cf, creator).get0();
                BOOST_REQUIRE(info.new_sstables.size() == 1);
                BOOST_REQUIRE(((now + gc_clock::duration(100)).time_since_epoch().count()) ==
                              info.new_sstables.front()->get_stats_metadata().max_local_deletion_time);
            }
        });
    });
}

static stats_metadata build_stats(int64_t min_timestamp, int64_t max_timestamp, int32_t max_local_deletion_time) {
    stats_metadata stats = {};
    stats.min_timestamp = min_timestamp;
    stats.max_timestamp = max_timestamp;
    stats.max_local_deletion_time = max_local_deletion_time;
    return stats;
}

SEASTAR_TEST_CASE(get_fully_expired_sstables_test) {
  return test_env::do_with_async([] (test_env& env) {
    auto key_and_token_pair = token_generation_for_current_shard(4);
    auto min_key = key_and_token_pair[0].first;
    auto max_key = key_and_token_pair[key_and_token_pair.size()-1].first;

    auto t0 = gc_clock::from_time_t(1).time_since_epoch().count();
    auto t1 = gc_clock::from_time_t(10).time_since_epoch().count();
    auto t2 = gc_clock::from_time_t(15).time_since_epoch().count();
    auto t3 = gc_clock::from_time_t(20).time_since_epoch().count();
    auto t4 = gc_clock::from_time_t(30).time_since_epoch().count();

    {
        column_family_for_tests cf(env.manager());
        auto close_cf = deferred_stop(cf);

        auto sst1 = add_sstable_for_overlapping_test(env, cf, /*gen*/1, min_key, key_and_token_pair[1].first, build_stats(t0, t1, t1));
        auto sst2 = add_sstable_for_overlapping_test(env, cf, /*gen*/2, min_key, key_and_token_pair[2].first, build_stats(t0, t1, std::numeric_limits<int32_t>::max()));
        auto sst3 = add_sstable_for_overlapping_test(env, cf, /*gen*/3, min_key, max_key, build_stats(t3, t4, std::numeric_limits<int32_t>::max()));
        std::vector<sstables::shared_sstable> compacting = { sst1, sst2 };
        auto expired = get_fully_expired_sstables(cf->as_table_state(), compacting, /*gc before*/gc_clock::from_time_t(15));
        BOOST_REQUIRE(expired.size() == 0);
    }

    {
        column_family_for_tests cf(env.manager());
        auto close_cf = deferred_stop(cf);

        auto sst1 = add_sstable_for_overlapping_test(env, cf, /*gen*/1, min_key, key_and_token_pair[1].first, build_stats(t0, t1, t1));
        auto sst2 = add_sstable_for_overlapping_test(env, cf, /*gen*/2, min_key, key_and_token_pair[2].first, build_stats(t2, t3, std::numeric_limits<int32_t>::max()));
        auto sst3 = add_sstable_for_overlapping_test(env, cf, /*gen*/3, min_key, max_key, build_stats(t3, t4, std::numeric_limits<int32_t>::max()));
        std::vector<sstables::shared_sstable> compacting = { sst1, sst2 };
        auto expired = get_fully_expired_sstables(cf->as_table_state(), compacting, /*gc before*/gc_clock::from_time_t(25));
        BOOST_REQUIRE(expired.size() == 1);
        auto expired_sst = *expired.begin();
        BOOST_REQUIRE(expired_sst->generation() == 1);
    }
  });
}

SEASTAR_TEST_CASE(compaction_with_fully_expired_table) {
    return test_env::do_with_async([] (test_env& env) {
        auto builder = schema_builder("la", "cf")
            .with_column("pk", utf8_type, column_kind::partition_key)
            .with_column("ck1", utf8_type, column_kind::clustering_key)
            .with_column("r1", int32_type);

        builder.set_gc_grace_seconds(0);
        auto s = builder.build();

        auto tmp = tmpdir();
        auto key = partition_key::from_exploded(*s, {to_bytes("key1")});
        auto c_key = clustering_key_prefix::from_exploded(*s, {to_bytes("c1")});
        auto sst_gen = [&env, s, &tmp, gen = make_lw_shared<unsigned>(1)] () mutable {
            return env.make_sstable(s, tmp.path().string(), (*gen)++, sstables::get_highest_sstable_version(), big);
        };

        auto mt = make_lw_shared<memtable>(s);
        mutation m(s, key);
        tombstone tomb(api::new_timestamp(), gc_clock::now() - std::chrono::seconds(3600));
        m.partition().apply_delete(*s, c_key, tomb);
        mt->apply(std::move(m));
        auto sst = sst_gen();
        write_memtable_to_sstable_for_test(*mt, sst).get();
        sst = env.reusable_sst(s, tmp.path().string(), 1).get0();

        column_family_for_tests cf(env.manager(), s);
        auto close_cf = deferred_stop(cf);

        auto ssts = std::vector<shared_sstable>{ sst };

        auto expired = get_fully_expired_sstables(cf->as_table_state(), ssts, gc_clock::now());
        BOOST_REQUIRE(expired.size() == 1);
        auto expired_sst = *expired.begin();
        BOOST_REQUIRE(expired_sst->generation() == 1);

        auto ret = compact_sstables(sstables::compaction_descriptor(ssts, cf->get_sstable_set(), default_priority_class()), *cf, sst_gen).get0();
        BOOST_REQUIRE(ret.new_sstables.empty());
        BOOST_REQUIRE(ret.end_size == 0);
    });
}

SEASTAR_TEST_CASE(basic_date_tiered_strategy_test) {
  return test_env::do_with([] (test_env& env) {
    schema_builder builder(make_shared_schema({}, some_keyspace, some_column_family,
        {{"p1", utf8_type}}, {}, {}, {}, utf8_type));
    builder.set_min_compaction_threshold(4);
    auto s = builder.build(schema_builder::compact_storage::no);
    column_family_for_tests cf(env.manager(), s);

    std::vector<sstables::shared_sstable> candidates;
    int min_threshold = cf->schema()->min_compaction_threshold();
    auto now = db_clock::now();
    auto past_hour = now - std::chrono::seconds(3600);
    int64_t timestamp_for_now = now.time_since_epoch().count() * 1000;
    int64_t timestamp_for_past_hour = past_hour.time_since_epoch().count() * 1000;

    for (auto i = 1; i <= min_threshold; i++) {
        auto sst = add_sstable_for_overlapping_test(env, cf, /*gen*/i, "a", "a",
            build_stats(timestamp_for_now, timestamp_for_now, std::numeric_limits<int32_t>::max()));
        candidates.push_back(sst);
    }
    // add sstable that belong to a different time tier.
    auto sst = add_sstable_for_overlapping_test(env, cf, /*gen*/min_threshold + 1, "a", "a",
        build_stats(timestamp_for_past_hour, timestamp_for_past_hour, std::numeric_limits<int32_t>::max()));
    candidates.push_back(sst);

    auto gc_before = gc_clock::now() - cf->schema()->gc_grace_seconds();
    std::map<sstring, sstring> options;
    date_tiered_manifest manifest(options);
    auto table_s = make_table_state_for_test(cf, env);
    auto sstables = manifest.get_next_sstables(*table_s, candidates, gc_before);
    BOOST_REQUIRE(sstables.size() == 4);
    for (auto& sst : sstables) {
        BOOST_REQUIRE(sst->generation() != (min_threshold + 1));
    }

    return cf.stop_and_keep_alive();
  });
}

SEASTAR_TEST_CASE(date_tiered_strategy_test_2) {
  return test_env::do_with([] (test_env& env) {
    schema_builder builder(make_shared_schema({}, some_keyspace, some_column_family,
        {{"p1", utf8_type}}, {}, {}, {}, utf8_type));
    builder.set_min_compaction_threshold(4);
    auto s = builder.build(schema_builder::compact_storage::no);
    column_family_for_tests cf(env.manager(), s);

    // deterministic timestamp for Fri, 01 Jan 2016 00:00:00 GMT.
    auto tp = db_clock::from_time_t(1451606400);
    int64_t timestamp = tp.time_since_epoch().count() * 1000; // in microseconds.

    std::vector<sstables::shared_sstable> candidates;
    int min_threshold = cf->schema()->min_compaction_threshold();

    // add sstables that belong to same time window until min threshold is satisfied.
    for (auto i = 1; i <= min_threshold; i++) {
        auto sst = add_sstable_for_overlapping_test(env, cf, /*gen*/i, "a", "a",
            build_stats(timestamp, timestamp, std::numeric_limits<int32_t>::max()));
        candidates.push_back(sst);
    }
    // belongs to the time window
    auto tp2 = tp + std::chrono::seconds(1800);
    timestamp = tp2.time_since_epoch().count() * 1000;
    auto sst = add_sstable_for_overlapping_test(env, cf, /*gen*/min_threshold + 1, "a", "a",
        build_stats(timestamp, timestamp, std::numeric_limits<int32_t>::max()));
    candidates.push_back(sst);

    // doesn't belong to the time window above
    auto tp3 = tp + std::chrono::seconds(4000);
    timestamp = tp3.time_since_epoch().count() * 1000;
    auto sst2 = add_sstable_for_overlapping_test(env, cf, /*gen*/min_threshold + 2, "a", "a",
        build_stats(timestamp, timestamp, std::numeric_limits<int32_t>::max()));
    candidates.push_back(sst2);

    std::map<sstring, sstring> options;
    // Use a 1-hour time window.
    options.emplace(sstring("base_time_seconds"), sstring("3600"));

    date_tiered_manifest manifest(options);
    auto gc_before = gc_clock::time_point(std::chrono::seconds(0)); // disable gc before.
    auto table_s = make_table_state_for_test(cf, env);
    auto sstables = manifest.get_next_sstables(*table_s, candidates, gc_before);
    std::unordered_set<int64_t> gens;
    for (auto sst : sstables) {
        gens.insert(sst->generation());
    }
    BOOST_REQUIRE(sstables.size() == size_t(min_threshold + 1));
    BOOST_REQUIRE(gens.contains(min_threshold + 1));
    BOOST_REQUIRE(!gens.contains(min_threshold + 2));

    return cf.stop_and_keep_alive();
  });
}

SEASTAR_TEST_CASE(time_window_strategy_time_window_tests) {
    using namespace std::chrono;

    api::timestamp_type tstamp1 = duration_cast<microseconds>(milliseconds(1451001601000L)).count(); // 2015-12-25 @ 00:00:01, in milliseconds
    api::timestamp_type tstamp2 = duration_cast<microseconds>(milliseconds(1451088001000L)).count(); // 2015-12-26 @ 00:00:01, in milliseconds
    api::timestamp_type low_hour = duration_cast<microseconds>(milliseconds(1451001600000L)).count(); // 2015-12-25 @ 00:00:00, in milliseconds


    // A 1 hour window should round down to the beginning of the hour
    BOOST_REQUIRE(time_window_compaction_strategy::get_window_lower_bound(duration_cast<seconds>(hours(1)), tstamp1) == low_hour);

    // A 1 minute window should round down to the beginning of the hour
    BOOST_REQUIRE(time_window_compaction_strategy::get_window_lower_bound(duration_cast<seconds>(minutes(1)), tstamp1) == low_hour);

    // A 1 day window should round down to the beginning of the hour
    BOOST_REQUIRE(time_window_compaction_strategy::get_window_lower_bound(duration_cast<seconds>(hours(24)), tstamp1) == low_hour);

    // The 2 day window of 2015-12-25 + 2015-12-26 should round down to the beginning of 2015-12-25
    BOOST_REQUIRE(time_window_compaction_strategy::get_window_lower_bound(duration_cast<seconds>(hours(24*2)), tstamp2) == low_hour);

    return make_ready_future<>();
}

SEASTAR_TEST_CASE(time_window_strategy_ts_resolution_check) {
  return test_env::do_with([] (test_env& env) {
    auto ts = 1451001601000L; // 2015-12-25 @ 00:00:01, in milliseconds
    auto ts_in_ms = std::chrono::milliseconds(ts);
    auto ts_in_us = std::chrono::duration_cast<std::chrono::microseconds>(ts_in_ms);

    auto s = schema_builder("tests", "time_window_strategy")
            .with_column("id", utf8_type, column_kind::partition_key)
            .with_column("value", int32_type).build();

    {
        std::map<sstring, sstring> opts = { { time_window_compaction_strategy_options::TIMESTAMP_RESOLUTION_KEY, "MILLISECONDS" }, };
        time_window_compaction_strategy_options options(opts);

        auto sst = env.make_sstable(s, "", 1, la, big);
        sstables::test(sst).set_values("key1", "key1", build_stats(ts_in_ms.count(), ts_in_ms.count(), std::numeric_limits<int32_t>::max()));

        auto ret = time_window_compaction_strategy::get_buckets({ sst }, options);
        auto expected = time_window_compaction_strategy::get_window_lower_bound(options.get_sstable_window_size(), ts_in_us.count());

        BOOST_REQUIRE(ret.second == expected);
    }

    {
        std::map<sstring, sstring> opts = { { time_window_compaction_strategy_options::TIMESTAMP_RESOLUTION_KEY, "MICROSECONDS" }, };
        time_window_compaction_strategy_options options(opts);

        auto sst = env.make_sstable(s, "", 1, la, big);
        sstables::test(sst).set_values("key1", "key1", build_stats(ts_in_us.count(), ts_in_us.count(), std::numeric_limits<int32_t>::max()));

        auto ret = time_window_compaction_strategy::get_buckets({ sst }, options);
        auto expected = time_window_compaction_strategy::get_window_lower_bound(options.get_sstable_window_size(), ts_in_us.count());

        BOOST_REQUIRE(ret.second == expected);
    }
    return make_ready_future<>();
  });
}

SEASTAR_TEST_CASE(time_window_strategy_correctness_test) {
    using namespace std::chrono;

    return test_env::do_with_async([] (test_env& env) {
        auto s = schema_builder("tests", "time_window_strategy")
                .with_column("id", utf8_type, column_kind::partition_key)
                .with_column("value", int32_type).build();

        auto tmp = tmpdir();
        auto sst_gen = [&env, s, &tmp, gen = make_lw_shared<unsigned>(1)] () mutable {
            return env.make_sstable(s, tmp.path().string(), (*gen)++, sstables::get_highest_sstable_version(), big);
        };

        auto make_insert = [&] (partition_key key, api::timestamp_type t) {
            mutation m(s, key);
            m.set_clustered_cell(clustering_key::make_empty(), bytes("value"), data_value(int32_t(1)), t);
            return m;
        };

        api::timestamp_type tstamp = api::timestamp_clock::now().time_since_epoch().count();
        api::timestamp_type tstamp2 = tstamp - duration_cast<microseconds>(seconds(2L * 3600L)).count();

        std::vector<shared_sstable> sstables;

        // create 5 sstables
        for (api::timestamp_type t = 0; t < 3; t++) {
            auto key = partition_key::from_exploded(*s, {to_bytes("key" + to_sstring(t))});
            auto mut = make_insert(std::move(key), t);
            sstables.push_back(make_sstable_containing(sst_gen, {std::move(mut)}));
        }
        // Decrement the timestamp to simulate a timestamp in the past hour
        for (api::timestamp_type t = 3; t < 5; t++) {
            // And add progressively more cells into each sstable
            auto key = partition_key::from_exploded(*s, {to_bytes("key" + to_sstring(t))});
            auto mut = make_insert(std::move(key), t);
            sstables.push_back(make_sstable_containing(sst_gen, {std::move(mut)}));
        }

        std::map<sstring, sstring> options;
        time_window_compaction_strategy twcs(options);
        std::map<api::timestamp_type, std::vector<shared_sstable>> buckets;

        // We'll put 3 sstables into the newest bucket
        for (api::timestamp_type i = 0; i < 3; i++) {
            auto bound = time_window_compaction_strategy::get_window_lower_bound(duration_cast<seconds>(hours(1)), tstamp);
            buckets[bound].push_back(sstables[i]);
        }
        sstables::size_tiered_compaction_strategy_options stcs_options;
        auto now = api::timestamp_clock::now().time_since_epoch().count();
        auto new_bucket = twcs.newest_bucket(buckets, 4, 32, duration_cast<seconds>(hours(1)),
            time_window_compaction_strategy::get_window_lower_bound(duration_cast<seconds>(hours(1)), now), stcs_options);
        // incoming bucket should not be accepted when it has below the min threshold SSTables
        BOOST_REQUIRE(new_bucket.empty());

        now = api::timestamp_clock::now().time_since_epoch().count();
        new_bucket = twcs.newest_bucket(buckets, 2, 32, duration_cast<seconds>(hours(1)),
            time_window_compaction_strategy::get_window_lower_bound(duration_cast<seconds>(hours(1)), now), stcs_options);
        // incoming bucket should be accepted when it is larger than the min threshold SSTables
        BOOST_REQUIRE(!new_bucket.empty());

        // And 2 into the second bucket (1 hour back)
        for (api::timestamp_type i = 3; i < 5; i++) {
            auto bound = time_window_compaction_strategy::get_window_lower_bound(duration_cast<seconds>(hours(1)), tstamp2);
            buckets[bound].push_back(sstables[i]);
        }

        // "an sstable with a single value should have equal min/max timestamps"
        for (auto& sst : sstables) {
            BOOST_REQUIRE(sst->get_stats_metadata().min_timestamp == sst->get_stats_metadata().max_timestamp);
        }

        // Test trim
        auto num_sstables = 40;
        for (int r = 5; r < num_sstables; r++) {
            auto key = partition_key::from_exploded(*s, {to_bytes("key" + to_sstring(r))});
            std::vector<mutation> mutations;
            for (int i = 0 ; i < r ; i++) {
                mutations.push_back(make_insert(key, tstamp + r));
            }
            sstables.push_back(make_sstable_containing(sst_gen, std::move(mutations)));
        }

        // Reset the buckets, overfill it now
        for (int i = 0 ; i < 40; i++) {
            auto bound = time_window_compaction_strategy::get_window_lower_bound(duration_cast<seconds>(hours(1)),
                sstables[i]->get_stats_metadata().max_timestamp);
            buckets[bound].push_back(sstables[i]);
        }

        now = api::timestamp_clock::now().time_since_epoch().count();
        new_bucket = twcs.newest_bucket(buckets, 4, 32, duration_cast<seconds>(hours(1)),
            time_window_compaction_strategy::get_window_lower_bound(duration_cast<seconds>(hours(1)), now), stcs_options);
        // new bucket should be trimmed to max threshold of 32
        BOOST_REQUIRE(new_bucket.size() == size_t(32));
    });
}

// Check that TWCS will only perform size-tiered on the current window and also
// the past windows that were already previously compacted into a single SSTable.
SEASTAR_TEST_CASE(time_window_strategy_size_tiered_behavior_correctness) {
    using namespace std::chrono;

    return test_env::do_with_async([] (test_env& env) {
        auto s = schema_builder("tests", "time_window_strategy")
                .with_column("id", utf8_type, column_kind::partition_key)
                .with_column("value", int32_type).build();

        auto tmp = tmpdir();
        auto sst_gen = [&env, s, &tmp, gen = make_lw_shared<unsigned>(1)] () mutable {
            return env.make_sstable(s, tmp.path().string(), (*gen)++, sstables::get_highest_sstable_version(), big);
        };

        auto make_insert = [&] (partition_key key, api::timestamp_type t) {
            mutation m(s, key);
            m.set_clustered_cell(clustering_key::make_empty(), bytes("value"), data_value(int32_t(1)), t);
            return m;
        };

        std::map<sstring, sstring> options;
        sstables::size_tiered_compaction_strategy_options stcs_options;
        time_window_compaction_strategy twcs(options);
        std::map<api::timestamp_type, std::vector<shared_sstable>> buckets; // windows
        int min_threshold = 4;
        int max_threshold = 32;
        auto window_size = duration_cast<seconds>(hours(1));

        auto add_new_sstable_to_bucket = [&] (api::timestamp_type ts, api::timestamp_type window_ts) {
            auto key = partition_key::from_exploded(*s, {to_bytes("key" + to_sstring(ts))});
            auto mut = make_insert(std::move(key), ts);
            auto sst = make_sstable_containing(sst_gen, {std::move(mut)});
            auto bound = time_window_compaction_strategy::get_window_lower_bound(window_size, window_ts);
            buckets[bound].push_back(std::move(sst));
        };

        api::timestamp_type current_window_ts = api::timestamp_clock::now().time_since_epoch().count();
        api::timestamp_type past_window_ts = current_window_ts - duration_cast<microseconds>(seconds(2L * 3600L)).count();

        // create 1 sstable into past time window and let the strategy know about it
        add_new_sstable_to_bucket(0, past_window_ts);

        auto now = time_window_compaction_strategy::get_window_lower_bound(window_size, past_window_ts);

        // past window cannot be compacted because it has a single SSTable
        BOOST_REQUIRE(twcs.newest_bucket(buckets, min_threshold, max_threshold, window_size, now, stcs_options).size() == 0);

        // create min_threshold-1 sstables into current time window
        for (api::timestamp_type t = 0; t < min_threshold - 1; t++) {
            add_new_sstable_to_bucket(t, current_window_ts);
        }
        // add 1 sstable into past window.
        add_new_sstable_to_bucket(1, past_window_ts);

        now = time_window_compaction_strategy::get_window_lower_bound(window_size, current_window_ts);

        // past window can now be compacted into a single SSTable because it was the previous current (active) window.
        // current window cannot be compacted because it has less than min_threshold SSTables
        BOOST_REQUIRE(twcs.newest_bucket(buckets, min_threshold, max_threshold, window_size, now, stcs_options).size() == 2);

        // now past window cannot be compacted again, because it was already compacted into a single SSTable, now it switches to STCS mode.
        BOOST_REQUIRE(twcs.newest_bucket(buckets, min_threshold, max_threshold, window_size, now, stcs_options).size() == 0);

        // make past window contain more than min_threshold similar-sized SSTables, allowing it to be compacted again.
        for (api::timestamp_type t = 2; t < min_threshold; t++) {
            add_new_sstable_to_bucket(t, past_window_ts);
        }

        // now past window can be compacted again because it switched to STCS mode and has more than min_threshold SSTables.
        BOOST_REQUIRE(twcs.newest_bucket(buckets, min_threshold, max_threshold, window_size, now, stcs_options).size() == size_t(min_threshold));
    });
}

static void check_min_max_column_names(const sstable_ptr& sst, std::vector<bytes> min_components, std::vector<bytes> max_components) {
    const auto& st = sst->get_stats_metadata();
    BOOST_TEST_MESSAGE(fmt::format("min {}/{} max {}/{}", st.min_column_names.elements.size(), min_components.size(), st.max_column_names.elements.size(), max_components.size()));
    BOOST_REQUIRE(st.min_column_names.elements.size() == min_components.size());
    for (auto i = 0U; i < st.min_column_names.elements.size(); i++) {
        BOOST_REQUIRE(min_components[i] == st.min_column_names.elements[i].value);
    }
    BOOST_REQUIRE(st.max_column_names.elements.size() == max_components.size());
    for (auto i = 0U; i < st.max_column_names.elements.size(); i++) {
        BOOST_REQUIRE(max_components[i] == st.max_column_names.elements[i].value);
    }
}

SEASTAR_TEST_CASE(min_max_clustering_key_test_2) {
    return test_env::do_with_async([] (test_env& env) {
        for (const auto version : writable_sstable_versions) {
            auto s = schema_builder("ks", "cf")
                      .with_column("pk", utf8_type, column_kind::partition_key)
                      .with_column("ck1", utf8_type, column_kind::clustering_key)
                      .with_column("r1", int32_type)
                      .build();
            column_family_for_tests cf(env.manager(), s);
            auto close_cf = deferred_stop(cf);
            auto tmp = tmpdir();
            auto mt = make_lw_shared<memtable>(s);
            const column_definition &r1_col = *s->get_column_definition("r1");

            for (auto j = 0; j < 8; j++) {
                auto key = partition_key::from_exploded(*s, {to_bytes("key" + to_sstring(j))});
                mutation m(s, key);
                for (auto i = 100; i < 150; i++) {
                    auto c_key = clustering_key::from_exploded(*s, {to_bytes(to_sstring(j) + "ck" + to_sstring(i))});
                    m.set_clustered_cell(c_key, r1_col, make_atomic_cell(int32_type, int32_type->decompose(1)));
                }
                mt->apply(std::move(m));
            }
            auto sst = env.make_sstable(s, tmp.path().string(), 1, version, big);
            write_memtable_to_sstable_for_test(*mt, sst).get();
            sst = env.reusable_sst(s, tmp.path().string(), 1, version).get0();
            check_min_max_column_names(sst, {"0ck100"}, {"7ck149"});

            mt = make_lw_shared<memtable>(s);
            auto key = partition_key::from_exploded(*s, {to_bytes("key9")});
            mutation m(s, key);
            for (auto i = 101; i < 299; i++) {
                auto c_key = clustering_key::from_exploded(*s, {to_bytes(to_sstring(9) + "ck" + to_sstring(i))});
                m.set_clustered_cell(c_key, r1_col, make_atomic_cell(int32_type, int32_type->decompose(1)));
            }
            mt->apply(std::move(m));
            auto sst2 = env.make_sstable(s, tmp.path().string(), 2, version, big);
            write_memtable_to_sstable_for_test(*mt, sst2).get();
            sst2 = env.reusable_sst(s, tmp.path().string(), 2, version).get0();
            check_min_max_column_names(sst2, {"9ck101"}, {"9ck298"});

            auto creator = [&env, s, &tmp, version] { return env.make_sstable(s, tmp.path().string(), 3, version, big); };
            auto info = compact_sstables(sstables::compaction_descriptor({sst, sst2}, cf->get_sstable_set(), default_priority_class()), *cf, creator).get0();
            BOOST_REQUIRE(info.new_sstables.size() == 1);
            check_min_max_column_names(info.new_sstables.front(), {"0ck100"}, {"9ck298"});
        }
    });
}

SEASTAR_TEST_CASE(size_tiered_beyond_max_threshold_test) {
  return test_env::do_with([] (test_env& env) {
    column_family_for_tests cf(env.manager());
    auto cs = sstables::make_compaction_strategy(sstables::compaction_strategy_type::size_tiered, cf.schema()->compaction_strategy_options());

    std::vector<sstables::shared_sstable> candidates;
    int max_threshold = cf->schema()->max_compaction_threshold();
    candidates.reserve(max_threshold+1);
    for (auto i = 0; i < (max_threshold+1); i++) { // (max_threshold+1) sstables of similar size
        auto sst = env.make_sstable(cf.schema(), "", i, la, big);
        sstables::test(sst).set_data_file_size(1);
        candidates.push_back(std::move(sst));
    }
    auto table_s = make_table_state_for_test(cf, env);
    auto desc = cs.get_sstables_for_compaction(*table_s, std::move(candidates));
    BOOST_REQUIRE(desc.sstables.size() == size_t(max_threshold));
    return cf.stop_and_keep_alive();
  });
}

SEASTAR_TEST_CASE(sstable_expired_data_ratio) {
    return test_env::do_with_async([] (test_env& env) {
        auto tmp = tmpdir();
        auto s = make_shared_schema({}, some_keyspace, some_column_family,
            {{"p1", utf8_type}}, {{"c1", utf8_type}}, {{"r1", utf8_type}}, {}, utf8_type);

        auto mt = make_lw_shared<memtable>(s);

        static constexpr float expired = 0.33;
        // we want number of expired keys to be ~ 1.5*sstables::TOMBSTONE_HISTOGRAM_BIN_SIZE so as to
        // test ability of histogram to return a good estimation after merging keys.
        static int total_keys = std::ceil(sstables::TOMBSTONE_HISTOGRAM_BIN_SIZE/expired)*1.5;

        auto insert_key = [&] (bytes k, uint32_t ttl, uint32_t expiration_time) {
            auto key = partition_key::from_exploded(*s, {k});
            mutation m(s, key);
            auto c_key = clustering_key::from_exploded(*s, {to_bytes("c1")});
            m.set_clustered_cell(c_key, *s->get_column_definition("r1"), make_atomic_cell(utf8_type, bytes("a"), ttl, expiration_time));
            mt->apply(std::move(m));
        };

        auto expired_keys = total_keys*expired;
        auto now = gc_clock::now();
        for (auto i = 0; i < expired_keys; i++) {
            // generate expiration time at different time points or only a few entries would be created in histogram
            auto expiration_time = (now - gc_clock::duration(DEFAULT_GC_GRACE_SECONDS*2+i)).time_since_epoch().count();
            insert_key(to_bytes("expired_key" + to_sstring(i)), 1, expiration_time);
        }
        auto remaining = total_keys-expired_keys;
        auto expiration_time = (now + gc_clock::duration(3600)).time_since_epoch().count();
        for (auto i = 0; i < remaining; i++) {
            insert_key(to_bytes("key" + to_sstring(i)), 3600, expiration_time);
        }
        auto sst = env.make_sstable(s, tmp.path().string(), 1, sstables::get_highest_sstable_version(), big);
        write_memtable_to_sstable_for_test(*mt, sst).get();
        sst = env.reusable_sst(s, tmp.path().string(), 1).get0();
        const auto& stats = sst->get_stats_metadata();
        BOOST_REQUIRE(stats.estimated_tombstone_drop_time.bin.size() == sstables::TOMBSTONE_HISTOGRAM_BIN_SIZE);
        auto gc_before = gc_clock::now() - s->gc_grace_seconds();
        auto uncompacted_size = sst->data_size();
        // Asserts that two keys are equal to within a positive delta
        BOOST_REQUIRE(std::fabs(sst->estimate_droppable_tombstone_ratio(gc_before) - expired) <= 0.1);
        sstable_run run;
        run.insert(sst);
        BOOST_REQUIRE(std::fabs(run.estimate_droppable_tombstone_ratio(gc_before) - expired) <= 0.1);

        column_family_for_tests cf(env.manager(), s);
        auto close_cf = deferred_stop(cf);
        auto creator = [&, gen = make_lw_shared<unsigned>(2)] {
            auto sst = env.make_sstable(s, tmp.path().string(), (*gen)++, sstables::get_highest_sstable_version(), big);
            return sst;
        };
        auto info = compact_sstables(sstables::compaction_descriptor({ sst }, cf->get_sstable_set(), default_priority_class()), *cf, creator).get0();
        BOOST_REQUIRE(info.new_sstables.size() == 1);
        BOOST_REQUIRE(info.new_sstables.front()->estimate_droppable_tombstone_ratio(gc_before) == 0.0f);
        BOOST_REQUIRE_CLOSE(info.new_sstables.front()->data_size(), uncompacted_size*(1-expired), 5);

        std::map<sstring, sstring> options;
        options.emplace("tombstone_threshold", "0.3f");

        auto cs = sstables::make_compaction_strategy(sstables::compaction_strategy_type::size_tiered, options);
        // that's needed because sstable with expired data should be old enough.
        sstables::test(sst).set_data_file_write_time(db_clock::time_point::min());
        auto table_s = make_table_state_for_test(cf, env);
        auto descriptor = cs.get_sstables_for_compaction(*table_s, { sst });
        BOOST_REQUIRE(descriptor.sstables.size() == 1);
        BOOST_REQUIRE(descriptor.sstables.front() == sst);

        cs = sstables::make_compaction_strategy(sstables::compaction_strategy_type::leveled, options);
        sst->set_sstable_level(1);
        descriptor = cs.get_sstables_for_compaction(*table_s, { sst });
        BOOST_REQUIRE(descriptor.sstables.size() == 1);
        BOOST_REQUIRE(descriptor.sstables.front() == sst);
        // make sure sstable picked for tombstone compaction removal won't be promoted or demoted.
        BOOST_REQUIRE(descriptor.sstables.front()->get_sstable_level() == 1U);

        // check tombstone compaction is disabled by default for DTCS
        cs = sstables::make_compaction_strategy(sstables::compaction_strategy_type::date_tiered, {});
        descriptor = cs.get_sstables_for_compaction(*table_s, { sst });
        BOOST_REQUIRE(descriptor.sstables.size() == 0);
        cs = sstables::make_compaction_strategy(sstables::compaction_strategy_type::date_tiered, options);
        descriptor = cs.get_sstables_for_compaction(*table_s, { sst });
        BOOST_REQUIRE(descriptor.sstables.size() == 1);
        BOOST_REQUIRE(descriptor.sstables.front() == sst);

        // sstable with droppable ratio of 0.3 won't be included due to threshold
        {
            std::map<sstring, sstring> options;
            options.emplace("tombstone_threshold", "0.5f");
            auto cs = sstables::make_compaction_strategy(sstables::compaction_strategy_type::size_tiered, options);
            auto descriptor = cs.get_sstables_for_compaction(*table_s, { sst });
            BOOST_REQUIRE(descriptor.sstables.size() == 0);
        }
        // sstable which was recently created won't be included due to min interval
        {
            std::map<sstring, sstring> options;
            options.emplace("tombstone_compaction_interval", "3600");
            auto cs = sstables::make_compaction_strategy(sstables::compaction_strategy_type::size_tiered, options);
            sstables::test(sst).set_data_file_write_time(db_clock::now());
            auto descriptor = cs.get_sstables_for_compaction(*table_s, { sst });
            BOOST_REQUIRE(descriptor.sstables.size() == 0);
        }
    });
}

SEASTAR_TEST_CASE(compaction_correctness_with_partitioned_sstable_set) {
    return test_env::do_with_async([] (test_env& env) {
        cell_locker_stats cl_stats;

        auto builder = schema_builder("tests", "tombstone_purge")
                .with_column("id", utf8_type, column_kind::partition_key)
                .with_column("value", int32_type);
        builder.set_gc_grace_seconds(0);
        builder.set_compaction_strategy(sstables::compaction_strategy_type::leveled);
        auto s = builder.build();

        auto tmp = tmpdir();
        auto sst_gen = [&env, s, &tmp, gen = make_lw_shared<unsigned>(1)] () mutable {
            auto sst = env.make_sstable(s, tmp.path().string(), (*gen)++, sstables::get_highest_sstable_version(), big);
            return sst;
        };

        auto compact = [&, s] (std::vector<shared_sstable> all) -> std::vector<shared_sstable> {
            // NEEDED for partitioned_sstable_set to actually have an effect
            std::for_each(all.begin(), all.end(), [] (auto& sst) { sst->set_sstable_level(1); });
            column_family_for_tests cf(env.manager(), s);
            auto close_cf = deferred_stop(cf);
            return compact_sstables(sstables::compaction_descriptor(std::move(all), cf->get_sstable_set(), default_priority_class(), 0, 0 /*std::numeric_limits<uint64_t>::max()*/),
                *cf, sst_gen).get0().new_sstables;
        };

        auto make_insert = [&] (auto p) {
            auto key = partition_key::from_exploded(*s, {to_bytes(p.first)});
            mutation m(s, key);
            m.set_clustered_cell(clustering_key::make_empty(), bytes("value"), data_value(int32_t(1)), 1 /* ts */);
            BOOST_REQUIRE(m.decorated_key().token() == p.second);
            return m;
        };

        auto tokens = token_generation_for_current_shard(4);
        auto mut1 = make_insert(tokens[0]);
        auto mut2 = make_insert(tokens[1]);
        auto mut3 = make_insert(tokens[2]);
        auto mut4 = make_insert(tokens[3]);

        {
            std::vector<shared_sstable> sstables = {
                    make_sstable_containing(sst_gen, {mut1, mut2}),
                    make_sstable_containing(sst_gen, {mut3, mut4})
            };

            auto result = compact(std::move(sstables));
            BOOST_REQUIRE_EQUAL(4, result.size());

            assert_that(sstable_reader(result[0], s, env.make_reader_permit()))
                    .produces(mut1)
                    .produces_end_of_stream();
            assert_that(sstable_reader(result[1], s, env.make_reader_permit()))
                    .produces(mut2)
                    .produces_end_of_stream();
            assert_that(sstable_reader(result[2], s, env.make_reader_permit()))
                    .produces(mut3)
                    .produces_end_of_stream();
            assert_that(sstable_reader(result[3], s, env.make_reader_permit()))
                    .produces(mut4)
                    .produces_end_of_stream();
        }

        {
            // with partitioned_sstable_set having an interval with exclusive lower boundary, example:
            // [mut1, mut2]
            // (mut2, mut3]
            std::vector<shared_sstable> sstables = {
                    make_sstable_containing(sst_gen, {mut1, mut2}),
                    make_sstable_containing(sst_gen, {mut2, mut3}),
                    make_sstable_containing(sst_gen, {mut3, mut4})
            };

            auto result = compact(std::move(sstables));
            BOOST_REQUIRE_EQUAL(4, result.size());

            assert_that(sstable_reader(result[0], s, env.make_reader_permit()))
                    .produces(mut1)
                    .produces_end_of_stream();
            assert_that(sstable_reader(result[1], s, env.make_reader_permit()))
                    .produces(mut2)
                    .produces_end_of_stream();
            assert_that(sstable_reader(result[2], s, env.make_reader_permit()))
                    .produces(mut3)
                    .produces_end_of_stream();
            assert_that(sstable_reader(result[3], s, env.make_reader_permit()))
                    .produces(mut4)
                    .produces_end_of_stream();
        }

        {
            // with gap between tables
            std::vector<shared_sstable> sstables = {
                    make_sstable_containing(sst_gen, {mut1, mut2}),
                    make_sstable_containing(sst_gen, {mut4, mut4})
            };

            auto result = compact(std::move(sstables));
            BOOST_REQUIRE_EQUAL(3, result.size());

            assert_that(sstable_reader(result[0], s, env.make_reader_permit()))
                    .produces(mut1)
                    .produces_end_of_stream();
            assert_that(sstable_reader(result[1], s, env.make_reader_permit()))
                    .produces(mut2)
                    .produces_end_of_stream();
            assert_that(sstable_reader(result[2], s, env.make_reader_permit()))
                    .produces(mut4)
                    .produces_end_of_stream();
        }
    });
}

SEASTAR_TEST_CASE(sstable_cleanup_correctness_test) {
    return do_with_cql_env([] (auto& e) {
        return test_env::do_with_async([&db = e.local_db()] (test_env& env) {
            cell_locker_stats cl_stats;

            auto ks_name = "ks";    // single_node_cql_env::ks_name
            auto s = schema_builder(ks_name, "correcness_test")
                    .with_column("id", utf8_type, column_kind::partition_key)
                    .with_column("value", int32_type).build();

            auto tmp = tmpdir();
            auto sst_gen = [&env, s, &tmp, gen = make_lw_shared<unsigned>(1)] () mutable {
                return env.make_sstable(s, tmp.path().string(), (*gen)++, sstables::get_highest_sstable_version(), big);
            };

            auto make_insert = [&] (partition_key key) {
                mutation m(s, key);
                m.set_clustered_cell(clustering_key::make_empty(), bytes("value"), data_value(int32_t(1)), api::timestamp_type(0));
                return m;
            };

            auto total_partitions = 10000U;
            auto local_keys = make_local_keys(total_partitions, s);
            std::vector<mutation> mutations;
            for (auto i = 0U; i < total_partitions; i++) {
                mutations.push_back(make_insert(partition_key::from_deeply_exploded(*s, { local_keys.at(i) })));
            }
            auto sst = make_sstable_containing(sst_gen, mutations);
            auto run_identifier = sst->run_identifier();

            auto cf = make_lw_shared<column_family>(s, column_family_test_config(env.manager(), env.semaphore()), column_family::no_commitlog(),
                db.get_compaction_manager(), cl_stats, db.row_cache_tracker());
            cf->mark_ready_for_writes();
            cf->start();

            dht::token_range_vector local_ranges = db.get_keyspace_local_ranges(ks_name);
            auto descriptor = sstables::compaction_descriptor({std::move(sst)}, cf->get_sstable_set(), default_priority_class(), compaction_descriptor::default_level,
                compaction_descriptor::default_max_sstable_bytes, run_identifier, compaction_type_options::make_cleanup(std::move(local_ranges)));
            auto ret = compact_sstables(std::move(descriptor), *cf, sst_gen).get0();

            BOOST_REQUIRE(ret.new_sstables.size() == 1);
            BOOST_REQUIRE(ret.new_sstables.front()->get_estimated_key_count() >= total_partitions);
            BOOST_REQUIRE((ret.new_sstables.front()->get_estimated_key_count() - total_partitions) <= uint64_t(s->min_index_interval()));
            BOOST_REQUIRE(ret.new_sstables.front()->run_identifier() == run_identifier);
        });
    });
}

std::vector<mutation_fragment> write_corrupt_sstable(test_env& env, sstable& sst, reader_permit permit,
        std::function<void(mutation_fragment&&, bool)> write_to_secondary) {
    auto schema = sst.get_schema();
    std::vector<mutation_fragment> corrupt_fragments;

    const auto ts = api::timestamp_type{1};

    auto local_keys = make_local_keys(3, schema);

    auto config = env.manager().configure_writer();
    config.validation_level = mutation_fragment_stream_validation_level::partition_region; // this test violates key order on purpose
    auto writer = sst.get_writer(*schema, local_keys.size(), config, encoding_stats{});

    auto make_static_row = [&, schema, ts] {
        auto r = row{};
        auto cdef = schema->static_column_at(0);
        auto ac = atomic_cell::make_live(*cdef.type, ts, cdef.type->decompose(data_value(1)));
        r.apply(cdef, atomic_cell_or_collection{std::move(ac)});
        return static_row(*schema, std::move(r));
    };

    auto make_clustering_row = [&, schema, ts] (unsigned i) {
        auto r = row{};
        auto cdef = schema->regular_column_at(0);
        auto ac = atomic_cell::make_live(*cdef.type, ts, cdef.type->decompose(data_value(1)));
        r.apply(cdef, atomic_cell_or_collection{std::move(ac)});
        return clustering_row(clustering_key::from_single_value(*schema, int32_type->decompose(data_value(int(i)))), {}, {}, std::move(r));
    };

    auto write_partition = [&, schema, ts] (int pk, bool is_corrupt) {
        auto pkey = partition_key::from_deeply_exploded(*schema, { local_keys.at(pk) });
        auto dkey = dht::decorate_key(*schema, pkey);

        testlog.trace("Writing partition {}", pkey.with_schema(*schema));

        write_to_secondary(mutation_fragment(*schema, permit, partition_start(dkey, {})), is_corrupt);
        corrupt_fragments.emplace_back(*schema, permit, partition_start(dkey, {}));
        writer.consume_new_partition(dkey);

        {
            auto sr = make_static_row();

            testlog.trace("Writing row {}", sr.position());

            write_to_secondary(mutation_fragment(*schema, permit, static_row(*schema, sr)), is_corrupt);
            corrupt_fragments.emplace_back(*schema, permit, static_row(*schema, sr));
            writer.consume(std::move(sr));
        }

        const unsigned rows_count = 10;
        for (unsigned i = 0; i < rows_count; ++i) {
            auto cr = make_clustering_row(i);

            testlog.trace("Writing row {}", cr.position());

            write_to_secondary(mutation_fragment(*schema, permit, clustering_row(*schema, cr)), is_corrupt);
            corrupt_fragments.emplace_back(*schema, permit, clustering_row(*schema, cr));
            writer.consume(clustering_row(*schema, cr));

            // write row twice
            if (i == (rows_count / 2)) {
                auto bad_cr = make_clustering_row(i - 2);
                testlog.trace("Writing out-of-order row {}", bad_cr.position());
                write_to_secondary(mutation_fragment(*schema, permit, clustering_row(*schema, cr)), true);
                corrupt_fragments.emplace_back(*schema, permit, clustering_row(*schema, bad_cr));
                writer.consume(std::move(bad_cr));
            }
        }

        testlog.trace("Writing partition_end");

        write_to_secondary(mutation_fragment(*schema, permit, partition_end{}), is_corrupt);
        corrupt_fragments.emplace_back(*schema, permit, partition_end{});
        writer.consume_end_of_partition();
    };

    write_partition(1, false);
    write_partition(0, true);
    write_partition(2, false);

    testlog.info("Writing done");
    writer.consume_end_of_stream();

    return corrupt_fragments;
}

SEASTAR_TEST_CASE(sstable_scrub_validate_mode_test) {
    cql_test_config test_cfg;

    auto& db_cfg = *test_cfg.db_config;

    // Disable cache to filter out its possible "corrections" to the corrupt sstable.
    db_cfg.enable_cache(false);
    db_cfg.enable_commitlog(false);

    return do_with_cql_env([this] (cql_test_env& cql_env) -> future<> {
        return test_env::do_with_async([this, &cql_env] (test_env& env) {
            cell_locker_stats cl_stats;

            auto& db = cql_env.local_db();
            auto& compaction_manager = db.get_compaction_manager();

            auto schema = schema_builder("ks", get_name())
                    .with_column("pk", utf8_type, column_kind::partition_key)
                    .with_column("ck", int32_type, column_kind::clustering_key)
                    .with_column("s", int32_type, column_kind::static_column)
                    .with_column("v", int32_type).build();
            auto permit = env.make_reader_permit();

            auto tmp = tmpdir();
            auto sst_gen = [&env, schema, &tmp, gen = make_lw_shared<unsigned>(1)] () mutable {
                return env.make_sstable(schema, tmp.path().string(), (*gen)++);
            };

            auto scrubbed_mt = make_lw_shared<memtable>(schema);
            auto sst = sst_gen();

            testlog.info("Writing sstable {}", sst->get_filename());

            const auto corrupt_fragments = write_corrupt_sstable(env, *sst, permit, [&, mut = std::optional<mutation>()] (mutation_fragment&& mf, bool) mutable {
                if (mf.is_partition_start()) {
                    mut.emplace(schema, mf.as_partition_start().key());
                } else if (mf.is_end_of_partition()) {
                    scrubbed_mt->apply(std::move(*mut));
                    mut.reset();
                } else {
                    mut->apply(std::move(mf));
                }
            });

            sst->load().get();

            testlog.info("Loaded sstable {}", sst->get_filename());

            auto cfg = column_family_test_config(env.manager(), env.semaphore());
            cfg.datadir = tmp.path().string();
            auto table = make_lw_shared<column_family>(schema, cfg, column_family::no_commitlog(),
                db.get_compaction_manager(), cl_stats, db.row_cache_tracker());
            auto stop_table = defer([table] {
                table->stop().get();
            });
            table->mark_ready_for_writes();
            table->start();

            table->add_sstable_and_update_cache(sst).get();

            BOOST_REQUIRE(table->in_strategy_sstables().size() == 1);
            BOOST_REQUIRE(table->in_strategy_sstables().front() == sst);

            auto verify_fragments = [&] (sstables::shared_sstable sst, const std::vector<mutation_fragment>& mfs) {
                auto r = assert_that(sst->as_mutation_source().make_reader(schema, env.make_reader_permit()));
                for (const auto& mf : mfs) {
                   testlog.trace("Expecting {}", mutation_fragment::printer(*schema, mf));
                   r.produces(*schema, mf);
                }
                r.produces_end_of_stream();
            };

            testlog.info("Verifying written data...");

            // Make sure we wrote what we though we wrote.
            verify_fragments(sst, corrupt_fragments);

            testlog.info("Validate");

            // No way to really test validation besides observing the log messages.
            sstables::compaction_type_options::scrub opts = {
                .operation_mode = sstables::compaction_type_options::scrub::mode::validate,
            };
            compaction_manager.perform_sstable_scrub(table.get(), opts).get();

            BOOST_REQUIRE(sst->is_quarantined());
            BOOST_REQUIRE(table->in_strategy_sstables().empty());
            verify_fragments(sst, corrupt_fragments);
        });
    }, test_cfg);
}

SEASTAR_THREAD_TEST_CASE(scrub_validate_mode_validate_reader_test) {
    auto schema = schema_builder("ks", get_name())
            .with_column("pk", utf8_type, column_kind::partition_key)
            .with_column("ck", int32_type, column_kind::clustering_key)
            .with_column("s", int32_type, column_kind::static_column)
            .with_column("v", int32_type).build();
    tests::reader_concurrency_semaphore_wrapper semaphore;
    auto permit = semaphore.make_permit();

    std::deque<mutation_fragment> frags;

    const auto ts = api::timestamp_type{1};
    auto local_keys = make_local_keys(5, schema);

    auto make_partition_start = [&, schema] (unsigned pk) {
        auto pkey = partition_key::from_deeply_exploded(*schema, { local_keys.at(pk) });
        auto dkey = dht::decorate_key(*schema, pkey);
        return mutation_fragment(*schema, permit, partition_start(std::move(dkey), {}));
    };

    auto make_partition_end = [&, schema] {
        return mutation_fragment(*schema, permit, partition_end());
    };

    auto make_static_row = [&, schema, ts] {
        auto r = row{};
        auto cdef = schema->static_column_at(0);
        auto ac = atomic_cell::make_live(*cdef.type, ts, cdef.type->decompose(data_value(1)));
        r.apply(cdef, atomic_cell_or_collection{std::move(ac)});
        return mutation_fragment(*schema, permit, static_row(*schema, std::move(r)));
    };

    auto make_clustering_row = [&, schema, ts] (unsigned i) {
        auto r = row{};
        auto cdef = schema->regular_column_at(0);
        auto ac = atomic_cell::make_live(*cdef.type, ts, cdef.type->decompose(data_value(1)));
        r.apply(cdef, atomic_cell_or_collection{std::move(ac)});
        return mutation_fragment(*schema, permit,
                clustering_row(clustering_key::from_single_value(*schema, int32_type->decompose(data_value(int(i)))), {}, {}, std::move(r)));
    };

    auto info = make_lw_shared<compaction_data>();

    BOOST_TEST_MESSAGE("valid");
    {
        frags.emplace_back(make_partition_start(0));
        frags.emplace_back(make_static_row());
        frags.emplace_back(make_clustering_row(0));
        frags.emplace_back(make_clustering_row(1));
        frags.emplace_back(make_partition_end());
        frags.emplace_back(make_partition_start(2));
        frags.emplace_back(make_partition_end());

        const auto valid = scrub_validate_mode_validate_reader(make_flat_mutation_reader_from_fragments(schema, permit, std::move(frags)), *info).get();
        BOOST_REQUIRE(valid);
    }

    BOOST_TEST_MESSAGE("out-of-order clustering row");
    {
        frags.emplace_back(make_partition_start(0));
        frags.emplace_back(make_clustering_row(1));
        frags.emplace_back(make_clustering_row(0));
        frags.emplace_back(make_partition_end());

        const auto valid = scrub_validate_mode_validate_reader(make_flat_mutation_reader_from_fragments(schema, permit, std::move(frags)), *info).get();
        BOOST_REQUIRE(!valid);
    }

    BOOST_TEST_MESSAGE("out-of-order static row");
    {
        frags.emplace_back(make_partition_start(0));
        frags.emplace_back(make_clustering_row(0));
        frags.emplace_back(make_static_row());
        frags.emplace_back(make_partition_end());

        const auto valid = scrub_validate_mode_validate_reader(make_flat_mutation_reader_from_fragments(schema, permit, std::move(frags)), *info).get();
        BOOST_REQUIRE(!valid);
    }

    BOOST_TEST_MESSAGE("out-of-order partition start");
    {
        frags.emplace_back(make_partition_start(0));
        frags.emplace_back(make_clustering_row(1));
        frags.emplace_back(make_partition_start(2));
        frags.emplace_back(make_partition_end());

        const auto valid = scrub_validate_mode_validate_reader(make_flat_mutation_reader_from_fragments(schema, permit, std::move(frags)), *info).get();
        BOOST_REQUIRE(!valid);
    }

    BOOST_TEST_MESSAGE("out-of-order partition");
    {
        frags.emplace_back(make_partition_start(2));
        frags.emplace_back(make_clustering_row(0));
        frags.emplace_back(make_partition_end());
        frags.emplace_back(make_partition_start(0));
        frags.emplace_back(make_partition_end());

        const auto valid = scrub_validate_mode_validate_reader(make_flat_mutation_reader_from_fragments(schema, permit, std::move(frags)), *info).get();
        BOOST_REQUIRE(!valid);
    }

    BOOST_TEST_MESSAGE("missing end-of-partition at EOS");
    {
        frags.emplace_back(make_partition_start(0));
        frags.emplace_back(make_clustering_row(0));

        const auto valid = scrub_validate_mode_validate_reader(make_flat_mutation_reader_from_fragments(schema, permit, std::move(frags)), *info).get();
        BOOST_REQUIRE(!valid);
    }
}

SEASTAR_TEST_CASE(sstable_scrub_skip_mode_test) {
    cql_test_config test_cfg;

    auto& db_cfg = *test_cfg.db_config;

    // Disable cache to filter out its possible "corrections" to the corrupt sstable.
    db_cfg.enable_cache(false);
    db_cfg.enable_commitlog(false);

    return do_with_cql_env([this] (cql_test_env& cql_env) -> future<> {
        return test_env::do_with_async([this, &cql_env] (test_env& env) {
            cell_locker_stats cl_stats;

            auto& db = cql_env.local_db();
            auto& compaction_manager = db.get_compaction_manager();

            auto schema = schema_builder("ks", get_name())
                    .with_column("pk", utf8_type, column_kind::partition_key)
                    .with_column("ck", int32_type, column_kind::clustering_key)
                    .with_column("s", int32_type, column_kind::static_column)
                    .with_column("v", int32_type).build();
            auto permit = env.make_reader_permit();

            auto tmp = tmpdir();
            auto sst_gen = [&env, schema, &tmp, gen = make_lw_shared<unsigned>(1)] () mutable {
                return env.make_sstable(schema, tmp.path().string(), (*gen)++);
            };

            std::vector<mutation_fragment> scrubbed_fragments;
            auto sst = sst_gen();

            const auto corrupt_fragments = write_corrupt_sstable(env, *sst, permit, [&] (mutation_fragment&& mf, bool is_corrupt) {
                if (!is_corrupt) {
                    scrubbed_fragments.emplace_back(std::move(mf));
                }
            });

            testlog.info("Writing sstable {}", sst->get_filename());

            sst->load().get();

            testlog.info("Loaded sstable {}", sst->get_filename());

            auto cfg = column_family_test_config(env.manager(), env.semaphore());
            cfg.datadir = tmp.path().string();
            auto table = make_lw_shared<column_family>(schema, cfg, column_family::no_commitlog(),
                db.get_compaction_manager(), cl_stats, db.row_cache_tracker());
            auto stop_table = defer([table] {
                table->stop().get();
            });
            table->mark_ready_for_writes();
            table->start();

            table->add_sstable_and_update_cache(sst).get();

            BOOST_REQUIRE(table->in_strategy_sstables().size() == 1);
            BOOST_REQUIRE(table->in_strategy_sstables().front() == sst);

            auto verify_fragments = [&] (sstables::shared_sstable sst, const std::vector<mutation_fragment>& mfs) {
                auto r = assert_that(sst->as_mutation_source().make_reader(schema, permit));
                for (const auto& mf : mfs) {
                   testlog.trace("Expecting {}", mutation_fragment::printer(*schema, mf));
                   r.produces(*schema, mf);
                }
                r.produces_end_of_stream();
            };

            testlog.info("Verifying written data...");

            // Make sure we wrote what we though we wrote.
            verify_fragments(sst, corrupt_fragments);

            testlog.info("Scrub in abort mode");

            // We expect the scrub with mode=srub::mode::abort to stop on the first invalid fragment.
            sstables::compaction_type_options::scrub opts = {};
            opts.operation_mode = sstables::compaction_type_options::scrub::mode::abort;
            compaction_manager.perform_sstable_scrub(table.get(), opts).get();

            BOOST_REQUIRE(table->in_strategy_sstables().size() == 1);
            verify_fragments(sst, corrupt_fragments);

            testlog.info("Scrub in skip mode");

            // We expect the scrub with mode=srub::mode::skip to get rid of all invalid data.
            opts.operation_mode = sstables::compaction_type_options::scrub::mode::skip;
            compaction_manager.perform_sstable_scrub(table.get(), opts).get();

            BOOST_REQUIRE(table->in_strategy_sstables().size() == 1);
            BOOST_REQUIRE(table->in_strategy_sstables().front() != sst);
            verify_fragments(table->in_strategy_sstables().front(), scrubbed_fragments);
        });
    }, test_cfg);
}

SEASTAR_TEST_CASE(sstable_scrub_segregate_mode_test) {
    cql_test_config test_cfg;

    auto& db_cfg = *test_cfg.db_config;

    // Disable cache to filter out its possible "corrections" to the corrupt sstable.
    db_cfg.enable_cache(false);
    db_cfg.enable_commitlog(false);

    return do_with_cql_env([this] (cql_test_env& cql_env) -> future<> {
        return test_env::do_with_async([this, &cql_env] (test_env& env) {
            cell_locker_stats cl_stats;

            auto& db = cql_env.local_db();
            auto& compaction_manager = db.get_compaction_manager();

            auto schema = schema_builder("ks", get_name())
                    .with_column("pk", utf8_type, column_kind::partition_key)
                    .with_column("ck", int32_type, column_kind::clustering_key)
                    .with_column("s", int32_type, column_kind::static_column)
                    .with_column("v", int32_type).build();
            auto permit = env.make_reader_permit();

            auto tmp = tmpdir();
            auto sst_gen = [&env, schema, &tmp, gen = make_lw_shared<unsigned>(1)] () mutable {
                return env.make_sstable(schema, tmp.path().string(), (*gen)++);
            };

            auto scrubbed_mt = make_lw_shared<memtable>(schema);
            auto sst = sst_gen();

            testlog.info("Writing sstable {}", sst->get_filename());

            const auto corrupt_fragments = write_corrupt_sstable(env, *sst, permit, [&, mut = std::optional<mutation>()] (mutation_fragment&& mf, bool) mutable {
                if (mf.is_partition_start()) {
                    mut.emplace(schema, mf.as_partition_start().key());
                } else if (mf.is_end_of_partition()) {
                    scrubbed_mt->apply(std::move(*mut));
                    mut.reset();
                } else {
                    mut->apply(std::move(mf));
                }
            });

            sst->load().get();

            testlog.info("Loaded sstable {}", sst->get_filename());

            auto cfg = column_family_test_config(env.manager(), env.semaphore());
            cfg.datadir = tmp.path().string();
            auto table = make_lw_shared<column_family>(schema, cfg, column_family::no_commitlog(),
                db.get_compaction_manager(), cl_stats, db.row_cache_tracker());
            auto stop_table = defer([table] {
                table->stop().get();
            });
            table->mark_ready_for_writes();
            table->start();

            table->add_sstable_and_update_cache(sst).get();

            BOOST_REQUIRE(table->in_strategy_sstables().size() == 1);
            BOOST_REQUIRE(table->in_strategy_sstables().front() == sst);

            auto verify_fragments = [&] (sstables::shared_sstable sst, const std::vector<mutation_fragment>& mfs) {
                auto r = assert_that(sst->as_mutation_source().make_reader(schema, env.make_reader_permit()));
                for (const auto& mf : mfs) {
                   testlog.trace("Expecting {}", mutation_fragment::printer(*schema, mf));
                   r.produces(*schema, mf);
                }
                r.produces_end_of_stream();
            };

            testlog.info("Verifying written data...");

            // Make sure we wrote what we though we wrote.
            verify_fragments(sst, corrupt_fragments);

            testlog.info("Scrub in abort mode");

            // We expect the scrub with mode=srub::mode::abort to stop on the first invalid fragment.
            sstables::compaction_type_options::scrub opts = {};
            opts.operation_mode = sstables::compaction_type_options::scrub::mode::abort;
            compaction_manager.perform_sstable_scrub(table.get(), opts).get();

            BOOST_REQUIRE(table->in_strategy_sstables().size() == 1);
            verify_fragments(sst, corrupt_fragments);

            testlog.info("Scrub in segregate mode");

            // We expect the scrub with mode=srub::mode::segregate to fix all out-of-order data.
            opts.operation_mode = sstables::compaction_type_options::scrub::mode::segregate;
            compaction_manager.perform_sstable_scrub(table.get(), opts).get();

            testlog.info("Scrub resulted in {} sstables", table->in_strategy_sstables().size());
            BOOST_REQUIRE(table->in_strategy_sstables().size() > 1);
            {
                auto sst_reader = assert_that(table->as_mutation_source().make_reader(schema, env.make_reader_permit()));
                auto mt_reader = scrubbed_mt->as_data_source().make_reader(schema, env.make_reader_permit());
                auto mt_reader_close = deferred_close(mt_reader);
                while (auto mf_opt = mt_reader().get()) {
                   testlog.trace("Expecting {}", mutation_fragment::printer(*schema, *mf_opt));
                   sst_reader.produces(*schema, *mf_opt);
                }
                sst_reader.produces_end_of_stream();
            }
        });
    }, test_cfg);
}

SEASTAR_TEST_CASE(sstable_scrub_quarantine_mode_test) {
    cql_test_config test_cfg;

    auto& db_cfg = *test_cfg.db_config;

    // Disable cache to filter out its possible "corrections" to the corrupt sstable.
    db_cfg.enable_cache(false);
    db_cfg.enable_commitlog(false);

    constexpr std::array<sstables::compaction_type_options::scrub::quarantine_mode, 3> quarantine_modes = {
        sstables::compaction_type_options::scrub::quarantine_mode::include,
        sstables::compaction_type_options::scrub::quarantine_mode::exclude,
        sstables::compaction_type_options::scrub::quarantine_mode::only,
    };
    for (auto qmode : quarantine_modes) {
        co_await do_with_cql_env([this, qmode] (cql_test_env& cql_env) {
            return test_env::do_with_async([this, qmode, &cql_env] (test_env& env) {
                cell_locker_stats cl_stats;

                auto& db = cql_env.local_db();
                auto& compaction_manager = db.get_compaction_manager();

                auto schema = schema_builder("ks", get_name())
                        .with_column("pk", utf8_type, column_kind::partition_key)
                        .with_column("ck", int32_type, column_kind::clustering_key)
                        .with_column("s", int32_type, column_kind::static_column)
                        .with_column("v", int32_type).build();
                auto permit = env.make_reader_permit();

                auto tmp = tmpdir();
                auto sst_gen = [&env, schema, &tmp, gen = make_lw_shared<unsigned>(1)] () mutable {
                    return env.make_sstable(schema, tmp.path().string(), (*gen)++);
                };

                auto scrubbed_mt = make_lw_shared<memtable>(schema);
                auto sst = sst_gen();

                testlog.info("Writing sstable {}", sst->get_filename());

                const auto corrupt_fragments = write_corrupt_sstable(env, *sst, permit, [&, mut = std::optional<mutation>()] (mutation_fragment&& mf, bool) mutable {
                    if (mf.is_partition_start()) {
                        mut.emplace(schema, mf.as_partition_start().key());
                    } else if (mf.is_end_of_partition()) {
                        scrubbed_mt->apply(std::move(*mut));
                        mut.reset();
                    } else {
                        mut->apply(std::move(mf));
                    }
                });

                sst->load().get();

                testlog.info("Loaded sstable {}", sst->get_filename());

                auto cfg = column_family_test_config(env.manager(), env.semaphore());
                cfg.datadir = tmp.path().string();
                auto table = make_lw_shared<column_family>(schema, cfg, column_family::no_commitlog(),
                    db.get_compaction_manager(), cl_stats, db.row_cache_tracker());
                auto stop_table = defer([table] {
                    table->stop().get();
                });
                table->mark_ready_for_writes();
                table->start();

                table->add_sstable_and_update_cache(sst).get();

                BOOST_REQUIRE(table->in_strategy_sstables().size() == 1);
                BOOST_REQUIRE(table->in_strategy_sstables().front() == sst);

                auto verify_fragments = [&] (sstables::shared_sstable sst, const std::vector<mutation_fragment>& mfs) {
                    auto r = assert_that(sst->as_mutation_source().make_reader(schema, env.make_reader_permit()));
                    for (const auto& mf : mfs) {
                    testlog.trace("Expecting {}", mutation_fragment::printer(*schema, mf));
                    r.produces(*schema, mf);
                    }
                    r.produces_end_of_stream();
                };

                testlog.info("Verifying written data...");

                // Make sure we wrote what we though we wrote.
                verify_fragments(sst, corrupt_fragments);

                testlog.info("Scrub in validate mode");

                // We expect the scrub with mode=scrub::mode::validate to quarantine the sstable.
                sstables::compaction_type_options::scrub opts = {};
                opts.operation_mode = sstables::compaction_type_options::scrub::mode::validate;
                compaction_manager.perform_sstable_scrub(table.get(), opts).get();

                BOOST_REQUIRE(table->in_strategy_sstables().empty());
                BOOST_REQUIRE(sst->is_quarantined());
                verify_fragments(sst, corrupt_fragments);

                testlog.info("Scrub in segregate mode with quarantine_mode {}", qmode);

                // We expect the scrub with mode=scrub::mode::segregate to fix all out-of-order data.
                opts.operation_mode = sstables::compaction_type_options::scrub::mode::segregate;
                opts.quarantine_operation_mode = qmode;
                compaction_manager.perform_sstable_scrub(table.get(), opts).get();

                switch (qmode) {
                case sstables::compaction_type_options::scrub::quarantine_mode::include:
                case sstables::compaction_type_options::scrub::quarantine_mode::only:
                    // The sstable should be found and scrubbed when scrub::quarantine_mode is scrub::quarantine_mode::{include,only}
                    testlog.info("Scrub resulted in {} sstables", table->in_strategy_sstables().size());
                    BOOST_REQUIRE(table->in_strategy_sstables().size() > 1);
                    {
                        auto sst_reader = assert_that(table->as_mutation_source().make_reader(schema, env.make_reader_permit()));
                        auto mt_reader = scrubbed_mt->as_data_source().make_reader(schema, env.make_reader_permit());
                        auto mt_reader_close = deferred_close(mt_reader);
                        while (auto mf_opt = mt_reader().get()) {
                            testlog.trace("Expecting {}", mutation_fragment::printer(*schema, *mf_opt));
                            sst_reader.produces(*schema, *mf_opt);
                        }
                        sst_reader.produces_end_of_stream();
                    }
                    break;
                case sstables::compaction_type_options::scrub::quarantine_mode::exclude:
                    // The sstable should not be found when scrub::quarantine_mode is scrub::quarantine_mode::exclude
                    BOOST_REQUIRE(table->in_strategy_sstables().empty());
                    BOOST_REQUIRE(sst->is_quarantined());
                    verify_fragments(sst, corrupt_fragments);
                    break;
                }
            });
        }, test_cfg);
    }
}

// Test the scrub_reader in segregate mode and segregate_by_partition together,
// as they are used in scrub compaction in segregate mode.
SEASTAR_THREAD_TEST_CASE(test_scrub_segregate_stack) {
    simple_schema ss;
    auto schema = ss.schema();
    tests::reader_concurrency_semaphore_wrapper semaphore;
    auto permit = semaphore.make_permit();

    struct expected_rows_type {
        using expected_clustering_rows_type = std::set<clustering_key, clustering_key::less_compare>;

        bool has_static_row = false;
        expected_clustering_rows_type clustering_rows;

        explicit expected_rows_type(const ::schema& s) : clustering_rows(s) { }
    };
    using expected_partitions_type = std::map<dht::decorated_key, expected_rows_type, dht::decorated_key::less_comparator>;
    expected_partitions_type expected_partitions{dht::decorated_key::less_comparator(schema)};

    std::deque<mutation_fragment> all_fragments;
    size_t double_partition_end = 0;
    size_t missing_partition_end = 0;

    for (uint32_t p = 0; p < 10; ++p) {
        auto dk = ss.make_pkey(tests::random::get_int<uint32_t>(0, 8));
        auto it = expected_partitions.find(dk);

        testlog.trace("Generating data for {} partition {}", it == expected_partitions.end() ? "new" : "existing", dk);

        if (it == expected_partitions.end()) {
            auto [inserted_it, _] = expected_partitions.emplace(dk, expected_rows_type(*schema));
            it = inserted_it;
        }

        all_fragments.emplace_back(*schema, permit, partition_start(dk, {}));

        auto& expected_rows = it->second;

        for (uint32_t r = 0; r < 10; ++r) {
            const auto is_clustering_row = tests::random::get_int<unsigned>(0, 8);
            if (is_clustering_row) {
                auto ck = ss.make_ckey(tests::random::get_int<uint32_t>(0, 8));
                testlog.trace("Generating clustering row {}", ck);

                all_fragments.emplace_back(*schema, permit, ss.make_row(permit, ck, "cv"));
                expected_rows.clustering_rows.insert(ck);
            } else {
                testlog.trace("Generating static row");

                all_fragments.emplace_back(*schema, permit, ss.make_static_row(permit, "sv"));
                expected_rows.has_static_row = true;
            }
        }

        const auto partition_end_roll = tests::random::get_int(0, 100);
        if (partition_end_roll < 80) {
            testlog.trace("Generating partition end");
            all_fragments.emplace_back(*schema, permit, partition_end());
        } else if (partition_end_roll < 90) {
            testlog.trace("Generating double partition end");
            ++double_partition_end;
            all_fragments.emplace_back(*schema, permit, partition_end());
            all_fragments.emplace_back(*schema, permit, partition_end());
        } else {
            testlog.trace("Not generating partition end");
            ++missing_partition_end;
        }
    }

    {
        size_t rows = 0;
        for (const auto& part : expected_partitions) {
            rows += part.second.clustering_rows.size();
        }
        testlog.info("Generated {} partitions (with {} double and {} missing partition ends), {} rows and {} fragments total", expected_partitions.size(), double_partition_end, missing_partition_end, rows, all_fragments.size());
    }

    auto copy_fragments = [&schema, &semaphore] (const std::deque<mutation_fragment>& frags) {
        auto permit = semaphore.make_permit();
        std::deque<mutation_fragment> copied_fragments;
        for (const auto& frag : frags) {
            copied_fragments.emplace_back(*schema, permit, frag);
        }
        return copied_fragments;
    };

    std::list<std::deque<mutation_fragment>> segregated_fragment_streams;

    mutation_writer::segregate_by_partition(
            make_scrubbing_reader(make_flat_mutation_reader_from_fragments(schema, permit, std::move(all_fragments)), sstables::compaction_type_options::scrub::mode::segregate),
            mutation_writer::segregate_config{default_priority_class(), 100000},
            [&schema, &segregated_fragment_streams] (flat_mutation_reader rd) {
        return async([&schema, &segregated_fragment_streams, rd = std::move(rd)] () mutable {
            auto close = deferred_close(rd);
            auto& fragments = segregated_fragment_streams.emplace_back();
            while (auto mf_opt = rd().get()) {
                fragments.emplace_back(*schema, rd.permit(), *mf_opt);
            }
        });
    }).get();

    testlog.info("Segregation resulted in {} fragment streams", segregated_fragment_streams.size());

    testlog.info("Checking position monotonicity of segregated streams");
    {
        size_t i = 0;
        for (const auto& segregated_fragment_stream : segregated_fragment_streams) {
            testlog.debug("Checking position monotonicity of segregated stream #{}", i++);
            assert_that(make_flat_mutation_reader_from_fragments(schema, permit, copy_fragments(segregated_fragment_stream)))
                    .has_monotonic_positions();
        }
    }

    testlog.info("Checking position monotonicity of re-combined stream");
    {
        std::vector<flat_mutation_reader> readers;
        readers.reserve(segregated_fragment_streams.size());

        for (const auto& segregated_fragment_stream : segregated_fragment_streams) {
            readers.emplace_back(make_flat_mutation_reader_from_fragments(schema, permit, copy_fragments(segregated_fragment_stream)));
        }

        assert_that(make_combined_reader(schema, permit, std::move(readers))).has_monotonic_positions();
    }

    testlog.info("Checking content of re-combined stream");
    {
        std::vector<flat_mutation_reader> readers;
        readers.reserve(segregated_fragment_streams.size());

        for (const auto& segregated_fragment_stream : segregated_fragment_streams) {
            readers.emplace_back(make_flat_mutation_reader_from_fragments(schema, permit, copy_fragments(segregated_fragment_stream)));
        }

        auto rd = assert_that(make_combined_reader(schema, permit, std::move(readers)));
        for (const auto& [pkey, content] : expected_partitions) {
            testlog.debug("Checking content of partition {}", pkey);
            rd.produces_partition_start(pkey);
            if (content.has_static_row) {
                rd.produces_static_row();
            }
            for (const auto& ckey : content.clustering_rows) {
                rd.produces_row_with_key(ckey);
            }
            rd.produces_partition_end();
        }
        rd.produces_end_of_stream();
    }
}

SEASTAR_THREAD_TEST_CASE(sstable_scrub_reader_test) {
    auto schema = schema_builder("ks", get_name())
            .with_column("pk", utf8_type, column_kind::partition_key)
            .with_column("ck", int32_type, column_kind::clustering_key)
            .with_column("s", int32_type, column_kind::static_column)
            .with_column("v", int32_type).build();
    tests::reader_concurrency_semaphore_wrapper semaphore;
    auto permit = semaphore.make_permit();

    std::deque<mutation_fragment> corrupt_fragments;
    std::deque<mutation_fragment> scrubbed_fragments;

    const auto ts = api::timestamp_type{1};
    auto local_keys = make_local_keys(5, schema);

    auto make_partition_start = [&, schema] (unsigned pk) {
        auto pkey = partition_key::from_deeply_exploded(*schema, { local_keys.at(pk) });
        auto dkey = dht::decorate_key(*schema, pkey);
        return mutation_fragment(*schema, permit, partition_start(std::move(dkey), {}));
    };

    auto make_static_row = [&, schema, ts] {
        auto r = row{};
        auto cdef = schema->static_column_at(0);
        auto ac = atomic_cell::make_live(*cdef.type, ts, cdef.type->decompose(data_value(1)));
        r.apply(cdef, atomic_cell_or_collection{std::move(ac)});
        return mutation_fragment(*schema, permit, static_row(*schema, std::move(r)));
    };

    auto make_clustering_row = [&, schema, ts] (unsigned i) {
        auto r = row{};
        auto cdef = schema->regular_column_at(0);
        auto ac = atomic_cell::make_live(*cdef.type, ts, cdef.type->decompose(data_value(1)));
        r.apply(cdef, atomic_cell_or_collection{std::move(ac)});
        return mutation_fragment(*schema, permit,
                clustering_row(clustering_key::from_single_value(*schema, int32_type->decompose(data_value(int(i)))), {}, {}, std::move(r)));
    };

    auto add_fragment = [&, schema] (mutation_fragment mf, bool add_to_scrubbed = true) {
        corrupt_fragments.emplace_back(mutation_fragment(*schema, permit, mf));
        if (add_to_scrubbed) {
            scrubbed_fragments.emplace_back(std::move(mf));
        }
    };

    // Partition 0
    add_fragment(make_partition_start(0));
    add_fragment(make_static_row());
    add_fragment(make_clustering_row(0));
    add_fragment(make_clustering_row(2));
    add_fragment(make_clustering_row(1), false); // out-of-order clustering key
    scrubbed_fragments.emplace_back(*schema, permit, partition_end{}); // missing partition-end

    // Partition 2
    add_fragment(make_partition_start(2));
    add_fragment(make_static_row());
    add_fragment(make_clustering_row(0));
    add_fragment(make_clustering_row(1));
    add_fragment(make_static_row(), false); // out-of-order static row
    add_fragment(mutation_fragment(*schema, permit, partition_end{}));

    // Partition 1 - out-of-order
    add_fragment(make_partition_start(1), false);
    add_fragment(make_static_row(), false);
    add_fragment(make_clustering_row(0), false);
    add_fragment(make_clustering_row(1), false);
    add_fragment(make_clustering_row(2), false);
    add_fragment(make_clustering_row(3), false);
    add_fragment(mutation_fragment(*schema, permit, partition_end{}), false);

    // Partition 3
    add_fragment(make_partition_start(3));
    add_fragment(make_static_row());
    add_fragment(make_clustering_row(0));
    add_fragment(make_clustering_row(1));
    add_fragment(make_clustering_row(2));
    add_fragment(make_clustering_row(3));
    scrubbed_fragments.emplace_back(*schema, permit, partition_end{}); // missing partition-end - at EOS

    auto r = assert_that(make_scrubbing_reader(make_flat_mutation_reader_from_fragments(schema, permit, std::move(corrupt_fragments)),
                compaction_type_options::scrub::mode::skip));
    for (const auto& mf : scrubbed_fragments) {
       testlog.info("Expecting {}", mutation_fragment::printer(*schema, mf));
       r.produces(*schema, mf);
    }
    r.produces_end_of_stream();
}

SEASTAR_TEST_CASE(sstable_run_based_compaction_test) {
    return test_env::do_with_async([] (test_env& env) {
        cell_locker_stats cl_stats;

        auto builder = schema_builder("tests", "sstable_run_based_compaction_test")
                .with_column("id", utf8_type, column_kind::partition_key)
                .with_column("value", int32_type);
        auto s = builder.build();

        auto tmp = tmpdir();
        auto sst_gen = [&env, s, &tmp, gen = make_lw_shared<unsigned>(1)] () mutable {
            auto sst = env.make_sstable(s, tmp.path().string(), (*gen)++, sstables::get_highest_sstable_version(), big);
            return sst;
        };

        auto tracker = make_lw_shared<cache_tracker>();
        column_family_for_tests cf(env.manager(), s);
        auto close_cf = deferred_stop(cf);
        cf->mark_ready_for_writes();
        cf->start();
        cf->set_compaction_strategy(sstables::compaction_strategy_type::size_tiered);
        auto compact = [&, s] (std::vector<shared_sstable> all, auto replacer) -> std::vector<shared_sstable> {
            return compact_sstables(sstables::compaction_descriptor(std::move(all), cf->get_sstable_set(), default_priority_class(), 1, 0), *cf, sst_gen, replacer).get0().new_sstables;
        };
        auto make_insert = [&] (auto p) {
            auto key = partition_key::from_exploded(*s, {to_bytes(p.first)});
            mutation m(s, key);
            m.set_clustered_cell(clustering_key::make_empty(), bytes("value"), data_value(int32_t(1)), 1 /* ts */);
            BOOST_REQUIRE(m.decorated_key().token() == p.second);
            return m;
        };

        auto tokens = token_generation_for_current_shard(16);
        std::unordered_set<shared_sstable> sstables;
        std::vector<utils::observer<sstable&>> observers;
        sstables::sstable_run_based_compaction_strategy_for_tests cs;

        auto do_replace = [&] (const std::vector<shared_sstable>& old_sstables, const std::vector<shared_sstable>& new_sstables) {
            for (auto& old_sst : old_sstables) {
                BOOST_REQUIRE(sstables.contains(old_sst));
                sstables.erase(old_sst);
            }
            for (auto& new_sst : new_sstables) {
                BOOST_REQUIRE(!sstables.contains(new_sst));
                sstables.insert(new_sst);
            }
            column_family_test(cf).rebuild_sstable_list(new_sstables, old_sstables);
            cf->get_compaction_manager().propagate_replacement(&*cf, old_sstables, new_sstables);
        };

        auto do_incremental_replace = [&] (auto old_sstables, auto new_sstables, auto& expected_sst, auto& closed_sstables_tracker) {
            // that's because each sstable will contain only 1 mutation.
            BOOST_REQUIRE(old_sstables.size() == 1);
            BOOST_REQUIRE(new_sstables.size() == 1);
            // check that sstable replacement follows token order
            BOOST_REQUIRE(*expected_sst == old_sstables.front()->generation());
            expected_sst++;
            // check that previously released sstables were already closed
            if (old_sstables.front()->generation() % 4 == 0) {
                // Due to performance reasons, sstables are not released immediately, but in batches.
                // At the time of writing, mutation_reader_merger releases it's sstable references
                // in batches of 4. That's why we only perform this check every 4th sstable. 
                BOOST_REQUIRE(*closed_sstables_tracker == old_sstables.front()->generation());
            }

            do_replace(old_sstables, new_sstables);

            observers.push_back(old_sstables.front()->add_on_closed_handler([&] (sstable& sst) {
                testlog.info("Closing sstable of generation {}", sst.generation());
                closed_sstables_tracker++;
            }));

            testlog.info("Removing sstable of generation {}, refcnt: {}", old_sstables.front()->generation(), old_sstables.front().use_count());
        };

        auto do_compaction = [&] (size_t expected_input, size_t expected_output) -> std::vector<shared_sstable> {
            auto input_ssts = std::vector<shared_sstable>(sstables.begin(), sstables.end());
            auto table_s = make_table_state_for_test(cf, env);
            auto desc = cs.get_sstables_for_compaction(*table_s, std::move(input_ssts));

            // nothing to compact, move on.
            if (desc.sstables.empty()) {
                return {};
            }
            std::unordered_set<utils::UUID> run_ids;
            bool incremental_enabled = std::any_of(desc.sstables.begin(), desc.sstables.end(), [&run_ids] (shared_sstable& sst) {
                return !run_ids.insert(sst->run_identifier()).second;
            });

            BOOST_REQUIRE(desc.sstables.size() == expected_input);
            auto sstable_run = boost::copy_range<std::set<int64_t>>(desc.sstables
                | boost::adaptors::transformed([] (auto& sst) { return sst->generation(); }));
            auto expected_sst = sstable_run.begin();
            auto closed_sstables_tracker = sstable_run.begin();
            auto replacer = [&] (sstables::compaction_completion_desc desc) {
                auto old_sstables = std::move(desc.old_sstables);
                auto new_sstables = std::move(desc.new_sstables);
                BOOST_REQUIRE(expected_sst != sstable_run.end());
                if (incremental_enabled) {
                    do_incremental_replace(std::move(old_sstables), std::move(new_sstables), expected_sst, closed_sstables_tracker);
                } else {
                    do_replace(std::move(old_sstables), std::move(new_sstables));
                    expected_sst = sstable_run.end();
                }
            };

            auto result = compact(std::move(desc.sstables), replacer);
            BOOST_REQUIRE_EQUAL(expected_output, result.size());
            BOOST_REQUIRE(expected_sst == sstable_run.end());
            return result;
        };

        // Generate 4 sstable runs composed of 4 fragments each after 4 compactions.
        // All fragments non-overlapping.
        for (auto i = 0U; i < tokens.size(); i++) {
            auto sst = make_sstable_containing(sst_gen, { make_insert(tokens[i]) });
            sst->set_sstable_level(1);
            BOOST_REQUIRE(sst->get_sstable_level() == 1);
            column_family_test(cf).add_sstable(sst);
            sstables.insert(std::move(sst));
            do_compaction(4, 4);
        }
        BOOST_REQUIRE(sstables.size() == 16);

        // Generate 1 sstable run from 4 sstables runs of similar size
        auto result = do_compaction(16, 16);
        BOOST_REQUIRE(result.size() == 16);
        for (auto i = 0U; i < tokens.size(); i++) {
            assert_that(sstable_reader(result[i], s, env.make_reader_permit()))
                .produces(make_insert(tokens[i]))
                .produces_end_of_stream();
        }
    });
}

SEASTAR_TEST_CASE(compaction_strategy_aware_major_compaction_test) {
    return test_env::do_with_async([] (test_env& env) {
        cell_locker_stats cl_stats;

        auto s = schema_builder("tests", "compaction_strategy_aware_major_compaction_test")
                .with_column("id", utf8_type, column_kind::partition_key)
                .with_column("value", int32_type).build();

        auto tmp = tmpdir();
        auto sst_gen = [&env, s, &tmp, gen = make_lw_shared<unsigned>(1)] () mutable {
            return env.make_sstable(s, tmp.path().string(), (*gen)++, sstables::get_highest_sstable_version(), big);
        };
        auto make_insert = [&] (partition_key key) {
            mutation m(s, key);
            m.set_clustered_cell(clustering_key::make_empty(), bytes("value"), data_value(int32_t(1)), api::timestamp_type(0));
            return m;
        };

        auto alpha = partition_key::from_exploded(*s, {to_bytes("alpha")});
        auto sst = make_sstable_containing(sst_gen, {make_insert(alpha)});
        sst->set_sstable_level(2);
        auto sst2 = make_sstable_containing(sst_gen, {make_insert(alpha)});
        sst2->set_sstable_level(3);
        auto candidates = std::vector<sstables::shared_sstable>({ sst, sst2 });

        column_family_for_tests cf(env.manager());
        auto close_cf = deferred_stop(cf);
        auto table_s = make_table_state_for_test(cf, env);

        {
            auto cs = sstables::make_compaction_strategy(sstables::compaction_strategy_type::leveled, cf.schema()->compaction_strategy_options());
            auto descriptor = cs.get_major_compaction_job(*table_s, candidates);
            BOOST_REQUIRE(descriptor.sstables.size() == candidates.size());
            BOOST_REQUIRE(uint32_t(descriptor.level) == sst2->get_sstable_level());
        }

        {
            auto cs = sstables::make_compaction_strategy(sstables::compaction_strategy_type::size_tiered, cf.schema()->compaction_strategy_options());
            auto descriptor = cs.get_major_compaction_job(*table_s, candidates);
            BOOST_REQUIRE(descriptor.sstables.size() == candidates.size());
            BOOST_REQUIRE(descriptor.level == 0);
        }
    });
}

SEASTAR_TEST_CASE(backlog_tracker_correctness_after_changing_compaction_strategy) {
    return test_env::do_with_async([] (test_env& env) {
        cell_locker_stats cl_stats;

        auto builder = schema_builder("tests", "backlog_tracker_correctness_after_changing_compaction_strategy")
                .with_column("id", utf8_type, column_kind::partition_key)
                .with_column("value", int32_type);
        auto s = builder.build();

        auto tmp = make_lw_shared<tmpdir>();
        auto sst_gen = [&env, s, tmp, gen = make_lw_shared<unsigned>(1)] () mutable {
            auto sst = env.make_sstable(s, tmp->path().string(), (*gen)++, sstables::get_highest_sstable_version(), big);
            return sst;
        };

        column_family_for_tests cf(env.manager(), s);
        auto close_cf = deferred_stop(cf);
        cf->set_compaction_strategy(sstables::compaction_strategy_type::leveled);

        {
            auto tokens = token_generation_for_current_shard(4);
            auto make_insert = [&] (auto p) {
                auto key = partition_key::from_exploded(*s, {to_bytes(p.first)});
                mutation m(s, key);
                m.set_clustered_cell(clustering_key::make_empty(), bytes("value"), data_value(int32_t(1)), 1 /* ts */);
                BOOST_REQUIRE(m.decorated_key().token() == p.second);
                return m;
            };
            auto mut1 = make_insert(tokens[0]);
            auto mut2 = make_insert(tokens[1]);
            auto mut3 = make_insert(tokens[2]);
            auto mut4 = make_insert(tokens[3]);
            std::vector<shared_sstable> ssts = {
                    make_sstable_containing(sst_gen, {mut1, mut2}),
                    make_sstable_containing(sst_gen, {mut3, mut4})
            };

            for (auto& sst : ssts) {
                cf->get_compaction_strategy().get_backlog_tracker().add_sstable(sst);
            }

            // Start compaction, then stop tracking compaction, switch to TWCS, wait for compaction to finish and check for backlog.
            // That's done to assert backlog will work for compaction that is finished and was stopped tracking.

            auto fut = compact_sstables(sstables::compaction_descriptor(ssts, cf->get_sstable_set(), default_priority_class()), *cf, sst_gen);

            // set_compaction_strategy() itself is responsible for transferring charges from old to new backlog tracker.
            cf->set_compaction_strategy(sstables::compaction_strategy_type::time_window);
            for (auto& sst : ssts) {
                cf->get_compaction_strategy().get_backlog_tracker().add_sstable(sst);
            }

            auto ret = fut.get0();
            BOOST_REQUIRE(ret.new_sstables.size() == 1);
        }
        // triggers code that iterates through registered compactions.
        cf._data->cm.backlog();
        cf->get_compaction_strategy().get_backlog_tracker().backlog();
    });
}

SEASTAR_TEST_CASE(partial_sstable_run_filtered_out_test) {
    BOOST_REQUIRE(smp::count == 1);
    return test_env::do_with_async([] (test_env& env) {
        auto s = schema_builder("tests", "partial_sstable_run_filtered_out_test")
                .with_column("id", utf8_type, column_kind::partition_key)
                .with_column("value", int32_type).build();

        auto tmp = tmpdir();

        auto cm = make_lw_shared<compaction_manager>();
        cm->enable();

        column_family::config cfg = column_family_test_config(env.manager(), env.semaphore());
        cfg.datadir = tmp.path().string();
        cfg.enable_commitlog = false;
        cfg.enable_incremental_backups = false;
        auto cl_stats = make_lw_shared<cell_locker_stats>();
        auto tracker = make_lw_shared<cache_tracker>();
        auto cf = make_lw_shared<column_family>(s, cfg, column_family::no_commitlog(), *cm, *cl_stats, *tracker);
        cf->start();
        cf->mark_ready_for_writes();

        utils::UUID partial_sstable_run_identifier = utils::make_random_uuid();
        mutation mut(s, partition_key::from_exploded(*s, {to_bytes("alpha")}));
        mut.set_clustered_cell(clustering_key::make_empty(), bytes("value"), data_value(int32_t(1)), 0);

        sstable_writer_config sst_cfg = env.manager().configure_writer();
        sst_cfg.run_identifier = partial_sstable_run_identifier;
        auto partial_sstable_run_sst = make_sstable_easy(env, tmp.path(), make_flat_mutation_reader_from_mutations(s, env.make_reader_permit(), { std::move(mut) }), sst_cfg);

        column_family_test(cf).add_sstable(partial_sstable_run_sst);
        column_family_test::update_sstables_known_generation(*cf, partial_sstable_run_sst->generation());

        auto generation_exists = [&cf] (int64_t generation) {
            auto sstables = cf->get_sstables();
            auto entry = boost::range::find_if(*sstables, [generation] (shared_sstable sst) { return generation == sst->generation(); });
            return entry != sstables->end();
        };

        BOOST_REQUIRE(generation_exists(partial_sstable_run_sst->generation()));

        // register partial sstable run
        auto cm_test = compaction_manager_test(*cm);
        auto& cdata = cm_test.register_compaction(partial_sstable_run_identifier);
        auto deregister_compaction = defer([&] () noexcept {
            cm_test.deregister_compaction(cdata);
        });

        cf->compact_all_sstables().get();

        deregister_compaction.cancel();
        cm_test.deregister_compaction(cdata);

        // make sure partial sstable run has none of its fragments compacted.
        BOOST_REQUIRE(generation_exists(partial_sstable_run_sst->generation()));

        cm->stop().get();
    });
}

// Make sure that a custom tombstone-gced-only writer will be feeded with gc'able tombstone
// from the regular compaction's input sstable.
SEASTAR_TEST_CASE(purged_tombstone_consumer_sstable_test) {
    BOOST_REQUIRE(smp::count == 1);
    return test_env::do_with_async([] (test_env& env) {
        cell_locker_stats cl_stats;

        auto builder = schema_builder("tests", "purged_tombstone_consumer_sstable_test")
                .with_column("id", utf8_type, column_kind::partition_key)
                .with_column("value", int32_type);
        builder.set_gc_grace_seconds(0);
        auto s = builder.build();

        auto tmp = tmpdir();
        auto sst_gen = [&env, s, &tmp, gen = make_lw_shared<unsigned>(1)] () mutable {
            return env.make_sstable(s, tmp.path().string(), (*gen)++, sstables::get_highest_sstable_version(), big);
        };

        class compacting_sstable_writer_test {
            shared_sstable& _sst;
            sstable_writer _writer;
        public:
            explicit compacting_sstable_writer_test(const schema_ptr& s, shared_sstable& sst, sstables_manager& manager)
                : _sst(sst),
                  _writer(sst->get_writer(*s, 1, manager.configure_writer("test"),
                        encoding_stats{}, service::get_local_compaction_priority())) {}

            void consume_new_partition(const dht::decorated_key& dk) { _writer.consume_new_partition(dk); }
            void consume(tombstone t) { _writer.consume(t); }
            stop_iteration consume(static_row&& sr, tombstone, bool) { return _writer.consume(std::move(sr)); }
            stop_iteration consume(clustering_row&& cr, row_tombstone tomb, bool) { return _writer.consume(std::move(cr)); }
            stop_iteration consume(range_tombstone&& rt) { return _writer.consume(std::move(rt)); }

            stop_iteration consume_end_of_partition() { return _writer.consume_end_of_partition(); }
            void consume_end_of_stream() { _writer.consume_end_of_stream(); _sst->open_data().get0(); }
        };

        std::optional<gc_clock::time_point> gc_before;
        auto max_purgeable_ts = api::max_timestamp;
        auto is_tombstone_purgeable = [&gc_before, max_purgeable_ts](const tombstone& t) {
            bool can_gc = t.deletion_time < *gc_before;
            return t && can_gc && t.timestamp < max_purgeable_ts;
        };

        auto compact = [&] (std::vector<shared_sstable> all) -> std::pair<shared_sstable, shared_sstable> {
            auto max_purgeable_func = [max_purgeable_ts] (const dht::decorated_key& dk) {
                return max_purgeable_ts;
            };

            auto non_purged = sst_gen();
            auto purged_only = sst_gen();

            auto cr = compacting_sstable_writer_test(s, non_purged, env.manager());
            auto purged_cr = compacting_sstable_writer_test(s, purged_only, env.manager());

            auto gc_now = gc_clock::now();
            gc_before = gc_now - s->gc_grace_seconds();

            auto cfc = make_stable_flattened_mutations_consumer<compact_for_compaction<compacting_sstable_writer_test, compacting_sstable_writer_test>>(
                *s, gc_now, max_purgeable_func, std::move(cr), std::move(purged_cr));

            auto cs = sstables::make_compaction_strategy(sstables::compaction_strategy_type::size_tiered, s->compaction_strategy_options());
            auto compacting = make_lw_shared<sstables::sstable_set>(cs.make_sstable_set(s));
            for (auto&& sst : all) {
                compacting->insert(std::move(sst));
            }
            auto reader = downgrade_to_v1(compacting->make_range_sstable_reader(s,
                env.make_reader_permit(),
                query::full_partition_range,
                s->full_slice(),
                service::get_local_compaction_priority(),
                nullptr,
                ::streamed_mutation::forwarding::no,
                ::mutation_reader::forwarding::no));

            auto r = std::move(reader);
            auto close_r = deferred_close(r);
            r.consume_in_thread(std::move(cfc));

            return {std::move(non_purged), std::move(purged_only)};
        };

        auto next_timestamp = [] {
            static thread_local api::timestamp_type next = 1;
            return next++;
        };

        auto make_insert = [&] (partition_key key) {
            mutation m(s, key);
            m.set_clustered_cell(clustering_key::make_empty(), bytes("value"), data_value(int32_t(1)), next_timestamp());
            return m;
        };

        auto make_delete = [&] (partition_key key) -> std::pair<mutation, tombstone> {
            mutation m(s, key);
            tombstone tomb(next_timestamp(), gc_clock::now());
            m.partition().apply(tomb);
            return {m, tomb};
        };

        auto alpha = partition_key::from_exploded(*s, {to_bytes("alpha")});
        auto beta = partition_key::from_exploded(*s, {to_bytes("beta")});

        auto ttl = 5;

        auto assert_that_produces_purged_tombstone = [&] (auto& sst, partition_key& key, tombstone tomb) {
            auto reader = make_lw_shared<flat_mutation_reader>(sstable_reader(sst, s, env.make_reader_permit()));
            read_mutation_from_flat_mutation_reader(*reader).then([reader, s, &key, is_tombstone_purgeable, &tomb] (mutation_opt m) {
                BOOST_REQUIRE(m);
                BOOST_REQUIRE(m->key().equal(*s, key));
                auto rows = m->partition().clustered_rows();
                BOOST_REQUIRE_EQUAL(rows.calculate_size(), 0);
                BOOST_REQUIRE(is_tombstone_purgeable(m->partition().partition_tombstone()));
                BOOST_REQUIRE(m->partition().partition_tombstone() == tomb);
                return (*reader)();
            }).then([reader, s] (mutation_fragment_opt m) {
                BOOST_REQUIRE(!m);
            }).finally([reader] {
                return reader->close();
            }).get();
        };

        // gc'ed tombstone for alpha will go to gc-only consumer, whereas live data goes to regular consumer.
        {
            auto mut1 = make_insert(alpha);
            auto mut2 = make_insert(beta);
            auto [mut3, mut3_tombstone] = make_delete(alpha);

            std::vector<shared_sstable> sstables = {
                make_sstable_containing(sst_gen, {mut1, mut2}),
                make_sstable_containing(sst_gen, {mut3})
            };

            forward_jump_clocks(std::chrono::seconds(ttl));

            auto [non_purged, purged_only] = compact(std::move(sstables));

            assert_that(sstable_reader(non_purged, s, env.make_reader_permit()))
                    .produces(mut2)
                    .produces_end_of_stream();

            assert_that_produces_purged_tombstone(purged_only, alpha, mut3_tombstone);
        }
    });
}

/*  Make sure data is not ressurrected.
    sstable 1 with key A and key B and key C
    sstable 2 with expired (GC'able) tombstone for key A

    use max_sstable_size = 1;

    so key A and expired tombstone for key A are compacted away.
    key B is written into a new sstable, and sstable 2 is removed.

    Need to stop compaction at this point!!!

    Result: sstable 1 is alive in the table, whereas sstable 2 is gone.

    if key A can be read from table, data was ressurrected.
 */
SEASTAR_TEST_CASE(incremental_compaction_data_resurrection_test) {
    return test_env::do_with_async([] (test_env& env) {
        cell_locker_stats cl_stats;

        // In a column family with gc_grace_seconds set to 0, check that a tombstone
        // is purged after compaction.
        auto builder = schema_builder("tests", "incremental_compaction_data_resurrection_test")
                .with_column("id", utf8_type, column_kind::partition_key)
                .with_column("value", int32_type);
        builder.set_gc_grace_seconds(0);
        auto s = builder.build();

        auto tmp = tmpdir();
        auto sst_gen = [&env, s, &tmp, gen = make_lw_shared<unsigned>(1)] () mutable {
            return env.make_sstable(s, tmp.path().string(), (*gen)++, sstables::get_highest_sstable_version(), big);
        };

        auto next_timestamp = [] {
            static thread_local api::timestamp_type next = 1;
            return next++;
        };

        auto make_insert = [&] (partition_key key) {
            mutation m(s, key);
            m.set_clustered_cell(clustering_key::make_empty(), bytes("value"), data_value(int32_t(1)), next_timestamp());
            return m;
        };

        auto deletion_time = gc_clock::now();
        auto make_delete = [&] (partition_key key) {
            mutation m(s, key);
            tombstone tomb(next_timestamp(), deletion_time);
            m.partition().apply(tomb);
            return m;
        };

        auto tokens = token_generation_for_current_shard(3);
        auto alpha = partition_key::from_exploded(*s, {to_bytes(tokens[0].first)});
        auto beta = partition_key::from_exploded(*s, {to_bytes(tokens[1].first)});
        auto gamma = partition_key::from_exploded(*s, {to_bytes(tokens[2].first)});

        auto ttl = 5;

        auto mut1 = make_insert(alpha);
        auto mut2 = make_insert(beta);
        auto mut3 = make_insert(gamma);
        auto mut1_deletion = make_delete(alpha);

        auto non_expired_sst = make_sstable_containing(sst_gen, {mut1, mut2, mut3});
        auto expired_sst = make_sstable_containing(sst_gen, {mut1_deletion});
        // make ssts belong to same run for compaction to enable incremental approach
        utils::UUID run_id = utils::make_random_uuid();
        sstables::test(non_expired_sst).set_run_identifier(run_id);
        sstables::test(expired_sst).set_run_identifier(run_id);

        std::vector<shared_sstable> sstables = {
                non_expired_sst,
                expired_sst,
        };

        // make mut1_deletion gc'able.
        forward_jump_clocks(std::chrono::seconds(ttl));

        auto cm = make_lw_shared<compaction_manager>();
        column_family::config cfg = column_family_test_config(env.manager(), env.semaphore());
        cfg.datadir = tmp.path().string();
        cfg.enable_disk_writes = false;
        cfg.enable_commitlog = false;
        cfg.enable_cache = true;
        cfg.enable_incremental_backups = false;
        auto tracker = make_lw_shared<cache_tracker>();
        auto cf = make_lw_shared<column_family>(s, cfg, column_family::no_commitlog(), *cm, cl_stats, *tracker);
        auto stop_cf = deferred_stop(*cf);
        cf->mark_ready_for_writes();
        cf->start();
        cf->set_compaction_strategy(sstables::compaction_strategy_type::null);

        auto is_partition_dead = [&s, &cf, &env] (partition_key& pkey) {
            column_family::const_mutation_partition_ptr mp = cf->find_partition_slow(s, env.make_reader_permit(), pkey).get0();
            return mp && bool(mp->partition_tombstone());
        };

        cf->add_sstable_and_update_cache(non_expired_sst).get();
        BOOST_REQUIRE(!is_partition_dead(alpha));
        cf->add_sstable_and_update_cache(expired_sst).get();
        BOOST_REQUIRE(is_partition_dead(alpha));

        auto replacer = [&] (sstables::compaction_completion_desc desc) {
            auto old_sstables = std::move(desc.old_sstables);
            auto new_sstables = std::move(desc.new_sstables);
            // expired_sst is exhausted, and new sstable is written with mut 2.
            BOOST_REQUIRE_EQUAL(old_sstables.size(), 1);
            BOOST_REQUIRE(old_sstables.front() == expired_sst);
            BOOST_REQUIRE_EQUAL(new_sstables.size(), 2);
            for (auto& new_sstable : new_sstables) {
                if (new_sstable->get_max_local_deletion_time() == deletion_time) { // Skipping GC SSTable.
                    continue;
                }
                assert_that(sstable_reader(new_sstable, s, env.make_reader_permit()))
                    .produces(mut2)
                    .produces_end_of_stream();
            }
            column_family_test(cf).rebuild_sstable_list(new_sstables, old_sstables);
            // force compaction failure after sstable containing expired tombstone is removed from set.
            throw std::runtime_error("forcing compaction failure on early replacement");
        };

        bool swallowed = false;
        try {
            // The goal is to have one sstable generated for each mutation to trigger the issue.
            auto max_sstable_size = 0;
            auto result = compact_sstables(sstables::compaction_descriptor(sstables, cf->get_sstable_set(), default_priority_class(), 0, max_sstable_size), *cf, sst_gen, replacer).get0().new_sstables;
            BOOST_REQUIRE_EQUAL(2, result.size());
        } catch (...) {
            // swallow exception
            swallowed = true;
        }
        BOOST_REQUIRE(swallowed);
        // check there's no data resurrection
        BOOST_REQUIRE(is_partition_dead(alpha));
    });
}

SEASTAR_TEST_CASE(twcs_major_compaction_test) {
    // Tests that two mutations that were written a month apart are compacted
    // to two different SSTables, whereas two mutations that were written 1ms apart
    // are compacted to the same SSTable.
    return test_env::do_with_async([] (test_env& env) {
        cell_locker_stats cl_stats;

        // In a column family with gc_grace_seconds set to 0, check that a tombstone
        // is purged after compaction.
        auto builder = schema_builder("tests", "twcs_major")
                .with_column("id", utf8_type, column_kind::partition_key)
                .with_column("cl", int32_type, column_kind::clustering_key)
                .with_column("value", int32_type);
        auto s = builder.build();

        auto tmp = tmpdir();
        auto sst_gen = [&env, s, &tmp, gen = make_lw_shared<unsigned>(1)] () mutable {
            return env.make_sstable(s, tmp.path().string(), (*gen)++, sstables::get_highest_sstable_version(), big);
        };

        auto next_timestamp = [] (auto step) {
            using namespace std::chrono;
            return (api::timestamp_clock::now().time_since_epoch() - duration_cast<microseconds>(step)).count();
        };

        auto make_insert = [&] (api::timestamp_clock::duration step) {
            static thread_local int32_t value = 1;

            auto key_and_token_pair = token_generation_for_current_shard(1);
            auto key_str = key_and_token_pair[0].first;
            auto key = partition_key::from_exploded(*s, {to_bytes(key_str)});

            mutation m(s, key);
            auto c_key = clustering_key::from_exploded(*s, {int32_type->decompose(value++)});
            m.set_clustered_cell(c_key, bytes("value"), data_value(int32_t(value)), next_timestamp(step));
            return m;
        };


        // Two mutations, one of them 30 days ago. Should be split when
        // compacting
        auto mut1 = make_insert(0ms);
        auto mut2 = make_insert(720h);

        // Two mutations, close together. Should end up in the same SSTable
        auto mut3 = make_insert(0ms);
        auto mut4 = make_insert(1ms);

        auto cm = make_lw_shared<compaction_manager>();
        column_family::config cfg = column_family_test_config(env.manager(), env.semaphore());
        cfg.datadir = tmp.path().string();
        cfg.enable_disk_writes = true;
        cfg.enable_commitlog = false;
        cfg.enable_cache = false;
        cfg.enable_incremental_backups = false;
        auto tracker = make_lw_shared<cache_tracker>();
        auto cf = make_lw_shared<column_family>(s, cfg, column_family::no_commitlog(), *cm, cl_stats, *tracker);
        cf->mark_ready_for_writes();
        cf->start();
        cf->set_compaction_strategy(sstables::compaction_strategy_type::time_window);

        auto original_together = make_sstable_containing(sst_gen, {mut3, mut4});

        auto ret = compact_sstables(sstables::compaction_descriptor({original_together}, cf->get_sstable_set(), default_priority_class()), *cf, sst_gen, replacer_fn_no_op()).get0();
        BOOST_REQUIRE(ret.new_sstables.size() == 1);

        auto original_apart = make_sstable_containing(sst_gen, {mut1, mut2});
        ret = compact_sstables(sstables::compaction_descriptor({original_apart}, cf->get_sstable_set(), default_priority_class()), *cf, sst_gen, replacer_fn_no_op()).get0();
        BOOST_REQUIRE(ret.new_sstables.size() == 2);
    });
}

SEASTAR_TEST_CASE(autocompaction_control_test) {
    return test_env::do_with_async([] (test_env& env) {
        cell_locker_stats cl_stats;
        cache_tracker tracker;

        compaction_manager cm;
        auto stop_compaction_manager = deferred_stop(cm);
        cm.enable();

        auto s = schema_builder(some_keyspace, some_column_family)
                .with_column("id", utf8_type, column_kind::partition_key)
                .with_column("value", int32_type)
                .build();

        auto tmp = tmpdir();
        column_family::config cfg = column_family_test_config(env.manager(), env.semaphore());
        cfg.datadir = tmp.path().string();
        cfg.enable_commitlog = false;
        cfg.enable_disk_writes = true;

        auto cf = make_lw_shared<column_family>(s, cfg, column_family::no_commitlog(), cm, cl_stats, tracker);
        cf->set_compaction_strategy(sstables::compaction_strategy_type::size_tiered);
        cf->mark_ready_for_writes();

        // no compactions done yet
        auto& ss = cm.get_stats();
        BOOST_REQUIRE(ss.pending_tasks == 0 && ss.active_tasks == 0 && ss.completed_tasks == 0);
        // auto compaction is enabled by default
        BOOST_REQUIRE(!cf->is_auto_compaction_disabled_by_user());
        // disable auto compaction by user
        cf->disable_auto_compaction().get();
        // check it is disabled
        BOOST_REQUIRE(cf->is_auto_compaction_disabled_by_user());

        // generate a few sstables
        auto sst_gen = [&env, s, &tmp, gen = make_lw_shared<unsigned>(1)] () mutable {
            return env.make_sstable(s, tmp.path().string(), (*gen)++, sstables::get_highest_sstable_version(), big);
        };
        auto make_insert = [&] (partition_key key) {
            mutation m(s, key);
            m.set_clustered_cell(clustering_key::make_empty(), bytes("value"), data_value(int32_t(1)), 1 /* ts */);
            return m;
        };
        auto min_threshold = cf->schema()->min_compaction_threshold();
        auto tokens = token_generation_for_current_shard(1);
        for (auto i = 0; i < 2 * min_threshold; ++i) {
            auto key = partition_key::from_exploded(*s, {to_bytes(tokens[0].first)});
            auto mut = make_insert(key);
            auto sst = make_sstable_containing(sst_gen, {mut});
            cf->add_sstable_and_update_cache(sst).wait();
        }

        // check compaction manager does not receive background compaction submissions
        cf->start();
        auto stop_cf = deferred_stop(*cf);
        cf->trigger_compaction();
        cf->get_compaction_manager().submit(cf.get());
        BOOST_REQUIRE(ss.pending_tasks == 0 && ss.active_tasks == 0 && ss.completed_tasks == 0);
        // enable auto compaction
        cf->enable_auto_compaction();
        // check enabled
        BOOST_REQUIRE(!cf->is_auto_compaction_disabled_by_user());
        // trigger background compaction
        cf->trigger_compaction();
        // wait until compaction finished
        do_until([&ss] { return ss.pending_tasks == 0 && ss.active_tasks == 0; }, [] {
            return sleep(std::chrono::milliseconds(100));
        }).wait();
        // test compaction successfully finished
        BOOST_REQUIRE(ss.errors == 0);
        BOOST_REQUIRE(ss.completed_tasks == 1);
    });
}

//
// Test that https://github.com/scylladb/scylla/issues/6472 is gone
//
SEASTAR_TEST_CASE(test_bug_6472) {
    return test_setup::do_with_tmp_directory([] (test_env& env, sstring tmpdir_path) {
        auto builder = schema_builder("tests", "test_bug_6472")
                .with_column("id", utf8_type, column_kind::partition_key)
                .with_column("cl", int32_type, column_kind::clustering_key)
                .with_column("value", int32_type);
        builder.set_compaction_strategy(sstables::compaction_strategy_type::time_window);
        std::map<sstring, sstring> opts = {
            { time_window_compaction_strategy_options::COMPACTION_WINDOW_UNIT_KEY, "HOURS" },
            { time_window_compaction_strategy_options::COMPACTION_WINDOW_SIZE_KEY, "1" },
        };
        builder.set_compaction_strategy_options(std::move(opts));
        builder.set_gc_grace_seconds(0);
        auto s = builder.build();

        auto sst_gen = [&env, s, tmpdir_path, gen = make_lw_shared<unsigned>(1)] () mutable {
            return env.make_sstable(s, tmpdir_path, (*gen)++, sstables::get_highest_sstable_version(), big);
        };

        auto next_timestamp = [] (auto step) {
            using namespace std::chrono;
            return (gc_clock::now().time_since_epoch() - duration_cast<microseconds>(step)).count();
        };

        auto tokens = token_generation_for_shard(1, this_shard_id(), test_db_config.murmur3_partitioner_ignore_msb_bits(), smp::count);

        auto make_expiring_cell = [&] (std::chrono::hours step) {
            static thread_local int32_t value = 1;

            auto key_str = tokens[0].first;
            auto key = partition_key::from_exploded(*s, {to_bytes(key_str)});

            mutation m(s, key);
            auto c_key = clustering_key::from_exploded(*s, {int32_type->decompose(value++)});
            m.set_clustered_cell(c_key, bytes("value"), data_value(int32_t(value)), next_timestamp(step), gc_clock::duration(step + 5s));
            return m;
        };

        auto cm = make_lw_shared<compaction_manager>();
        column_family::config cfg = column_family_test_config(env.manager(), env.semaphore());
        cfg.datadir = tmpdir_path;
        cfg.enable_disk_writes = true;
        cfg.enable_commitlog = false;
        cfg.enable_cache = false;
        cfg.enable_incremental_backups = false;
        auto tracker = make_lw_shared<cache_tracker>();
        cell_locker_stats cl_stats;
        auto cf = make_lw_shared<column_family>(s, cfg, column_family::no_commitlog(), *cm, cl_stats, *tracker);
        cf->mark_ready_for_writes();
        cf->start();

        // Make 100 expiring cells which belong to different time windows
        std::vector<mutation> muts;
        muts.reserve(101);
        for (auto i = 1; i < 101; i++) {
            muts.push_back(make_expiring_cell(std::chrono::hours(i)));
        }
        muts.push_back(make_expiring_cell(std::chrono::hours(110)));

        //
        // Reproduce issue 6472 by making an input set which causes both interposer and GC writer to be enabled
        //
        std::vector<shared_sstable> sstables_spanning_many_windows = {
            make_sstable_containing(sst_gen, muts),
            make_sstable_containing(sst_gen, muts),
        };
        utils::UUID run_id = utils::make_random_uuid();
        for (auto& sst : sstables_spanning_many_windows) {
            sstables::test(sst).set_run_identifier(run_id);
        }

        // Make sure everything we wanted expired is expired by now.
        forward_jump_clocks(std::chrono::hours(101));

        auto ret = compact_sstables(sstables::compaction_descriptor(sstables_spanning_many_windows,
            cf->get_sstable_set(),default_priority_class()), *cf, sst_gen, replacer_fn_no_op()).get0();
        BOOST_REQUIRE(ret.new_sstables.size() == 1);
        return make_ready_future<>();
    });
}

SEASTAR_TEST_CASE(sstable_needs_cleanup_test) {
  return test_env::do_with([] (test_env& env) {
    auto s = make_shared_schema({}, some_keyspace, some_column_family,
        {{"p1", utf8_type}}, {}, {}, {}, utf8_type);

    auto tokens = token_generation_for_current_shard(10);

    auto sst_gen = [&env, s, gen = make_lw_shared<unsigned>(1)] (sstring first, sstring last) mutable {
        return sstable_for_overlapping_test(env, s, (*gen)++, first, last);
    };
    auto token = [&] (size_t index) -> dht::token {
        return tokens[index].second;
    };
    auto key_from_token = [&] (size_t index) -> sstring {
        return tokens[index].first;
    };
    auto token_range = [&] (size_t first, size_t last) -> dht::token_range {
        return dht::token_range::make(token(first), token(last));
    };

    {
        auto local_ranges = { token_range(0, 9) };
        auto sst = sst_gen(key_from_token(0), key_from_token(9));
        BOOST_REQUIRE(!needs_cleanup(sst, local_ranges, s));
    }

    {
        auto local_ranges = { token_range(0, 1), token_range(3, 4), token_range(5, 6) };

        auto sst = sst_gen(key_from_token(0), key_from_token(1));
        BOOST_REQUIRE(!needs_cleanup(sst, local_ranges, s));

        auto sst2 = sst_gen(key_from_token(2), key_from_token(2));
        BOOST_REQUIRE(needs_cleanup(sst2, local_ranges, s));

        auto sst3 = sst_gen(key_from_token(0), key_from_token(6));
        BOOST_REQUIRE(needs_cleanup(sst3, local_ranges, s));

        auto sst5 = sst_gen(key_from_token(7), key_from_token(7));
        BOOST_REQUIRE(needs_cleanup(sst5, local_ranges, s));
    }

    return make_ready_future<>();
  });
}

SEASTAR_TEST_CASE(test_twcs_partition_estimate) {
    return test_setup::do_with_tmp_directory([] (test_env& env, sstring tmpdir_path) {
        auto builder = schema_builder("tests", "test_bug_6472")
                .with_column("id", utf8_type, column_kind::partition_key)
                .with_column("cl", int32_type, column_kind::clustering_key)
                .with_column("value", int32_type);
        builder.set_compaction_strategy(sstables::compaction_strategy_type::time_window);
        std::map<sstring, sstring> opts = {
            { time_window_compaction_strategy_options::COMPACTION_WINDOW_UNIT_KEY, "HOURS" },
            { time_window_compaction_strategy_options::COMPACTION_WINDOW_SIZE_KEY, "1" },
        };
        builder.set_compaction_strategy_options(std::move(opts));
        builder.set_gc_grace_seconds(0);
        auto s = builder.build();

        const auto rows_per_partition = 200;

        auto sst_gen = [&env, s, tmpdir_path, gen = make_lw_shared<unsigned>(1)] () mutable {
            return env.make_sstable(s, tmpdir_path, (*gen)++, sstables::get_highest_sstable_version(), big);
        };

        auto next_timestamp = [] (int sstable_idx, int ck_idx) {
            using namespace std::chrono;
            auto window = hours(sstable_idx * rows_per_partition + ck_idx);
            return (gc_clock::now().time_since_epoch() - duration_cast<microseconds>(window)).count();
        };

        auto tokens = token_generation_for_shard(4, this_shard_id(), test_db_config.murmur3_partitioner_ignore_msb_bits(), smp::count);

        auto make_sstable = [&] (int sstable_idx) {
            static thread_local int32_t value = 1;

            auto key_str = tokens[sstable_idx].first;
            auto key = partition_key::from_exploded(*s, {to_bytes(key_str)});

            mutation m(s, key);
            for (auto ck = 0; ck < rows_per_partition; ++ck) {
                auto c_key = clustering_key::from_exploded(*s, {int32_type->decompose(value++)});
                m.set_clustered_cell(c_key, bytes("value"), data_value(int32_t(value)), next_timestamp(sstable_idx, ck));
            }
            return make_sstable_containing(sst_gen, {m});
        };

        auto cm = make_lw_shared<compaction_manager>();
        column_family::config cfg = column_family_test_config(env.manager(), env.semaphore());
        cfg.datadir = tmpdir_path;
        cfg.enable_disk_writes = true;
        cfg.enable_commitlog = false;
        cfg.enable_cache = false;
        cfg.enable_incremental_backups = false;
        auto tracker = make_lw_shared<cache_tracker>();
        cell_locker_stats cl_stats;
        auto cf = make_lw_shared<column_family>(s, cfg, column_family::no_commitlog(), *cm, cl_stats, *tracker);
        cf->mark_ready_for_writes();
        cf->start();

        std::vector<shared_sstable> sstables_spanning_many_windows = {
            make_sstable(0),
            make_sstable(1),
            make_sstable(2),
            make_sstable(3),
        };

        auto ret = compact_sstables(sstables::compaction_descriptor(sstables_spanning_many_windows,
                    cf->get_sstable_set(), default_priority_class()), *cf, sst_gen, replacer_fn_no_op()).get0();
        // The real test here is that we don't assert() in
        // sstables::prepare_summary() with the compact_sstables() call above,
        // this is only here as a sanity check.
        BOOST_REQUIRE_EQUAL(ret.new_sstables.size(), std::min(sstables_spanning_many_windows.size() * rows_per_partition,
                    sstables::time_window_compaction_strategy::max_data_segregation_window_count));
        return make_ready_future<>();
    });
}

SEASTAR_TEST_CASE(stcs_reshape_test) {
    return test_env::do_with_async([] (test_env& env) {
        simple_schema ss;
        auto s = ss.schema();
        std::vector<shared_sstable> sstables;
        sstables.reserve(s->max_compaction_threshold());
        auto key_and_token_pair = token_generation_for_current_shard(s->max_compaction_threshold() + 2);
        for (auto gen = 1; gen <= s->max_compaction_threshold(); gen++) {
            auto sst = env.make_sstable(s, "", gen);
            sstables::test(sst).set_data_file_size(1);
            sstables::test(sst).set_values(key_and_token_pair[gen - 1].first, key_and_token_pair[gen + 1].first, stats_metadata{});
            sstables.push_back(std::move(sst));
        }

        auto cs = sstables::make_compaction_strategy(sstables::compaction_strategy_type::size_tiered,
                                                    s->compaction_strategy_options());

        BOOST_REQUIRE(cs.get_reshaping_job(sstables, s, default_priority_class(), reshape_mode::strict).sstables.size());
        BOOST_REQUIRE(cs.get_reshaping_job(sstables, s, default_priority_class(), reshape_mode::relaxed).sstables.size());
    });
}

SEASTAR_TEST_CASE(lcs_reshape_test) {
    return test_env::do_with_async([] (test_env& env) {
        simple_schema ss;
        auto s = ss.schema();
        auto keys = token_generation_for_current_shard(256);
        auto cs = sstables::make_compaction_strategy(sstables::compaction_strategy_type::leveled,
                                                     s->compaction_strategy_options());

        // non overlapping
        {
            std::vector <shared_sstable> sstables;
            for (auto i = 0; i < 256; i++) {
                auto sst = env.make_sstable(s, "", i + 1);
                auto key = keys[i].first;
                sstables::test(sst).set_values_for_leveled_strategy(1 /* size */, 0 /* level */, 0 /* max ts */, key, key);
                sstables.push_back(std::move(sst));
            }

            BOOST_REQUIRE(cs.get_reshaping_job(sstables, s, default_priority_class(), reshape_mode::strict).sstables.size() == 256);
        }
        // all overlapping
        {
            std::vector <shared_sstable> sstables;
            for (auto i = 0; i < 256; i++) {
                auto sst = env.make_sstable(s, "", i + 1);
                auto key = keys[0].first;
                sstables::test(sst).set_values_for_leveled_strategy(1 /* size */, 0 /* level */, 0 /* max ts */, key, key);
                sstables.push_back(std::move(sst));
            }

            BOOST_REQUIRE(cs.get_reshaping_job(sstables, s, default_priority_class(), reshape_mode::strict).sstables.size() == uint64_t(s->max_compaction_threshold()));
        }
        // single sstable
        {
            auto sst = env.make_sstable(s, "", 1);
            auto key = keys[0].first;
            sstables::test(sst).set_values_for_leveled_strategy(1 /* size */, 0 /* level */, 0 /* max ts */, key, key);

            BOOST_REQUIRE(cs.get_reshaping_job({ sst }, s, default_priority_class(), reshape_mode::strict).sstables.size() == 0);
        }
    });
}

SEASTAR_TEST_CASE(test_twcs_interposer_on_memtable_flush) {
    return test_env::do_with_async([] (test_env& env) {
      auto test_interposer_on_flush = [&] (bool split_during_flush) {
        auto builder = schema_builder("tests", "test_twcs_interposer_on_flush")
                .with_column("id", utf8_type, column_kind::partition_key)
                .with_column("cl", int32_type, column_kind::clustering_key)
                .with_column("value", int32_type);
        builder.set_compaction_strategy(sstables::compaction_strategy_type::time_window);
        std::map<sstring, sstring> opts = {
            { time_window_compaction_strategy_options::COMPACTION_WINDOW_UNIT_KEY, "HOURS" },
            { time_window_compaction_strategy_options::COMPACTION_WINDOW_SIZE_KEY, "1" },
        };
        builder.set_compaction_strategy_options(std::move(opts));
        auto s = builder.build();

        auto next_timestamp = [] (auto step) {
            using namespace std::chrono;
            return (gc_clock::now().time_since_epoch() - duration_cast<microseconds>(step)).count();
        };
        auto tokens = token_generation_for_shard(1, this_shard_id(), test_db_config.murmur3_partitioner_ignore_msb_bits(), smp::count);

        auto make_row = [&] (std::chrono::hours step) {
            static thread_local int32_t value = 1;
            auto key_str = tokens[0].first;
            auto key = partition_key::from_exploded(*s, {to_bytes(key_str)});

            mutation m(s, key);
            auto c_key = clustering_key::from_exploded(*s, {int32_type->decompose(value++)});
            m.set_clustered_cell(c_key, bytes("value"), data_value(int32_t(value)), next_timestamp(step));
            return m;
        };

        auto tmp = tmpdir();
        auto cm = make_lw_shared<compaction_manager>();
        column_family::config cfg = column_family_test_config(env.manager(), env.semaphore());
        cfg.datadir = tmp.path().string();
        cfg.enable_disk_writes = true;
        cfg.enable_cache = false;
        auto tracker = make_lw_shared<cache_tracker>();
        cell_locker_stats cl_stats;
        auto cf = make_lw_shared<column_family>(s, cfg, column_family::no_commitlog(), *cm, cl_stats, *tracker);
        cf->mark_ready_for_writes();
        cf->start();

        size_t target_windows_span = (split_during_flush) ? 10 : 1;
        constexpr size_t rows_per_window = 10;

        auto mt = make_lw_shared<memtable>(s);
        for (unsigned i = 1; i <= target_windows_span; i++) {
            for (unsigned j = 0; j < rows_per_window; j++) {
                mt->apply(make_row(std::chrono::hours(i)));
            }
        }

        auto ret = column_family_test(cf).try_flush_memtable_to_sstable(mt).get0();
        BOOST_REQUIRE(ret == stop_iteration::yes);

        auto expected_ssts = (split_during_flush) ? target_windows_span : 1;
        testlog.info("split_during_flush={}, actual={}, expected={}", split_during_flush, cf->get_sstables()->size(), expected_ssts);
        BOOST_REQUIRE(cf->get_sstables()->size() == expected_ssts);
      };

      test_interposer_on_flush(true);
      test_interposer_on_flush(false);
  });
}

SEASTAR_TEST_CASE(test_offstrategy_sstable_compaction) {
    return test_env::do_with_async([tmpdirs = std::vector<decltype(tmpdir())>()] (test_env& env) mutable {
        for (const auto version : writable_sstable_versions) {
            tmpdirs.push_back(tmpdir());
            auto& tmp = tmpdirs.back();
            simple_schema ss;
            auto s = ss.schema();

            auto pk = ss.make_pkey(make_local_key(s));
            auto mut = mutation(s, pk);
            ss.add_row(mut, ss.make_ckey(0), "val");

            auto cm = make_lw_shared<compaction_manager>();
            column_family::config cfg = column_family_test_config(env.manager(), env.semaphore());
            cfg.datadir = tmp.path().string();
            cfg.enable_disk_writes = true;
            cfg.enable_cache = false;
            auto tracker = make_lw_shared<cache_tracker>();
            cell_locker_stats cl_stats;
            auto cf = make_lw_shared<column_family>(s, cfg, column_family::no_commitlog(), *cm, cl_stats, *tracker);
            auto sst_gen = [&env, s, cf, path = tmp.path().string(), version] () mutable {
                return env.make_sstable(s, path, column_family_test::calculate_generation_for_new_table(*cf), version, big);
            };

            cf->mark_ready_for_writes();
            cf->start();

            for (auto i = 0; i < cf->schema()->max_compaction_threshold(); i++) {
                auto sst = make_sstable_containing(sst_gen, {mut});
                cf->add_sstable_and_update_cache(std::move(sst), sstables::offstrategy::yes).get();
            }
            auto info = make_lw_shared<sstables::compaction_data>();
            cf->run_offstrategy_compaction(*info).get();

            // Make sure we release reference to all sstables, allowing them to be deleted before dir is destroyed
            cf->stop().get();
        }
    });
}

SEASTAR_TEST_CASE(twcs_reshape_with_disjoint_set_test) {
    static constexpr unsigned disjoint_sstable_count = 256;

    return test_env::do_with_async([] (test_env& env) {
        auto builder = schema_builder("tests", "twcs_reshape_test")
                .with_column("id", utf8_type, column_kind::partition_key)
                .with_column("cl", ::timestamp_type, column_kind::clustering_key)
                .with_column("value", int32_type);
        builder.set_compaction_strategy(sstables::compaction_strategy_type::time_window);
        std::map <sstring, sstring> opts = {
                {time_window_compaction_strategy_options::COMPACTION_WINDOW_UNIT_KEY, "HOURS"},
                {time_window_compaction_strategy_options::COMPACTION_WINDOW_SIZE_KEY, "8"},
        };
        builder.set_compaction_strategy_options(std::move(opts));
        auto s = builder.build();
        auto cs = sstables::make_compaction_strategy(sstables::compaction_strategy_type::time_window, s->compaction_strategy_options());

        std::random_device rd;
        std::mt19937 gen(rd());
        std::uniform_int_distribution<> distrib(1, 3600*24);

        using namespace std::chrono;

        // Make it easier to reproduce timing-based issues by running this test multiple times.
        auto offset_duration = duration_cast<microseconds>(minutes(distrib(gen)));

        auto now = gc_clock::now().time_since_epoch() + offset_duration;
        // The twcs is configured with 8-hours time window. If the starting time
        // is not aligned with that then some buckets may get less than this
        // number of sstables in and potentially hit the minimal threshold of
        // 4 sstables. Align the starting time not to make this happen.
        auto now_in_minutes = duration_cast<minutes>(now);
        constexpr auto window_size_in_minutes = 8 * 60;
        forward_jump_clocks(minutes(window_size_in_minutes - now_in_minutes.count() % window_size_in_minutes));
        now = gc_clock::now().time_since_epoch() + offset_duration;
        assert(std::chrono::duration_cast<minutes>(now).count() % window_size_in_minutes == 0);

        auto next_timestamp = [now](auto step) {
            return (now + duration_cast<seconds>(step)).count();
        };

        auto tokens = token_generation_for_shard(disjoint_sstable_count, this_shard_id(), test_db_config.murmur3_partitioner_ignore_msb_bits(), smp::count);

        auto make_row = [&](unsigned token_idx, std::chrono::hours step) {
            static thread_local int32_t value = 1;
            auto key_str = tokens[token_idx].first;
            auto key = partition_key::from_exploded(*s, {to_bytes(key_str)});

            mutation m(s, key);
            auto next_ts = next_timestamp(step);
            auto c_key = clustering_key::from_exploded(*s, {::timestamp_type->decompose(next_ts)});
            m.set_clustered_cell(c_key, bytes("value"), data_value(int32_t(value++)), next_ts);
            return m;
        };

        auto tmp = tmpdir();

        auto sst_gen = [&env, s, &tmp, gen = make_lw_shared<unsigned>(1)]() {
            return env.make_sstable(s, tmp.path().string(), (*gen)++, sstables::sstable::version_types::md, big);
        };

        {
            // create set of 256 disjoint ssts that belong to the same time window and expect that twcs reshape allows them all to be compacted at once

            std::vector<sstables::shared_sstable> sstables;
            sstables.reserve(disjoint_sstable_count);
            for (unsigned i = 0; i < disjoint_sstable_count; i++) {
                auto sst = make_sstable_containing(sst_gen, {make_row(i, std::chrono::hours(1))});
                sstables.push_back(std::move(sst));
            }

            BOOST_REQUIRE_EQUAL(cs.get_reshaping_job(sstables, s, default_priority_class(), reshape_mode::strict).sstables.size(), disjoint_sstable_count);
        }

        {
            // create set of 256 disjoint ssts that belong to different windows and expect that twcs reshape allows them all to be compacted at once

            std::vector<sstables::shared_sstable> sstables;
            sstables.reserve(disjoint_sstable_count);
            for (auto i = 0; i < disjoint_sstable_count; i++) {
                auto sst = make_sstable_containing(sst_gen, {make_row(i, std::chrono::hours(i))});
                sstables.push_back(std::move(sst));
            }

            BOOST_REQUIRE_EQUAL(cs.get_reshaping_job(sstables, s, default_priority_class(), reshape_mode::strict).sstables.size(), disjoint_sstable_count);
        }

        {
            // create set of 256 disjoint ssts that belong to different windows with none over the threshold and expect that twcs reshape selects none of them

            std::vector<sstables::shared_sstable> sstables;
            sstables.reserve(disjoint_sstable_count);
            for (auto i = 0; i < disjoint_sstable_count; i++) {
                auto sst = make_sstable_containing(sst_gen, {make_row(i, std::chrono::hours(24*i + 1)), make_row(i, std::chrono::hours(24*i + 2))});
                sstables.push_back(std::move(sst));
            }

            BOOST_REQUIRE_EQUAL(cs.get_reshaping_job(sstables, s, default_priority_class(), reshape_mode::strict).sstables.size(), 0);
        }

        {
            // create set of 256 overlapping ssts that belong to the same time window and expect that twcs reshape allows only 32 to be compacted at once

            std::vector<sstables::shared_sstable> sstables;
            sstables.reserve(disjoint_sstable_count);
            for (unsigned i = 0; i < disjoint_sstable_count; i++) {
                auto sst = make_sstable_containing(sst_gen, {make_row(0, std::chrono::hours(1))});
                sstables.push_back(std::move(sst));
            }

            BOOST_REQUIRE_EQUAL(cs.get_reshaping_job(sstables, s, default_priority_class(), reshape_mode::strict).sstables.size(), uint64_t(s->max_compaction_threshold()));
        }
    });
}


SEASTAR_TEST_CASE(stcs_reshape_overlapping_test) {
    static constexpr unsigned disjoint_sstable_count = 256;

    return test_env::do_with_async([] (test_env& env) {
        auto builder = schema_builder("tests", "stcs_reshape_test")
                .with_column("id", utf8_type, column_kind::partition_key)
                .with_column("cl", ::timestamp_type, column_kind::clustering_key)
                .with_column("value", int32_type);
        builder.set_compaction_strategy(sstables::compaction_strategy_type::size_tiered);
        auto s = builder.build();
        std::map<sstring, sstring> opts;
        auto cs = sstables::make_compaction_strategy(sstables::compaction_strategy_type::size_tiered, std::move(opts));

        auto tokens = token_generation_for_shard(disjoint_sstable_count, this_shard_id(), test_db_config.murmur3_partitioner_ignore_msb_bits(), smp::count);

        auto make_row = [&](unsigned token_idx) {
            auto key_str = tokens[token_idx].first;
            auto key = partition_key::from_exploded(*s, {to_bytes(key_str)});

            mutation m(s, key);
            auto value = 1;
            auto next_ts = 1;
            auto c_key = clustering_key::from_exploded(*s, {::timestamp_type->decompose(next_ts)});
            m.set_clustered_cell(c_key, bytes("value"), data_value(int32_t(value)), next_ts);
            return m;
        };

        auto tmp = tmpdir();

        auto sst_gen = [&env, s, &tmp, gen = make_lw_shared<unsigned>(1)]() {
            return env.make_sstable(s, tmp.path().string(), (*gen)++, sstables::sstable::version_types::md, big);
        };

        {
            // create set of 256 disjoint ssts and expect that stcs reshape allows them all to be compacted at once

            std::vector<sstables::shared_sstable> sstables;
            sstables.reserve(disjoint_sstable_count);
            for (unsigned i = 0; i < disjoint_sstable_count; i++) {
                auto sst = make_sstable_containing(sst_gen, {make_row(i)});
                sstables.push_back(std::move(sst));
            }

            BOOST_REQUIRE(cs.get_reshaping_job(sstables, s, default_priority_class(), reshape_mode::strict).sstables.size() == disjoint_sstable_count);
        }

        {
            // create set of 256 overlapping ssts and expect that stcs reshape allows only 32 to be compacted at once

            std::vector<sstables::shared_sstable> sstables;
            sstables.reserve(disjoint_sstable_count);
            for (unsigned i = 0; i < disjoint_sstable_count; i++) {
                auto sst = make_sstable_containing(sst_gen, {make_row(0)});
                sstables.push_back(std::move(sst));
            }

            BOOST_REQUIRE(cs.get_reshaping_job(sstables, s, default_priority_class(), reshape_mode::strict).sstables.size() == uint64_t(s->max_compaction_threshold()));
        }
    });
}

// Regression test for #8432
SEASTAR_TEST_CASE(test_twcs_single_key_reader_filtering) {
    return test_env::do_with_async([] (test_env& env) {
        auto builder = schema_builder("tests", "twcs_single_key_reader_filtering")
                .with_column("pk", int32_type, column_kind::partition_key)
                .with_column("ck", int32_type, column_kind::clustering_key)
                .with_column("v", int32_type);
        builder.set_compaction_strategy(sstables::compaction_strategy_type::time_window);
        auto s = builder.build();

        auto tmp = tmpdir();
        auto sst_gen = [&env, s, &tmp, gen = make_lw_shared<unsigned>(1)]() {
            return env.make_sstable(s, tmp.path().string(), (*gen)++, sstables::sstable::version_types::md, big);
        };

        auto make_row = [&] (int32_t pk, int32_t ck) {
            mutation m(s, partition_key::from_single_value(*s, int32_type->decompose(pk)));
            m.set_clustered_cell(clustering_key::from_single_value(*s, int32_type->decompose(ck)), to_bytes("v"), int32_t(0), api::new_timestamp());
            return m;
        };

        auto sst1 = make_sstable_containing(sst_gen, {make_row(0, 0)});
        auto sst2 = make_sstable_containing(sst_gen, {make_row(0, 1)});
        auto dkey = sst1->get_first_decorated_key();

        auto cm = make_lw_shared<compaction_manager>();
        column_family::config cfg = column_family_test_config(env.manager(), env.semaphore());
        ::cf_stats cf_stats{0};
        cfg.cf_stats = &cf_stats;
        cfg.datadir = tmp.path().string();
        auto tracker = make_lw_shared<cache_tracker>();
        cell_locker_stats cl_stats;
        column_family cf(s, cfg, column_family::no_commitlog(), *cm, cl_stats, *tracker);
        cf.mark_ready_for_writes();
        cf.start();

        auto cs = sstables::make_compaction_strategy(sstables::compaction_strategy_type::time_window, {});

        auto set = cs.make_sstable_set(s);
        set.insert(std::move(sst1));
        set.insert(std::move(sst2));

        reader_permit permit = env.make_reader_permit();
        utils::estimated_histogram eh;
        auto pr = dht::partition_range::make_singular(dkey);

        auto slice = partition_slice_builder(*s)
                    .with_range(query::clustering_range {
                        query::clustering_range::bound { clustering_key_prefix::from_single_value(*s, int32_type->decompose(0)) },
                        query::clustering_range::bound { clustering_key_prefix::from_single_value(*s, int32_type->decompose(1)) },
                    }).build();

        auto reader = set.create_single_key_sstable_reader(
                &cf, s, permit, eh, pr, slice, default_priority_class(),
                tracing::trace_state_ptr(), ::streamed_mutation::forwarding::no,
                ::mutation_reader::forwarding::no);
        auto close_reader = deferred_close(reader);

        auto checked_by_ck = cf_stats.sstables_checked_by_clustering_filter;
        auto surviving_after_ck = cf_stats.surviving_sstables_after_clustering_filter;

        // consume all fragments
        while (reader().get());

        // At least sst2 should be checked by the CK filter during fragment consumption and should pass.
        // With the bug in #8432, sst2 wouldn't even be checked by the CK filter since it would pass right after checking the PK filter.
        BOOST_REQUIRE_GE(cf_stats.sstables_checked_by_clustering_filter - checked_by_ck, 1);
        BOOST_REQUIRE_EQUAL(
                cf_stats.surviving_sstables_after_clustering_filter - surviving_after_ck,
                cf_stats.sstables_checked_by_clustering_filter - checked_by_ck);
    });
}

SEASTAR_TEST_CASE(max_ongoing_compaction_test) {
    return test_env::do_with_async([] (test_env& env) {
        BOOST_REQUIRE(smp::count == 1);

        auto make_schema = [] (auto idx) {
            auto builder = schema_builder("tests", std::to_string(idx))
                .with_column("id", utf8_type, column_kind::partition_key)
                .with_column("cl", int32_type, column_kind::clustering_key)
                .with_column("value", int32_type);
            builder.set_compaction_strategy(sstables::compaction_strategy_type::time_window);
            std::map <sstring, sstring> opts = {
                {time_window_compaction_strategy_options::COMPACTION_WINDOW_UNIT_KEY,                  "HOURS"},
                {time_window_compaction_strategy_options::COMPACTION_WINDOW_SIZE_KEY,                  "1"},
                {time_window_compaction_strategy_options::EXPIRED_SSTABLE_CHECK_FREQUENCY_SECONDS_KEY, "0"},
            };
            builder.set_compaction_strategy_options(std::move(opts));
            builder.set_gc_grace_seconds(0);
            return builder.build();
        };

        auto cm = make_lw_shared<compaction_manager>();
        cm->enable();
        auto stop_cm = defer([&cm] {
            cm->stop().get();
        });

        auto tmp = tmpdir();
        auto cl_stats = make_lw_shared<cell_locker_stats>();
        auto tracker = make_lw_shared<cache_tracker>();
        auto tokens = token_generation_for_shard(1, this_shard_id(), test_db_config.murmur3_partitioner_ignore_msb_bits(), smp::count);

        auto next_timestamp = [] (auto step) {
            using namespace std::chrono;
            return (gc_clock::now().time_since_epoch() - duration_cast<microseconds>(step)).count();
        };
        auto make_expiring_cell = [&] (schema_ptr s, std::chrono::hours step) {
            static thread_local int32_t value = 1;

            auto key_str = tokens[0].first;
            auto key = partition_key::from_exploded(*s, {to_bytes(key_str)});

            mutation m(s, key);
            auto c_key = clustering_key::from_exploded(*s, {int32_type->decompose(value++)});
            m.set_clustered_cell(c_key, bytes("value"), data_value(int32_t(value)), next_timestamp(step), gc_clock::duration(step + 5s));
            return m;
        };

        auto make_table_with_single_fully_expired_sstable = [&] (auto idx) {
            auto s = make_schema(idx);
            column_family::config cfg = column_family_test_config(env.manager(), env.semaphore());
            cfg.datadir = tmp.path().string() + "/" + std::to_string(idx);
            touch_directory(cfg.datadir).get();
            cfg.enable_commitlog = false;
            cfg.enable_incremental_backups = false;

            auto sst_gen = [&env, s, dir = cfg.datadir, gen = make_lw_shared<unsigned>(1)] () mutable {
                return env.make_sstable(s, dir, (*gen)++, sstables::sstable::version_types::md, big);
            };

            auto cf = make_lw_shared<column_family>(s, cfg, column_family::no_commitlog(), *cm, *cl_stats, *tracker);
            cf->start();
            cf->mark_ready_for_writes();

            auto muts = { make_expiring_cell(s, std::chrono::hours(1)) };
            auto sst = make_sstable_containing(sst_gen, muts);
            column_family_test(cf).add_sstable(sst);
            return cf;
        };

        std::vector<lw_shared_ptr<column_family>> tables;
        auto stop_tables = defer([&tables] {
            for (auto& t : tables) {
                t->stop().get();
            }
        });
        for (auto i = 0; i < 100; i++) {
            tables.push_back(make_table_with_single_fully_expired_sstable(i));
        }

        // Make sure everything is expired
        forward_jump_clocks(std::chrono::hours(100));

        for (auto& t : tables) {
            BOOST_REQUIRE(t->sstables_count() == 1);
            t->trigger_compaction();
        }

        BOOST_REQUIRE(cm->get_stats().pending_tasks >= 1 || cm->get_stats().active_tasks >= 1);

        size_t max_ongoing_compaction = 0;

        // wait for submitted jobs to finish.
        auto end = [cm, &tables] {
            return cm->get_stats().pending_tasks == 0 && cm->get_stats().active_tasks == 0
                && boost::algorithm::all_of(tables, [] (auto& t) { return t->sstables_count() == 0; });
        };
        while (!end()) {
            if (!cm->get_stats().pending_tasks && !cm->get_stats().active_tasks) {
                for (auto& t : tables) {
                    if (t->sstables_count()) {
                        t->trigger_compaction();
                    }
                }
            }
            max_ongoing_compaction = std::max(cm->get_stats().active_tasks, max_ongoing_compaction);
            later().get();
        }
        BOOST_REQUIRE(cm->get_stats().errors == 0);
        BOOST_REQUIRE(max_ongoing_compaction == 1);
    });
}

SEASTAR_TEST_CASE(compound_sstable_set_incremental_selector_test) {
    return test_env::do_with([] (test_env& env) {
        auto s = make_shared_schema({}, some_keyspace, some_column_family,
                                    {{"p1", utf8_type}}, {}, {}, {}, utf8_type);
        auto cs = sstables::make_compaction_strategy(sstables::compaction_strategy_type::leveled, s->compaction_strategy_options());
        auto key_and_token_pair = token_generation_for_current_shard(8);
        auto decorated_keys = boost::copy_range<std::vector<dht::decorated_key>>(
                key_and_token_pair | boost::adaptors::transformed([&s] (const std::pair<sstring, dht::token>& key_and_token) {
                    auto value = bytes(reinterpret_cast<const signed char*>(key_and_token.first.data()), key_and_token.first.size());
                    auto pk = sstables::key::from_bytes(value).to_partition_key(*s);
                    return dht::decorate_key(*s, std::move(pk));
                }));

        auto check = [] (sstable_set::incremental_selector& selector, const dht::decorated_key& key, std::unordered_set<int64_t> expected_gens) {
            auto sstables = selector.select(key).sstables;
            BOOST_REQUIRE_EQUAL(sstables.size(), expected_gens.size());
            for (auto& sst : sstables) {
                BOOST_REQUIRE(expected_gens.contains(sst->generation()));
            }
        };

        {
            auto set1 = make_lw_shared<sstable_set>(cs.make_sstable_set(s));
            auto set2 = make_lw_shared<sstable_set>(cs.make_sstable_set(s));
            set1->insert(sstable_for_overlapping_test(env, s, 1, key_and_token_pair[0].first, key_and_token_pair[1].first, 1));
            set2->insert(sstable_for_overlapping_test(env, s, 2, key_and_token_pair[0].first, key_and_token_pair[1].first, 1));
            set1->insert(sstable_for_overlapping_test(env, s, 3, key_and_token_pair[3].first, key_and_token_pair[4].first, 1));
            set2->insert(sstable_for_overlapping_test(env, s, 4, key_and_token_pair[4].first, key_and_token_pair[4].first, 1));
            set1->insert(sstable_for_overlapping_test(env, s, 5, key_and_token_pair[4].first, key_and_token_pair[5].first, 1));

            sstable_set compound = sstables::make_compound_sstable_set(s, { set1, set2 });
            sstable_set::incremental_selector sel = compound.make_incremental_selector();
            check(sel, decorated_keys[0], {1, 2});
            check(sel, decorated_keys[1], {1, 2});
            check(sel, decorated_keys[2], {});
            check(sel, decorated_keys[3], {3});
            check(sel, decorated_keys[4], {3, 4, 5});
            check(sel, decorated_keys[5], {5});
            check(sel, decorated_keys[6], {});
            check(sel, decorated_keys[7], {});
        }

        {
            auto set1 = make_lw_shared<sstable_set>(cs.make_sstable_set(s));
            auto set2 = make_lw_shared<sstable_set>(cs.make_sstable_set(s));
            set1->insert(sstable_for_overlapping_test(env, s, 0, key_and_token_pair[0].first, key_and_token_pair[1].first, 0));
            set2->insert(sstable_for_overlapping_test(env, s, 1, key_and_token_pair[0].first, key_and_token_pair[1].first, 1));
            set1->insert(sstable_for_overlapping_test(env, s, 2, key_and_token_pair[0].first, key_and_token_pair[1].first, 1));
            set2->insert(sstable_for_overlapping_test(env, s, 3, key_and_token_pair[3].first, key_and_token_pair[4].first, 1));
            set1->insert(sstable_for_overlapping_test(env, s, 4, key_and_token_pair[4].first, key_and_token_pair[4].first, 1));
            set2->insert(sstable_for_overlapping_test(env, s, 5, key_and_token_pair[4].first, key_and_token_pair[5].first, 1));

            sstable_set compound = sstables::make_compound_sstable_set(s, { set1, set2 });
            sstable_set::incremental_selector sel = compound.make_incremental_selector();
            check(sel, decorated_keys[0], {0, 1, 2});
            check(sel, decorated_keys[1], {0, 1, 2});
            check(sel, decorated_keys[2], {0});
            check(sel, decorated_keys[3], {0, 3});
            check(sel, decorated_keys[4], {0, 3, 4, 5});
            check(sel, decorated_keys[5], {0, 5});
            check(sel, decorated_keys[6], {0});
            check(sel, decorated_keys[7], {0});
        }

        {
            // reproduces use-after-free failure in incremental reader selector with compound set where the next position
            // returned by a set can be used after freed as selector position in another set, producing incorrect results.

            enum class strategy_param : bool {
                ICS = false,
                LCS = true,
            };

            auto incremental_selection_test = [&] (strategy_param param) {
                auto set1 = make_lw_shared<sstable_set>(sstables::make_partitioned_sstable_set(s, make_lw_shared<sstable_list>(), false));
                auto set2 = make_lw_shared<sstable_set>(sstables::make_partitioned_sstable_set(s, make_lw_shared<sstable_list>(), bool(param)));
                set1->insert(sstable_for_overlapping_test(env, s, 0, key_and_token_pair[1].first, key_and_token_pair[1].first, 1));
                set2->insert(sstable_for_overlapping_test(env, s, 1, key_and_token_pair[0].first, key_and_token_pair[2].first, 1));
                set2->insert(sstable_for_overlapping_test(env, s, 2, key_and_token_pair[3].first, key_and_token_pair[3].first, 1));
                set2->insert(sstable_for_overlapping_test(env, s, 3, key_and_token_pair[4].first, key_and_token_pair[4].first, 1));

                sstable_set compound = sstables::make_compound_sstable_set(s, { set1, set2 });
                sstable_set::incremental_selector sel = compound.make_incremental_selector();

                dht::ring_position_view pos = dht::ring_position_view::min();
                std::unordered_set<sstables::shared_sstable> sstables;
                do {
                    auto ret = sel.select(pos);
                    pos = ret.next_position;
                    sstables.insert(ret.sstables.begin(), ret.sstables.end());
                } while (!pos.is_max());

                BOOST_REQUIRE(sstables.size() == 4);
            };

            incremental_selection_test(strategy_param::ICS);
            incremental_selection_test(strategy_param::LCS);
        }

        return make_ready_future<>();
    });
}

SEASTAR_TEST_CASE(twcs_single_key_reader_through_compound_set_test) {
    return test_env::do_with_async([] (test_env& env) {
        auto builder = schema_builder("tests", "single_key_reader_through_compound_set_test")
                .with_column("id", utf8_type, column_kind::partition_key)
                .with_column("cl", ::timestamp_type, column_kind::clustering_key)
                .with_column("value", int32_type);
        builder.set_compaction_strategy(sstables::compaction_strategy_type::time_window);
        std::map <sstring, sstring> opts = {
                {time_window_compaction_strategy_options::COMPACTION_WINDOW_UNIT_KEY, "HOURS"},
                {time_window_compaction_strategy_options::COMPACTION_WINDOW_SIZE_KEY, "1"},
        };
        builder.set_compaction_strategy_options(std::move(opts));
        auto s = builder.build();
        auto cs = sstables::make_compaction_strategy(sstables::compaction_strategy_type::time_window, std::move(opts));

        auto next_timestamp = [](auto step) {
            using namespace std::chrono;
            return (gc_clock::now().time_since_epoch() + duration_cast<microseconds>(step)).count();
        };
        auto tokens = token_generation_for_shard(1, this_shard_id(), test_db_config.murmur3_partitioner_ignore_msb_bits(), smp::count);

        auto make_row = [&](std::chrono::hours step) {
            static thread_local int32_t value = 1;
            auto key_str = tokens[0].first;
            auto key = partition_key::from_exploded(*s, {to_bytes(key_str)});

            mutation m(s, key);
            auto next_ts = next_timestamp(step);
            auto c_key = clustering_key::from_exploded(*s, {::timestamp_type->decompose(next_ts)});
            m.set_clustered_cell(c_key, bytes("value"), data_value(int32_t(value++)), next_ts);
            return m;
        };

        auto tmp = tmpdir();
        auto cm = make_lw_shared<compaction_manager>();
        column_family::config cfg = column_family_test_config(env.manager(), env.semaphore());
        ::cf_stats cf_stats{0};
        cfg.cf_stats = &cf_stats;
        cfg.datadir = tmp.path().string();
        cfg.enable_disk_writes = true;
        cfg.enable_cache = false;
        auto tracker = make_lw_shared<cache_tracker>();
        cell_locker_stats cl_stats;
        auto cf = make_lw_shared<column_family>(s, cfg, column_family::no_commitlog(), *cm, cl_stats, *tracker);
        cf->mark_ready_for_writes();
        cf->start();

        auto set1 = make_lw_shared<sstable_set>(cs.make_sstable_set(s));
        auto set2 = make_lw_shared<sstable_set>(cs.make_sstable_set(s));

        auto sst_gen = [&env, s, &tmp, gen = make_lw_shared<unsigned>(1)]() {
            return env.make_sstable(s, tmp.path().string(), (*gen)++, sstables::sstable::version_types::md, big);
        };

        // sstables with same key but belonging to different windows
        auto sst1 = make_sstable_containing(sst_gen, {make_row(std::chrono::hours(1))});
        auto sst2 = make_sstable_containing(sst_gen, {make_row(std::chrono::hours(5))});
        BOOST_REQUIRE(sst1->get_first_decorated_key().token() == sst2->get_last_decorated_key().token());
        auto dkey = sst1->get_first_decorated_key();

        set1->insert(std::move(sst1));
        set2->insert(std::move(sst2));
        sstable_set compound = sstables::make_compound_sstable_set(s, {set1, set2});

        reader_permit permit = env.make_reader_permit();
        utils::estimated_histogram eh;
        auto pr = dht::partition_range::make_singular(dkey);

        auto reader = compound.create_single_key_sstable_reader(&*cf, s, permit, eh, pr, s->full_slice(), default_priority_class(),
                                                                tracing::trace_state_ptr(), ::streamed_mutation::forwarding::no,
                                                                ::mutation_reader::forwarding::no);
        auto close_reader = deferred_close(reader);
        auto mfopt = read_mutation_from_flat_mutation_reader(reader).get0();
        BOOST_REQUIRE(mfopt);
        mfopt = read_mutation_from_flat_mutation_reader(reader).get0();
        BOOST_REQUIRE(!mfopt);
        BOOST_REQUIRE(cf_stats.clustering_filter_count > 0);
    });
}

SEASTAR_TEST_CASE(basic_ics_controller_correctness_test) {
    return test_env::do_with([] (test_env& env) {
        static constexpr uint64_t default_fragment_size = 1UL*1024UL*1024UL*1024UL;

        auto backlog = [&] (compaction_backlog_tracker backlog_tracker, uint64_t max_fragment_size) {
            column_family_for_tests cf(env.manager());

            uint64_t current_sstable_size = default_fragment_size;
            uint64_t data_set_size = 0;
            static constexpr uint64_t target_data_set_size = 1000UL*1024UL*1024UL*1024UL;

            while (data_set_size < target_data_set_size) {
                utils::UUID run_identifier = utils::make_random_uuid();

                auto expected_fragments = std::max(1UL, current_sstable_size / max_fragment_size);
                uint64_t fragment_size = std::max(default_fragment_size, current_sstable_size / expected_fragments);

                for (auto i = 0UL; i < expected_fragments; i++) {
                    auto sst = env.make_sstable(cf->schema(), "", 0, sstables::sstable::version_types::mc, big);
                    sstables::test(sst).set_data_file_size(fragment_size);
                    sstables::test(sst).set_run_identifier(run_identifier);
                    backlog_tracker.add_sstable(std::move(sst));
                }
                data_set_size += current_sstable_size;
                current_sstable_size *= 2;
            }

            return backlog_tracker.backlog();
        };

        auto ics_backlog = backlog(compaction_backlog_tracker(std::make_unique<incremental_backlog_tracker>()), default_fragment_size);
        auto stcs_backlog = backlog(compaction_backlog_tracker(std::make_unique<size_tiered_backlog_tracker>()), std::numeric_limits<size_t>::max());

        // don't expect ics and stcs to yield different backlogs for the same workload.
        BOOST_CHECK_CLOSE(ics_backlog, stcs_backlog, 0.0001);
        return make_ready_future<>();
    });
}<|MERGE_RESOLUTION|>--- conflicted
+++ resolved
@@ -168,13 +168,12 @@
         return _env.manager().configure_writer(std::move(origin));
     }
 
-<<<<<<< HEAD
+    api::timestamp_type min_memtable_timestamp() const override {
+        return _t->min_memtable_timestamp();
+    }
+
     bool has_table_ongoing_compaction() const override {
         return false;
-=======
-    api::timestamp_type min_memtable_timestamp() const override {
-        return _t->min_memtable_timestamp();
->>>>>>> b0a8c153
     }
 };
 
