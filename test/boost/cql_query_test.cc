--- conflicted
+++ resolved
@@ -4868,29 +4868,21 @@
         e.execute_cql("CREATE SERVICE_LEVEL sl_1;").get();
         auto msg = e.execute_cql("LIST SERVICE_LEVEL sl_1;").get0();
         assert_that(msg).is_rows().with_rows({
-<<<<<<< HEAD
-            {utf8_type->decompose("sl_1"), int32_type->decompose(1000)},
+            {utf8_type->decompose("sl_1"), {}, {}},
         });
         //create and alter service levels
         e.execute_cql("CREATE SERVICE_LEVEL sl_2 WITH SHARES = 200;").get();
         e.execute_cql("ALTER SERVICE_LEVEL sl_1 WITH SHARES = 111;").get();
         msg = e.execute_cql("LIST ALL SERVICE_LEVELS;").get0();
         assert_that(msg).is_rows().with_rows({
-            {utf8_type->decompose("sl_1"), int32_type->decompose(111)},
-            {utf8_type->decompose("sl_2"), int32_type->decompose(200)},
-=======
-            {utf8_type->decompose("sl_1"), {}},
->>>>>>> b4d6bdb1
+            {utf8_type->decompose("sl_1"), {}, int32_type->decompose(111)},
+            {utf8_type->decompose("sl_2"), {}, int32_type->decompose(200)},
         });
         //drop service levels
         e.execute_cql("DROP SERVICE_LEVEL sl_1;").get();
         msg = e.execute_cql("LIST ALL SERVICE_LEVELS;").get0();
         assert_that(msg).is_rows().with_rows({
-<<<<<<< HEAD
-            {utf8_type->decompose("sl_2"), int32_type->decompose(200)},
-=======
-            {utf8_type->decompose("sl_2"), {}},
->>>>>>> b4d6bdb1
+            {utf8_type->decompose("sl_2"), {}, int32_type->decompose(200)},
         });
 
         // validate exceptions (illegal requests)
