--- conflicted
+++ resolved
@@ -45,8 +45,6 @@
 #include "compatible_ring_position.hh"
 #include "mutation_compactor.hh"
 #include "service/priority_manager.hh"
-#include "compaction/incremental_backlog_tracker.hh"
-#include "compaction/size_tiered_backlog_tracker.hh"
 #include "db/config.hh"
 #include "mutation_writer/partition_based_splitting_writer.hh"
 
@@ -2767,7 +2765,6 @@
     auto add = [&] (int64_t start, int64_t end, int gen) {
         map.insert({interval_type::closed(make_pos(start), make_pos(end)), value_set({gen})});
     };
-<<<<<<< HEAD
 
     auto subtract = [&] (int64_t start, int64_t end, int gen) {
         map.subtract({interval_type::closed(make_pos(start), make_pos(end)), value_set({gen})});
@@ -2791,717 +2788,6 @@
     return make_ready_future<>();
 }
 
-SEASTAR_TEST_CASE(basic_ics_controller_correctness_test) {
-    return test_env::do_with([] (test_env& env) {
-        static constexpr uint64_t default_fragment_size = 1UL*1024UL*1024UL*1024UL;
-
-        auto backlog = [&] (compaction_backlog_tracker backlog_tracker, uint64_t max_fragment_size) {
-            column_family_for_tests cf(env.manager());
-
-            uint64_t current_sstable_size = default_fragment_size;
-            uint64_t data_set_size = 0;
-            static constexpr uint64_t target_data_set_size = 1000UL*1024UL*1024UL*1024UL;
-
-            while (data_set_size < target_data_set_size) {
-                utils::UUID run_identifier = utils::make_random_uuid();
-
-                auto expected_fragments = std::max(1UL, current_sstable_size / max_fragment_size);
-                uint64_t fragment_size = std::max(default_fragment_size, current_sstable_size / expected_fragments);
-
-                for (auto i = 0UL; i < expected_fragments; i++) {
-                    auto sst = env.make_sstable(cf->schema(), "", 0, sstables::sstable::version_types::mc, big);
-                    sstables::test(sst).set_data_file_size(fragment_size);
-                    sstables::test(sst).set_run_identifier(run_identifier);
-                    backlog_tracker.add_sstable(std::move(sst));
-                }
-                data_set_size += current_sstable_size;
-                current_sstable_size *= 2;
-            }
-
-            return backlog_tracker.backlog();
-        };
-
-        auto ics_backlog = backlog(compaction_backlog_tracker(std::make_unique<incremental_backlog_tracker>()), default_fragment_size);
-        auto stcs_backlog = backlog(compaction_backlog_tracker(std::make_unique<size_tiered_backlog_tracker>()), std::numeric_limits<size_t>::max());
-
-        // don't expect ics and stcs to yield different backlogs for the same workload.
-        BOOST_CHECK_CLOSE(ics_backlog, stcs_backlog, 0.0001);
-        return make_ready_future<>();
-    });
-}
-
-SEASTAR_TEST_CASE(partial_sstable_run_filtered_out_test) {
-    BOOST_REQUIRE(smp::count == 1);
-    return test_env::do_with_async([] (test_env& env) {
-        auto s = schema_builder("tests", "partial_sstable_run_filtered_out_test")
-                .with_column("id", utf8_type, column_kind::partition_key)
-                .with_column("value", int32_type).build();
-
-        auto tmp = tmpdir();
-
-        auto cm = make_lw_shared<compaction_manager>();
-        cm->enable();
-
-        column_family::config cfg = column_family_test_config(env.manager(), env.semaphore());
-        cfg.datadir = tmp.path().string();
-        cfg.enable_commitlog = false;
-        cfg.enable_incremental_backups = false;
-        auto cl_stats = make_lw_shared<cell_locker_stats>();
-        auto tracker = make_lw_shared<cache_tracker>();
-        auto cf = make_lw_shared<column_family>(s, cfg, column_family::no_commitlog(), *cm, *cl_stats, *tracker);
-        cf->start();
-        cf->mark_ready_for_writes();
-
-        utils::UUID partial_sstable_run_identifier = utils::make_random_uuid();
-        mutation mut(s, partition_key::from_exploded(*s, {to_bytes("alpha")}));
-        mut.set_clustered_cell(clustering_key::make_empty(), bytes("value"), data_value(int32_t(1)), 0);
-
-        sstable_writer_config sst_cfg = env.manager().configure_writer();
-        sst_cfg.run_identifier = partial_sstable_run_identifier;
-        auto partial_sstable_run_sst = make_sstable_easy(env, tmp.path(), flat_mutation_reader_from_mutations(env.make_reader_permit(), { std::move(mut) }),
-                                                         sst_cfg, sstables::get_highest_sstable_version(), 1);
-
-        column_family_test(cf).add_sstable(partial_sstable_run_sst);
-        column_family_test::update_sstables_known_generation(*cf, partial_sstable_run_sst->generation());
-
-        auto generation_exists = [&cf] (int64_t generation) {
-            auto sstables = cf->get_sstables();
-            auto entry = boost::range::find_if(*sstables, [generation] (shared_sstable sst) { return generation == sst->generation(); });
-            return entry != sstables->end();
-        };
-
-        BOOST_REQUIRE(generation_exists(partial_sstable_run_sst->generation()));
-
-        // register partial sstable run
-        auto c_info = make_lw_shared<compaction_info>();
-        c_info->run_identifier = partial_sstable_run_identifier;
-        cm->register_compaction(c_info);
-
-        cf->compact_all_sstables().get();
-
-        // make sure partial sstable run has none of its fragments compacted.
-        BOOST_REQUIRE(generation_exists(partial_sstable_run_sst->generation()));
-
-        cm->stop().get();
-    });
-}
-
-// Make sure that a custom tombstone-gced-only writer will be feeded with gc'able tombstone
-// from the regular compaction's input sstable.
-SEASTAR_TEST_CASE(purged_tombstone_consumer_sstable_test) {
-    BOOST_REQUIRE(smp::count == 1);
-    return test_env::do_with_async([] (test_env& env) {
-        cell_locker_stats cl_stats;
-
-        auto builder = schema_builder("tests", "purged_tombstone_consumer_sstable_test")
-                .with_column("id", utf8_type, column_kind::partition_key)
-                .with_column("value", int32_type);
-        builder.set_gc_grace_seconds(0);
-        auto s = builder.build();
-
-        auto tmp = tmpdir();
-        auto sst_gen = [&env, s, &tmp, gen = make_lw_shared<unsigned>(1)] () mutable {
-            return env.make_sstable(s, tmp.path().string(), (*gen)++, sstables::get_highest_sstable_version(), big);
-        };
-
-        class compacting_sstable_writer_test {
-            shared_sstable& _sst;
-            sstable_writer _writer;
-        public:
-            explicit compacting_sstable_writer_test(const schema_ptr& s, shared_sstable& sst, sstables_manager& manager)
-                : _sst(sst),
-                  _writer(sst->get_writer(*s, 1, manager.configure_writer("test"),
-                        encoding_stats{}, service::get_local_compaction_priority())) {}
-
-            void consume_new_partition(const dht::decorated_key& dk) { _writer.consume_new_partition(dk); }
-            void consume(tombstone t) { _writer.consume(t); }
-            stop_iteration consume(static_row&& sr, tombstone, bool) { return _writer.consume(std::move(sr)); }
-            stop_iteration consume(clustering_row&& cr, row_tombstone tomb, bool) { return _writer.consume(std::move(cr)); }
-            stop_iteration consume(range_tombstone&& rt) { return _writer.consume(std::move(rt)); }
-
-            stop_iteration consume_end_of_partition() { return _writer.consume_end_of_partition(); }
-            void consume_end_of_stream() { _writer.consume_end_of_stream(); _sst->open_data().get0(); }
-        };
-
-        std::optional<gc_clock::time_point> gc_before;
-        auto max_purgeable_ts = api::max_timestamp;
-        auto is_tombstone_purgeable = [&gc_before, max_purgeable_ts](const tombstone& t) {
-            bool can_gc = t.deletion_time < *gc_before;
-            return t && can_gc && t.timestamp < max_purgeable_ts;
-        };
-
-        auto compact = [&] (std::vector<shared_sstable> all) -> std::pair<shared_sstable, shared_sstable> {
-            auto max_purgeable_func = [max_purgeable_ts] (const dht::decorated_key& dk) {
-                return max_purgeable_ts;
-            };
-
-            auto non_purged = sst_gen();
-            auto purged_only = sst_gen();
-
-            auto cr = compacting_sstable_writer_test(s, non_purged, env.manager());
-            auto purged_cr = compacting_sstable_writer_test(s, purged_only, env.manager());
-
-            auto gc_now = gc_clock::now();
-            gc_before = gc_now - s->gc_grace_seconds();
-
-            auto cfc = make_stable_flattened_mutations_consumer<compact_for_compaction<compacting_sstable_writer_test, compacting_sstable_writer_test>>(
-                *s, gc_now, max_purgeable_func, std::move(cr), std::move(purged_cr));
-
-            auto cs = sstables::make_compaction_strategy(sstables::compaction_strategy_type::size_tiered, s->compaction_strategy_options());
-            auto compacting = make_lw_shared<sstables::sstable_set>(cs.make_sstable_set(s));
-            for (auto&& sst : all) {
-                compacting->insert(std::move(sst));
-            }
-            auto reader = compacting->make_range_sstable_reader(s,
-                env.make_reader_permit(),
-                query::full_partition_range,
-                s->full_slice(),
-                service::get_local_compaction_priority(),
-                nullptr,
-                ::streamed_mutation::forwarding::no,
-                ::mutation_reader::forwarding::no);
-
-            auto r = std::move(reader);
-            auto close_r = deferred_close(r);
-            r.consume_in_thread(std::move(cfc), db::no_timeout);
-
-            return {std::move(non_purged), std::move(purged_only)};
-        };
-
-        auto next_timestamp = [] {
-            static thread_local api::timestamp_type next = 1;
-            return next++;
-        };
-
-        auto make_insert = [&] (partition_key key) {
-            mutation m(s, key);
-            m.set_clustered_cell(clustering_key::make_empty(), bytes("value"), data_value(int32_t(1)), next_timestamp());
-            return m;
-        };
-
-        auto make_delete = [&] (partition_key key) -> std::pair<mutation, tombstone> {
-            mutation m(s, key);
-            tombstone tomb(next_timestamp(), gc_clock::now());
-            m.partition().apply(tomb);
-            return {m, tomb};
-        };
-
-        auto alpha = partition_key::from_exploded(*s, {to_bytes("alpha")});
-        auto beta = partition_key::from_exploded(*s, {to_bytes("beta")});
-
-        auto ttl = 5;
-
-        auto assert_that_produces_purged_tombstone = [&] (auto& sst, partition_key& key, tombstone tomb) {
-            auto reader = make_lw_shared<flat_mutation_reader>(sstable_reader(sst, s, env.make_reader_permit()));
-            read_mutation_from_flat_mutation_reader(*reader, db::no_timeout).then([reader, s, &key, is_tombstone_purgeable, &tomb] (mutation_opt m) {
-                BOOST_REQUIRE(m);
-                BOOST_REQUIRE(m->key().equal(*s, key));
-                auto rows = m->partition().clustered_rows();
-                BOOST_REQUIRE_EQUAL(rows.calculate_size(), 0);
-                BOOST_REQUIRE(is_tombstone_purgeable(m->partition().partition_tombstone()));
-                BOOST_REQUIRE(m->partition().partition_tombstone() == tomb);
-                return (*reader)(db::no_timeout);
-            }).then([reader, s] (mutation_fragment_opt m) {
-                BOOST_REQUIRE(!m);
-            }).finally([reader] {
-                return reader->close();
-            }).get();
-        };
-
-        // gc'ed tombstone for alpha will go to gc-only consumer, whereas live data goes to regular consumer.
-        {
-            auto mut1 = make_insert(alpha);
-            auto mut2 = make_insert(beta);
-            auto [mut3, mut3_tombstone] = make_delete(alpha);
-
-            std::vector<shared_sstable> sstables = {
-                make_sstable_containing(sst_gen, {mut1, mut2}),
-                make_sstable_containing(sst_gen, {mut3})
-            };
-
-            forward_jump_clocks(std::chrono::seconds(ttl));
-
-            auto [non_purged, purged_only] = compact(std::move(sstables));
-
-            assert_that(sstable_reader(non_purged, s, env.make_reader_permit()))
-                    .produces(mut2)
-                    .produces_end_of_stream();
-
-            assert_that_produces_purged_tombstone(purged_only, alpha, mut3_tombstone);
-        }
-    });
-}
-
-/*  Make sure data is not ressurrected.
-    sstable 1 with key A and key B and key C
-    sstable 2 with expired (GC'able) tombstone for key A
-
-    use max_sstable_size = 1;
-
-    so key A and expired tombstone for key A are compacted away.
-    key B is written into a new sstable, and sstable 2 is removed.
-
-    Need to stop compaction at this point!!!
-
-    Result: sstable 1 is alive in the table, whereas sstable 2 is gone.
-
-    if key A can be read from table, data was ressurrected.
- */
-SEASTAR_TEST_CASE(incremental_compaction_data_resurrection_test) {
-    return test_env::do_with_async([] (test_env& env) {
-        cell_locker_stats cl_stats;
-
-        // In a column family with gc_grace_seconds set to 0, check that a tombstone
-        // is purged after compaction.
-        auto builder = schema_builder("tests", "incremental_compaction_data_resurrection_test")
-                .with_column("id", utf8_type, column_kind::partition_key)
-                .with_column("value", int32_type);
-        builder.set_gc_grace_seconds(0);
-        auto s = builder.build();
-
-        auto tmp = tmpdir();
-        auto sst_gen = [&env, s, &tmp, gen = make_lw_shared<unsigned>(1)] () mutable {
-            return env.make_sstable(s, tmp.path().string(), (*gen)++, sstables::get_highest_sstable_version(), big);
-        };
-
-        auto next_timestamp = [] {
-            static thread_local api::timestamp_type next = 1;
-            return next++;
-        };
-
-        auto make_insert = [&] (partition_key key) {
-            mutation m(s, key);
-            m.set_clustered_cell(clustering_key::make_empty(), bytes("value"), data_value(int32_t(1)), next_timestamp());
-            return m;
-        };
-
-        auto deletion_time = gc_clock::now();
-        auto make_delete = [&] (partition_key key) {
-            mutation m(s, key);
-            tombstone tomb(next_timestamp(), deletion_time);
-            m.partition().apply(tomb);
-            return m;
-        };
-
-        auto tokens = token_generation_for_current_shard(3);
-        auto alpha = partition_key::from_exploded(*s, {to_bytes(tokens[0].first)});
-        auto beta = partition_key::from_exploded(*s, {to_bytes(tokens[1].first)});
-        auto gamma = partition_key::from_exploded(*s, {to_bytes(tokens[2].first)});
-
-        auto ttl = 5;
-
-        auto mut1 = make_insert(alpha);
-        auto mut2 = make_insert(beta);
-        auto mut3 = make_insert(gamma);
-        auto mut1_deletion = make_delete(alpha);
-
-        auto non_expired_sst = make_sstable_containing(sst_gen, {mut1, mut2, mut3});
-        auto expired_sst = make_sstable_containing(sst_gen, {mut1_deletion});
-        // make ssts belong to same run for compaction to enable incremental approach
-        utils::UUID run_id = utils::make_random_uuid();
-        sstables::test(non_expired_sst).set_run_identifier(run_id);
-        sstables::test(expired_sst).set_run_identifier(run_id);
-
-        std::vector<shared_sstable> sstables = {
-                non_expired_sst,
-                expired_sst,
-        };
-
-        // make mut1_deletion gc'able.
-        forward_jump_clocks(std::chrono::seconds(ttl));
-
-        auto cm = make_lw_shared<compaction_manager>();
-        column_family::config cfg = column_family_test_config(env.manager(), env.semaphore());
-        cfg.datadir = tmp.path().string();
-        cfg.enable_disk_writes = false;
-        cfg.enable_commitlog = false;
-        cfg.enable_cache = true;
-        cfg.enable_incremental_backups = false;
-        auto tracker = make_lw_shared<cache_tracker>();
-        auto cf = make_lw_shared<column_family>(s, cfg, column_family::no_commitlog(), *cm, cl_stats, *tracker);
-        cf->mark_ready_for_writes();
-        cf->start();
-        cf->set_compaction_strategy(sstables::compaction_strategy_type::null);
-
-        auto is_partition_dead = [&s, &cf, &env] (partition_key& pkey) {
-            column_family::const_mutation_partition_ptr mp = cf->find_partition_slow(s, env.make_reader_permit(), pkey).get0();
-            return mp && bool(mp->partition_tombstone());
-        };
-
-        cf->add_sstable_and_update_cache(non_expired_sst).get();
-        BOOST_REQUIRE(!is_partition_dead(alpha));
-        cf->add_sstable_and_update_cache(expired_sst).get();
-        BOOST_REQUIRE(is_partition_dead(alpha));
-
-        auto replacer = [&] (sstables::compaction_completion_desc desc) {
-            auto old_sstables = std::move(desc.old_sstables);
-            auto new_sstables = std::move(desc.new_sstables);
-            // expired_sst is exhausted, and new sstable is written with mut 2.
-            BOOST_REQUIRE_EQUAL(old_sstables.size(), 1);
-            BOOST_REQUIRE(old_sstables.front() == expired_sst);
-            BOOST_REQUIRE_EQUAL(new_sstables.size(), 2);
-            for (auto& new_sstable : new_sstables) {
-                if (new_sstable->get_max_local_deletion_time() == deletion_time) { // Skipping GC SSTable.
-                    continue;
-                }
-                assert_that(sstable_reader(new_sstable, s, env.make_reader_permit()))
-                    .produces(mut2)
-                    .produces_end_of_stream();
-            }
-            column_family_test(cf).rebuild_sstable_list(new_sstables, old_sstables);
-            // force compaction failure after sstable containing expired tombstone is removed from set.
-            throw std::runtime_error("forcing compaction failure on early replacement");
-        };
-
-        bool swallowed = false;
-        try {
-            // The goal is to have one sstable generated for each mutation to trigger the issue.
-            auto max_sstable_size = 0;
-            auto result = compact_sstables(sstables::compaction_descriptor(sstables, cf->get_sstable_set(), default_priority_class(), 0, max_sstable_size), *cf, sst_gen, replacer).get0().new_sstables;
-            BOOST_REQUIRE_EQUAL(2, result.size());
-        } catch (...) {
-            // swallow exception
-            swallowed = true;
-        }
-        BOOST_REQUIRE(swallowed);
-        // check there's no data resurrection
-        BOOST_REQUIRE(is_partition_dead(alpha));
-    });
-}
-
-SEASTAR_TEST_CASE(twcs_major_compaction_test) {
-    // Tests that two mutations that were written a month apart are compacted
-    // to two different SSTables, whereas two mutations that were written 1ms apart
-    // are compacted to the same SSTable.
-    return test_env::do_with_async([] (test_env& env) {
-        cell_locker_stats cl_stats;
-
-        // In a column family with gc_grace_seconds set to 0, check that a tombstone
-        // is purged after compaction.
-        auto builder = schema_builder("tests", "twcs_major")
-                .with_column("id", utf8_type, column_kind::partition_key)
-                .with_column("cl", int32_type, column_kind::clustering_key)
-                .with_column("value", int32_type);
-        auto s = builder.build();
-
-        auto tmp = tmpdir();
-        auto sst_gen = [&env, s, &tmp, gen = make_lw_shared<unsigned>(1)] () mutable {
-            return env.make_sstable(s, tmp.path().string(), (*gen)++, sstables::get_highest_sstable_version(), big);
-        };
-
-        auto next_timestamp = [] (auto step) {
-            using namespace std::chrono;
-            return (api::timestamp_clock::now().time_since_epoch() - duration_cast<microseconds>(step)).count();
-        };
-
-        auto make_insert = [&] (api::timestamp_clock::duration step) {
-            static thread_local int32_t value = 1;
-
-            auto key_and_token_pair = token_generation_for_current_shard(1);
-            auto key_str = key_and_token_pair[0].first;
-            auto key = partition_key::from_exploded(*s, {to_bytes(key_str)});
-
-            mutation m(s, key);
-            auto c_key = clustering_key::from_exploded(*s, {int32_type->decompose(value++)});
-            m.set_clustered_cell(c_key, bytes("value"), data_value(int32_t(value)), next_timestamp(step));
-            return m;
-        };
-
-
-        // Two mutations, one of them 30 days ago. Should be split when
-        // compacting
-        auto mut1 = make_insert(0ms);
-        auto mut2 = make_insert(720h);
-
-        // Two mutations, close together. Should end up in the same SSTable
-        auto mut3 = make_insert(0ms);
-        auto mut4 = make_insert(1ms);
-
-        auto cm = make_lw_shared<compaction_manager>();
-        column_family::config cfg = column_family_test_config(env.manager(), env.semaphore());
-        cfg.datadir = tmp.path().string();
-        cfg.enable_disk_writes = true;
-        cfg.enable_commitlog = false;
-        cfg.enable_cache = false;
-        cfg.enable_incremental_backups = false;
-        auto tracker = make_lw_shared<cache_tracker>();
-        auto cf = make_lw_shared<column_family>(s, cfg, column_family::no_commitlog(), *cm, cl_stats, *tracker);
-        cf->mark_ready_for_writes();
-        cf->start();
-        cf->set_compaction_strategy(sstables::compaction_strategy_type::time_window);
-
-        auto original_together = make_sstable_containing(sst_gen, {mut3, mut4});
-
-        auto ret = compact_sstables(sstables::compaction_descriptor({original_together}, cf->get_sstable_set(), default_priority_class()), *cf, sst_gen, replacer_fn_no_op()).get0();
-        BOOST_REQUIRE(ret.new_sstables.size() == 1);
-
-        auto original_apart = make_sstable_containing(sst_gen, {mut1, mut2});
-        ret = compact_sstables(sstables::compaction_descriptor({original_apart}, cf->get_sstable_set(), default_priority_class()), *cf, sst_gen, replacer_fn_no_op()).get0();
-        BOOST_REQUIRE(ret.new_sstables.size() == 2);
-    });
-}
-
-SEASTAR_TEST_CASE(autocompaction_control_test) {
-    return test_env::do_with_async([] (test_env& env) {
-        cell_locker_stats cl_stats;
-        cache_tracker tracker;
-
-        compaction_manager cm;
-        cm.enable();
-
-        auto s = schema_builder(some_keyspace, some_column_family)
-                .with_column("id", utf8_type, column_kind::partition_key)
-                .with_column("value", int32_type)
-                .build();
-
-        auto tmp = tmpdir();
-        column_family::config cfg = column_family_test_config(env.manager(), env.semaphore());
-        cfg.datadir = tmp.path().string();
-        cfg.enable_commitlog = false;
-        cfg.enable_disk_writes = true;
-
-        auto cf = make_lw_shared<column_family>(s, cfg, column_family::no_commitlog(), cm, cl_stats, tracker);
-        cf->set_compaction_strategy(sstables::compaction_strategy_type::size_tiered);
-        cf->mark_ready_for_writes();
-
-        // no compactions done yet
-        auto& ss = cm.get_stats();
-        BOOST_REQUIRE(ss.pending_tasks == 0 && ss.active_tasks == 0 && ss.completed_tasks == 0);
-        // auto compaction is enabled by default
-        BOOST_REQUIRE(!cf->is_auto_compaction_disabled_by_user());
-        // disable auto compaction by user
-        cf->disable_auto_compaction();
-        // check it is disabled
-        BOOST_REQUIRE(cf->is_auto_compaction_disabled_by_user());
-
-        // generate a few sstables
-        auto sst_gen = [&env, s, &tmp, gen = make_lw_shared<unsigned>(1)] () mutable {
-            return env.make_sstable(s, tmp.path().string(), (*gen)++, sstables::get_highest_sstable_version(), big);
-        };
-        auto make_insert = [&] (partition_key key) {
-            mutation m(s, key);
-            m.set_clustered_cell(clustering_key::make_empty(), bytes("value"), data_value(int32_t(1)), 1 /* ts */);
-            return m;
-        };
-        auto min_threshold = cf->schema()->min_compaction_threshold();
-        auto tokens = token_generation_for_current_shard(1);
-        for (auto i = 0; i < 2 * min_threshold; ++i) {
-            auto key = partition_key::from_exploded(*s, {to_bytes(tokens[0].first)});
-            auto mut = make_insert(key);
-            auto sst = make_sstable_containing(sst_gen, {mut});
-            cf->add_sstable_and_update_cache(sst).wait();
-        }
-
-        // check compaction manager does not receive background compaction submissions
-        cf->start();
-        cf->trigger_compaction();
-        cf->get_compaction_manager().submit(cf.get());
-        BOOST_REQUIRE(ss.pending_tasks == 0 && ss.active_tasks == 0 && ss.completed_tasks == 0);
-        // enable auto compaction
-        cf->enable_auto_compaction();
-        // check enabled
-        BOOST_REQUIRE(!cf->is_auto_compaction_disabled_by_user());
-        // trigger background compaction
-        cf->trigger_compaction();
-        // wait until compaction finished
-        do_until([&ss] { return ss.pending_tasks == 0 && ss.active_tasks == 0; }, [] {
-            return sleep(std::chrono::milliseconds(100));
-        }).wait();
-        // test compaction successfully finished
-        BOOST_REQUIRE(ss.errors == 0);
-        BOOST_REQUIRE(ss.completed_tasks == 1);
-
-        cf->stop().wait();
-        cm.stop().wait();
-    });
-}
-
-//
-// Test that https://github.com/scylladb/scylla/issues/6472 is gone
-//
-SEASTAR_TEST_CASE(test_bug_6472) {
-    return test_setup::do_with_tmp_directory([] (test_env& env, sstring tmpdir_path) {
-        auto builder = schema_builder("tests", "test_bug_6472")
-                .with_column("id", utf8_type, column_kind::partition_key)
-                .with_column("cl", int32_type, column_kind::clustering_key)
-                .with_column("value", int32_type);
-        builder.set_compaction_strategy(sstables::compaction_strategy_type::time_window);
-        std::map<sstring, sstring> opts = {
-            { time_window_compaction_strategy_options::COMPACTION_WINDOW_UNIT_KEY, "HOURS" },
-            { time_window_compaction_strategy_options::COMPACTION_WINDOW_SIZE_KEY, "1" },
-        };
-        builder.set_compaction_strategy_options(std::move(opts));
-        builder.set_gc_grace_seconds(0);
-        auto s = builder.build();
-
-        auto sst_gen = [&env, s, tmpdir_path, gen = make_lw_shared<unsigned>(1)] () mutable {
-            return env.make_sstable(s, tmpdir_path, (*gen)++, sstables::get_highest_sstable_version(), big);
-        };
-
-        auto next_timestamp = [] (auto step) {
-            using namespace std::chrono;
-            return (gc_clock::now().time_since_epoch() - duration_cast<microseconds>(step)).count();
-        };
-
-        auto tokens = token_generation_for_shard(1, this_shard_id(), test_db_config.murmur3_partitioner_ignore_msb_bits(), smp::count);
-
-        auto make_expiring_cell = [&] (std::chrono::hours step) {
-            static thread_local int32_t value = 1;
-
-            auto key_str = tokens[0].first;
-            auto key = partition_key::from_exploded(*s, {to_bytes(key_str)});
-
-            mutation m(s, key);
-            auto c_key = clustering_key::from_exploded(*s, {int32_type->decompose(value++)});
-            m.set_clustered_cell(c_key, bytes("value"), data_value(int32_t(value)), next_timestamp(step), gc_clock::duration(step + 5s));
-            return m;
-        };
-
-        auto cm = make_lw_shared<compaction_manager>();
-        column_family::config cfg = column_family_test_config(env.manager(), env.semaphore());
-        cfg.datadir = tmpdir_path;
-        cfg.enable_disk_writes = true;
-        cfg.enable_commitlog = false;
-        cfg.enable_cache = false;
-        cfg.enable_incremental_backups = false;
-        auto tracker = make_lw_shared<cache_tracker>();
-        cell_locker_stats cl_stats;
-        auto cf = make_lw_shared<column_family>(s, cfg, column_family::no_commitlog(), *cm, cl_stats, *tracker);
-        cf->mark_ready_for_writes();
-        cf->start();
-
-        // Make 100 expiring cells which belong to different time windows
-        std::vector<mutation> muts;
-        muts.reserve(101);
-        for (auto i = 1; i < 101; i++) {
-            muts.push_back(make_expiring_cell(std::chrono::hours(i)));
-        }
-        muts.push_back(make_expiring_cell(std::chrono::hours(110)));
-
-        //
-        // Reproduce issue 6472 by making an input set which causes both interposer and GC writer to be enabled
-        //
-        std::vector<shared_sstable> sstables_spanning_many_windows = {
-            make_sstable_containing(sst_gen, muts),
-            make_sstable_containing(sst_gen, muts),
-        };
-        utils::UUID run_id = utils::make_random_uuid();
-        for (auto& sst : sstables_spanning_many_windows) {
-            sstables::test(sst).set_run_identifier(run_id);
-        }
-
-        // Make sure everything we wanted expired is expired by now.
-        forward_jump_clocks(std::chrono::hours(101));
-
-        auto ret = compact_sstables(sstables::compaction_descriptor(sstables_spanning_many_windows,
-            cf->get_sstable_set(),default_priority_class()), *cf, sst_gen, replacer_fn_no_op()).get0();
-        BOOST_REQUIRE(ret.new_sstables.size() == 1);
-        return make_ready_future<>();
-    });
-}
-
-SEASTAR_TEST_CASE(sstable_needs_cleanup_test) {
-  return test_env::do_with([] (test_env& env) {
-    auto s = make_shared_schema({}, some_keyspace, some_column_family,
-        {{"p1", utf8_type}}, {}, {}, {}, utf8_type);
-
-    auto tokens = token_generation_for_current_shard(10);
-
-    auto sst_gen = [&env, s, gen = make_lw_shared<unsigned>(1)] (sstring first, sstring last) mutable {
-        return sstable_for_overlapping_test(env, s, (*gen)++, first, last);
-    };
-    auto token = [&] (size_t index) -> dht::token {
-        return tokens[index].second;
-    };
-    auto key_from_token = [&] (size_t index) -> sstring {
-        return tokens[index].first;
-    };
-    auto token_range = [&] (size_t first, size_t last) -> dht::token_range {
-        return dht::token_range::make(token(first), token(last));
-    };
-
-    {
-        auto local_ranges = { token_range(0, 9) };
-        auto sst = sst_gen(key_from_token(0), key_from_token(9));
-        BOOST_REQUIRE(!needs_cleanup(sst, local_ranges, s));
-    }
-
-    {
-        auto local_ranges = { token_range(0, 1), token_range(3, 4), token_range(5, 6) };
-
-        auto sst = sst_gen(key_from_token(0), key_from_token(1));
-        BOOST_REQUIRE(!needs_cleanup(sst, local_ranges, s));
-
-        auto sst2 = sst_gen(key_from_token(2), key_from_token(2));
-        BOOST_REQUIRE(needs_cleanup(sst2, local_ranges, s));
-
-        auto sst3 = sst_gen(key_from_token(0), key_from_token(6));
-        BOOST_REQUIRE(needs_cleanup(sst3, local_ranges, s));
-
-        auto sst5 = sst_gen(key_from_token(7), key_from_token(7));
-        BOOST_REQUIRE(needs_cleanup(sst5, local_ranges, s));
-    }
-
-    return make_ready_future<>();
-  });
-}
-
-SEASTAR_TEST_CASE(test_twcs_partition_estimate) {
-    return test_setup::do_with_tmp_directory([] (test_env& env, sstring tmpdir_path) {
-        auto builder = schema_builder("tests", "test_bug_6472")
-                .with_column("id", utf8_type, column_kind::partition_key)
-                .with_column("cl", int32_type, column_kind::clustering_key)
-                .with_column("value", int32_type);
-        builder.set_compaction_strategy(sstables::compaction_strategy_type::time_window);
-        std::map<sstring, sstring> opts = {
-            { time_window_compaction_strategy_options::COMPACTION_WINDOW_UNIT_KEY, "HOURS" },
-            { time_window_compaction_strategy_options::COMPACTION_WINDOW_SIZE_KEY, "1" },
-        };
-        builder.set_compaction_strategy_options(std::move(opts));
-        builder.set_gc_grace_seconds(0);
-        auto s = builder.build();
-
-        const auto rows_per_partition = 200;
-
-        auto sst_gen = [&env, s, tmpdir_path, gen = make_lw_shared<unsigned>(1)] () mutable {
-            return env.make_sstable(s, tmpdir_path, (*gen)++, sstables::get_highest_sstable_version(), big);
-        };
-
-        auto next_timestamp = [] (int sstable_idx, int ck_idx) {
-            using namespace std::chrono;
-            auto window = hours(sstable_idx * rows_per_partition + ck_idx);
-            return (gc_clock::now().time_since_epoch() - duration_cast<microseconds>(window)).count();
-        };
-
-        auto tokens = token_generation_for_shard(4, this_shard_id(), test_db_config.murmur3_partitioner_ignore_msb_bits(), smp::count);
-
-        auto make_sstable = [&] (int sstable_idx) {
-            static thread_local int32_t value = 1;
-=======
->>>>>>> e177cd38
-
-    auto subtract = [&] (int64_t start, int64_t end, int gen) {
-        map.subtract({interval_type::closed(make_pos(start), make_pos(end)), value_set({gen})});
-    };
-
-    add(6052159333454473039, 9223347124876901511, 0);
-    add(957694089857623813, 6052133625299168475, 1);
-    add(-9223359752074096060, -4134836824175349559, 2);
-    add(-4134776408386727187, 957682147550689253, 3);
-    add(6092345676202690928, 9223332435915649914, 4);
-    add(-5395436281861775460, -1589168419922166021, 5);
-    add(-1589165560271708558, 6092259415972553765, 6);
-    add(-9223362900961284625, -5395452288575292639, 7);
-
-    subtract(-9223359752074096060, -4134836824175349559, 2);
-    subtract(-9223362900961284625, -5395452288575292639, 7);
-    subtract(-4134776408386727187, 957682147550689253, 3);
-    subtract(-5395436281861775460, -1589168419922166021, 5);
-    subtract(957694089857623813, 6052133625299168475, 1);
-
-    return make_ready_future<>();
-}
-
 SEASTAR_TEST_CASE(test_zero_estimated_partitions) {
     return test_setup::do_with_tmp_directory([] (test_env& env, sstring tmpdir_path) {
         simple_schema ss;
