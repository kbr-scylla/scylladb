--- conflicted
+++ resolved
@@ -54,12 +54,8 @@
         sharded<repair_service> repair;
         sharded<service::migration_manager> migration_manager;
         sharded<cql3::query_processor> qp;
-<<<<<<< HEAD
-        sharded<raft_services> raft_svcs;
+        sharded<service::raft_group_registry> raft_gr;
         sharded<auth::service> auth_service;
-=======
-        sharded<service::raft_group_registry> raft_gr;
->>>>>>> 64e93ca3
 
         token_metadata.start().get();
         auto stop_token_mgr = defer([&token_metadata] { token_metadata.stop().get(); });
@@ -100,12 +96,8 @@
             std::ref(migration_manager), std::ref(token_metadata),
             std::ref(_messaging),
             std::ref(cdc_generation_service), std::ref(repair),
-<<<<<<< HEAD
-            std::ref(raft_svcs),
+            std::ref(raft_gr),
             std::ref(sl_controller),
-=======
-            std::ref(raft_gr),
->>>>>>> 64e93ca3
             true).get();
         auto stop_ss = defer([&] { service::get_storage_service().stop().get(); });
 
