--- conflicted
+++ resolved
@@ -364,9 +364,6 @@
     });
 }
 
-<<<<<<< HEAD
-#if 0 // the test only works if 'version' is the only cell in scylla_tables table
-=======
 // Tests behavior when incompatible CREATE TABLE statements are
 // issued concurrently in the cluster.
 // Relevant only for the pre-raft schema management, with raft the scenario should not happen.
@@ -411,7 +408,7 @@
     });
 }
 
->>>>>>> 4e413787
+#if 0 // the test only works if 'version' is the only cell in scylla_tables table
 SEASTAR_TEST_CASE(test_merging_does_not_alter_tables_which_didnt_change) {
     return do_with_cql_env([](cql_test_env& e) {
         return seastar::async([&] {
