--- conflicted
+++ resolved
@@ -1,52 +1,3 @@
-<<<<<<< HEAD
-#! /bin/bash -eu
-
-if [ "$(uname -m)" != x86_64 ]; then
-    # the gdb tests are known broken on aarch64 (and untested on anything else)
-    # see https://sourceware.org/bugzilla/show_bug.cgi?id=27886
-    # pretend everything is working until a fix is found
-    exit 0
-fi
-
-# I also get failure to load thread-locals on x86_64 in enterprise.
-exit 0
-
-here=$(dirname $(readlink -e "$0"))
-src=$(realpath -e "$here"/../..)
-
-scylla=$(readlink -e "${SCYLLA-$src/build/release/scylla}")
-gdb=$(readlink -e "${GDB-$(command -v gdb)}")
-
-_WORKDIR="$(readlink -e ${TMPDIR-/tmp})"/scylla-gdb-$$
-mkdir "$_WORKDIR"
-
-code=0
-cleanup() {
-    rm -rf --preserve-root "$_WORKDIR"
-    exit $code
-}
-trap 'cleanup' EXIT
-
-# for easier pkill
-scylla_link="$_WORKDIR"/test-gdb-scylla
-ln -s "$scylla" "$scylla_link"
-gdb_link="$_WORKDIR"/test-gdb
-ln -s "$gdb" "$gdb_link"
-
-# see explanation of SCYLLA_IP in ../alternator/run
-scylla_ip=127.1.$(($$ >> 8 & 255)).$(($$ & 255))
-
-export _WORKDIR
-"$gdb_link" -n -batch -return-child-result -se "$scylla_link" -ex "source $src/scylla-gdb.py" -x "$here"/test.py \
-	    --args "$scylla_link" --developer-mode=true -W "$_WORKDIR" \
-	    -c2 -m256M \
-            --api-address $scylla_ip \
-            --rpc-address $scylla_ip \
-            --listen-address $scylla_ip \
-            --prometheus-address $scylla_ip \
-            --seed-provider-parameters seeds=$scylla_ip \
-	|| code=$?
-=======
 #!/usr/bin/env python3
 
 import sys
@@ -121,5 +72,4 @@
 
 # Note that the run.cleanup_all() function runs now, just like on any exit
 # for any reason in this script. It will delete the temporary files and
-# announce the failure or success of the test (printing run.summary).
->>>>>>> 57188de0
+# announce the failure or success of the test (printing run.summary).