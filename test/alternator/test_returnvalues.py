# Copyright 2019-present ScyllaDB
#
<<<<<<< HEAD
# This file is part of Scylla.
#
# See the LICENSE.PROPRIETARY file in the top-level directory for licensing information.
=======
# SPDX-License-Identifier: AGPL-3.0-or-later
>>>>>>> fcb8d040

# Tests for the ReturnValues parameter for the different update operations
# (PutItem, UpdateItem, DeleteItem).

import pytest
from botocore.exceptions import ClientError
from util import random_string

# Test trivial support for the ReturnValues parameter in PutItem, UpdateItem
# and DeleteItem - test that "NONE" works (and changes nothing), while a
# completely unsupported value gives an error.
# This test is useful to check that before the ReturnValues parameter is fully
# implemented, it returns an error when a still-unsupported ReturnValues
# option is attempted in the request - instead of simply being ignored.
def test_trivial_returnvalues(test_table_s):
    # PutItem:
    p = random_string()
    test_table_s.put_item(Item={'p': p, 'a': 'hi'})
    ret=test_table_s.put_item(Item={'p': p, 'a': 'hello'}, ReturnValues='NONE')
    assert not 'Attributes' in ret
    with pytest.raises(ClientError, match='ValidationException'):
        test_table_s.put_item(Item={'p': p, 'a': 'hello'}, ReturnValues='DOG')
    # UpdateItem:
    p = random_string()
    test_table_s.put_item(Item={'p': p, 'a': 'hi', 'b': 'dog'})
    ret=test_table_s.update_item(Key={'p': p}, ReturnValues='NONE',
        UpdateExpression='SET b = :val',
        ExpressionAttributeValues={':val': 'cat'})
    assert not 'Attributes' in ret
    with pytest.raises(ClientError, match='ValidationException'):
        test_table_s.update_item(Key={'p': p}, ReturnValues='DOG',
            UpdateExpression='SET a = a + :val',
            ExpressionAttributeValues={':val': 1})
    # DeleteItem:
    p = random_string()
    test_table_s.put_item(Item={'p': p, 'a': 'hi'})
    ret=test_table_s.delete_item(Key={'p': p}, ReturnValues='NONE')
    assert not 'Attributes' in ret
    with pytest.raises(ClientError, match='ValidationException'):
        test_table_s.delete_item(Key={'p': p}, ReturnValues='DOG')

# Test the ReturnValues parameter on a PutItem operation. Only two settings
# are supported for this parameter for this operation: NONE (the default)
# and ALL_OLD.
def test_put_item_returnvalues(test_table_s):
    # By default, the previous value of an item is not returned:
    p = random_string()
    test_table_s.put_item(Item={'p': p, 'a': 'hi'})
    ret=test_table_s.put_item(Item={'p': p, 'a': 'hello'})
    assert not 'Attributes' in ret
    # Using ReturnValues=NONE is the same:
    p = random_string()
    test_table_s.put_item(Item={'p': p, 'a': 'hi'})
    ret=test_table_s.put_item(Item={'p': p, 'a': 'hello'}, ReturnValues='NONE')
    assert not 'Attributes' in ret
    # With ReturnValues=ALL_OLD, the old value of the item is returned
    # in an "Attributes" attribute:
    p = random_string()
    test_table_s.put_item(Item={'p': p, 'a': 'hi'})
    ret=test_table_s.put_item(Item={'p': p, 'a': 'hello'}, ReturnValues='ALL_OLD')
    assert ret['Attributes'] == {'p': p, 'a': 'hi'}
    # If the item does not previously exist, "Attributes" is not returned
    # at all:
    p = random_string()
    ret=test_table_s.put_item(Item={'p': p, 'a': 'hello'}, ReturnValues='ALL_OLD')
    assert not 'Attributes' in ret
    # Other ReturnValue options - UPDATED_OLD, ALL_NEW, UPDATED_NEW,
    # are supported by other operations but not by PutItem:
    with pytest.raises(ClientError, match='ValidationException'):
        test_table_s.put_item(Item={'p': p, 'a': 'hello'}, ReturnValues='UPDATED_OLD')
    with pytest.raises(ClientError, match='ValidationException'):
        test_table_s.put_item(Item={'p': p, 'a': 'hello'}, ReturnValues='ALL_NEW')
    with pytest.raises(ClientError, match='ValidationException'):
        test_table_s.put_item(Item={'p': p, 'a': 'hello'}, ReturnValues='UPDATED_NEW')
    # Also, obviously, a non-supported setting "DOG" also returns in error:
    with pytest.raises(ClientError, match='ValidationException'):
        test_table_s.put_item(Item={'p': p, 'a': 'hello'}, ReturnValues='DOG')
    # The ReturnValues value is case sensitive, so while "NONE" is supported
    # (and tested above), "none" isn't:
    with pytest.raises(ClientError, match='ValidationException'):
        test_table_s.put_item(Item={'p': p, 'a': 'hello'}, ReturnValues='none')

# Test the ReturnValues parameter on a DeleteItem operation. Only two settings
# are supported for this parameter for this operation: NONE (the default)
# and ALL_OLD.
def test_delete_item_returnvalues(test_table_s):
    # By default, the previous value of an item is not returned:
    p = random_string()
    test_table_s.put_item(Item={'p': p, 'a': 'hi'})
    ret=test_table_s.delete_item(Key={'p': p})
    assert not 'Attributes' in ret
    # Using ReturnValues=NONE is the same:
    p = random_string()
    test_table_s.put_item(Item={'p': p, 'a': 'hi'})
    ret=test_table_s.delete_item(Key={'p': p}, ReturnValues='NONE')
    assert not 'Attributes' in ret
    # With ReturnValues=ALL_OLD, the old value of the item is returned
    # in an "Attributes" attribute:
    p = random_string()
    test_table_s.put_item(Item={'p': p, 'a': 'hi'})
    ret=test_table_s.delete_item(Key={'p': p}, ReturnValues='ALL_OLD')
    assert ret['Attributes'] == {'p': p, 'a': 'hi'}
    # If the item does not previously exist, "Attributes" is not returned
    # at all:
    p = random_string()
    ret=test_table_s.delete_item(Key={'p': p}, ReturnValues='ALL_OLD')
    assert not 'Attributes' in ret
    # Other ReturnValue options - UPDATED_OLD, ALL_NEW, UPDATED_NEW,
    # are supported by other operations but not by PutItem:
    with pytest.raises(ClientError, match='ValidationException'):
        test_table_s.delete_item(Key={'p': p}, ReturnValues='UPDATE_OLD')
    with pytest.raises(ClientError, match='ValidationException'):
        test_table_s.delete_item(Key={'p': p}, ReturnValues='ALL_NEW')
    with pytest.raises(ClientError, match='ValidationException'):
        test_table_s.delete_item(Key={'p': p}, ReturnValues='UPDATE_NEW')
    # Also, obviously, a non-supported setting "DOG" also returns in error:
    with pytest.raises(ClientError, match='ValidationException'):
        test_table_s.delete_item(Key={'p': p}, ReturnValues='DOG')
    # The ReturnValues value is case sensitive, so while "NONE" is supported
    # (and tested above), "none" isn't:
    with pytest.raises(ClientError, match='ValidationException'):
        test_table_s.delete_item(Key={'p': p}, ReturnValues='none')

# Test the ReturnValues parameter on a UpdateItem operation. All five
# settings are supported for this parameter for this operation: NONE
# (the default), ALL_OLD, UPDATED_OLD, ALL_NEW and UPDATED_NEW.
# We test them in separate tests to allow for this feature to be
# implemented incrementally.

def test_update_item_returnvalues_none(test_table_s):
    # By default, the previous value of an item is not returned:
    p = random_string()
    test_table_s.put_item(Item={'p': p, 'a': 'hi', 'b': 'dog'})
    ret=test_table_s.update_item(Key={'p': p},
        UpdateExpression='SET b = :val',
        ExpressionAttributeValues={':val': 'cat'})
    assert not 'Attributes' in ret

    # Using ReturnValues=NONE is the same:
    p = random_string()
    test_table_s.put_item(Item={'p': p, 'a': 'hi', 'b': 'dog'})
    ret=test_table_s.update_item(Key={'p': p}, ReturnValues='NONE',
        UpdateExpression='SET b = :val',
        ExpressionAttributeValues={':val': 'cat'})
    assert not 'Attributes' in ret

    # The ReturnValues value is case sensitive, so while "NONE" is supported
    # (and tested above), "none" isn't:
    with pytest.raises(ClientError, match='ValidationException'):
        test_table_s.update_item(Key={'p': p}, ReturnValues='none',
            UpdateExpression='SET a = :val',
            ExpressionAttributeValues={':val': 1})

    # A non-supported setting "DOG" also returns in error:
    with pytest.raises(ClientError, match='ValidationException'):
        test_table_s.update_item(Key={'p': p}, ReturnValues='DOG',
            UpdateExpression='SET a = :val',
            ExpressionAttributeValues={':val': 1})

def test_update_item_returnvalues_all_old(test_table_s):
    # With ReturnValues=ALL_OLD, the entire old value of the item (even
    # attributes we did not modify) is returned in an "Attributes" attribute:
    p = random_string()
    test_table_s.put_item(Item={'p': p, 'a': 'hi', 'b': 'dog'})
    ret=test_table_s.update_item(Key={'p': p}, ReturnValues='ALL_OLD',
        UpdateExpression='SET b = :val',
        ExpressionAttributeValues={':val': 'cat'})
    assert ret['Attributes'] == {'p': p, 'a': 'hi', 'b': 'dog'}

    # If the item does not previously exist, "Attributes" is not returned
    # at all:
    p = random_string()
    ret=test_table_s.update_item(Key={'p': p}, ReturnValues='ALL_OLD',
        UpdateExpression='SET b = :val',
        ExpressionAttributeValues={':val': 'cat'})
    assert not 'Attributes' in ret

def test_update_item_returnvalues_updated_old(test_table_s):
    # With ReturnValues=UPDATED_OLD, only the overwritten attributes of the
    # old item are returned in an "Attributes" attribute:
    p = random_string()
    test_table_s.put_item(Item={'p': p, 'a': 'hi', 'b': 'dog'})
    ret=test_table_s.update_item(Key={'p': p}, ReturnValues='UPDATED_OLD',
        UpdateExpression='SET b = :val, c = :val2',
        ExpressionAttributeValues={':val': 'cat', ':val2': 'hello'})
    assert ret['Attributes'] == {'b': 'dog'}

    # Even if an update overwrites an attribute by the same value again,
    # this is considered an update, and the old value (identical to the
    # new one) is returned:
    ret=test_table_s.update_item(Key={'p': p}, ReturnValues='UPDATED_OLD',
        UpdateExpression='SET b = :val',
        ExpressionAttributeValues={':val': 'cat'})
    assert ret['Attributes'] == {'b': 'cat'}

    # Deleting an attribute also counts as overwriting it, of course:
    ret=test_table_s.update_item(Key={'p': p}, ReturnValues='UPDATED_OLD',
        UpdateExpression='REMOVE b')
    assert ret['Attributes'] == {'b': 'cat'}

    # If we write to an attribute that didn't exist before, we do not
    # get Attributes at all:
    ret=test_table_s.update_item(Key={'p': p}, ReturnValues='UPDATED_OLD',
        UpdateExpression='SET b = :val',
        ExpressionAttributeValues={':val': 'cat'})
    assert not 'Attributes' in ret

    # However, if we write to two attributes, one which previously existed
    # and one didn't, we get back only the one which previously existed:
    ret=test_table_s.update_item(Key={'p': p}, ReturnValues='UPDATED_OLD',
        UpdateExpression='SET b = :val, d = :val2',
        ExpressionAttributeValues={':val': 'dog', ':val2': 'lion'})
    assert ret['Attributes'] == {'b': 'cat'}

    # Of course if we write to two attributes which previously existed,
    # we get both of them back
    ret=test_table_s.update_item(Key={'p': p}, ReturnValues='UPDATED_OLD',
        UpdateExpression='SET b = :val, d = :val2',
        ExpressionAttributeValues={':val': 'cat', ':val2': 'tiger'})
    assert ret['Attributes'] == {'b': 'dog', 'd': 'lion'}

    # If we write absolutely nothing (the only way to do this is with the
    # old AttributeUpdates syntax), we don't get Attributes back.
    ret=test_table_s.update_item(Key={'p': p}, ReturnValues='UPDATED_OLD',
        AttributeUpdates={})
    assert not 'Attributes' in ret

def test_update_item_returnvalues_all_new(test_table_s):
    # With ReturnValues=ALL_NEW, the entire new value of the item (including
    # old attributes we did not modify) is returned:
    p = random_string()
    test_table_s.put_item(Item={'p': p, 'a': 'hi', 'b': 'dog'})
    ret=test_table_s.update_item(Key={'p': p}, ReturnValues='ALL_NEW',
        UpdateExpression='SET b = :val',
        ExpressionAttributeValues={':val': 'cat'})
    assert ret['Attributes'] == {'p': p, 'a': 'hi', 'b': 'cat'}

    # Verify that if a column is deleted, it is *not* returned:
    ret=test_table_s.update_item(Key={'p': p}, ReturnValues='ALL_NEW',
        UpdateExpression='REMOVE b')
    assert ret['Attributes'] == {'p': p, 'a': 'hi'}

    # If the item did not previously exist, that's still fine, we get the
    # new value of the item:
    p = random_string()
    ret=test_table_s.update_item(Key={'p': p}, ReturnValues='ALL_NEW',
        UpdateExpression='SET b = :val',
        ExpressionAttributeValues={':val': 'cat'})
    assert ret['Attributes'] == {'p': p, 'b': 'cat'}

    # A more interesting question is what happens if the item did not
    # previously exist, and all the update does is *delete* an attribute,
    # which never existed. In this case, the item is not created (see also
    # test_update_item_non_existent()), and "Attributes" is not returned,
    p = random_string()
    ret=test_table_s.update_item(Key={'p': p}, ReturnValues='ALL_NEW',
        UpdateExpression='REMOVE b')
    assert not 'Attributes' in ret
    ret=test_table_s.get_item(Key={'p': p}, ConsistentRead=True)
    assert not 'Item' in ret

    # If we write absolutely nothing (the only way to do this is with the
    # old AttributeUpdates syntax), we get an empty item (just the key)
    # if it didn't yet exist (and now it does), or the old item if it did.
    ret=test_table_s.update_item(Key={'p': p}, ReturnValues='ALL_NEW',
        AttributeUpdates={})
    assert ret['Attributes'] == {'p': p}
    test_table_s.put_item(Item={'p': p, 'a': 'hi'})
    ret=test_table_s.update_item(Key={'p': p}, ReturnValues='ALL_NEW',
        AttributeUpdates={})
    assert ret['Attributes'] == {'p': p, 'a': 'hi'}

def test_update_item_returnvalues_updated_new(test_table_s):
    # With ReturnValues=UPDATED_NEW, only the new value of the updated
    # attributes are returned. Note that "updated attributes" means
    # the newly set attributes - it doesn't require that these attributes
    # have any previous values.
    p = random_string()
    test_table_s.put_item(Item={'p': p, 'a': 'hi', 'b': 'dog'})
    ret=test_table_s.update_item(Key={'p': p}, ReturnValues='UPDATED_NEW',
        UpdateExpression='SET b = :val, c = :val2',
        ExpressionAttributeValues={':val': 'cat', ':val2': 'hello'})
    assert ret['Attributes'] == {'b': 'cat', 'c': 'hello'}

    # Deleting an attribute also counts as overwriting it, but the deleted
    # column is not returned in the response - so it's empty in this case.
    ret=test_table_s.update_item(Key={'p': p}, ReturnValues='UPDATED_NEW',
        UpdateExpression='REMOVE b')
    assert not 'Attributes' in ret

    # Verify If we write to multiple attributes, we get them all back,
    # regardless of whether they previously existed or not (and again,
    # deleted columns aren't returned):
    ret=test_table_s.update_item(Key={'p': p}, ReturnValues='UPDATED_NEW',
        UpdateExpression='SET a = :val, b = :val2 REMOVE c',
        ExpressionAttributeValues={':val': 'dog', ':val2': 'tiger'})
    assert ret['Attributes'] == {'a': 'dog', 'b': 'tiger'}

    # In the above examples, UPDATED_NEW is not useful because it just
    # returns the new values we already know from the request... UPDATED_NEW
    # becomes more useful in read-modify-write operations:
    p = random_string()
    test_table_s.put_item(Item={'p': p, 'a': 1})
    ret=test_table_s.update_item(Key={'p': p}, ReturnValues='UPDATED_NEW',
        UpdateExpression='SET a = a + :val',
        ExpressionAttributeValues={':val': 1})
    assert ret['Attributes'] == {'a': 2}

    # UPDATED_NEW only returns non-key attributes. Even if the operation
    # caused a new item to be created, the new key attributes aren't
    # returned.
    p = random_string()
    ret=test_table_s.update_item(Key={'p': p}, ReturnValues='UPDATED_NEW',
        UpdateExpression='SET a = :val',
        ExpressionAttributeValues={':val': 1})
    assert ret['Attributes'] == {'a': 1}

    # If we write absolutely nothing (the only way to do this is with the
    # old AttributeUpdates syntax), we don't get back any Attributes.
    # Not even if the item didn't previously exist and this write caused
    # it to be created.
    p = random_string()
    ret=test_table_s.update_item(Key={'p': p}, ReturnValues='UPDATED_NEW',
        AttributeUpdates={})
    assert not 'Attributes' in ret
    test_table_s.put_item(Item={'p': p, 'a': 'hi'})
    ret=test_table_s.update_item(Key={'p': p}, ReturnValues='UPDATED_NEW',
        AttributeUpdates={})
    assert not 'Attributes' in ret

# Test the ReturnValues from an UpdateItem directly modifying a *nested*
# attribute, in the relevant ReturnValue modes:
def test_update_item_returnvalues_nested(test_table_s):
    p = random_string()
    test_table_s.put_item(Item={'p': p, 'a': {'b': 'dog', 'c': [1, 2, 3]}, 'd': 'cat'})
    ret=test_table_s.update_item(Key={'p': p}, ReturnValues='ALL_OLD',
        UpdateExpression='SET a.b = :val',
        ExpressionAttributeValues={':val': 'hi'})
    assert ret['Attributes'] == {'p': p, 'a': {'b': 'dog', 'c': [1, 2, 3]}, 'd': 'cat'}
    # UPDATED_OLD and UPDATED_NEW return *only* the nested attribute, not
    # the entire top-level attribute. It still needs to return it nested
    # within its the appropriate hierarchy, but not containing the entire
    # top-level attribute.
    ret=test_table_s.update_item(Key={'p': p}, ReturnValues='UPDATED_OLD',
        UpdateExpression='SET a.b = :val',
        ExpressionAttributeValues={':val': 'yo'})
    assert ret['Attributes'] == {'a': {'b': 'hi'}}
    ret=test_table_s.update_item(Key={'p': p}, ReturnValues='UPDATED_OLD',
        UpdateExpression='SET a.c[1] = :val',
        ExpressionAttributeValues={':val': 7})
    assert ret['Attributes'] == {'a': {'c': [2]}}
    ret=test_table_s.update_item(Key={'p': p}, ReturnValues='UPDATED_OLD',
        UpdateExpression='SET a.c[1] = :val, a.b = :val2',
        ExpressionAttributeValues={':val': 8, ':val2': 'dog'})
    assert ret['Attributes'] == {'a': {'b': 'yo', 'c': [7]}}
    ret=test_table_s.update_item(Key={'p': p}, ReturnValues='UPDATED_NEW',
        UpdateExpression='SET a.b = :val',
        ExpressionAttributeValues={':val': 'hello'})
    assert ret['Attributes'] == {'a': {'b': 'hello'}}
    ret=test_table_s.update_item(Key={'p': p}, ReturnValues='UPDATED_NEW',
        UpdateExpression='SET a.c[1] = :val',
        ExpressionAttributeValues={':val': 4})
    assert ret['Attributes'] == {'a': {'c': [4]}}
    ret=test_table_s.update_item(Key={'p': p}, ReturnValues='UPDATED_NEW',
        UpdateExpression='SET a.c[1] = :val, a.b = :val2',
        ExpressionAttributeValues={':val': 3, ':val2': 'dog'})
    assert ret['Attributes'] == {'a': {'b': 'dog', 'c': [3]}}
    # Although ALL_NEW mode returns the entire item and doesn't need to
    # know how to project a nested attribute, we still need to check that
    # it can return the post-update value of the attribute within the entire
    # item.
    ret=test_table_s.update_item(Key={'p': p}, ReturnValues='ALL_NEW',
        UpdateExpression='SET a.b = :val',
        ExpressionAttributeValues={':val': 'hi'})
    assert ret['Attributes'] == {'p': p, 'a': {'b': 'hi', 'c': [1, 3, 3]}, 'd': 'cat' }
    ret=test_table_s.update_item(Key={'p': p}, ReturnValues='ALL_NEW',
        UpdateExpression='SET a.c[1] = :val',
        ExpressionAttributeValues={':val': 4})
    assert ret['Attributes'] == {'p': p, 'a': {'b': 'hi', 'c': [1, 4, 3]}, 'd': 'cat' }
    ret=test_table_s.update_item(Key={'p': p}, ReturnValues='ALL_NEW',
        UpdateExpression='SET a.c[1] = :val, a.b = :val2',
        ExpressionAttributeValues={':val': 3, ':val2': 'dog'})
    assert ret['Attributes'] == {'p': p, 'a': {'b': 'dog', 'c': [1, 3, 3]}, 'd': 'cat' }
    # Test with REMOVE, and one of them doing nothing (so shouldn't be in UPDATED_OLD)
    ret=test_table_s.update_item(Key={'p': p}, ReturnValues='UPDATED_OLD',
        UpdateExpression='REMOVE a.c[1], a.c[3]')
    assert ret['Attributes'] == {'a': {'c': [3]}}  # a.c[3] did not exist
    # When adding a new sub-attribute, UPDATED_OLD does not return anything,
    # but UPDATED_NEW does:
    ret=test_table_s.update_item(Key={'p': p}, ReturnValues='UPDATED_OLD',
        UpdateExpression='SET a.x1 = :val',
        ExpressionAttributeValues={':val': 8})
    assert not 'Attributes' in ret
    ret=test_table_s.update_item(Key={'p': p}, ReturnValues='UPDATED_NEW',
        UpdateExpression='SET a.x2 = :val',
        ExpressionAttributeValues={':val': 8})
    assert ret['Attributes'] == {'a': {'x2': 8}}
    # Nevertheless, there is one strange exception - although setting an array
    # element *beyond* its end (e.g., a.c[100]) does add a new array item, it
    # is *not* returned by UPDATED_NEW. I am not sure DynamoDB did this
    # deliberately (is it a bug or a feature?), but it simplifies our
    # implementation as well: after setting a.c[100], a.c[100] is not actually
    # set (instead, maybe a.c[4] was set) so UPDATED_NEW returning a.c[100]
    # returns nothing.
    ret=test_table_s.update_item(Key={'p': p}, ReturnValues='UPDATED_NEW',
        UpdateExpression='SET a.c[100] = :val',
        ExpressionAttributeValues={':val': 70})
    assert not 'Attributes' in ret
    # When removing an item, it shouldn't appear in UPDATED_NEW. Again there
    # a strange exception - which I'm not sure if we should consider it a
    # DynamoDB bug or feature - but it simplifies our own implementation as
    # well: if we remove a.c[1], the new item *will* have a new a.c[1] (the
    # previous a.c[2] is shifted back), so this value is returned. This is
    # very odd, but this is what DynamoDB does, so we should too...
    ret=test_table_s.update_item(Key={'p': p}, ReturnValues='UPDATED_NEW',
        UpdateExpression='REMOVE a.c[1]')
    assert ret['Attributes'] == {'a': {'c': [70]}}

# A reproducer for issue #9542 - when UpdateExpression's REMOVE operation
# actually deletes an existing attribute, it breaks the ALL_NEW ReturnValues
# for other attributes set in the same command.
def test_update_item_returnvalues_all_new_remove_etc(test_table_s):
    p = random_string()
    test_table_s.put_item(Item={'p': p, 's': 'dog', 'd': 'foo'})
    ret=test_table_s.update_item(Key={'p': p}, ReturnValues='ALL_NEW',
        UpdateExpression='REMOVE d SET s = :v',
        ExpressionAttributeValues={':v': 'cat'})
    assert ret['Attributes']['s'] == 'cat'<|MERGE_RESOLUTION|>--- conflicted
+++ resolved
@@ -1,12 +1,6 @@
 # Copyright 2019-present ScyllaDB
 #
-<<<<<<< HEAD
-# This file is part of Scylla.
-#
-# See the LICENSE.PROPRIETARY file in the top-level directory for licensing information.
-=======
-# SPDX-License-Identifier: AGPL-3.0-or-later
->>>>>>> fcb8d040
+# SPDX-License-Identifier: ScyllaDB-Proprietary
 
 # Tests for the ReturnValues parameter for the different update operations
 # (PutItem, UpdateItem, DeleteItem).
