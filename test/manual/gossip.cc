
/*
 * Copyright (C) 2015 ScyllaDB
 */

/*
 * This file is part of Scylla.
 *
 * See the LICENSE.PROPRIETARY file in the top-level directory for licensing information.
 */

#include <seastar/core/seastar.hh>
#include <seastar/core/app-template.hh>
#include "db/system_distributed_keyspace.hh"
#include "message/messaging_service.hh"
#include "gms/failure_detector.hh"
#include "gms/feature_service.hh"
#include "gms/gossiper.hh"
#include "gms/application_state.hh"
#include "service/storage_service.hh"
#include "service/qos/service_level_controller.hh"
#include "utils/fb_utilities.hh"
#include "locator/snitch_base.hh"
#include "log.hh"
#include <seastar/core/thread.hh>
#include <chrono>
#include "db/config.hh"


namespace bpo = boost::program_options;

// === How to run the test
// node1:
// ./gossip --seed 127.0.0.1  --listen-address 127.0.0.1 -c 2
//
// node2:
// ./gossip --seed 127.0.0.1  --listen-address 127.0.0.2 -c 2
//
// node3:
// ./gossip --seed 127.0.0.1  --listen-address 127.0.0.3 -c 2
//
// === What to expect
//
// Each node should see the LOAD status of other nodes. The load status is increased by 0.0001 every second.
// And the version number in the HeartBeatState increases every second.
// Example of the output:
//
// DEBUG [shard 0] gossip - ep=127.0.0.1, eps=HeartBeatState = { generation = 1446454365, version = 68 }, AppStateMap = { LOAD : Value(0.5019,67) }
// DEBUG [shard 0] gossip - ep=127.0.0.2, eps=HeartBeatState = { generation = 1446454380, version = 27 }, AppStateMap = { LOAD : Value(0.5005,26) }

int main(int ac, char ** av) {
    distributed<database> db;
    sharded<auth::service> auth_service;
    app_template app;
    app.add_options()
        ("seed", bpo::value<std::vector<std::string>>(), "IP address of seed node")
        ("listen-address", bpo::value<std::string>()->default_value("0.0.0.0"), "IP address to listen");
    return app.run_deprecated(ac, av, [&auth_service, &db, &app] {
        return async([&auth_service, &db, &app] {
            auto config = app.configuration();
            logging::logger_registry().set_logger_level("gossip", logging::log_level::trace);
            const gms::inet_address listen = gms::inet_address(config["listen-address"].as<std::string>());
            utils::fb_utilities::set_broadcast_address(listen);
            utils::fb_utilities::set_broadcast_rpc_address(listen);
            gms::versioned_value::factory vv;
            auto cfg = std::make_unique<db::config>();
            locator::i_endpoint_snitch::create_snitch("SimpleSnitch").get();
            sharded<gms::feature_service> feature_service;
            feature_service.start(gms::feature_config_from_db_config(*cfg)).get();
            sharded<db::system_distributed_keyspace> sys_dist_ks;
            sharded<db::view::view_update_generator> view_update_generator;
            sharded<abort_source> abort_sources;
            sharded<service::migration_notifier> mnotif;
            sharded<locator::token_metadata> token_metadata;

            abort_sources.start().get();
            auto stop_abort_source = defer([&] { abort_sources.stop().get(); });
            token_metadata.start().get();
            auto stop_token_mgr = defer([&] { token_metadata.stop().get(); });
            mnotif.start().get();
            auto stop_mnotifier = defer([&] { mnotif.stop().get(); });
            sharded<qos::service_level_controller> sl_controller;
            sl_controller.start(qos::service_level_options{1000}).get();
            service::storage_service_config sscfg;
            sscfg.available_memory = memory::stats().total_memory();
<<<<<<< HEAD
            service::init_storage_service(std::ref(abort_sources), db, gms::get_gossiper(), auth_service, sys_dist_ks, view_update_generator, feature_service, sscfg, mnotif, token_metadata, sl_controller).get();
            netw::get_messaging_service().start(std::ref(sl_controller), listen).get();
=======
            gms::get_gossiper().start(std::ref(abort_sources), std::ref(feature_service), std::ref(token_metadata), std::ref(*cfg)).get();
            service::init_storage_service(std::ref(abort_sources), db, gms::get_gossiper(), auth_service, sys_dist_ks, view_update_generator, feature_service, sscfg, mnotif, token_metadata).get();
            netw::get_messaging_service().start(listen).get();
>>>>>>> ea827d42
            auto& server = netw::get_local_messaging_service();
            auto port = server.port();
            auto msg_listen = server.listen_address();
            fmt::print("Messaging server listening on ip {} port {:d} ...\n", msg_listen, port);
            std::set<gms::inet_address> seeds;
            for (auto s : config["seed"].as<std::vector<std::string>>()) {
                seeds.emplace(std::move(s));
            }

            std::cout << "Start gossiper service ...\n";
            auto& gossiper = gms::get_local_gossiper();
            gossiper.set_seeds(std::move(seeds));
            gossiper.set_cluster_name("Test Cluster");

            std::map<gms::application_state, gms::versioned_value> app_states = {
                { gms::application_state::LOAD, vv.load(0.5) },
            };

            using namespace std::chrono;
            auto now = high_resolution_clock::now().time_since_epoch();
            int generation_number = duration_cast<seconds>(now).count();
            gossiper.start_gossiping(generation_number, app_states).get();
            static double load = 0.5;
            for (;;) {
                auto value = vv.load(load);
                load += 0.0001;
                gms::get_local_gossiper().add_local_application_state(gms::application_state::LOAD, value).get();
                sleep(std::chrono::seconds(1)).get();
           }
        });
    });
}<|MERGE_RESOLUTION|>--- conflicted
+++ resolved
@@ -83,14 +83,9 @@
             sl_controller.start(qos::service_level_options{1000}).get();
             service::storage_service_config sscfg;
             sscfg.available_memory = memory::stats().total_memory();
-<<<<<<< HEAD
+            gms::get_gossiper().start(std::ref(abort_sources), std::ref(feature_service), std::ref(token_metadata), std::ref(*cfg)).get();
             service::init_storage_service(std::ref(abort_sources), db, gms::get_gossiper(), auth_service, sys_dist_ks, view_update_generator, feature_service, sscfg, mnotif, token_metadata, sl_controller).get();
             netw::get_messaging_service().start(std::ref(sl_controller), listen).get();
-=======
-            gms::get_gossiper().start(std::ref(abort_sources), std::ref(feature_service), std::ref(token_metadata), std::ref(*cfg)).get();
-            service::init_storage_service(std::ref(abort_sources), db, gms::get_gossiper(), auth_service, sys_dist_ks, view_update_generator, feature_service, sscfg, mnotif, token_metadata).get();
-            netw::get_messaging_service().start(listen).get();
->>>>>>> ea827d42
             auto& server = netw::get_local_messaging_service();
             auto port = server.port();
             auto msg_listen = server.listen_address();
