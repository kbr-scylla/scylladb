--- conflicted
+++ resolved
@@ -80,16 +80,11 @@
             auto stop_abort_source = defer([&] { abort_sources.stop().get(); });
             token_metadata.start([] () noexcept { return db::schema_tables::hold_merge_lock(); }).get();
             auto stop_token_mgr = defer([&] { token_metadata.stop().get(); });
-<<<<<<< HEAD
             sharded<qos::service_level_controller> sl_controller;
             sl_controller.start(std::ref(auth_service), qos::service_level_options{.shares = 1000}).get();
             messaging.start(std::ref(sl_controller), listen).get();
-=======
-
-            messaging.start(listen).get();
             auto stop_messaging = deferred_stop(messaging);
 
->>>>>>> 44f4ea38
             gms::gossip_config gcfg;
             gcfg.cluster_name = "Test Cluster";
             for (auto s : config["seed"].as<std::vector<std::string>>()) {
