--- conflicted
+++ resolved
@@ -18,12 +18,8 @@
 #include "gms/gossiper.hh"
 #include "gms/application_state.hh"
 #include "service/storage_service.hh"
-<<<<<<< HEAD
-#include "service/raft/raft_services.hh"
+#include "service/raft/raft_group_registry.hh"
 #include "service/qos/service_level_controller.hh"
-=======
-#include "service/raft/raft_group_registry.hh"
->>>>>>> 64e93ca3
 #include "utils/fb_utilities.hh"
 #include "repair/row_level.hh"
 #include "locator/snitch_base.hh"
@@ -103,12 +99,8 @@
                 migration_manager, token_metadata, messaging,
                 std::ref(cdc_generation_service),
                 std::ref(repair),
-<<<<<<< HEAD
-                std::ref(raft_svcs),
+                std::ref(raft_gr),
                 sl_controller
-=======
-                std::ref(raft_gr)
->>>>>>> 64e93ca3
                 ).get();
 
             auto& server = messaging.local();
