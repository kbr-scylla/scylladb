--- conflicted
+++ resolved
@@ -72,11 +72,8 @@
             sharded<locator::shared_token_metadata> token_metadata;
             sharded<netw::messaging_service> messaging;
             sharded<cdc::generation_service> cdc_generation_service;
-<<<<<<< HEAD
+            sharded<service::migration_manager> migration_manager;
             sharded<auth::service> auth_service;
-=======
-            sharded<service::migration_manager> migration_manager;
->>>>>>> e2c8ff6b
 
             abort_sources.start().get();
             auto stop_abort_source = defer([&] { abort_sources.stop().get(); });
@@ -90,11 +87,7 @@
             sscfg.available_memory = memory::stats().total_memory();
             messaging.start(std::ref(sl_controller), listen).get();
             gms::get_gossiper().start(std::ref(abort_sources), std::ref(feature_service), std::ref(token_metadata), std::ref(messaging), std::ref(*cfg)).get();
-<<<<<<< HEAD
-            service::init_storage_service(std::ref(abort_sources), db, gms::get_gossiper(), sys_dist_ks, view_update_generator, feature_service, sscfg, mnotif, token_metadata, messaging, std::ref(cdc_generation_service), sl_controller).get();
-=======
-            service::init_storage_service(std::ref(abort_sources), db, gms::get_gossiper(), sys_dist_ks, view_update_generator, feature_service, sscfg, mnotif, migration_manager, token_metadata, messaging, std::ref(cdc_generation_service)).get();
->>>>>>> e2c8ff6b
+            service::init_storage_service(std::ref(abort_sources), db, gms::get_gossiper(), sys_dist_ks, view_update_generator, feature_service, sscfg, mnotif, migration_manager, token_metadata, messaging, std::ref(cdc_generation_service), sl_controller).get();
             auto& server = messaging.local();
             auto port = server.port();
             auto msg_listen = server.listen_address();
