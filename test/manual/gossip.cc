--- conflicted
+++ resolved
@@ -70,11 +70,8 @@
             sharded<abort_source> abort_sources;
             sharded<service::migration_notifier> mnotif;
             sharded<locator::token_metadata> token_metadata;
-<<<<<<< HEAD
+            sharded<netw::messaging_service> messaging;
             sharded<auth::service> auth_service;
-=======
-            sharded<netw::messaging_service> messaging;
->>>>>>> 49fd17a4
 
             abort_sources.start().get();
             auto stop_abort_source = defer([&] { abort_sources.stop().get(); });
@@ -86,17 +83,10 @@
             sl_controller.start(std::ref(auth_service), qos::service_level_options{1000}).get();
             service::storage_service_config sscfg;
             sscfg.available_memory = memory::stats().total_memory();
-<<<<<<< HEAD
-            gms::get_gossiper().start(std::ref(abort_sources), std::ref(feature_service), std::ref(token_metadata), std::ref(*cfg)).get();
-            service::init_storage_service(std::ref(abort_sources), db, gms::get_gossiper(), sys_dist_ks, view_update_generator, feature_service, sscfg, mnotif, token_metadata, sl_controller).get();
-            netw::get_messaging_service().start(std::ref(sl_controller), listen).get();
-            auto& server = netw::get_local_messaging_service();
-=======
-            messaging.start(listen).get();
+            messaging.start(std::ref(sl_controller), listen).get();
             gms::get_gossiper().start(std::ref(abort_sources), std::ref(feature_service), std::ref(token_metadata), std::ref(messaging), std::ref(*cfg)).get();
-            service::init_storage_service(std::ref(abort_sources), db, gms::get_gossiper(), sys_dist_ks, view_update_generator, feature_service, sscfg, mnotif, token_metadata, messaging).get();
+            service::init_storage_service(std::ref(abort_sources), db, gms::get_gossiper(), sys_dist_ks, view_update_generator, feature_service, sscfg, mnotif, token_metadata, messaging, sl_controller).get();
             auto& server = messaging.local();
->>>>>>> 49fd17a4
             auto port = server.port();
             auto msg_listen = server.listen_address();
             fmt::print("Messaging server listening on ip {} port {:d} ...\n", msg_listen, port);
