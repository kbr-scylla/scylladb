
/*
 * Copyright (C) 2015-present ScyllaDB
 */

/*
 * This file is part of Scylla.
 *
 * See the LICENSE.PROPRIETARY file in the top-level directory for licensing information.
 */

#include <seastar/core/seastar.hh>
#include <seastar/core/app-template.hh>
#include "db/system_distributed_keyspace.hh"
#include "message/messaging_service.hh"
#include "gms/failure_detector.hh"
#include "gms/feature_service.hh"
#include "gms/gossiper.hh"
#include "gms/application_state.hh"
#include "service/storage_service.hh"
<<<<<<< HEAD
#include "service/qos/service_level_controller.hh"
=======
#include "service/raft/raft_services.hh"
>>>>>>> 846f0bd1
#include "utils/fb_utilities.hh"
#include "repair/row_level.hh"
#include "locator/snitch_base.hh"
#include "log.hh"
#include <seastar/core/thread.hh>
#include <chrono>
#include "db/config.hh"


namespace bpo = boost::program_options;

// === How to run the test
// node1:
// ./gossip --seed 127.0.0.1  --listen-address 127.0.0.1 -c 2
//
// node2:
// ./gossip --seed 127.0.0.1  --listen-address 127.0.0.2 -c 2
//
// node3:
// ./gossip --seed 127.0.0.1  --listen-address 127.0.0.3 -c 2
//
// === What to expect
//
// Each node should see the LOAD status of other nodes. The load status is increased by 0.0001 every second.
// And the version number in the HeartBeatState increases every second.
// Example of the output:
//
// DEBUG [shard 0] gossip - ep=127.0.0.1, eps=HeartBeatState = { generation = 1446454365, version = 68 }, AppStateMap = { LOAD : Value(0.5019,67) }
// DEBUG [shard 0] gossip - ep=127.0.0.2, eps=HeartBeatState = { generation = 1446454380, version = 27 }, AppStateMap = { LOAD : Value(0.5005,26) }

int main(int ac, char ** av) {
    distributed<database> db;
    app_template app;
    app.add_options()
        ("seed", bpo::value<std::vector<std::string>>(), "IP address of seed node")
        ("listen-address", bpo::value<std::string>()->default_value("0.0.0.0"), "IP address to listen");
    return app.run_deprecated(ac, av, [&db, &app] {
        return async([&db, &app] {
            auto config = app.configuration();
            logging::logger_registry().set_logger_level("gossip", logging::log_level::trace);
            const gms::inet_address listen = gms::inet_address(config["listen-address"].as<std::string>());
            utils::fb_utilities::set_broadcast_address(listen);
            utils::fb_utilities::set_broadcast_rpc_address(listen);
            auto cfg = std::make_unique<db::config>();
            locator::i_endpoint_snitch::create_snitch("SimpleSnitch").get();
            sharded<gms::feature_service> feature_service;
            feature_service.start(gms::feature_config_from_db_config(*cfg)).get();
            sharded<db::system_distributed_keyspace> sys_dist_ks;
            sharded<db::view::view_update_generator> view_update_generator;
            sharded<abort_source> abort_sources;
            sharded<locator::shared_token_metadata> token_metadata;
            sharded<netw::messaging_service> messaging;
            sharded<cql3::query_processor> qp;
            sharded<raft_services> raft_svcs;
            sharded<cdc::generation_service> cdc_generation_service;
            sharded<service::migration_manager> migration_manager;
            sharded<repair_service> repair;
            sharded<auth::service> auth_service;

            abort_sources.start().get();
            auto stop_abort_source = defer([&] { abort_sources.stop().get(); });
            token_metadata.start().get();
            auto stop_token_mgr = defer([&] { token_metadata.stop().get(); });
            sharded<qos::service_level_controller> sl_controller;
            sl_controller.start(std::ref(auth_service), qos::service_level_options{.shares = 1000}).get();
            service::storage_service_config sscfg;
            sscfg.available_memory = memory::stats().total_memory();
            messaging.start(std::ref(sl_controller), listen).get();
            gms::get_gossiper().start(std::ref(abort_sources), std::ref(feature_service), std::ref(token_metadata), std::ref(messaging), std::ref(*cfg)).get();
<<<<<<< HEAD
            service::init_storage_service(std::ref(abort_sources), db, gms::get_gossiper(), sys_dist_ks, view_update_generator, feature_service, sscfg, migration_manager, token_metadata, messaging, std::ref(cdc_generation_service), std::ref(repair), sl_controller).get();
=======

            raft_svcs.start(std::ref(messaging), std::ref(gms::get_gossiper()), std::ref(qp)).get();
            auto stop_raft = defer([&raft_svcs] { raft_svcs.stop().get(); });

            service::init_storage_service(std::ref(abort_sources),
                db, gms::get_gossiper(), sys_dist_ks,
                view_update_generator, feature_service, sscfg,
                migration_manager, token_metadata, messaging,
                std::ref(cdc_generation_service),
                std::ref(repair),
                std::ref(raft_svcs)
                ).get();

>>>>>>> 846f0bd1
            auto& server = messaging.local();
            auto port = server.port();
            auto msg_listen = server.listen_address();
            fmt::print("Messaging server listening on ip {} port {:d} ...\n", msg_listen, port);
            std::set<gms::inet_address> seeds;
            for (auto s : config["seed"].as<std::vector<std::string>>()) {
                seeds.emplace(std::move(s));
            }

            std::cout << "Start gossiper service ...\n";
            auto& gossiper = gms::get_local_gossiper();
            gossiper.set_seeds(std::move(seeds));
            gossiper.set_cluster_name("Test Cluster");

            std::map<gms::application_state, gms::versioned_value> app_states = {
                { gms::application_state::LOAD, gms::versioned_value::load(0.5) },
            };

            using namespace std::chrono;
            auto now = high_resolution_clock::now().time_since_epoch();
            int generation_number = duration_cast<seconds>(now).count();
            gossiper.start_gossiping(generation_number, app_states).get();
            static double load = 0.5;
            for (;;) {
                auto value = gms::versioned_value::load(load);
                load += 0.0001;
                gms::get_local_gossiper().add_local_application_state(gms::application_state::LOAD, value).get();
                sleep(std::chrono::seconds(1)).get();
           }
        });
    });
}<|MERGE_RESOLUTION|>--- conflicted
+++ resolved
@@ -18,11 +18,8 @@
 #include "gms/gossiper.hh"
 #include "gms/application_state.hh"
 #include "service/storage_service.hh"
-<<<<<<< HEAD
+#include "service/raft/raft_services.hh"
 #include "service/qos/service_level_controller.hh"
-=======
-#include "service/raft/raft_services.hh"
->>>>>>> 846f0bd1
 #include "utils/fb_utilities.hh"
 #include "repair/row_level.hh"
 #include "locator/snitch_base.hh"
@@ -92,9 +89,6 @@
             sscfg.available_memory = memory::stats().total_memory();
             messaging.start(std::ref(sl_controller), listen).get();
             gms::get_gossiper().start(std::ref(abort_sources), std::ref(feature_service), std::ref(token_metadata), std::ref(messaging), std::ref(*cfg)).get();
-<<<<<<< HEAD
-            service::init_storage_service(std::ref(abort_sources), db, gms::get_gossiper(), sys_dist_ks, view_update_generator, feature_service, sscfg, migration_manager, token_metadata, messaging, std::ref(cdc_generation_service), std::ref(repair), sl_controller).get();
-=======
 
             raft_svcs.start(std::ref(messaging), std::ref(gms::get_gossiper()), std::ref(qp)).get();
             auto stop_raft = defer([&raft_svcs] { raft_svcs.stop().get(); });
@@ -105,10 +99,10 @@
                 migration_manager, token_metadata, messaging,
                 std::ref(cdc_generation_service),
                 std::ref(repair),
-                std::ref(raft_svcs)
+                std::ref(raft_svcs),
+                sl_controller
                 ).get();
 
->>>>>>> 846f0bd1
             auto& server = messaging.local();
             auto port = server.port();
             auto msg_listen = server.listen_address();
