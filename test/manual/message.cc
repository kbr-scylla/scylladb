
/*
 * Copyright (C) 2015-present ScyllaDB
 */

/*
 * This file is part of Scylla.
 *
 * See the LICENSE.PROPRIETARY file in the top-level directory for licensing information.
 */

#include <chrono>
#include <seastar/core/reactor.hh>
#include <seastar/core/app-template.hh>
#include <seastar/core/sstring.hh>
#include <seastar/rpc/rpc_types.hh>
#include "message/messaging_service.hh"
#include "gms/gossip_digest_syn.hh"
#include "gms/gossip_digest_ack.hh"
#include "gms/gossip_digest_ack2.hh"
#include "gms/gossip_digest.hh"
#include "api/api.hh"
#include "utils/fb_utilities.hh"
#include "service/qos/service_level_controller.hh"

using namespace std::chrono_literals;
using namespace netw;

class tester {
private:
    messaging_service& ms;
    gms::inet_address _server;
    uint32_t _cpuid;
public:
    tester(netw::messaging_service& ms_) : ms(ms_) {}
    using msg_addr = netw::messaging_service::msg_addr;
    using inet_address = gms::inet_address;
    using endpoint_state = gms::endpoint_state;
    msg_addr get_msg_addr() {
        return msg_addr{_server, _cpuid};
    }
    void set_server_ip(sstring ip) {
        _server = inet_address(ip);
    }
    void set_server_cpuid(uint32_t cpu) {
        _cpuid = cpu;
    }
    future<> stop() {
        return make_ready_future<>();
    }
    promise<> digest_test_done;

    uint16_t port() const { return ms.port(); }
public:
    void init_handler() {
        ms.register_gossip_digest_syn([this] (const rpc::client_info& cinfo, gms::gossip_digest_syn msg) {
            fmt::print("Server got syn msg = {}\n", msg);

            auto from = netw::messaging_service::get_source(cinfo);
            auto ep1 = inet_address("1.1.1.1");
            auto ep2 = inet_address("2.2.2.2");
            int32_t gen = 800;
            int32_t ver = 900;
            utils::chunked_vector<gms::gossip_digest> digests;
            digests.push_back(gms::gossip_digest(ep1, gen++, ver++));
            digests.push_back(gms::gossip_digest(ep2, gen++, ver++));
            std::map<inet_address, endpoint_state> eps{
                {ep1, endpoint_state()},
                {ep2, endpoint_state()},
            };
            gms::gossip_digest_ack ack(std::move(digests), std::move(eps));
            // FIXME: discarded future.
            (void)ms.send_gossip_digest_ack(from, std::move(ack)).handle_exception([] (auto ep) {
                fmt::print("Fail to send ack : {}", ep);
            });
            return messaging_service::no_wait();
        });

        ms.register_gossip_digest_ack([this] (const rpc::client_info& cinfo, gms::gossip_digest_ack msg) {
            fmt::print("Server got ack msg = {}\n", msg);
            auto from = netw::messaging_service::get_source(cinfo);
            // Prepare gossip_digest_ack2 message
            auto ep1 = inet_address("3.3.3.3");
            std::map<inet_address, endpoint_state> eps{
                {ep1, endpoint_state()},
            };
            gms::gossip_digest_ack2 ack2(std::move(eps));
            // FIXME: discarded future.
            (void)ms.send_gossip_digest_ack2(from, std::move(ack2)).handle_exception([] (auto ep) {
                fmt::print("Fail to send ack2 : {}", ep);
            });
            digest_test_done.set_value();
            return messaging_service::no_wait();
        });

        ms.register_gossip_digest_ack2([] (const rpc::client_info& cinfo, gms::gossip_digest_ack2 msg) {
            fmt::print("Server got ack2 msg = {}\n", msg);
            return messaging_service::no_wait();
        });

        ms.register_gossip_shutdown([] (inet_address from, rpc::optional<int64_t> generation_number_opt) {
            fmt::print("Server got shutdown msg = {}\n", from);
            return messaging_service::no_wait();
        });

        ms.register_gossip_echo([] (const rpc::client_info& cinfo, rpc::optional<int64_t> gen_opt) {
            fmt::print("Server got gossip echo msg\n");
            throw std::runtime_error("I'm throwing runtime_error exception");
            return make_ready_future<>();
        });
    }

public:
    future<> test_gossip_digest() {
        fmt::print("=== {} ===\n", __func__);
        // Prepare gossip_digest_syn message
        auto id = get_msg_addr();
        auto ep1 = inet_address("1.1.1.1");
        auto ep2 = inet_address("2.2.2.2");
        int32_t gen = 100;
        int32_t ver = 900;
        utils::chunked_vector<gms::gossip_digest> digests;
        digests.push_back(gms::gossip_digest(ep1, gen++, ver++));
        digests.push_back(gms::gossip_digest(ep2, gen++, ver++));
        gms::gossip_digest_syn syn("my_cluster", "my_partition", digests);
        return ms.send_gossip_digest_syn(id, std::move(syn)).then([this] {
            return digest_test_done.get_future();
        });
    }

    future<> test_gossip_shutdown() {
        fmt::print("=== {} ===\n", __func__);
        auto id = get_msg_addr();
        inet_address from("127.0.0.1");
        int64_t gen = 0x1;
        return ms.send_gossip_shutdown(id, from, gen).then([] () {
            fmt::print("Client sent gossip_shutdown got reply = void\n");
            return make_ready_future<>();
        });
    }

    future<> test_echo() {
        fmt::print("=== {} ===\n", __func__);
        auto id = get_msg_addr();
        int64_t gen = 0x1;
        return ms.send_gossip_echo(id, gen, std::chrono::seconds(10)).then_wrapped([] (auto&& f) {
            try {
                f.get();
                return make_ready_future<>();
            } catch (std::runtime_error& e) {
                fmt::print("test_echo: {}\n", e.what());
            }
            return make_ready_future<>();
        });
    }
};

namespace bpo = boost::program_options;

int main(int ac, char ** av) {
    app_template app;
    app.add_options()
        ("server", bpo::value<std::string>(), "Server ip")
        ("listen-address", bpo::value<std::string>()->default_value("0.0.0.0"), "IP address to listen")
        ("api-port", bpo::value<uint16_t>()->default_value(10000), "Http Rest API port")
        ("stay-alive", bpo::value<bool>()->default_value(false), "Do not kill the test server after the test")
        ("cpuid", bpo::value<uint32_t>()->default_value(0), "Server cpuid");

<<<<<<< HEAD
    distributed<database> db;
    sharded<auth::service> auth_service;
    distributed<qos::service_level_controller> sl_controller;
=======
    distributed<replica::database> db;
>>>>>>> 57188de0

    return app.run_deprecated(ac, av, [&app, &sl_controller, &auth_service] {
        auto config = app.configuration();
        uint16_t api_port = config["api-port"].as<uint16_t>();
        bool stay_alive = config["stay-alive"].as<bool>();
        if (config.contains("server")) {
            api_port++;
        }
        const gms::inet_address listen = gms::inet_address(config["listen-address"].as<std::string>());
        utils::fb_utilities::set_broadcast_address(listen);
        seastar::sharded<netw::messaging_service> messaging;
        scheduling_group default_scheduling_group = create_scheduling_group("sl_default_sg", 1.0).get();
        return create_scheduling_group("sl_default_sg", 1.0).then([&sl_controller, &auth_service] (scheduling_group default_scheduling_group){
            return sl_controller.start(std::ref(auth_service), qos::service_level_options{.shares = 1000}, default_scheduling_group);
        }).then([listen, &messaging, &sl_controller] {
            return messaging.start(std::ref(sl_controller), listen);
        }).then([config, api_port, stay_alive, listen, &messaging] () {
            auto testers = new distributed<tester>;
            return testers->start(std::ref(messaging)).then([testers]{
                auto port = testers->local().port();
                std::cout << "Messaging server listening on port " << port << " ...\n";
                return testers->invoke_on_all(&tester::init_handler);
            }).then([testers, config, stay_alive, &messaging] {
                auto t = &testers->local();
                if (!config.contains("server")) {
                    return make_ready_future<>();
                }
                auto ip = config["server"].as<std::string>();
                auto cpuid = config["cpuid"].as<uint32_t>();
                t->set_server_ip(ip);
                t->set_server_cpuid(cpuid);
                fmt::print("=============TEST START===========\n");
                fmt::print("Sending to server ....\n");
                return t->test_gossip_digest().then([testers, t] {
                    return t->test_gossip_shutdown();
                }).then([testers, t] {
                    return t->test_echo();
                }).then([testers, t, stay_alive, &messaging] {
                    if (stay_alive) {
                        return make_ready_future<>();
                    }
                    fmt::print("=============TEST DONE===========\n");
                    return testers->stop().then([testers, &messaging] {
                        delete testers;
                        return messaging.stop().then([]{
                            engine().exit(0);
                        });
                    });
                });
            });
        });
    });
}<|MERGE_RESOLUTION|>--- conflicted
+++ resolved
@@ -166,13 +166,9 @@
         ("stay-alive", bpo::value<bool>()->default_value(false), "Do not kill the test server after the test")
         ("cpuid", bpo::value<uint32_t>()->default_value(0), "Server cpuid");
 
-<<<<<<< HEAD
-    distributed<database> db;
+    distributed<replica::database> db;
     sharded<auth::service> auth_service;
     distributed<qos::service_level_controller> sl_controller;
-=======
-    distributed<replica::database> db;
->>>>>>> 57188de0
 
     return app.run_deprecated(ac, av, [&app, &sl_controller, &auth_service] {
         auto config = app.configuration();
