--- conflicted
+++ resolved
@@ -175,14 +175,10 @@
         }
         const gms::inet_address listen = gms::inet_address(config["listen-address"].as<std::string>());
         utils::fb_utilities::set_broadcast_address(listen);
-<<<<<<< HEAD
-        return sl_controller.start(std::ref(auth_service), qos::service_level_options{1000}).then([listen, &sl_controller] {
-            return netw::get_messaging_service().start(std::ref(sl_controller), listen);
-        }).then([config, api_port, stay_alive] () {
-=======
         seastar::sharded<netw::messaging_service> messaging;
-        return messaging.start(listen).then([config, api_port, stay_alive, &messaging] () {
->>>>>>> 49fd17a4
+        return sl_controller.start(std::ref(auth_service), qos::service_level_options{1000}).then([listen, &messaging, &sl_controller] {
+            return messaging.start(std::ref(sl_controller), listen);
+        }).then([config, api_port, stay_alive, listen, &messaging] () {
             auto testers = new distributed<tester>;
             return testers->start(std::ref(messaging)).then([testers]{
                 auto port = testers->local().port();
