--- conflicted
+++ resolved
@@ -526,16 +526,13 @@
         ("json-result", bpo::value<std::string>(), "name of the json result file")
         ("enable-cache", bpo::value<bool>()->default_value(true), "enable row cache")
         ("alternator", bpo::value<std::string>(), "use alternator frontend instead of CQL with given write isolation")
-<<<<<<< HEAD
+        ("stop-on-error", bpo::value<bool>()->default_value(true), "stop after encountering the first error")
+        ("timeout", bpo::value<std::string>()->default_value(""), "use timeout")
+        ("bypass-cache", "use bypass cache when querying")
         ("audit", bpo::value<std::string>(), "value for audit config entry")
         ("audit-keyspaces", bpo::value<std::string>(), "value for audit_keyspaces config entry")
         ("audit-tables", bpo::value<std::string>(), "value for audit_tables config entry")
         ("audit-categories", bpo::value<std::string>(), "value for audit_categories config entry")
-=======
-        ("stop-on-error", bpo::value<bool>()->default_value(true), "stop after encountering the first error")
-        ("timeout", bpo::value<std::string>()->default_value(""), "use timeout")
-        ("bypass-cache", "use bypass cache when querying")
->>>>>>> 630959bb
         ;
 
     set_abort_on_internal_error(true);
@@ -583,7 +580,9 @@
             if (app.configuration().contains("operations-per-shard")) {
                 cfg.operations_per_shard = app.configuration()["operations-per-shard"].as<unsigned>();
             }
-<<<<<<< HEAD
+            cfg.stop_on_error = app.configuration()["stop-on-error"].as<bool>();
+            cfg.timeout = app.configuration()["timeout"].as<std::string>();
+            cfg.bypass_cache = app.configuration().contains("bypass-cache");
             audit::audit::create_audit(env.local_db().get_config()).handle_exception([&] (auto&& e) {
                 fmt::print("audit creation failed: {}", e);
             }).get();
@@ -591,11 +590,6 @@
             auto audit_stop = defer([] {
                 audit::audit::stop_audit().get();
             });
-=======
-            cfg.stop_on_error = app.configuration()["stop-on-error"].as<bool>();
-            cfg.timeout = app.configuration()["timeout"].as<std::string>();
-            cfg.bypass_cache = app.configuration().contains("bypass-cache");
->>>>>>> 630959bb
             auto results = cfg.frontend == test_config::frontend_type::cql
                     ? do_cql_test(env, cfg)
                     : do_alternator_test(app.configuration()["alternator"].as<std::string>(),
