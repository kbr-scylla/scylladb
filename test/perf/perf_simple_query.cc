--- conflicted
+++ resolved
@@ -497,15 +497,12 @@
         ("counters", "test counters")
         ("flush", "flush memtables before test")
         ("json-result", bpo::value<std::string>(), "name of the json result file")
-<<<<<<< HEAD
+        ("enable-cache", bpo::value<bool>()->default_value(true), "enable row cache")
+        ("alternator", bpo::value<std::string>(), "use alternator frontend instead of CQL with given write isolation")
         ("audit", bpo::value<std::string>(), "value for audit config entry")
         ("audit-keyspaces", bpo::value<std::string>(), "value for audit_keyspaces config entry")
         ("audit-tables", bpo::value<std::string>(), "value for audit_tables config entry")
         ("audit-categories", bpo::value<std::string>(), "value for audit_categories config entry")
-=======
-        ("enable-cache", bpo::value<bool>()->default_value(true), "enable row cache")
-        ("alternator", bpo::value<std::string>(), "use alternator frontend instead of CQL with given write isolation")
->>>>>>> b4d6bdb1
         ;
 
     set_abort_on_internal_error(true);
@@ -516,15 +513,6 @@
         std::cout << "random-seed=" << seed << '\n';
         return smp::invoke_on_all([seed] {
             seastar::testing::local_random_engine.seed(seed + this_shard_id());
-<<<<<<< HEAD
-        }).then([&app] {
-            cql_test_config testcfg;
-            testcfg.db_config = ::make_shared<db::config>();
-            set_from_cli("audit", app, testcfg.db_config->audit);
-            set_from_cli("audit-keyspaces", app, testcfg.db_config->audit_keyspaces);
-            set_from_cli("audit-tables", app, testcfg.db_config->audit_tables);
-            set_from_cli("audit-categories", app, testcfg.db_config->audit_categories);
-=======
         }).then([&app] () -> future<> {
             auto ext = std::make_shared<db::extensions>();
             ext->add_schema_extension<alternator::tags_extension>(alternator::tags_extension::NAME);
@@ -535,7 +523,10 @@
             db_cfg->enable_cache(enable_cache);
 
             cql_test_config cfg(db_cfg);
->>>>>>> b4d6bdb1
+            set_from_cli("audit", app, cfg.db_config->audit);
+            set_from_cli("audit-keyspaces", app, cfg.db_config->audit_keyspaces);
+            set_from_cli("audit-tables", app, cfg.db_config->audit_tables);
+            set_from_cli("audit-categories", app, cfg.db_config->audit_categories);
           return do_with_cql_env_thread([&app] (auto&& env) {
             auto cfg = test_config();
             cfg.partitions = app.configuration()["partitions"].as<unsigned>();
@@ -559,7 +550,6 @@
             if (app.configuration().contains("operations-per-shard")) {
                 cfg.operations_per_shard = app.configuration()["operations-per-shard"].as<unsigned>();
             }
-<<<<<<< HEAD
             audit::audit::create_audit(env.local_db().get_config()).handle_exception([&] (auto&& e) {
                 fmt::print("audit creation failed: {}", e);
             }).get();
@@ -567,13 +557,10 @@
             auto audit_stop = defer([] {
                 audit::audit::stop_audit().get();
             });
-            auto results = do_test(env, cfg);
-=======
             auto results = cfg.frontend == test_config::frontend_type::cql
                     ? do_cql_test(env, cfg)
                     : do_alternator_test(app.configuration()["alternator"].as<std::string>(),
                             env.local_client_state(), env.qp(), env.migration_manager(), cfg);
->>>>>>> b4d6bdb1
 
             auto compare_throughput = [] (perf_result a, perf_result b) { return a.throughput < b.throughput; };
             std::sort(results.begin(), results.end(), compare_throughput);
@@ -592,11 +579,7 @@
             if (app.configuration().contains("json-result")) {
                 write_json_result(app.configuration()["json-result"].as<std::string>(), cfg, median_result, mad, max, min);
             }
-<<<<<<< HEAD
-          }, testcfg);
-=======
           }, std::move(cfg));
->>>>>>> b4d6bdb1
         });
     });
 }