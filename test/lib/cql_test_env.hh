/*
 * Copyright (C) 2015-present ScyllaDB
 */

/*
 * This file is part of Scylla.
 *
 * See the LICENSE.PROPRIETARY file in the top-level directory for licensing information.
 */

#pragma once

#include <functional>
#include <vector>

#include <seastar/core/distributed.hh>
#include <seastar/core/sstring.hh>
#include <seastar/core/future.hh>
#include <seastar/core/shared_ptr.hh>

#include "db/view/view_update_generator.hh"
#include "service/qos/service_level_controller.hh"
#include "transport/messages/result_message_base.hh"
#include "cql3/query_options_fwd.hh"
#include "cql3/values.hh"
#include "cql3/prepared_statements_cache.hh"
#include "bytes.hh"
#include "schema.hh"
#include "test/lib/eventually.hh"

class database;

namespace db {
class batchlog_manager;
}

namespace db::view {
class view_builder;
}

namespace auth {
class service;
}

namespace cql3 {
    class query_processor;
}

namespace service {

class client_state;
class migration_manager;

}

class not_prepared_exception : public std::runtime_error {
public:
    not_prepared_exception(const cql3::prepared_cache_key_type& id) : std::runtime_error(format("Not prepared: {}", id)) {}
};

namespace db {
    class config;
}

struct scheduling_groups {
    scheduling_group compaction_scheduling_group;
    scheduling_group memory_compaction_scheduling_group;
    scheduling_group streaming_scheduling_group;
    scheduling_group statement_scheduling_group;
    scheduling_group memtable_scheduling_group;
    scheduling_group memtable_to_cache_scheduling_group;
    scheduling_group gossip_scheduling_group;
};

// Creating and destroying scheduling groups on each env setup and teardown
// doesn't work because it messes up execution stages due to scheduling groups
// having the same name but not having the same id on each run. So they are
// created once and used across all envs. This method allows retrieving them to
// be used in tests.
// Not thread safe!
future<scheduling_groups> get_scheduling_groups();

class cql_test_config {
public:
    seastar::shared_ptr<db::config> db_config;
    // Scheduling groups are overwritten unconditionally, see get_scheduling_groups().
    std::optional<database_config> dbcfg;
    std::set<sstring> disabled_features;

    cql_test_config();
    cql_test_config(const cql_test_config&);
    cql_test_config(shared_ptr<db::config>);
    ~cql_test_config();
};

class cql_test_env {
public:
    virtual ~cql_test_env() {};

    virtual future<::shared_ptr<cql_transport::messages::result_message>> execute_cql(sstring_view text) = 0;

    virtual future<::shared_ptr<cql_transport::messages::result_message>> execute_cql(
            sstring_view text, std::unique_ptr<cql3::query_options> qo) = 0;

    /// Processes queries (which must be modifying queries) as a batch.
    virtual future<::shared_ptr<cql_transport::messages::result_message>> execute_batch(
        const std::vector<sstring_view>& queries, std::unique_ptr<cql3::query_options> qo) = 0;

    virtual future<cql3::prepared_cache_key_type> prepare(sstring query) = 0;

    virtual future<::shared_ptr<cql_transport::messages::result_message>> execute_prepared(
        cql3::prepared_cache_key_type id,
        std::vector<cql3::raw_value> values,
        db::consistency_level cl = db::consistency_level::ONE) = 0;

    virtual future<::shared_ptr<cql_transport::messages::result_message>> execute_prepared_with_qo(
        cql3::prepared_cache_key_type id,
        std::unique_ptr<cql3::query_options> qo) = 0;

    virtual future<std::vector<mutation>> get_modification_mutations(const sstring& text) = 0;

    virtual future<> create_table(std::function<schema(std::string_view)> schema_maker) = 0;

    virtual future<> require_keyspace_exists(const sstring& ks_name) = 0;

    virtual future<> require_table_exists(const sstring& ks_name, const sstring& cf_name) = 0;
    virtual future<> require_table_exists(std::string_view qualified_name) = 0;
    virtual future<> require_table_does_not_exist(const sstring& ks_name, const sstring& cf_name) = 0;

    virtual future<> require_column_has_value(
        const sstring& table_name,
        std::vector<data_value> pk,
        std::vector<data_value> ck,
        const sstring& column_name,
        data_value expected) = 0;

    virtual future<> stop() = 0;

    virtual service::client_state& local_client_state() = 0;

    virtual database& local_db() = 0;

    virtual cql3::query_processor& local_qp() = 0;

    virtual distributed<database>& db() = 0;

    virtual distributed<cql3::query_processor> & qp() = 0;

    virtual auth::service& local_auth_service() = 0;

    virtual db::view::view_builder& local_view_builder() = 0;

    virtual db::view::view_update_generator& local_view_update_generator() = 0;

    virtual service::migration_notifier& local_mnotifier() = 0;

    virtual sharded<service::migration_manager>& migration_manager() = 0;

    virtual sharded<db::batchlog_manager>& batchlog_manager() = 0;

    virtual future<> refresh_client_state() = 0;

<<<<<<< HEAD
    virtual sharded<qos::service_level_controller>& service_level_controller_service() = 0;
=======
    data_dictionary::database data_dictionary();
>>>>>>> eba4a4fb
};

future<> do_with_cql_env(std::function<future<>(cql_test_env&)> func, cql_test_config = {});
future<> do_with_cql_env_thread(std::function<void(cql_test_env&)> func, cql_test_config = {}, thread_attributes thread_attr = {});

reader_permit make_reader_permit(cql_test_env&);

// CQL test config with raft experimental feature enabled
cql_test_config raft_cql_test_config();<|MERGE_RESOLUTION|>--- conflicted
+++ resolved
@@ -160,11 +160,9 @@
 
     virtual future<> refresh_client_state() = 0;
 
-<<<<<<< HEAD
+    data_dictionary::database data_dictionary();
+
     virtual sharded<qos::service_level_controller>& service_level_controller_service() = 0;
-=======
-    data_dictionary::database data_dictionary();
->>>>>>> eba4a4fb
 };
 
 future<> do_with_cql_env(std::function<future<>(cql_test_env&)> func, cql_test_config = {});
