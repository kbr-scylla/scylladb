/*
 * Copyright (C) 2015 ScyllaDB
 */

/*
 * This file is part of Scylla.
 *
 * See the LICENSE.PROPRIETARY file in the top-level directory for licensing information.
 */

#include <boost/range/algorithm/transform.hpp>
#include <iterator>
#include <seastar/core/thread.hh>
#include <seastar/util/defer.hh>
#include "sstables/sstables.hh"
#include <seastar/core/do_with.hh>
#include "test/lib/cql_test_env.hh"
#include "cdc/generation_service.hh"
#include "cql3/functions/functions.hh"
#include "cql3/query_processor.hh"
#include "cql3/query_options.hh"
#include "cql3/statements/batch_statement.hh"
#include "cql3/cql_config.hh"
#include <seastar/core/distributed.hh>
#include <seastar/core/abort_source.hh>
#include <seastar/core/shared_ptr.hh>
#include <seastar/core/scheduling.hh>
#include <seastar/core/reactor.hh>
#include "utils/UUID_gen.hh"
#include "service/migration_manager.hh"
#include "sstables/compaction_manager.hh"
#include "message/messaging_service.hh"
#include "service/storage_service.hh"
#include "auth/service.hh"
#include "auth/common.hh"
#include "db/config.hh"
#include "db/batchlog_manager.hh"
#include "schema_builder.hh"
#include "test/lib/tmpdir.hh"
#include "test/lib/reader_permit.hh"
#include "db/query_context.hh"
#include "test/lib/test_services.hh"
#include "unit_test_service_levels_accessor.hh"
#include "db/view/view_builder.hh"
#include "db/view/node_view_update_backlog.hh"
#include "distributed_loader.hh"
// TODO: remove (#293)
#include "message/messaging_service.hh"
#include "gms/gossiper.hh"
#include "gms/feature_service.hh"
#include "service/storage_service.hh"
#include "service/qos/service_level_controller.hh"
#include "db/system_keyspace.hh"
#include "db/system_distributed_keyspace.hh"
#include "db/sstables-format-selector.hh"
#include "debug.hh"

using namespace std::chrono_literals;

cql_test_config::cql_test_config()
    : cql_test_config(make_shared<db::config>())
{}

cql_test_config::cql_test_config(shared_ptr<db::config> cfg)
    : db_config(cfg)
{
    // This causes huge amounts of commitlog writes to allocate space on disk,
    // which all get thrown away when the test is done. This can cause timeouts
    // if /tmp is not tmpfs.
    db_config->commitlog_use_o_dsync.set(false);

    db_config->add_cdc_extension();
}

cql_test_config::cql_test_config(const cql_test_config&) = default;
cql_test_config::~cql_test_config() = default;

static const sstring testing_superuser = "tester";

static future<> tst_init_ms_fd_gossiper(sharded<gms::feature_service>& features, sharded<locator::shared_token_metadata>& stm, sharded<netw::messaging_service>& ms, db::config& cfg, db::seed_provider_type seed_provider,
            sharded<abort_source>& abort_sources, sstring cluster_name = "Test Cluster") {
        // Init gossiper
        std::set<gms::inet_address> seeds;
        if (seed_provider.parameters.contains("seeds")) {
            size_t begin = 0;
            size_t next = 0;
            sstring seeds_str = seed_provider.parameters.find("seeds")->second;
            while (begin < seeds_str.length() && begin != (next=seeds_str.find(",",begin))) {
                seeds.emplace(gms::inet_address(seeds_str.substr(begin,next-begin)));
                begin = next+1;
            }
        }
        if (seeds.empty()) {
            seeds.emplace(gms::inet_address("127.0.0.1"));
        }
        return gms::get_gossiper().start(std::ref(abort_sources), std::ref(features), std::ref(stm), std::ref(ms), std::ref(cfg)).then([seeds, cluster_name] {
            auto& gossiper = gms::get_local_gossiper();
            gossiper.set_seeds(seeds);
            gossiper.set_cluster_name(cluster_name);
        });
}
// END TODO

class single_node_cql_env : public cql_test_env {
public:
    static constexpr std::string_view ks_name = "ks";
    static std::atomic<bool> active;
private:
    sharded<gms::feature_service>& _feature_service;
    sharded<database>& _db;
    sharded<cql3::query_processor>& _qp;
    sharded<auth::service>& _auth_service;
    sharded<db::view::view_builder>& _view_builder;
    sharded<db::view::view_update_generator>& _view_update_generator;
    sharded<service::migration_notifier>& _mnotifier;
<<<<<<< HEAD
    sharded<qos::service_level_controller>& _sl_controller;
=======
    sharded<cdc::generation_service>& _cdc_generation_service;
>>>>>>> 10364fca
private:
    struct core_local_state {
        service::client_state client_state;

        core_local_state(auth::service& auth_service)
            : client_state(service::client_state::external_tag{}, auth_service, infinite_timeout_config)
        {
            client_state.set_login(auth::authenticated_user(testing_superuser));
        }

        future<> stop() {
            return make_ready_future<>();
        }
    };
    distributed<core_local_state> _core_local;
private:
    auto make_query_state() {
        if (_db.local().has_keyspace(ks_name)) {
            _core_local.local().client_state.set_keyspace(_db.local(), ks_name);
        }
        return ::make_shared<service::query_state>(_core_local.local().client_state, empty_service_permit(), _sl_controller.local());
    }
public:
    single_node_cql_env(
            sharded<gms::feature_service>& feature_service,
            sharded<database>& db,
            sharded<cql3::query_processor>& qp,
            sharded<auth::service>& auth_service,
            sharded<db::view::view_builder>& view_builder,
            sharded<db::view::view_update_generator>& view_update_generator,
            sharded<service::migration_notifier>& mnotifier,
<<<<<<< HEAD
            sharded<qos::service_level_controller> &sl_controller)
=======
            sharded<cdc::generation_service>& cdc_generation_service)
>>>>>>> 10364fca
            : _feature_service(feature_service)
            , _db(db)
            , _qp(qp)
            , _auth_service(auth_service)
            , _view_builder(view_builder)
            , _view_update_generator(view_update_generator)
            , _mnotifier(mnotifier)
<<<<<<< HEAD
            , _sl_controller(sl_controller)
=======
            , _cdc_generation_service(cdc_generation_service)
>>>>>>> 10364fca
    { }

    virtual future<::shared_ptr<cql_transport::messages::result_message>> execute_cql(sstring_view text) override {
        auto qs = make_query_state();
        return local_qp().execute_direct(text, *qs, cql3::query_options::DEFAULT).finally([qs] {});
    }

    virtual future<::shared_ptr<cql_transport::messages::result_message>> execute_cql(
        sstring_view text,
        std::unique_ptr<cql3::query_options> qo) override
    {
        auto qs = make_query_state();
        auto& lqo = *qo;
        return local_qp().execute_direct(text, *qs, lqo).finally([qs, qo = std::move(qo)] {});
    }

    virtual future<cql3::prepared_cache_key_type> prepare(sstring query) override {
        return qp().invoke_on_all([query, this] (auto& local_qp) {
            auto qs = this->make_query_state();
            return local_qp.prepare(query, *qs).finally([qs] {}).discard_result();
        }).then([query, this] {
            return local_qp().compute_id(query, ks_name);
        });
    }

    virtual future<::shared_ptr<cql_transport::messages::result_message>> execute_prepared(
        cql3::prepared_cache_key_type id,
        std::vector<cql3::raw_value> values,
        db::consistency_level cl = db::consistency_level::ONE) override {

        const auto& so = cql3::query_options::specific_options::DEFAULT;
        auto options = std::make_unique<cql3::query_options>(cl,
                std::move(values), cql3::query_options::specific_options{
                            so.page_size,
                            so.state,
                            db::consistency_level::SERIAL,
                            so.timestamp,
                        });
        return execute_prepared_with_qo(id, std::move(options));
    }

    virtual future<::shared_ptr<cql_transport::messages::result_message>> execute_prepared_with_qo(
        cql3::prepared_cache_key_type id,
        std::unique_ptr<cql3::query_options> qo) override
    {
        auto prepared = local_qp().get_prepared(id);
        if (!prepared) {
            throw not_prepared_exception(id);
        }
        auto stmt = prepared->statement;

        assert(stmt->get_bound_terms() == qo->get_values_count());
        qo->prepare(prepared->bound_names);

        auto qs = make_query_state();
        auto& lqo = *qo;
        return local_qp().execute_prepared(std::move(prepared), std::move(id), *qs, lqo, true)
            .finally([qs, qo = std::move(qo)] {});
    }

    virtual future<std::vector<mutation>> get_modification_mutations(const sstring& text) override {
        auto qs = make_query_state();
        auto cql_stmt = local_qp().get_statement(text, qs->get_client_state())->statement;
        auto modif_stmt = dynamic_pointer_cast<cql3::statements::modification_statement>(std::move(cql_stmt));
        if (!modif_stmt) {
            throw std::runtime_error(format("get_stmt_mutations: not a modification statement: {}", text));
        }
        auto& qo = cql3::query_options::DEFAULT;
        auto timeout = db::timeout_clock::now() + qs->get_client_state().get_timeout_config().write_timeout;

        return modif_stmt->get_mutations(local_qp().proxy(), qo, timeout, false, qo.get_timestamp(*qs), *qs)
            .finally([qs, modif_stmt = std::move(modif_stmt)] {});
    }

    virtual future<> create_table(std::function<schema(std::string_view)> schema_maker) override {
        auto id = utils::UUID_gen::get_time_UUID();
        schema_builder builder(make_lw_shared<schema>(schema_maker(ks_name)));
        builder.set_uuid(id);
        auto s = builder.build(schema_builder::compact_storage::no);
        return service::get_local_migration_manager().announce_new_column_family(s);
    }

    virtual future<> require_keyspace_exists(const sstring& ks_name) override {
        auto& db = _db.local();
        assert(db.has_keyspace(ks_name));
        return make_ready_future<>();
    }

    virtual future<> require_table_exists(const sstring& ks_name, const sstring& table_name) override {
        auto& db = _db.local();
        assert(db.has_schema(ks_name, table_name));
        return make_ready_future<>();
    }

    virtual future<> require_table_does_not_exist(const sstring& ks_name, const sstring& table_name) override {
        auto& db = _db.local();
        assert(!db.has_schema(ks_name, table_name));
        return make_ready_future<>();
    }

    virtual future<> require_column_has_value(const sstring& table_name,
                                      std::vector<data_value> pk,
                                      std::vector<data_value> ck,
                                      const sstring& column_name,
                                      data_value expected) override {
        auto& db = _db.local();
        auto& cf = db.find_column_family(ks_name, table_name);
        auto schema = cf.schema();
        auto pkey = partition_key::from_deeply_exploded(*schema, pk);
        auto ckey = clustering_key::from_deeply_exploded(*schema, ck);
        auto exp = expected.type()->decompose(expected);
        auto dk = dht::decorate_key(*schema, pkey);
        auto shard = dht::shard_of(*schema, dk._token);
        return _db.invoke_on(shard, [pkey = std::move(pkey),
                                      ckey = std::move(ckey),
                                      ks_name = std::move(ks_name),
                                      column_name = std::move(column_name),
                                      exp = std::move(exp),
                                      table_name = std::move(table_name)] (database& db) mutable {
          auto& cf = db.find_column_family(ks_name, table_name);
          auto schema = cf.schema();
          return cf.find_partition_slow(schema, tests::make_permit(), pkey)
                  .then([schema, ckey, column_name, exp] (column_family::const_mutation_partition_ptr p) {
            assert(p != nullptr);
            auto row = p->find_row(*schema, ckey);
            assert(row != nullptr);
            auto col_def = schema->get_column_definition(utf8_type->decompose(column_name));
            assert(col_def != nullptr);
            const atomic_cell_or_collection* cell = row->find_cell(col_def->id);
            if (!cell) {
                assert(((void)"column not set", 0));
            }
            bytes actual;
            if (!col_def->type->is_multi_cell()) {
                auto c = cell->as_atomic_cell(*col_def);
                assert(c.is_live());
                actual = c.value().linearize();
            } else {
                actual = linearized(serialize_for_cql(*col_def->type,
                        cell->as_collection_mutation(), cql_serialization_format::internal()));
            }
            assert(col_def->type->equal(actual, exp));
          });
        });
    }

    virtual service::client_state& local_client_state() override {
        return _core_local.local().client_state;
    }

    virtual database& local_db() override {
        return _db.local();
    }

    cql3::query_processor& local_qp() override {
        return _qp.local();
    }

    sharded<database>& db() override {
        return _db;
    }

    distributed<cql3::query_processor>& qp() override {
        return _qp;
    }

    auth::service& local_auth_service() override {
        return _auth_service.local();
    }

    virtual db::view::view_builder& local_view_builder() override {
        return _view_builder.local();
    }

    virtual db::view::view_update_generator& local_view_update_generator() override {
        return _view_update_generator.local();
    }

    virtual service::migration_notifier& local_mnotifier() override {
        return _mnotifier.local();
    }

    future<> start() {
        return _core_local.start(std::ref(_auth_service));
    }

    future<> stop() {
        return _core_local.stop();
    }

    future<> create_keyspace(std::string_view name) {
        auto query = format("create keyspace {} with replication = {{ 'class' : 'org.apache.cassandra.locator.SimpleStrategy', 'replication_factor' : 1 }};", name);
        return execute_cql(query).discard_result();
    }

    static future<> do_with(std::function<future<>(cql_test_env&)> func, cql_test_config cfg_in) {
        using namespace std::filesystem;

        return seastar::async([cfg_in = std::move(cfg_in), func] {
            // disable reactor stall detection during startup
            auto blocked_reactor_notify_ms = engine().get_blocked_reactor_notify_ms();
            smp::invoke_on_all([] {
                engine().update_blocked_reactor_notify_ms(std::chrono::milliseconds(1000000));
            }).get();

            logalloc::prime_segment_pool(memory::stats().total_memory(), memory::min_free_memory()).get();
            bool old_active = false;
            if (!active.compare_exchange_strong(old_active, true)) {
                throw std::runtime_error("Starting more than one cql_test_env at a time not supported due to singletons.");
            }
            auto deactivate = defer([] {
                bool old_active = true;
                auto success = active.compare_exchange_strong(old_active, false);
                assert(success);
            });

            // FIXME: make the function storage non static
            auto clear_funcs = defer([] {
                smp::invoke_on_all([] () {
                    cql3::functions::functions::clear_functions();
                }).get();
            });

            utils::fb_utilities::set_broadcast_address(gms::inet_address("localhost"));
            utils::fb_utilities::set_broadcast_rpc_address(gms::inet_address("localhost"));
            locator::i_endpoint_snitch::create_snitch("SimpleSnitch").get();
            auto stop_snitch = defer([] { locator::i_endpoint_snitch::stop_snitch().get(); });

            sharded<abort_source> abort_sources;
            abort_sources.start().get();
            auto stop_abort_sources = defer([&] { abort_sources.stop().get(); });
            sharded<database> db;
            debug::db = &db;
            auto reset_db_ptr = defer([] {
                debug::db = nullptr;
            });
            auto cfg = cfg_in.db_config;
            tmpdir data_dir;
            auto data_dir_path = data_dir.path().string();
            if (!cfg->data_file_directories.is_set()) {
                cfg->data_file_directories.set({data_dir_path});
            } else {
                data_dir_path = cfg->data_file_directories()[0];
            }
            cfg->commitlog_directory.set(data_dir_path + "/commitlog.dir");
            cfg->hints_directory.set(data_dir_path + "/hints.dir");
            cfg->view_hints_directory.set(data_dir_path + "/view_hints.dir");
            cfg->num_tokens.set(256);
            cfg->ring_delay_ms.set(500);
            cfg->shutdown_announce_in_ms.set(0);
            cfg->broadcast_to_all_shards().get();
            create_directories((data_dir_path + "/system").c_str());
            create_directories(cfg->commitlog_directory().c_str());
            create_directories(cfg->hints_directory().c_str());
            create_directories(cfg->view_hints_directory().c_str());
            for (unsigned i = 0; i < smp::count; ++i) {
                create_directories((cfg->hints_directory() + "/" + std::to_string(i)).c_str());
                create_directories((cfg->view_hints_directory() + "/" + std::to_string(i)).c_str());
            }

            if (!cfg->max_memory_for_unlimited_query_soft_limit.is_set()) {
                cfg->max_memory_for_unlimited_query_soft_limit.set(uint64_t(query::result_memory_limiter::unlimited_result_size));
            }
            if (!cfg->max_memory_for_unlimited_query_hard_limit.is_set()) {
                cfg->max_memory_for_unlimited_query_hard_limit.set(uint64_t(query::result_memory_limiter::unlimited_result_size));
            }

            sharded<locator::shared_token_metadata> token_metadata;
            token_metadata.start().get();
            auto stop_token_metadata = defer([&token_metadata] { token_metadata.stop().get(); });

            sharded<service::migration_notifier> mm_notif;
            mm_notif.start().get();
            auto stop_mm_notify = defer([&mm_notif] { mm_notif.stop().get(); });

            sharded<auth::service> auth_service;

            set_abort_on_internal_error(true);
            const gms::inet_address listen("127.0.0.1");
            auto sys_dist_ks = seastar::sharded<db::system_distributed_keyspace>();
            auto sl_controller = sharded<qos::service_level_controller>();
            sl_controller.start(std::ref(auth_service), qos::service_level_options{1000}).get();
            auto stop_sl_controller = defer([&sl_controller] { sl_controller.stop().get(); });
            sl_controller.invoke_on_all(&qos::service_level_controller::start).get();
            sl_controller.invoke_on_all([&sys_dist_ks, &sl_controller] (qos::service_level_controller& service) {
                qos::service_level_controller::service_level_distributed_data_accessor_ptr service_level_data_accessor =
                        ::static_pointer_cast<qos::service_level_controller::service_level_distributed_data_accessor>(
                                make_shared<qos::unit_test_service_levels_accessor>(sl_controller,sys_dist_ks));
                return service.set_distributed_data_accessor(std::move(service_level_data_accessor));
            }).get();

            sharded<netw::messaging_service> ms;
            // don't start listening so tests can be run in parallel
            ms.start(std::ref(sl_controller), listen, std::move(7000)).get();
            auto stop_ms = defer([&ms] { ms.stop().get(); });

            // Normally the auth server is already stopped in here,
            // but if there is an initialization failure we have to
            // make sure to stop it now or ~sharded will assert.
            auto stop_auth_server = defer([&auth_service] {
                auth_service.stop().get();
            });

            auto stop_sys_dist_ks = defer([&sys_dist_ks] { sys_dist_ks.stop().get(); });

            gms::feature_config fcfg = gms::feature_config_from_db_config(*cfg, cfg_in.disabled_features);
            sharded<gms::feature_service> feature_service;
            feature_service.start(fcfg).get();
            auto stop_feature_service = defer([&] { feature_service.stop().get(); });

            // FIXME: split
            tst_init_ms_fd_gossiper(feature_service, token_metadata, ms, *cfg, db::config::seed_provider_type(), abort_sources).get();

            distributed<service::storage_proxy>& proxy = service::get_storage_proxy();
            distributed<service::migration_manager>& mm = service::get_migration_manager();
            distributed<db::batchlog_manager>& bm = db::get_batchlog_manager();
            sharded<cql3::cql_config> cql_config;
            cql_config.start().get();
            auto stop_cql_config = defer([&] { cql_config.stop().get(); });

            sharded<db::view::view_update_generator> view_update_generator;
            sharded<cdc::generation_service> cdc_generation_service;

            auto& ss = service::get_storage_service();
            service::storage_service_config sscfg;
            sscfg.available_memory = memory::stats().total_memory();
<<<<<<< HEAD
            ss.start(std::ref(abort_sources), std::ref(db), std::ref(gms::get_gossiper()), std::ref(sys_dist_ks), std::ref(view_update_generator), std::ref(feature_service), sscfg, std::ref(mm_notif), std::ref(token_metadata), std::ref(ms), std::ref(sl_controller), true).get();
=======
            ss.start(std::ref(abort_sources), std::ref(db), std::ref(gms::get_gossiper()), std::ref(sys_dist_ks), std::ref(view_update_generator), std::ref(feature_service), sscfg, std::ref(mm_notif), std::ref(token_metadata), std::ref(ms), std::ref(cdc_generation_service), true).get();
>>>>>>> 10364fca
            auto stop_storage_service = defer([&ss] { ss.stop().get(); });

            sharded<semaphore> sst_dir_semaphore;
            sst_dir_semaphore.start(cfg->initial_sstable_loading_concurrency()).get();
            auto stop_sst_dir_sem = defer([&sst_dir_semaphore] {
                sst_dir_semaphore.stop().get();
            });

            database_config dbcfg;
            if (cfg_in.dbcfg) {
                dbcfg = std::move(*cfg_in.dbcfg);
            } else {
                dbcfg.available_memory = memory::stats().total_memory();
            }
            db.start(std::ref(*cfg), dbcfg, std::ref(mm_notif), std::ref(feature_service), std::ref(token_metadata), std::ref(abort_sources), std::ref(sst_dir_semaphore)).get();
            auto stop_db = defer([&db] {
                db.stop().get();
            });

            db.invoke_on_all([] (database& db) {
                db.set_format_by_config();
            }).get();

            auto stop_ms_fd_gossiper = defer([] {
                gms::get_gossiper().stop().get();
            });

            ss.invoke_on_all([] (auto&& ss) {
                ss.enable_all_features();
            }).get();

            smp::invoke_on_all([blocked_reactor_notify_ms] {
                engine().update_blocked_reactor_notify_ms(blocked_reactor_notify_ms);
            }).get();

            service::storage_proxy::config spcfg {
                .hints_directory_initializer = db::hints::directory_initializer::make_dummy(),
            };
            spcfg.available_memory = memory::stats().total_memory();
            db::view::node_update_backlog b(smp::count, 10ms);
            scheduling_group_key_config sg_conf =
                    make_scheduling_group_key_config<service::storage_proxy_stats::stats>();
            proxy.start(std::ref(db), spcfg, std::ref(b), scheduling_group_key_create(sg_conf).get0(), std::ref(feature_service), std::ref(token_metadata), std::ref(ms)).get();
            auto stop_proxy = defer([&proxy] { proxy.stop().get(); });

            mm.start(std::ref(mm_notif), std::ref(feature_service), std::ref(ms)).get();
            auto stop_mm = defer([&mm] { mm.stop().get(); });

            sharded<cql3::query_processor> qp;
            cql3::query_processor::memory_config qp_mcfg = {memory::stats().total_memory() / 256, memory::stats().total_memory() / 2560};
            qp.start(std::ref(proxy), std::ref(db), std::ref(mm_notif), qp_mcfg, std::ref(cql_config), std::ref(sl_controller)).get();
            auto stop_qp = defer([&qp] { qp.stop().get(); });

            // In main.cc we call db::system_keyspace::setup which calls
            // minimal_setup and init_local_cache
            db::system_keyspace::minimal_setup(qp);

            db::batchlog_manager_config bmcfg;
            bmcfg.replay_rate = 100000000;
            bmcfg.write_request_timeout = 2s;
            bm.start(std::ref(qp), bmcfg).get();
            auto stop_bm = defer([&bm] { bm.stop().get(); });

            view_update_generator.start(std::ref(db)).get();
            view_update_generator.invoke_on_all(&db::view::view_update_generator::start).get();
            auto stop_view_update_generator = defer([&view_update_generator] {
                view_update_generator.stop().get();
            });

            distributed_loader::init_system_keyspace(db).get();

            auto& ks = db.local().find_keyspace(db::system_keyspace::NAME);
            parallel_for_each(ks.metadata()->cf_meta_data(), [&ks] (auto& pair) {
                auto cfm = pair.second;
                return ks.make_directory_for_column_family(cfm->cf_name(), cfm->id());
            }).get();
            distributed_loader::init_non_system_keyspaces(db, proxy, mm).get();

            db.invoke_on_all([] (database& db) {
                for (auto& x : db.get_column_families()) {
                    table& t = *(x.second);
                    t.enable_auto_compaction();
                }
            }).get();

            auto stop_system_keyspace = defer([] { db::qctx = {}; });
            start_large_data_handler(db).get();

            db.invoke_on_all([] (database& db) {
                db.get_compaction_manager().enable();
            }).get();

            auto stop_database_d = defer([&db] {
                stop_database(db).get();
            });

            db::system_keyspace::init_local_cache().get();
            auto stop_local_cache = defer([] { db::system_keyspace::deinit_local_cache().get(); });

            sys_dist_ks.start(std::ref(qp), std::ref(mm), std::ref(proxy)).get();

            cdc_generation_service.start(std::ref(*cfg), std::ref(gms::get_gossiper()), std::ref(sys_dist_ks), std::ref(abort_sources), std::ref(token_metadata)).get();
            auto stop_cdc_generation_service = defer([&cdc_generation_service] {
                cdc_generation_service.stop().get();
            });

            sharded<cdc::cdc_service> cdc;
            auto get_cdc_metadata = [] (cdc::generation_service& svc) { return std::ref(svc.get_cdc_metadata()); };
            cdc.start(std::ref(proxy), sharded_parameter(get_cdc_metadata, std::ref(cdc_generation_service))).get();
            auto stop_cdc_service = defer([&] {
                cdc.stop().get();
            });

            service::get_local_storage_service().init_server(service::bind_messaging_port(false)).get();
            service::get_local_storage_service().join_cluster().get();

            auth::permissions_cache_config perm_cache_config;
            perm_cache_config.max_entries = cfg->permissions_cache_max_entries();
            perm_cache_config.validity_period = std::chrono::milliseconds(cfg->permissions_validity_in_ms());
            perm_cache_config.update_period = std::chrono::milliseconds(cfg->permissions_update_interval_in_ms());

            const qualified_name qualified_authorizer_name(auth::meta::AUTH_PACKAGE_NAME, cfg->authorizer());
            const qualified_name qualified_authenticator_name(auth::meta::AUTH_PACKAGE_NAME, cfg->authenticator());
            const qualified_name qualified_role_manager_name(auth::meta::AUTH_PACKAGE_NAME, cfg->role_manager());

            auth::service_config auth_config;
            auth_config.authorizer_java_name = qualified_authorizer_name;
            auth_config.authenticator_java_name = qualified_authenticator_name;
            auth_config.role_manager_java_name = qualified_role_manager_name;

            auth_service.start(perm_cache_config, std::ref(qp), std::ref(mm_notif), std::ref(mm), auth_config).get();
            auth_service.invoke_on_all([&mm] (auth::service& auth) {
                return auth.start(mm.local());
            }).get();

            auto deinit_storage_service_server = defer([&auth_service] {
                gms::stop_gossiping().get();
                auth_service.stop().get();
            });

            sharded<db::view::view_builder> view_builder;
            view_builder.start(std::ref(db), std::ref(sys_dist_ks), std::ref(mm_notif)).get();
            view_builder.invoke_on_all([&mm] (db::view::view_builder& vb) {
                return vb.start(mm.local());
            }).get();
            auto stop_view_builder = defer([&view_builder] {
                view_builder.stop().get();
            });

            // Create the testing user.
            try {
                auth::role_config config;
                config.is_superuser = true;
                config.can_login = true;

                auth::create_role(
                        auth_service.local(),
                        testing_superuser,
                        config,
                        auth::authentication_options()).get0();
            } catch (const auth::role_already_exists&) {
                // The default user may already exist if this `cql_test_env` is starting with previously populated data.
            }

<<<<<<< HEAD
            single_node_cql_env env(feature_service, db, qp, auth_service, view_builder, view_update_generator, mm_notif, std::ref(sl_controller));
=======
            single_node_cql_env env(feature_service, db, qp, auth_service, view_builder, view_update_generator, mm_notif, cdc_generation_service);
>>>>>>> 10364fca
            env.start().get();
            auto stop_env = defer([&env] { env.stop().get(); });

            if (!env.local_db().has_keyspace(ks_name)) {
                env.create_keyspace(ks_name).get();
            }

            func(env).get();
        });
    }

    future<::shared_ptr<cql_transport::messages::result_message>> execute_batch(
        const std::vector<sstring_view>& queries, std::unique_ptr<cql3::query_options> qo) override {
        using cql3::statements::batch_statement;
        using cql3::statements::modification_statement;
        std::vector<batch_statement::single_statement> modifications;
        boost::transform(queries, back_inserter(modifications), [this](const auto& query) {
            auto stmt = local_qp().get_statement(query, _core_local.local().client_state);
            if (!dynamic_cast<modification_statement*>(stmt->statement.get())) {
                throw exceptions::invalid_request_exception(
                    "Invalid statement in batch: only UPDATE, INSERT and DELETE statements are allowed.");
            }
            return batch_statement::single_statement(static_pointer_cast<modification_statement>(stmt->statement));
        });
        auto batch = ::make_shared<batch_statement>(
            batch_statement::type::UNLOGGED,
            std::move(modifications),
            cql3::attributes::none(),
            local_qp().get_cql_stats());
        auto qs = make_query_state();
        auto& lqo = *qo;
        return local_qp().execute_batch(batch, *qs, lqo, {}).finally([qs, batch, qo = std::move(qo)] {});
    }
};

std::atomic<bool> single_node_cql_env::active = { false };

future<> do_with_cql_env(std::function<future<>(cql_test_env&)> func, cql_test_config cfg_in) {
    return single_node_cql_env::do_with(func, std::move(cfg_in));
}

future<> do_with_cql_env_thread(std::function<void(cql_test_env&)> func, cql_test_config cfg_in, thread_attributes thread_attr) {
    return single_node_cql_env::do_with([func = std::move(func), thread_attr] (auto& e) {
        return seastar::async(thread_attr, [func = std::move(func), &e] {
            return func(e);
        });
    }, std::move(cfg_in));
}

namespace debug {

seastar::sharded<database>* db;

}<|MERGE_RESOLUTION|>--- conflicted
+++ resolved
@@ -113,11 +113,8 @@
     sharded<db::view::view_builder>& _view_builder;
     sharded<db::view::view_update_generator>& _view_update_generator;
     sharded<service::migration_notifier>& _mnotifier;
-<<<<<<< HEAD
+    sharded<cdc::generation_service>& _cdc_generation_service;
     sharded<qos::service_level_controller>& _sl_controller;
-=======
-    sharded<cdc::generation_service>& _cdc_generation_service;
->>>>>>> 10364fca
 private:
     struct core_local_state {
         service::client_state client_state;
@@ -149,11 +146,8 @@
             sharded<db::view::view_builder>& view_builder,
             sharded<db::view::view_update_generator>& view_update_generator,
             sharded<service::migration_notifier>& mnotifier,
-<<<<<<< HEAD
+            sharded<cdc::generation_service>& cdc_generation_service,
             sharded<qos::service_level_controller> &sl_controller)
-=======
-            sharded<cdc::generation_service>& cdc_generation_service)
->>>>>>> 10364fca
             : _feature_service(feature_service)
             , _db(db)
             , _qp(qp)
@@ -161,11 +155,8 @@
             , _view_builder(view_builder)
             , _view_update_generator(view_update_generator)
             , _mnotifier(mnotifier)
-<<<<<<< HEAD
+            , _cdc_generation_service(cdc_generation_service)
             , _sl_controller(sl_controller)
-=======
-            , _cdc_generation_service(cdc_generation_service)
->>>>>>> 10364fca
     { }
 
     virtual future<::shared_ptr<cql_transport::messages::result_message>> execute_cql(sstring_view text) override {
@@ -492,11 +483,7 @@
             auto& ss = service::get_storage_service();
             service::storage_service_config sscfg;
             sscfg.available_memory = memory::stats().total_memory();
-<<<<<<< HEAD
-            ss.start(std::ref(abort_sources), std::ref(db), std::ref(gms::get_gossiper()), std::ref(sys_dist_ks), std::ref(view_update_generator), std::ref(feature_service), sscfg, std::ref(mm_notif), std::ref(token_metadata), std::ref(ms), std::ref(sl_controller), true).get();
-=======
-            ss.start(std::ref(abort_sources), std::ref(db), std::ref(gms::get_gossiper()), std::ref(sys_dist_ks), std::ref(view_update_generator), std::ref(feature_service), sscfg, std::ref(mm_notif), std::ref(token_metadata), std::ref(ms), std::ref(cdc_generation_service), true).get();
->>>>>>> 10364fca
+            ss.start(std::ref(abort_sources), std::ref(db), std::ref(gms::get_gossiper()), std::ref(sys_dist_ks), std::ref(view_update_generator), std::ref(feature_service), sscfg, std::ref(mm_notif), std::ref(token_metadata), std::ref(ms), std::ref(cdc_generation_service), std::ref(sl_controller), true).get();
             auto stop_storage_service = defer([&ss] { ss.stop().get(); });
 
             sharded<semaphore> sst_dir_semaphore;
@@ -661,11 +648,7 @@
                 // The default user may already exist if this `cql_test_env` is starting with previously populated data.
             }
 
-<<<<<<< HEAD
-            single_node_cql_env env(feature_service, db, qp, auth_service, view_builder, view_update_generator, mm_notif, std::ref(sl_controller));
-=======
-            single_node_cql_env env(feature_service, db, qp, auth_service, view_builder, view_update_generator, mm_notif, cdc_generation_service);
->>>>>>> 10364fca
+            single_node_cql_env env(feature_service, db, qp, auth_service, view_builder, view_update_generator, mm_notif, cdc_generation_service, std::ref(sl_controller));
             env.start().get();
             auto stop_env = defer([&env] { env.stop().get(); });
 
