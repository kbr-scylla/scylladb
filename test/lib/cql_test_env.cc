/*
 * Copyright (C) 2015 ScyllaDB
 */

/*
 * This file is part of Scylla.
 *
 * See the LICENSE.PROPRIETARY file in the top-level directory for licensing information.
 */

#include <boost/range/algorithm/transform.hpp>
#include <iterator>
#include <seastar/core/thread.hh>
#include <seastar/util/defer.hh>
#include "sstables/sstables.hh"
#include <seastar/core/do_with.hh>
#include "test/lib/cql_test_env.hh"
#include "cql3/functions/functions.hh"
#include "cql3/query_processor.hh"
#include "cql3/query_options.hh"
#include "cql3/statements/batch_statement.hh"
#include "cql3/cql_config.hh"
#include <seastar/core/distributed.hh>
#include <seastar/core/abort_source.hh>
#include <seastar/core/shared_ptr.hh>
#include <seastar/core/scheduling.hh>
#include "utils/UUID_gen.hh"
#include "service/migration_manager.hh"
#include "sstables/compaction_manager.hh"
#include "message/messaging_service.hh"
#include "service/storage_service.hh"
#include "auth/service.hh"
#include "auth/common.hh"
#include "db/config.hh"
#include "db/batchlog_manager.hh"
#include "schema_builder.hh"
#include "test/lib/tmpdir.hh"
#include "test/lib/reader_permit.hh"
#include "db/query_context.hh"
#include "test/lib/test_services.hh"
#include "unit_test_service_levels_accessor.hh"
#include "db/view/view_builder.hh"
#include "db/view/node_view_update_backlog.hh"
#include "distributed_loader.hh"
// TODO: remove (#293)
#include "message/messaging_service.hh"
#include "gms/gossiper.hh"
#include "gms/feature_service.hh"
#include "service/storage_service.hh"
<<<<<<< HEAD
#include "service/qos/service_level_controller.hh"
#include "auth/service.hh"
=======
>>>>>>> ba590344
#include "db/system_keyspace.hh"
#include "db/system_distributed_keyspace.hh"

using namespace std::chrono_literals;

cql_test_config::cql_test_config()
    : cql_test_config(make_shared<db::config>())
{}

cql_test_config::cql_test_config(shared_ptr<db::config> cfg)
    : db_config(cfg)
{
    // This causes huge amounts of commitlog writes to allocate space on disk,
    // which all get thrown away when the test is done. This can cause timeouts
    // if /tmp is not tmpfs.
    db_config->commitlog_use_o_dsync.set(false);
}

cql_test_config::cql_test_config(const cql_test_config&) = default;
cql_test_config::~cql_test_config() = default;

namespace sstables {

future<> await_background_jobs_on_all_shards();

}

static const sstring testing_superuser = "tester";

static future<> tst_init_ms_fd_gossiper(sharded<gms::feature_service>& features, sharded<locator::token_metadata>& tm, db::config& cfg, db::seed_provider_type seed_provider,
            sharded<abort_source>& abort_sources, sstring cluster_name = "Test Cluster") {
        // Init gossiper
        std::set<gms::inet_address> seeds;
        if (seed_provider.parameters.count("seeds") > 0) {
            size_t begin = 0;
            size_t next = 0;
            sstring seeds_str = seed_provider.parameters.find("seeds")->second;
            while (begin < seeds_str.length() && begin != (next=seeds_str.find(",",begin))) {
                seeds.emplace(gms::inet_address(seeds_str.substr(begin,next-begin)));
                begin = next+1;
            }
        }
        if (seeds.empty()) {
            seeds.emplace(gms::inet_address("127.0.0.1"));
        }
        return gms::get_gossiper().start(std::ref(abort_sources), std::ref(features), std::ref(tm), std::ref(cfg)).then([seeds, cluster_name] {
            auto& gossiper = gms::get_local_gossiper();
            gossiper.set_seeds(seeds);
            gossiper.set_cluster_name(cluster_name);
        });
}
// END TODO

class single_node_cql_env : public cql_test_env {
public:
    static const char* ks_name;
    static std::atomic<bool> active;
private:
    sharded<gms::feature_service>& _feature_service;
    sharded<database>& _db;
    sharded<auth::service>& _auth_service;
    sharded<db::view::view_builder>& _view_builder;
    sharded<db::view::view_update_generator>& _view_update_generator;
    sharded<service::migration_notifier>& _mnotifier;
    sharded<qos::service_level_controller>& _sl_controller;
private:
    struct core_local_state {
        service::client_state client_state;

        core_local_state(auth::service& auth_service)
            : client_state(service::client_state::external_tag{}, auth_service)
        {
            client_state.set_login(auth::authenticated_user(testing_superuser));
        }

        future<> stop() {
            return make_ready_future<>();
        }
    };
    distributed<core_local_state> _core_local;
private:
    auto make_query_state() {
        if (_db.local().has_keyspace(ks_name)) {
            _core_local.local().client_state.set_keyspace(_db.local(), ks_name);
        }
        return ::make_shared<service::query_state>(_core_local.local().client_state, empty_service_permit(), _sl_controller.local());
    }
public:
    single_node_cql_env(
            sharded<gms::feature_service>& feature_service,
            sharded<database>& db,
            sharded<auth::service>& auth_service,
            sharded<db::view::view_builder>& view_builder,
            sharded<db::view::view_update_generator>& view_update_generator,
            sharded<service::migration_notifier>& mnotifier,
            sharded<qos::service_level_controller> &sl_controller)
            : _feature_service(feature_service)
            , _db(db)
            , _auth_service(auth_service)
            , _view_builder(view_builder)
            , _view_update_generator(view_update_generator)
            , _mnotifier(mnotifier)
            , _sl_controller(sl_controller)
    { }

    virtual future<::shared_ptr<cql_transport::messages::result_message>> execute_cql(sstring_view text) override {
        auto qs = make_query_state();
        return local_qp().execute_direct(text, *qs, cql3::query_options::DEFAULT).finally([qs] {});
    }

    virtual future<::shared_ptr<cql_transport::messages::result_message>> execute_cql(
        sstring_view text,
        std::unique_ptr<cql3::query_options> qo) override
    {
        auto qs = make_query_state();
        auto& lqo = *qo;
        return local_qp().execute_direct(text, *qs, lqo).finally([qs, qo = std::move(qo)] {});
    }

    virtual future<cql3::prepared_cache_key_type> prepare(sstring query) override {
        return qp().invoke_on_all([query, this] (auto& local_qp) {
            auto qs = this->make_query_state();
            return local_qp.prepare(query, *qs).finally([qs] {}).discard_result();
        }).then([query, this] {
            return local_qp().compute_id(query, ks_name);
        });
    }

    virtual future<::shared_ptr<cql_transport::messages::result_message>> execute_prepared(
        cql3::prepared_cache_key_type id,
        std::vector<cql3::raw_value> values,
        db::consistency_level cl = db::consistency_level::ONE) override {

        const auto& so = cql3::query_options::specific_options::DEFAULT;
        auto options = std::make_unique<cql3::query_options>(cl, infinite_timeout_config,
                std::move(values), cql3::query_options::specific_options{
                            so.page_size,
                            so.state,
                            db::consistency_level::SERIAL,
                            so.timestamp,
                        });
        return execute_prepared_with_qo(id, std::move(options));
    }

    virtual future<::shared_ptr<cql_transport::messages::result_message>> execute_prepared_with_qo(
        cql3::prepared_cache_key_type id,
        std::unique_ptr<cql3::query_options> qo) override
    {
        auto prepared = local_qp().get_prepared(id);
        if (!prepared) {
            throw not_prepared_exception(id);
        }
        auto stmt = prepared->statement;

        assert(stmt->get_bound_terms() == qo->get_values_count());
        qo->prepare(prepared->bound_names);

        auto qs = make_query_state();
        auto& lqo = *qo;
        return local_qp().execute_prepared(std::move(prepared), std::move(id), *qs, lqo, true)
            .finally([qs, qo = std::move(qo)] {});
    }

    virtual future<std::vector<mutation>> get_modification_mutations(const sstring& text) override {
        auto qs = make_query_state();
        auto cql_stmt = local_qp().get_statement(text, qs->get_client_state())->statement;
        auto modif_stmt = dynamic_pointer_cast<cql3::statements::modification_statement>(std::move(cql_stmt));
        if (!modif_stmt) {
            throw std::runtime_error(format("get_stmt_mutations: not a modification statement: {}", text));
        }
        auto& qo = cql3::query_options::DEFAULT;
        auto timeout = db::timeout_clock::now() + qo.get_timeout_config().write_timeout;

        return modif_stmt->get_mutations(local_qp().proxy(), qo, timeout, false, qo.get_timestamp(*qs), *qs)
            .finally([qs, modif_stmt = std::move(modif_stmt)] {});
    }

    virtual future<> create_table(std::function<schema(std::string_view)> schema_maker) override {
        auto id = utils::UUID_gen::get_time_UUID();
        schema_builder builder(make_lw_shared(schema_maker(ks_name)));
        builder.set_uuid(id);
        auto s = builder.build(schema_builder::compact_storage::no);
        return service::get_local_migration_manager().announce_new_column_family(s, true);
    }

    virtual future<> require_keyspace_exists(const sstring& ks_name) override {
        auto& db = _db.local();
        assert(db.has_keyspace(ks_name));
        return make_ready_future<>();
    }

    virtual future<> require_table_exists(const sstring& ks_name, const sstring& table_name) override {
        auto& db = _db.local();
        assert(db.has_schema(ks_name, table_name));
        return make_ready_future<>();
    }

    virtual future<> require_table_does_not_exist(const sstring& ks_name, const sstring& table_name) override {
        auto& db = _db.local();
        assert(!db.has_schema(ks_name, table_name));
        return make_ready_future<>();
    }

    virtual future<> require_column_has_value(const sstring& table_name,
                                      std::vector<data_value> pk,
                                      std::vector<data_value> ck,
                                      const sstring& column_name,
                                      data_value expected) override {
        auto& db = _db.local();
        auto& cf = db.find_column_family(ks_name, table_name);
        auto schema = cf.schema();
        auto pkey = partition_key::from_deeply_exploded(*schema, pk);
        auto ckey = clustering_key::from_deeply_exploded(*schema, ck);
        auto exp = expected.type()->decompose(expected);
        auto dk = dht::decorate_key(*schema, pkey);
        auto shard = dht::shard_of(*schema, dk._token);
        return _db.invoke_on(shard, [pkey = std::move(pkey),
                                      ckey = std::move(ckey),
                                      ks_name = std::move(ks_name),
                                      column_name = std::move(column_name),
                                      exp = std::move(exp),
                                      table_name = std::move(table_name)] (database& db) mutable {
          auto& cf = db.find_column_family(ks_name, table_name);
          auto schema = cf.schema();
          return cf.find_partition_slow(schema, tests::make_permit(), pkey)
                  .then([schema, ckey, column_name, exp] (column_family::const_mutation_partition_ptr p) {
            assert(p != nullptr);
            auto row = p->find_row(*schema, ckey);
            assert(row != nullptr);
            auto col_def = schema->get_column_definition(utf8_type->decompose(column_name));
            assert(col_def != nullptr);
            const atomic_cell_or_collection* cell = row->find_cell(col_def->id);
            if (!cell) {
                assert(((void)"column not set", 0));
            }
            bytes actual;
            if (!col_def->type->is_multi_cell()) {
                auto c = cell->as_atomic_cell(*col_def);
                assert(c.is_live());
                actual = c.value().linearize();
            } else {
                actual = serialize_for_cql(*col_def->type,
                        cell->as_collection_mutation(), cql_serialization_format::internal());
            }
            assert(col_def->type->equal(actual, exp));
          });
        });
    }

    virtual service::client_state& local_client_state() override {
        return _core_local.local().client_state;
    }

    virtual database& local_db() override {
        return _db.local();
    }

    cql3::query_processor& local_qp() override {
        return cql3::get_local_query_processor();
    }

    sharded<database>& db() override {
        return _db;
    }

    distributed<cql3::query_processor>& qp() override {
        return cql3::get_query_processor();
    }

    auth::service& local_auth_service() override {
        return _auth_service.local();
    }

    virtual db::view::view_builder& local_view_builder() override {
        return _view_builder.local();
    }

    virtual db::view::view_update_generator& local_view_update_generator() override {
        return _view_update_generator.local();
    }

    virtual service::migration_notifier& local_mnotifier() override {
        return _mnotifier.local();
    }

    future<> start() {
        return _core_local.start(std::ref(_auth_service));
    }

    future<> stop() {
        return _core_local.stop();
    }

    future<> create_keyspace(std::string_view name) {
        auto query = format("create keyspace {} with replication = {{ 'class' : 'org.apache.cassandra.locator.SimpleStrategy', 'replication_factor' : 1 }};", name);
        return execute_cql(query).discard_result();
    }

    static future<> do_with(std::function<future<>(cql_test_env&)> func, cql_test_config cfg_in) {
        using namespace std::filesystem;

        return seastar::async([cfg_in = std::move(cfg_in), func] {
            logalloc::prime_segment_pool(memory::stats().total_memory(), memory::min_free_memory()).get();
            bool old_active = false;
            if (!active.compare_exchange_strong(old_active, true)) {
                throw std::runtime_error("Starting more than one cql_test_env at a time not supported due to singletons.");
            }
            auto deactivate = defer([] {
                bool old_active = true;
                auto success = active.compare_exchange_strong(old_active, false);
                assert(success);
            });

            // FIXME: make the function storage non static
            auto clear_funcs = defer([] {
                smp::invoke_on_all([] () {
                    cql3::functions::functions::clear_functions();
                }).get();
            });

            utils::fb_utilities::set_broadcast_address(gms::inet_address("localhost"));
            utils::fb_utilities::set_broadcast_rpc_address(gms::inet_address("localhost"));
            locator::i_endpoint_snitch::create_snitch("SimpleSnitch").get();
            auto stop_snitch = defer([] { locator::i_endpoint_snitch::stop_snitch().get(); });

            auto wait_for_background_jobs = defer([] { sstables::await_background_jobs_on_all_shards().get(); });

            sharded<abort_source> abort_sources;
            abort_sources.start().get();
            auto stop_abort_sources = defer([&] { abort_sources.stop().get(); });
            sharded<database> db;
            auto cfg = cfg_in.db_config;
            tmpdir data_dir;
            auto data_dir_path = data_dir.path().string();
            if (!cfg->data_file_directories.is_set()) {
                cfg->data_file_directories.set({data_dir_path});
            } else {
                data_dir_path = cfg->data_file_directories()[0];
            }
            cfg->commitlog_directory.set(data_dir_path + "/commitlog.dir");
            cfg->hints_directory.set(data_dir_path + "/hints.dir");
            cfg->view_hints_directory.set(data_dir_path + "/view_hints.dir");
            cfg->num_tokens.set(256);
            cfg->ring_delay_ms.set(500);
            cfg->shutdown_announce_in_ms.set(0);
            cfg->broadcast_to_all_shards().get();
            create_directories((data_dir_path + "/system").c_str());
            create_directories(cfg->commitlog_directory().c_str());
            create_directories(cfg->hints_directory().c_str());
            create_directories(cfg->view_hints_directory().c_str());
            for (unsigned i = 0; i < smp::count; ++i) {
                create_directories((cfg->hints_directory() + "/" + std::to_string(i)).c_str());
                create_directories((cfg->view_hints_directory() + "/" + std::to_string(i)).c_str());
            }

            sharded<locator::token_metadata> token_metadata;
            token_metadata.start().get();
            auto stop_token_metadata = defer([&token_metadata] { token_metadata.stop().get(); });

            sharded<service::migration_notifier> mm_notif;
            mm_notif.start().get();
            auto stop_mm_notify = defer([&mm_notif] { mm_notif.stop().get(); });

            set_abort_on_internal_error(true);
            const gms::inet_address listen("127.0.0.1");
            auto sys_dist_ks = seastar::sharded<db::system_distributed_keyspace>();
            auto& ms = netw::get_messaging_service();
            auto sl_controller = sharded<qos::service_level_controller>();
            sl_controller.start(qos::service_level_options{1000}).get();
            auto stop_sl_controller = defer([&sl_controller] { sl_controller.stop().get(); });
            sl_controller.invoke_on_all(&qos::service_level_controller::start).get();
            sl_controller.invoke_on_all([&sys_dist_ks, &sl_controller] (qos::service_level_controller& service) {
                qos::service_level_controller::service_level_distributed_data_accessor_ptr service_level_data_accessor =
                        ::static_pointer_cast<qos::service_level_controller::service_level_distributed_data_accessor>(
                                make_shared<qos::unit_test_service_levels_accessor>(sl_controller,sys_dist_ks));
                return service.set_distributed_data_accessor(std::move(service_level_data_accessor));
            }).get();
            // don't start listening so tests can be run in parallel
            ms.start(std::ref(sl_controller), listen, std::move(7000)).get();
            auto stop_ms = defer([&ms] { ms.stop().get(); });

            sharded<auth::service> auth_service;

            // Normally the auth server is already stopped in here,
            // but if there is an initialization failure we have to
            // make sure to stop it now or ~sharded will assert.
            auto stop_auth_server = defer([&auth_service] {
                auth_service.stop().get();
            });

            auto stop_sys_dist_ks = defer([&sys_dist_ks] { sys_dist_ks.stop().get(); });

            gms::feature_config fcfg = gms::feature_config_from_db_config(*cfg, cfg_in.disabled_features);
            sharded<gms::feature_service> feature_service;
            feature_service.start(fcfg).get();
            auto stop_feature_service = defer([&] { feature_service.stop().get(); });

            // FIXME: split
            tst_init_ms_fd_gossiper(feature_service, token_metadata, *cfg, db::config::seed_provider_type(), abort_sources).get();

            distributed<service::storage_proxy>& proxy = service::get_storage_proxy();
            distributed<service::migration_manager>& mm = service::get_migration_manager();
            distributed<db::batchlog_manager>& bm = db::get_batchlog_manager();
            sharded<cql3::cql_config> cql_config;
            cql_config.start().get();
            auto stop_cql_config = defer([&] { cql_config.stop().get(); });

            sharded<db::view::view_update_generator> view_update_generator;

            auto& ss = service::get_storage_service();
            service::storage_service_config sscfg;
            sscfg.available_memory = memory::stats().total_memory();
<<<<<<< HEAD
            ss.start(std::ref(abort_sources), std::ref(db), std::ref(gms::get_gossiper()), std::ref(auth_service), std::ref(sys_dist_ks), std::ref(view_update_generator), std::ref(feature_service), sscfg, std::ref(mm_notif), std::ref(token_metadata), std::ref(sl_controller), true).get();
=======
            ss.start(std::ref(abort_sources), std::ref(db), std::ref(gms::get_gossiper()), std::ref(sys_dist_ks), std::ref(view_update_generator), std::ref(feature_service), sscfg, std::ref(mm_notif), std::ref(token_metadata), true).get();
>>>>>>> ba590344
            auto stop_storage_service = defer([&ss] { ss.stop().get(); });

            database_config dbcfg;
            dbcfg.available_memory = memory::stats().total_memory();
            db.start(std::ref(*cfg), dbcfg, std::ref(mm_notif), std::ref(feature_service), std::ref(token_metadata), std::ref(abort_sources)).get();
            auto stop_db = defer([&db] {
                db.stop().get();
            });

            db.invoke_on_all([] (database& db) {
                db.get_compaction_manager().enable();
            }).get();

            auto stop_ms_fd_gossiper = defer([] {
                gms::get_gossiper().stop().get();
            });

            ss.invoke_on_all([] (auto&& ss) {
                ss.enable_all_features();
            }).get();

            service::storage_proxy::config spcfg;
            spcfg.available_memory = memory::stats().total_memory();
            db::view::node_update_backlog b(smp::count, 10ms);
            scheduling_group_key_config sg_conf =
                    make_scheduling_group_key_config<service::storage_proxy_stats::stats>();
            proxy.start(std::ref(db), spcfg, std::ref(b), scheduling_group_key_create(sg_conf).get0(), std::ref(feature_service), std::ref(token_metadata)).get();
            auto stop_proxy = defer([&proxy] { proxy.stop().get(); });

            mm.start(std::ref(mm_notif), std::ref(feature_service)).get();
            auto stop_mm = defer([&mm] { mm.stop().get(); });

            auto& qp = cql3::get_query_processor();
            cql3::query_processor::memory_config qp_mcfg = {memory::stats().total_memory() / 256, memory::stats().total_memory() / 2560};
            qp.start(std::ref(proxy), std::ref(db), std::ref(mm_notif), qp_mcfg, std::ref(cql_config), std::ref(sl_controller)).get();
            auto stop_qp = defer([&qp] { qp.stop().get(); });

            db::batchlog_manager_config bmcfg;
            bmcfg.replay_rate = 100000000;
            bmcfg.write_request_timeout = 2s;
            bm.start(std::ref(qp), bmcfg).get();
            auto stop_bm = defer([&bm] { bm.stop().get(); });

            view_update_generator.start(std::ref(db)).get();
            view_update_generator.invoke_on_all(&db::view::view_update_generator::start).get();
            auto stop_view_update_generator = defer([&view_update_generator] {
                view_update_generator.stop().get();
            });

            distributed_loader::init_system_keyspace(db).get();

            auto& ks = db.local().find_keyspace(db::system_keyspace::NAME);
            parallel_for_each(ks.metadata()->cf_meta_data(), [&ks] (auto& pair) {
                auto cfm = pair.second;
                return ks.make_directory_for_column_family(cfm->cf_name(), cfm->id());
            }).get();
            distributed_loader::init_non_system_keyspaces(db, proxy, mm).get();

            sharded<cdc::cdc_service> cdc;
            cdc.start(std::ref(proxy)).get();
            auto stop_cdc_service = defer([&] {
                cdc.stop().get();
            });

            // In main.cc we call db::system_keyspace::setup which calls
            // minimal_setup and init_local_cache
            db::system_keyspace::minimal_setup(db, qp);
            auto stop_system_keyspace = defer([] { db::qctx = {}; });
            start_large_data_handler(db).get();
            auto stop_database_d = defer([&db] {
                stop_database(db).get();
            });

            db::system_keyspace::init_local_cache().get();
            auto stop_local_cache = defer([] { db::system_keyspace::deinit_local_cache().get(); });

            db::system_keyspace::migrate_truncation_records(feature_service.local().cluster_supports_truncation_table()).get();

            service::get_local_storage_service().init_messaging_service_part().get();
            service::get_local_storage_service().init_server(service::bind_messaging_port(false)).get();
            service::get_local_storage_service().join_cluster().get();

            auth::permissions_cache_config perm_cache_config;
            perm_cache_config.max_entries = cfg->permissions_cache_max_entries();
            perm_cache_config.validity_period = std::chrono::milliseconds(cfg->permissions_validity_in_ms());
            perm_cache_config.update_period = std::chrono::milliseconds(cfg->permissions_update_interval_in_ms());

            const qualified_name qualified_authorizer_name(auth::meta::AUTH_PACKAGE_NAME, cfg->authorizer());
            const qualified_name qualified_authenticator_name(auth::meta::AUTH_PACKAGE_NAME, cfg->authenticator());
            const qualified_name qualified_role_manager_name(auth::meta::AUTH_PACKAGE_NAME, cfg->role_manager());

            auth::service_config auth_config;
            auth_config.authorizer_java_name = qualified_authorizer_name;
            auth_config.authenticator_java_name = qualified_authenticator_name;
            auth_config.role_manager_java_name = qualified_role_manager_name;

            auth_service.start(perm_cache_config, std::ref(qp), std::ref(mm_notif), std::ref(mm), auth_config).get();
            auth_service.invoke_on_all([&mm] (auth::service& auth) {
                return auth.start(mm.local());
            }).get();

            auto deinit_storage_service_server = defer([&auth_service] {
                gms::stop_gossiping().get();
                auth_service.stop().get();
            });

            sharded<db::view::view_builder> view_builder;
            view_builder.start(std::ref(db), std::ref(sys_dist_ks), std::ref(mm_notif)).get();
            view_builder.invoke_on_all([&mm] (db::view::view_builder& vb) {
                return vb.start(mm.local());
            }).get();
            auto stop_view_builder = defer([&view_builder] {
                view_builder.stop().get();
            });

            // Create the testing user.
            try {
                auth::role_config config;
                config.is_superuser = true;
                config.can_login = true;

                auth::create_role(
                        auth_service.local(),
                        testing_superuser,
                        config,
                        auth::authentication_options()).get0();
            } catch (const auth::role_already_exists&) {
                // The default user may already exist if this `cql_test_env` is starting with previously populated data.
            }

            single_node_cql_env env(feature_service, db, auth_service, view_builder, view_update_generator, mm_notif, std::ref(sl_controller));
            env.start().get();
            auto stop_env = defer([&env] { env.stop().get(); });

            if (!env.local_db().has_keyspace(ks_name)) {
                env.create_keyspace(ks_name).get();
            }

            func(env).get();
        });
    }

    future<::shared_ptr<cql_transport::messages::result_message>> execute_batch(
        const std::vector<sstring_view>& queries, std::unique_ptr<cql3::query_options> qo) override {
        using cql3::statements::batch_statement;
        using cql3::statements::modification_statement;
        std::vector<batch_statement::single_statement> modifications;
        boost::transform(queries, back_inserter(modifications), [this](const auto& query) {
            auto stmt = local_qp().get_statement(query, _core_local.local().client_state);
            if (!dynamic_cast<modification_statement*>(stmt->statement.get())) {
                throw exceptions::invalid_request_exception(
                    "Invalid statement in batch: only UPDATE, INSERT and DELETE statements are allowed.");
            }
            return batch_statement::single_statement(static_pointer_cast<modification_statement>(stmt->statement));
        });
        auto batch = ::make_shared<batch_statement>(
            batch_statement::type::UNLOGGED,
            std::move(modifications),
            cql3::attributes::none(),
            local_qp().get_cql_stats());
        auto qs = make_query_state();
        auto& lqo = *qo;
        return local_qp().execute_batch(batch, *qs, lqo, {}).finally([qs, batch, qo = std::move(qo)] {});
    }
};

const char* single_node_cql_env::ks_name = "ks";
std::atomic<bool> single_node_cql_env::active = { false };

future<> do_with_cql_env(std::function<future<>(cql_test_env&)> func, cql_test_config cfg_in) {
    return single_node_cql_env::do_with(func, std::move(cfg_in));
}

future<> do_with_cql_env_thread(std::function<void(cql_test_env&)> func, cql_test_config cfg_in) {
    return single_node_cql_env::do_with([func = std::move(func)] (auto& e) {
        return seastar::async([func = std::move(func), &e] {
            return func(e);
        });
    }, std::move(cfg_in));
}<|MERGE_RESOLUTION|>--- conflicted
+++ resolved
@@ -47,11 +47,7 @@
 #include "gms/gossiper.hh"
 #include "gms/feature_service.hh"
 #include "service/storage_service.hh"
-<<<<<<< HEAD
 #include "service/qos/service_level_controller.hh"
-#include "auth/service.hh"
-=======
->>>>>>> ba590344
 #include "db/system_keyspace.hh"
 #include "db/system_distributed_keyspace.hh"
 
@@ -415,12 +411,14 @@
             mm_notif.start().get();
             auto stop_mm_notify = defer([&mm_notif] { mm_notif.stop().get(); });
 
+            sharded<auth::service> auth_service;
+
             set_abort_on_internal_error(true);
             const gms::inet_address listen("127.0.0.1");
             auto sys_dist_ks = seastar::sharded<db::system_distributed_keyspace>();
             auto& ms = netw::get_messaging_service();
             auto sl_controller = sharded<qos::service_level_controller>();
-            sl_controller.start(qos::service_level_options{1000}).get();
+            sl_controller.start(std::ref(auth_service), qos::service_level_options{1000}).get();
             auto stop_sl_controller = defer([&sl_controller] { sl_controller.stop().get(); });
             sl_controller.invoke_on_all(&qos::service_level_controller::start).get();
             sl_controller.invoke_on_all([&sys_dist_ks, &sl_controller] (qos::service_level_controller& service) {
@@ -433,8 +431,6 @@
             ms.start(std::ref(sl_controller), listen, std::move(7000)).get();
             auto stop_ms = defer([&ms] { ms.stop().get(); });
 
-            sharded<auth::service> auth_service;
-
             // Normally the auth server is already stopped in here,
             // but if there is an initialization failure we have to
             // make sure to stop it now or ~sharded will assert.
@@ -464,11 +460,7 @@
             auto& ss = service::get_storage_service();
             service::storage_service_config sscfg;
             sscfg.available_memory = memory::stats().total_memory();
-<<<<<<< HEAD
-            ss.start(std::ref(abort_sources), std::ref(db), std::ref(gms::get_gossiper()), std::ref(auth_service), std::ref(sys_dist_ks), std::ref(view_update_generator), std::ref(feature_service), sscfg, std::ref(mm_notif), std::ref(token_metadata), std::ref(sl_controller), true).get();
-=======
-            ss.start(std::ref(abort_sources), std::ref(db), std::ref(gms::get_gossiper()), std::ref(sys_dist_ks), std::ref(view_update_generator), std::ref(feature_service), sscfg, std::ref(mm_notif), std::ref(token_metadata), true).get();
->>>>>>> ba590344
+            ss.start(std::ref(abort_sources), std::ref(db), std::ref(gms::get_gossiper()), std::ref(sys_dist_ks), std::ref(view_update_generator), std::ref(feature_service), sscfg, std::ref(mm_notif), std::ref(token_metadata), std::ref(sl_controller), true).get();
             auto stop_storage_service = defer([&ss] { ss.stop().get(); });
 
             database_config dbcfg;
