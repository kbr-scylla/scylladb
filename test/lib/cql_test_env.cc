/*
 * Copyright (C) 2015-present ScyllaDB
 */

/*
 * This file is part of Scylla.
 *
 * See the LICENSE.PROPRIETARY file in the top-level directory for licensing information.
 */

#include <boost/range/algorithm/transform.hpp>
#include <iterator>
#include <seastar/core/thread.hh>
#include <seastar/util/defer.hh>
#include "sstables/sstables.hh"
#include <seastar/core/do_with.hh>
#include "test/lib/cql_test_env.hh"
#include "cdc/generation_service.hh"
#include "cql3/functions/functions.hh"
#include "cql3/query_processor.hh"
#include "cql3/query_options.hh"
#include "cql3/statements/batch_statement.hh"
#include "cql3/statements/modification_statement.hh"
#include "cql3/cql_config.hh"
#include <seastar/core/distributed.hh>
#include <seastar/core/abort_source.hh>
#include <seastar/core/shared_ptr.hh>
#include <seastar/core/scheduling.hh>
#include <seastar/core/reactor.hh>
#include <seastar/core/coroutine.hh>
#include "utils/UUID_gen.hh"
#include "service/migration_manager.hh"
#include "sstables/compaction_manager.hh"
#include "message/messaging_service.hh"
#include "service/raft/raft_group_registry.hh"
#include "service/storage_service.hh"
#include "service/storage_proxy.hh"
#include "auth/service.hh"
#include "auth/common.hh"
#include "db/config.hh"
#include "db/batchlog_manager.hh"
#include "schema_builder.hh"
#include "test/lib/tmpdir.hh"
#include "test/lib/reader_permit.hh"
#include "db/query_context.hh"
#include "test/lib/test_services.hh"
#include "test/lib/log.hh"
#include "unit_test_service_levels_accessor.hh"
#include "db/view/view_builder.hh"
#include "db/view/node_view_update_backlog.hh"
#include "distributed_loader.hh"
// TODO: remove (#293)
#include "message/messaging_service.hh"
#include "gms/gossiper.hh"
#include "gms/feature_service.hh"
#include "service/storage_service.hh"
#include "service/qos/service_level_controller.hh"
#include "db/system_keyspace.hh"
#include "db/system_distributed_keyspace.hh"
#include "db/sstables-format-selector.hh"
#include "repair/row_level.hh"
#include "debug.hh"

using namespace std::chrono_literals;

namespace {


} // anonymous namespace

future<scheduling_groups> get_scheduling_groups() {
    static std::optional<scheduling_groups> _scheduling_groups;
    if (!_scheduling_groups) {
        _scheduling_groups.emplace();
        _scheduling_groups->compaction_scheduling_group = co_await create_scheduling_group("compaction", 1000);
        _scheduling_groups->memory_compaction_scheduling_group = co_await create_scheduling_group("mem_compaction", 1000);
        _scheduling_groups->streaming_scheduling_group = co_await create_scheduling_group("streaming", 200);
        _scheduling_groups->statement_scheduling_group = co_await create_scheduling_group("statement", 1000);
        _scheduling_groups->memtable_scheduling_group = co_await create_scheduling_group("memtable", 1000);
        _scheduling_groups->memtable_to_cache_scheduling_group = co_await create_scheduling_group("memtable_to_cache", 200);
        _scheduling_groups->gossip_scheduling_group = co_await create_scheduling_group("gossip", 1000);
    }
    co_return *_scheduling_groups;
}

cql_test_config::cql_test_config()
    : cql_test_config(make_shared<db::config>())
{}

cql_test_config::cql_test_config(shared_ptr<db::config> cfg)
    : db_config(cfg)
{
    // This causes huge amounts of commitlog writes to allocate space on disk,
    // which all get thrown away when the test is done. This can cause timeouts
    // if /tmp is not tmpfs.
    db_config->commitlog_use_o_dsync.set(false);

    db_config->add_cdc_extension();
}

cql_test_config::cql_test_config(const cql_test_config&) = default;
cql_test_config::~cql_test_config() = default;

static const sstring testing_superuser = "tester";

static future<> tst_init_ms_fd_gossiper(sharded<gms::feature_service>& features, sharded<locator::shared_token_metadata>& stm, sharded<netw::messaging_service>& ms, db::config& cfg, db::seed_provider_type seed_provider,
            sharded<abort_source>& abort_sources, sstring cluster_name = "Test Cluster") {
        // Init gossiper
        std::set<gms::inet_address> seeds;
        if (seed_provider.parameters.contains("seeds")) {
            size_t begin = 0;
            size_t next = 0;
            sstring seeds_str = seed_provider.parameters.find("seeds")->second;
            while (begin < seeds_str.length() && begin != (next=seeds_str.find(",",begin))) {
                seeds.emplace(gms::inet_address(seeds_str.substr(begin,next-begin)));
                begin = next+1;
            }
        }
        if (seeds.empty()) {
            seeds.emplace(gms::inet_address("127.0.0.1"));
        }
        return gms::get_gossiper().start(std::ref(abort_sources), std::ref(features), std::ref(stm), std::ref(ms), std::ref(cfg)).then([seeds, cluster_name] {
            auto& gossiper = gms::get_local_gossiper();
            gossiper.set_seeds(seeds);
            gossiper.set_cluster_name(cluster_name);
        });
}
// END TODO

class single_node_cql_env : public cql_test_env {
public:
    static constexpr std::string_view ks_name = "ks";
    static std::atomic<bool> active;
private:
    sharded<database>& _db;
    sharded<cql3::query_processor>& _qp;
    sharded<auth::service>& _auth_service;
    sharded<db::view::view_builder>& _view_builder;
    sharded<db::view::view_update_generator>& _view_update_generator;
    sharded<service::migration_notifier>& _mnotifier;
    sharded<qos::service_level_controller>& _sl_controller;
    sharded<service::migration_manager>& _mm;
private:
    struct core_local_state {
        service::client_state client_state;

        core_local_state(auth::service& auth_service, qos::service_level_controller& sl_controller)
            : client_state(service::client_state::external_tag{}, auth_service, &sl_controller, infinite_timeout_config)
        {
            client_state.set_login(auth::authenticated_user(testing_superuser));
        }

        future<> stop() {
            return make_ready_future<>();
        }
    };
    distributed<core_local_state> _core_local;
private:
    auto make_query_state() {
        if (_db.local().has_keyspace(ks_name)) {
            _core_local.local().client_state.set_keyspace(_db.local(), ks_name);
        }
        return ::make_shared<service::query_state>(_core_local.local().client_state, empty_service_permit());
    }
public:
    single_node_cql_env(
            sharded<database>& db,
            sharded<cql3::query_processor>& qp,
            sharded<auth::service>& auth_service,
            sharded<db::view::view_builder>& view_builder,
            sharded<db::view::view_update_generator>& view_update_generator,
            sharded<service::migration_notifier>& mnotifier,
            sharded<service::migration_manager>& mm,
            sharded<qos::service_level_controller> &sl_controller)
            : _db(db)
            , _qp(qp)
            , _auth_service(auth_service)
            , _view_builder(view_builder)
            , _view_update_generator(view_update_generator)
            , _mnotifier(mnotifier)
            , _sl_controller(sl_controller)
            , _mm(mm)
    { }

    virtual future<::shared_ptr<cql_transport::messages::result_message>> execute_cql(sstring_view text) override {
        testlog.trace("{}(\"{}\")", __FUNCTION__, text);
        auto qs = make_query_state();
        return local_qp().execute_direct(text, *qs, cql3::query_options::DEFAULT).finally([qs] {});
    }

    virtual future<::shared_ptr<cql_transport::messages::result_message>> execute_cql(
        sstring_view text,
        std::unique_ptr<cql3::query_options> qo) override
    {
        testlog.trace("{}(\"{}\")", __FUNCTION__, text);
        auto qs = make_query_state();
        auto& lqo = *qo;
        return local_qp().execute_direct(text, *qs, lqo).finally([qs, qo = std::move(qo)] {});
    }

    virtual future<cql3::prepared_cache_key_type> prepare(sstring query) override {
        return qp().invoke_on_all([query, this] (auto& local_qp) {
            auto qs = this->make_query_state();
            return local_qp.prepare(query, *qs).finally([qs] {}).discard_result();
        }).then([query, this] {
            return local_qp().compute_id(query, ks_name);
        });
    }

    virtual future<::shared_ptr<cql_transport::messages::result_message>> execute_prepared(
        cql3::prepared_cache_key_type id,
        std::vector<cql3::raw_value> values,
        db::consistency_level cl = db::consistency_level::ONE) override {

        const auto& so = cql3::query_options::specific_options::DEFAULT;
        auto options = std::make_unique<cql3::query_options>(cl,
                std::move(values), cql3::query_options::specific_options{
                            so.page_size,
                            so.state,
                            db::consistency_level::SERIAL,
                            so.timestamp,
                        });
        return execute_prepared_with_qo(id, std::move(options));
    }

    virtual future<::shared_ptr<cql_transport::messages::result_message>> execute_prepared_with_qo(
        cql3::prepared_cache_key_type id,
        std::unique_ptr<cql3::query_options> qo) override
    {
        auto prepared = local_qp().get_prepared(id);
        if (!prepared) {
            throw not_prepared_exception(id);
        }
        auto stmt = prepared->statement;

        assert(stmt->get_bound_terms() == qo->get_values_count());
        qo->prepare(prepared->bound_names);

        auto qs = make_query_state();
        auto& lqo = *qo;
        return local_qp().execute_prepared(std::move(prepared), std::move(id), *qs, lqo, true)
            .finally([qs, qo = std::move(qo)] {});
    }

    virtual future<std::vector<mutation>> get_modification_mutations(const sstring& text) override {
        auto qs = make_query_state();
        auto cql_stmt = local_qp().get_statement(text, qs->get_client_state())->statement;
        auto modif_stmt = dynamic_pointer_cast<cql3::statements::modification_statement>(std::move(cql_stmt));
        if (!modif_stmt) {
            throw std::runtime_error(format("get_stmt_mutations: not a modification statement: {}", text));
        }
        auto& qo = cql3::query_options::DEFAULT;
        auto timeout = db::timeout_clock::now() + qs->get_client_state().get_timeout_config().write_timeout;

        return modif_stmt->get_mutations(local_qp().proxy(), qo, timeout, false, qo.get_timestamp(*qs), *qs)
            .finally([qs, modif_stmt = std::move(modif_stmt)] {});
    }

    virtual future<> create_table(std::function<schema(std::string_view)> schema_maker) override {
        auto id = utils::UUID_gen::get_time_UUID();
        schema_builder builder(make_lw_shared<schema>(schema_maker(ks_name)));
        builder.set_uuid(id);
        auto s = builder.build(schema_builder::compact_storage::no);
        return _mm.local().announce_new_column_family(s);
    }

    virtual future<> require_keyspace_exists(const sstring& ks_name) override {
        auto& db = _db.local();
        assert(db.has_keyspace(ks_name));
        return make_ready_future<>();
    }

    virtual future<> require_table_exists(const sstring& ks_name, const sstring& table_name) override {
        auto& db = _db.local();
        assert(db.has_schema(ks_name, table_name));
        return make_ready_future<>();
    }

    virtual future<> require_table_exists(std::string_view qualified_name) override {
        auto dot_pos = qualified_name.find_first_of('.');
        assert(dot_pos != std::string_view::npos && dot_pos != 0 && dot_pos != qualified_name.size() - 1);
        assert(_db.local().has_schema(qualified_name.substr(0, dot_pos), qualified_name.substr(dot_pos + 1)));
        return make_ready_future<>();
    }

    virtual future<> require_table_does_not_exist(const sstring& ks_name, const sstring& table_name) override {
        auto& db = _db.local();
        assert(!db.has_schema(ks_name, table_name));
        return make_ready_future<>();
    }

    virtual future<> require_column_has_value(const sstring& table_name,
                                      std::vector<data_value> pk,
                                      std::vector<data_value> ck,
                                      const sstring& column_name,
                                      data_value expected) override {
        auto& db = _db.local();
        auto& cf = db.find_column_family(ks_name, table_name);
        auto schema = cf.schema();
        auto pkey = partition_key::from_deeply_exploded(*schema, pk);
        auto ckey = clustering_key::from_deeply_exploded(*schema, ck);
        auto exp = expected.type()->decompose(expected);
        auto dk = dht::decorate_key(*schema, pkey);
        auto shard = dht::shard_of(*schema, dk._token);
        return _db.invoke_on(shard, [pkey = std::move(pkey),
                                      ckey = std::move(ckey),
                                      ks_name = std::move(ks_name),
                                      column_name = std::move(column_name),
                                      exp = std::move(exp),
                                      table_name = std::move(table_name)] (database& db) mutable {
          auto& cf = db.find_column_family(ks_name, table_name);
          auto schema = cf.schema();
          return cf.find_partition_slow(schema, tests::make_permit(), pkey)
                  .then([schema, ckey, column_name, exp] (column_family::const_mutation_partition_ptr p) {
            assert(p != nullptr);
            auto row = p->find_row(*schema, ckey);
            assert(row != nullptr);
            auto col_def = schema->get_column_definition(utf8_type->decompose(column_name));
            assert(col_def != nullptr);
            const atomic_cell_or_collection* cell = row->find_cell(col_def->id);
            if (!cell) {
                assert(((void)"column not set", 0));
            }
            bytes actual;
            if (!col_def->type->is_multi_cell()) {
                auto c = cell->as_atomic_cell(*col_def);
                assert(c.is_live());
                actual = c.value().linearize();
            } else {
                actual = linearized(serialize_for_cql(*col_def->type,
                        cell->as_collection_mutation(), cql_serialization_format::internal()));
            }
            assert(col_def->type->equal(actual, exp));
          });
        });
    }

    virtual service::client_state& local_client_state() override {
        return _core_local.local().client_state;
    }

    virtual database& local_db() override {
        return _db.local();
    }

    cql3::query_processor& local_qp() override {
        return _qp.local();
    }

    sharded<database>& db() override {
        return _db;
    }

    distributed<cql3::query_processor>& qp() override {
        return _qp;
    }

    auth::service& local_auth_service() override {
        return _auth_service.local();
    }

    virtual db::view::view_builder& local_view_builder() override {
        return _view_builder.local();
    }

    virtual db::view::view_update_generator& local_view_update_generator() override {
        return _view_update_generator.local();
    }

    virtual service::migration_notifier& local_mnotifier() override {
        return _mnotifier.local();
    }

    virtual sharded<service::migration_manager>& migration_manager() override {
        return _mm;
    }

    virtual future<> refresh_client_state() override {
        return _core_local.invoke_on_all([] (core_local_state& state) {
            return state.client_state.maybe_update_per_service_level_params();
        });
    }

    future<> start() {
        return _core_local.start(std::ref(_auth_service), std::ref(_sl_controller));
    }

    future<> stop() {
        return _core_local.stop();
    }

    future<> create_keyspace(std::string_view name) {
        auto query = format("create keyspace {} with replication = {{ 'class' : 'org.apache.cassandra.locator.SimpleStrategy', 'replication_factor' : 1 }};", name);
        return execute_cql(query).discard_result();
    }

    static future<> do_with(std::function<future<>(cql_test_env&)> func, cql_test_config cfg_in) {
        using namespace std::filesystem;

        return seastar::async([cfg_in = std::move(cfg_in), func] {
            // disable reactor stall detection during startup
            auto blocked_reactor_notify_ms = engine().get_blocked_reactor_notify_ms();
            smp::invoke_on_all([] {
                engine().update_blocked_reactor_notify_ms(std::chrono::milliseconds(1000000));
            }).get();

            logalloc::prime_segment_pool(memory::stats().total_memory(), memory::min_free_memory()).get();
            bool old_active = false;
            if (!active.compare_exchange_strong(old_active, true)) {
                throw std::runtime_error("Starting more than one cql_test_env at a time not supported due to singletons.");
            }
            auto deactivate = defer([] {
                bool old_active = true;
                auto success = active.compare_exchange_strong(old_active, false);
                assert(success);
            });

            // FIXME: make the function storage non static
            auto clear_funcs = defer([] {
                smp::invoke_on_all([] () {
                    cql3::functions::functions::clear_functions();
                }).get();
            });

            utils::fb_utilities::set_broadcast_address(gms::inet_address("localhost"));
            utils::fb_utilities::set_broadcast_rpc_address(gms::inet_address("localhost"));
            locator::i_endpoint_snitch::create_snitch("SimpleSnitch").get();
            auto stop_snitch = defer([] { locator::i_endpoint_snitch::stop_snitch().get(); });

            sharded<abort_source> abort_sources;
            abort_sources.start().get();
            auto stop_abort_sources = defer([&] { abort_sources.stop().get(); });
            sharded<database> db;
            debug::db = &db;
            auto reset_db_ptr = defer([] {
                debug::db = nullptr;
            });
            auto cfg = cfg_in.db_config;
            tmpdir data_dir;
            auto data_dir_path = data_dir.path().string();
            if (!cfg->data_file_directories.is_set()) {
                cfg->data_file_directories.set({data_dir_path});
            } else {
                data_dir_path = cfg->data_file_directories()[0];
            }
            cfg->commitlog_directory.set(data_dir_path + "/commitlog.dir");
            cfg->hints_directory.set(data_dir_path + "/hints.dir");
            cfg->view_hints_directory.set(data_dir_path + "/view_hints.dir");
            cfg->num_tokens.set(256);
            cfg->ring_delay_ms.set(500);
            cfg->shutdown_announce_in_ms.set(0);
            cfg->broadcast_to_all_shards().get();
            create_directories((data_dir_path + "/system").c_str());
            create_directories(cfg->commitlog_directory().c_str());
            create_directories(cfg->hints_directory().c_str());
            create_directories(cfg->view_hints_directory().c_str());
            for (unsigned i = 0; i < smp::count; ++i) {
                create_directories((cfg->hints_directory() + "/" + std::to_string(i)).c_str());
                create_directories((cfg->view_hints_directory() + "/" + std::to_string(i)).c_str());
            }

            if (!cfg->max_memory_for_unlimited_query_soft_limit.is_set()) {
                cfg->max_memory_for_unlimited_query_soft_limit.set(uint64_t(query::result_memory_limiter::unlimited_result_size));
            }
            if (!cfg->max_memory_for_unlimited_query_hard_limit.is_set()) {
                cfg->max_memory_for_unlimited_query_hard_limit.set(uint64_t(query::result_memory_limiter::unlimited_result_size));
            }

            sharded<locator::shared_token_metadata> token_metadata;
            token_metadata.start().get();
            auto stop_token_metadata = defer([&token_metadata] { token_metadata.stop().get(); });

            sharded<service::migration_notifier> mm_notif;
            mm_notif.start().get();
            auto stop_mm_notify = defer([&mm_notif] { mm_notif.stop().get(); });

            sharded<auth::service> auth_service;

            set_abort_on_internal_error(true);
            const gms::inet_address listen("127.0.0.1");
            auto sys_dist_ks = seastar::sharded<db::system_distributed_keyspace>();
            auto sl_controller = sharded<qos::service_level_controller>();
            sl_controller.start(std::ref(auth_service), qos::service_level_options{.shares = 1000}).get();
            auto stop_sl_controller = defer([&sl_controller] { sl_controller.stop().get(); });
            sl_controller.invoke_on_all(&qos::service_level_controller::start).get();
            sl_controller.invoke_on_all([&sys_dist_ks, &sl_controller] (qos::service_level_controller& service) {
                qos::service_level_controller::service_level_distributed_data_accessor_ptr service_level_data_accessor =
                        ::static_pointer_cast<qos::service_level_controller::service_level_distributed_data_accessor>(
                                make_shared<qos::unit_test_service_levels_accessor>(sl_controller,sys_dist_ks));
                return service.set_distributed_data_accessor(std::move(service_level_data_accessor));
            }).get();

            sharded<netw::messaging_service> ms;
            // don't start listening so tests can be run in parallel
            ms.start(std::ref(sl_controller), listen, std::move(7000)).get();
            auto stop_ms = defer([&ms] { ms.stop().get(); });

            // Normally the auth server is already stopped in here,
            // but if there is an initialization failure we have to
            // make sure to stop it now or ~sharded will assert.
            auto stop_auth_server = defer([&auth_service] {
                auth_service.stop().get();
            });

            auto stop_sys_dist_ks = defer([&sys_dist_ks] { sys_dist_ks.stop().get(); });

            gms::feature_config fcfg = gms::feature_config_from_db_config(*cfg, cfg_in.disabled_features);
            sharded<gms::feature_service> feature_service;
            feature_service.start(fcfg).get();
            auto stop_feature_service = defer([&] { feature_service.stop().get(); });

            // FIXME: split
            tst_init_ms_fd_gossiper(feature_service, token_metadata, ms, *cfg, db::config::seed_provider_type(), abort_sources).get();

            distributed<service::storage_proxy>& proxy = service::get_storage_proxy();
            distributed<service::migration_manager> mm;
            distributed<db::batchlog_manager>& bm = db::get_batchlog_manager();
            sharded<cql3::cql_config> cql_config;
            cql_config.start().get();
            auto stop_cql_config = defer([&] { cql_config.stop().get(); });

            sharded<db::view::view_update_generator> view_update_generator;
            sharded<cdc::generation_service> cdc_generation_service;
            sharded<repair_service> repair;
            sharded<cql3::query_processor> qp;
            sharded<service::raft_group_registry> raft_gr;
            raft_gr.start(std::ref(ms), std::ref(gms::get_gossiper()), std::ref(qp)).get();
            auto stop_raft = defer([&raft_gr] { raft_gr.stop().get(); });

            auto& ss = service::get_storage_service();
            service::storage_service_config sscfg;
            sscfg.available_memory = memory::stats().total_memory();
            ss.start(std::ref(abort_sources), std::ref(db),
                std::ref(gms::get_gossiper()),
                std::ref(sys_dist_ks),
                std::ref(view_update_generator),
                std::ref(feature_service), sscfg, std::ref(mm),
                std::ref(token_metadata), std::ref(ms),
                std::ref(cdc_generation_service),
                std::ref(repair),
<<<<<<< HEAD
                std::ref(raft_svcs),
                std::ref(sl_controller),
=======
                std::ref(raft_gr),
>>>>>>> 64e93ca3
                true).get();
            auto stop_storage_service = defer([&ss] { ss.stop().get(); });

            sharded<semaphore> sst_dir_semaphore;
            sst_dir_semaphore.start(cfg->initial_sstable_loading_concurrency()).get();
            auto stop_sst_dir_sem = defer([&sst_dir_semaphore] {
                sst_dir_semaphore.stop().get();
            });

            database_config dbcfg;
            if (cfg_in.dbcfg) {
                dbcfg = std::move(*cfg_in.dbcfg);
            } else {
                dbcfg.available_memory = memory::stats().total_memory();
            }

            auto scheduling_groups = get_scheduling_groups().get();
            dbcfg.compaction_scheduling_group = scheduling_groups.compaction_scheduling_group;
            dbcfg.memory_compaction_scheduling_group = scheduling_groups.memory_compaction_scheduling_group;
            dbcfg.streaming_scheduling_group = scheduling_groups.streaming_scheduling_group;
            dbcfg.statement_scheduling_group = scheduling_groups.statement_scheduling_group;
            dbcfg.memtable_scheduling_group = scheduling_groups.memtable_scheduling_group;
            dbcfg.memtable_to_cache_scheduling_group = scheduling_groups.memtable_to_cache_scheduling_group;
            dbcfg.gossip_scheduling_group = scheduling_groups.gossip_scheduling_group;

            db.start(std::ref(*cfg), dbcfg, std::ref(mm_notif), std::ref(feature_service), std::ref(token_metadata), std::ref(abort_sources), std::ref(sst_dir_semaphore)).get();
            auto stop_db = defer([&db] {
                db.stop().get();
            });

            db.invoke_on_all([] (database& db) {
                db.set_format_by_config();
            }).get();

            auto stop_ms_fd_gossiper = defer([] {
                gms::get_gossiper().stop().get();
            });

            ss.invoke_on_all([] (auto&& ss) {
                ss.enable_all_features();
            }).get();

            smp::invoke_on_all([blocked_reactor_notify_ms] {
                engine().update_blocked_reactor_notify_ms(blocked_reactor_notify_ms);
            }).get();

            service::storage_proxy::config spcfg {
                .hints_directory_initializer = db::hints::directory_initializer::make_dummy(),
            };
            spcfg.available_memory = memory::stats().total_memory();
            db::view::node_update_backlog b(smp::count, 10ms);
            scheduling_group_key_config sg_conf =
                    make_scheduling_group_key_config<service::storage_proxy_stats::stats>();
            proxy.start(std::ref(db), spcfg, std::ref(b), scheduling_group_key_create(sg_conf).get0(), std::ref(feature_service), std::ref(token_metadata), std::ref(ms)).get();
            auto stop_proxy = defer([&proxy] { proxy.stop().get(); });

            mm.start(std::ref(mm_notif), std::ref(feature_service), std::ref(ms)).get();
            auto stop_mm = defer([&mm] { mm.stop().get(); });

            cql3::query_processor::memory_config qp_mcfg = {memory::stats().total_memory() / 256, memory::stats().total_memory() / 2560};
            qp.start(std::ref(proxy), std::ref(db), std::ref(mm_notif), std::ref(mm), qp_mcfg, std::ref(cql_config), std::ref(sl_controller)).get();
            auto stop_qp = defer([&qp] { qp.stop().get(); });

            // In main.cc we call db::system_keyspace::setup which calls
            // minimal_setup and init_local_cache
            db::system_keyspace::minimal_setup(qp);

            db::batchlog_manager_config bmcfg;
            bmcfg.replay_rate = 100000000;
            bmcfg.write_request_timeout = 2s;
            bm.start(std::ref(qp), bmcfg).get();
            auto stop_bm = defer([&bm] { bm.stop().get(); });

            view_update_generator.start(std::ref(db)).get();
            view_update_generator.invoke_on_all(&db::view::view_update_generator::start).get();
            auto stop_view_update_generator = defer([&view_update_generator] {
                view_update_generator.stop().get();
            });

            distributed_loader::init_system_keyspace(db).get();

            auto& ks = db.local().find_keyspace(db::system_keyspace::NAME);
            parallel_for_each(ks.metadata()->cf_meta_data(), [&ks] (auto& pair) {
                auto cfm = pair.second;
                return ks.make_directory_for_column_family(cfm->cf_name(), cfm->id());
            }).get();
            distributed_loader::init_non_system_keyspaces(db, proxy, mm).get();

            db.invoke_on_all([] (database& db) {
                for (auto& x : db.get_column_families()) {
                    table& t = *(x.second);
                    t.enable_auto_compaction();
                }
            }).get();

            auto stop_system_keyspace = defer([] { db::qctx = {}; });
            start_large_data_handler(db).get();

            db.invoke_on_all([] (database& db) {
                db.get_compaction_manager().enable();
            }).get();

            auto stop_database_d = defer([&db] {
                stop_database(db).get();
            });

            db::system_keyspace::init_local_cache().get();
            auto stop_local_cache = defer([] { db::system_keyspace::deinit_local_cache().get(); });

            sys_dist_ks.start(std::ref(qp), std::ref(mm), std::ref(proxy)).get();

            // We need to have a system keyspace started and
            // initialized to initialize Raft service.
            raft_gr.invoke_on_all(&service::raft_group_registry::init).get();
            auto stop_raft_rpc = defer([&raft_gr] {
                raft_gr.invoke_on_all(&service::raft_group_registry::uninit).get();
            });

            cdc_generation_service.start(std::ref(*cfg), std::ref(gms::get_gossiper()), std::ref(sys_dist_ks), std::ref(abort_sources), std::ref(token_metadata), std::ref(feature_service)).get();
            auto stop_cdc_generation_service = defer([&cdc_generation_service] {
                cdc_generation_service.stop().get();
            });

            sharded<cdc::cdc_service> cdc;
            auto get_cdc_metadata = [] (cdc::generation_service& svc) { return std::ref(svc.get_cdc_metadata()); };
            cdc.start(std::ref(proxy), sharded_parameter(get_cdc_metadata, std::ref(cdc_generation_service)), std::ref(mm_notif)).get();
            auto stop_cdc_service = defer([&] {
                cdc.stop().get();
            });

            service::get_local_storage_service().init_server(service::bind_messaging_port(false)).get();
            service::get_local_storage_service().join_cluster().get();

            auth::permissions_cache_config perm_cache_config;
            perm_cache_config.max_entries = cfg->permissions_cache_max_entries();
            perm_cache_config.validity_period = std::chrono::milliseconds(cfg->permissions_validity_in_ms());
            perm_cache_config.update_period = std::chrono::milliseconds(cfg->permissions_update_interval_in_ms());

            const qualified_name qualified_authorizer_name(auth::meta::AUTH_PACKAGE_NAME, cfg->authorizer());
            const qualified_name qualified_authenticator_name(auth::meta::AUTH_PACKAGE_NAME, cfg->authenticator());
            const qualified_name qualified_role_manager_name(auth::meta::AUTH_PACKAGE_NAME, cfg->role_manager());

            auth::service_config auth_config;
            auth_config.authorizer_java_name = qualified_authorizer_name;
            auth_config.authenticator_java_name = qualified_authenticator_name;
            auth_config.role_manager_java_name = qualified_role_manager_name;

            auth_service.start(perm_cache_config, std::ref(qp), std::ref(mm_notif), std::ref(mm), auth_config).get();
            auth_service.invoke_on_all([&mm] (auth::service& auth) {
                return auth.start(mm.local());
            }).get();

            auto deinit_storage_service_server = defer([&auth_service] {
                gms::stop_gossiping().get();
                auth_service.stop().get();
            });

            sharded<db::view::view_builder> view_builder;
            view_builder.start(std::ref(db), std::ref(sys_dist_ks), std::ref(mm_notif)).get();
            view_builder.invoke_on_all([&mm] (db::view::view_builder& vb) {
                return vb.start(mm.local());
            }).get();
            auto stop_view_builder = defer([&view_builder] {
                view_builder.stop().get();
            });

            // Create the testing user.
            try {
                auth::role_config config;
                config.is_superuser = true;
                config.can_login = true;

                auth::create_role(
                        auth_service.local(),
                        testing_superuser,
                        config,
                        auth::authentication_options()).get0();
            } catch (const auth::role_already_exists&) {
                // The default user may already exist if this `cql_test_env` is starting with previously populated data.
            }

            single_node_cql_env env(db, qp, auth_service, view_builder, view_update_generator, mm_notif, mm, std::ref(sl_controller));
            env.start().get();
            auto stop_env = defer([&env] { env.stop().get(); });

            if (!env.local_db().has_keyspace(ks_name)) {
                env.create_keyspace(ks_name).get();
            }

            with_scheduling_group(dbcfg.statement_scheduling_group, [&func, &env] {
                return func(env);
            }).get();
        });
    }

    future<::shared_ptr<cql_transport::messages::result_message>> execute_batch(
        const std::vector<sstring_view>& queries, std::unique_ptr<cql3::query_options> qo) override {
        using cql3::statements::batch_statement;
        using cql3::statements::modification_statement;
        std::vector<batch_statement::single_statement> modifications;
        boost::transform(queries, back_inserter(modifications), [this](const auto& query) {
            auto stmt = local_qp().get_statement(query, _core_local.local().client_state);
            if (!dynamic_cast<modification_statement*>(stmt->statement.get())) {
                throw exceptions::invalid_request_exception(
                    "Invalid statement in batch: only UPDATE, INSERT and DELETE statements are allowed.");
            }
            return batch_statement::single_statement(static_pointer_cast<modification_statement>(stmt->statement));
        });
        auto batch = ::make_shared<batch_statement>(
            batch_statement::type::UNLOGGED,
            std::move(modifications),
            cql3::attributes::none(),
            local_qp().get_cql_stats());
        auto qs = make_query_state();
        auto& lqo = *qo;
        return local_qp().execute_batch(batch, *qs, lqo, {}).finally([qs, batch, qo = std::move(qo)] {});
    }
};

std::atomic<bool> single_node_cql_env::active = { false };

future<> do_with_cql_env(std::function<future<>(cql_test_env&)> func, cql_test_config cfg_in) {
    return single_node_cql_env::do_with(func, std::move(cfg_in));
}

future<> do_with_cql_env_thread(std::function<void(cql_test_env&)> func, cql_test_config cfg_in, thread_attributes thread_attr) {
    return single_node_cql_env::do_with([func = std::move(func), thread_attr] (auto& e) {
        return seastar::async(thread_attr, [func = std::move(func), &e] {
            return func(e);
        });
    }, std::move(cfg_in));
}

namespace debug {

seastar::sharded<database>* db;

}<|MERGE_RESOLUTION|>--- conflicted
+++ resolved
@@ -538,12 +538,8 @@
                 std::ref(token_metadata), std::ref(ms),
                 std::ref(cdc_generation_service),
                 std::ref(repair),
-<<<<<<< HEAD
-                std::ref(raft_svcs),
+                std::ref(raft_gr),
                 std::ref(sl_controller),
-=======
-                std::ref(raft_gr),
->>>>>>> 64e93ca3
                 true).get();
             auto stop_storage_service = defer([&ss] { ss.stop().get(); });
 
