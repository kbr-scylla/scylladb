/*
 * Copyright (C) 2015 ScyllaDB
 */

/*
 * This file is part of Scylla.
 *
 * See the LICENSE.PROPRIETARY file in the top-level directory for licensing information.
 */

#include <boost/range/algorithm/transform.hpp>
#include <iterator>
#include <seastar/core/thread.hh>
#include <seastar/util/defer.hh>
#include "sstables/sstables.hh"
#include <seastar/core/do_with.hh>
#include "test/lib/cql_test_env.hh"
#include "cdc/generation_service.hh"
#include "cql3/functions/functions.hh"
#include "cql3/query_processor.hh"
#include "cql3/query_options.hh"
#include "cql3/statements/batch_statement.hh"
#include "cql3/cql_config.hh"
#include <seastar/core/distributed.hh>
#include <seastar/core/abort_source.hh>
#include <seastar/core/shared_ptr.hh>
#include <seastar/core/scheduling.hh>
#include <seastar/core/reactor.hh>
#include "utils/UUID_gen.hh"
#include "service/migration_manager.hh"
#include "sstables/compaction_manager.hh"
#include "message/messaging_service.hh"
#include "service/storage_service.hh"
#include "service/storage_proxy.hh"
#include "auth/service.hh"
#include "auth/common.hh"
#include "db/config.hh"
#include "db/batchlog_manager.hh"
#include "schema_builder.hh"
#include "test/lib/tmpdir.hh"
#include "test/lib/reader_permit.hh"
#include "db/query_context.hh"
#include "test/lib/test_services.hh"
#include "unit_test_service_levels_accessor.hh"
#include "db/view/view_builder.hh"
#include "db/view/node_view_update_backlog.hh"
#include "distributed_loader.hh"
// TODO: remove (#293)
#include "message/messaging_service.hh"
#include "gms/gossiper.hh"
#include "gms/feature_service.hh"
#include "service/storage_service.hh"
#include "service/qos/service_level_controller.hh"
#include "db/system_keyspace.hh"
#include "db/system_distributed_keyspace.hh"
#include "db/sstables-format-selector.hh"
#include "debug.hh"

using namespace std::chrono_literals;

cql_test_config::cql_test_config()
    : cql_test_config(make_shared<db::config>())
{}

cql_test_config::cql_test_config(shared_ptr<db::config> cfg)
    : db_config(cfg)
{
    // This causes huge amounts of commitlog writes to allocate space on disk,
    // which all get thrown away when the test is done. This can cause timeouts
    // if /tmp is not tmpfs.
    db_config->commitlog_use_o_dsync.set(false);

    db_config->add_cdc_extension();
}

cql_test_config::cql_test_config(const cql_test_config&) = default;
cql_test_config::~cql_test_config() = default;

static const sstring testing_superuser = "tester";

static future<> tst_init_ms_fd_gossiper(sharded<gms::feature_service>& features, sharded<locator::shared_token_metadata>& stm, sharded<netw::messaging_service>& ms, db::config& cfg, db::seed_provider_type seed_provider,
            sharded<abort_source>& abort_sources, sstring cluster_name = "Test Cluster") {
        // Init gossiper
        std::set<gms::inet_address> seeds;
        if (seed_provider.parameters.contains("seeds")) {
            size_t begin = 0;
            size_t next = 0;
            sstring seeds_str = seed_provider.parameters.find("seeds")->second;
            while (begin < seeds_str.length() && begin != (next=seeds_str.find(",",begin))) {
                seeds.emplace(gms::inet_address(seeds_str.substr(begin,next-begin)));
                begin = next+1;
            }
        }
        if (seeds.empty()) {
            seeds.emplace(gms::inet_address("127.0.0.1"));
        }
        return gms::get_gossiper().start(std::ref(abort_sources), std::ref(features), std::ref(stm), std::ref(ms), std::ref(cfg)).then([seeds, cluster_name] {
            auto& gossiper = gms::get_local_gossiper();
            gossiper.set_seeds(seeds);
            gossiper.set_cluster_name(cluster_name);
        });
}
// END TODO

class single_node_cql_env : public cql_test_env {
public:
    static constexpr std::string_view ks_name = "ks";
    static std::atomic<bool> active;
private:
    sharded<gms::feature_service>& _feature_service;
    sharded<database>& _db;
    sharded<cql3::query_processor>& _qp;
    sharded<auth::service>& _auth_service;
    sharded<db::view::view_builder>& _view_builder;
    sharded<db::view::view_update_generator>& _view_update_generator;
    sharded<service::migration_notifier>& _mnotifier;
    sharded<cdc::generation_service>& _cdc_generation_service;
    sharded<qos::service_level_controller>& _sl_controller;
    sharded<service::migration_manager>& _mm;
private:
    struct core_local_state {
        service::client_state client_state;

        core_local_state(auth::service& auth_service)
            : client_state(service::client_state::external_tag{}, auth_service, infinite_timeout_config)
        {
            client_state.set_login(auth::authenticated_user(testing_superuser));
        }

        future<> stop() {
            return make_ready_future<>();
        }
    };
    distributed<core_local_state> _core_local;
private:
    auto make_query_state() {
        if (_db.local().has_keyspace(ks_name)) {
            _core_local.local().client_state.set_keyspace(_db.local(), ks_name);
        }
        return ::make_shared<service::query_state>(_core_local.local().client_state, empty_service_permit(), _sl_controller.local());
    }
public:
    single_node_cql_env(
            sharded<gms::feature_service>& feature_service,
            sharded<database>& db,
            sharded<cql3::query_processor>& qp,
            sharded<auth::service>& auth_service,
            sharded<db::view::view_builder>& view_builder,
            sharded<db::view::view_update_generator>& view_update_generator,
            sharded<service::migration_notifier>& mnotifier,
            sharded<service::migration_manager>& mm,
            sharded<cdc::generation_service>& cdc_generation_service,
            sharded<qos::service_level_controller> &sl_controller)
            : _feature_service(feature_service)
            , _db(db)
            , _qp(qp)
            , _auth_service(auth_service)
            , _view_builder(view_builder)
            , _view_update_generator(view_update_generator)
            , _mnotifier(mnotifier)
            , _cdc_generation_service(cdc_generation_service)
            , _sl_controller(sl_controller)
            , _mm(mm)
    { }

    virtual future<::shared_ptr<cql_transport::messages::result_message>> execute_cql(sstring_view text) override {
        auto qs = make_query_state();
        return local_qp().execute_direct(text, *qs, cql3::query_options::DEFAULT).finally([qs] {});
    }

    virtual future<::shared_ptr<cql_transport::messages::result_message>> execute_cql(
        sstring_view text,
        std::unique_ptr<cql3::query_options> qo) override
    {
        auto qs = make_query_state();
        auto& lqo = *qo;
        return local_qp().execute_direct(text, *qs, lqo).finally([qs, qo = std::move(qo)] {});
    }

    virtual future<cql3::prepared_cache_key_type> prepare(sstring query) override {
        return qp().invoke_on_all([query, this] (auto& local_qp) {
            auto qs = this->make_query_state();
            return local_qp.prepare(query, *qs).finally([qs] {}).discard_result();
        }).then([query, this] {
            return local_qp().compute_id(query, ks_name);
        });
    }

    virtual future<::shared_ptr<cql_transport::messages::result_message>> execute_prepared(
        cql3::prepared_cache_key_type id,
        std::vector<cql3::raw_value> values,
        db::consistency_level cl = db::consistency_level::ONE) override {

        const auto& so = cql3::query_options::specific_options::DEFAULT;
        auto options = std::make_unique<cql3::query_options>(cl,
                std::move(values), cql3::query_options::specific_options{
                            so.page_size,
                            so.state,
                            db::consistency_level::SERIAL,
                            so.timestamp,
                        });
        return execute_prepared_with_qo(id, std::move(options));
    }

    virtual future<::shared_ptr<cql_transport::messages::result_message>> execute_prepared_with_qo(
        cql3::prepared_cache_key_type id,
        std::unique_ptr<cql3::query_options> qo) override
    {
        auto prepared = local_qp().get_prepared(id);
        if (!prepared) {
            throw not_prepared_exception(id);
        }
        auto stmt = prepared->statement;

        assert(stmt->get_bound_terms() == qo->get_values_count());
        qo->prepare(prepared->bound_names);

        auto qs = make_query_state();
        auto& lqo = *qo;
        return local_qp().execute_prepared(std::move(prepared), std::move(id), *qs, lqo, true)
            .finally([qs, qo = std::move(qo)] {});
    }

    virtual future<std::vector<mutation>> get_modification_mutations(const sstring& text) override {
        auto qs = make_query_state();
        auto cql_stmt = local_qp().get_statement(text, qs->get_client_state())->statement;
        auto modif_stmt = dynamic_pointer_cast<cql3::statements::modification_statement>(std::move(cql_stmt));
        if (!modif_stmt) {
            throw std::runtime_error(format("get_stmt_mutations: not a modification statement: {}", text));
        }
        auto& qo = cql3::query_options::DEFAULT;
        auto timeout = db::timeout_clock::now() + qs->get_client_state().get_timeout_config().write_timeout;

        return modif_stmt->get_mutations(local_qp().proxy(), qo, timeout, false, qo.get_timestamp(*qs), *qs)
            .finally([qs, modif_stmt = std::move(modif_stmt)] {});
    }

    virtual future<> create_table(std::function<schema(std::string_view)> schema_maker) override {
        auto id = utils::UUID_gen::get_time_UUID();
        schema_builder builder(make_lw_shared<schema>(schema_maker(ks_name)));
        builder.set_uuid(id);
        auto s = builder.build(schema_builder::compact_storage::no);
        return _mm.local().announce_new_column_family(s);
    }

    virtual future<> require_keyspace_exists(const sstring& ks_name) override {
        auto& db = _db.local();
        assert(db.has_keyspace(ks_name));
        return make_ready_future<>();
    }

    virtual future<> require_table_exists(const sstring& ks_name, const sstring& table_name) override {
        auto& db = _db.local();
        assert(db.has_schema(ks_name, table_name));
        return make_ready_future<>();
    }

    virtual future<> require_table_does_not_exist(const sstring& ks_name, const sstring& table_name) override {
        auto& db = _db.local();
        assert(!db.has_schema(ks_name, table_name));
        return make_ready_future<>();
    }

    virtual future<> require_column_has_value(const sstring& table_name,
                                      std::vector<data_value> pk,
                                      std::vector<data_value> ck,
                                      const sstring& column_name,
                                      data_value expected) override {
        auto& db = _db.local();
        auto& cf = db.find_column_family(ks_name, table_name);
        auto schema = cf.schema();
        auto pkey = partition_key::from_deeply_exploded(*schema, pk);
        auto ckey = clustering_key::from_deeply_exploded(*schema, ck);
        auto exp = expected.type()->decompose(expected);
        auto dk = dht::decorate_key(*schema, pkey);
        auto shard = dht::shard_of(*schema, dk._token);
        return _db.invoke_on(shard, [pkey = std::move(pkey),
                                      ckey = std::move(ckey),
                                      ks_name = std::move(ks_name),
                                      column_name = std::move(column_name),
                                      exp = std::move(exp),
                                      table_name = std::move(table_name)] (database& db) mutable {
          auto& cf = db.find_column_family(ks_name, table_name);
          auto schema = cf.schema();
          return cf.find_partition_slow(schema, tests::make_permit(), pkey)
                  .then([schema, ckey, column_name, exp] (column_family::const_mutation_partition_ptr p) {
            assert(p != nullptr);
            auto row = p->find_row(*schema, ckey);
            assert(row != nullptr);
            auto col_def = schema->get_column_definition(utf8_type->decompose(column_name));
            assert(col_def != nullptr);
            const atomic_cell_or_collection* cell = row->find_cell(col_def->id);
            if (!cell) {
                assert(((void)"column not set", 0));
            }
            bytes actual;
            if (!col_def->type->is_multi_cell()) {
                auto c = cell->as_atomic_cell(*col_def);
                assert(c.is_live());
                actual = c.value().linearize();
            } else {
                actual = linearized(serialize_for_cql(*col_def->type,
                        cell->as_collection_mutation(), cql_serialization_format::internal()));
            }
            assert(col_def->type->equal(actual, exp));
          });
        });
    }

    virtual service::client_state& local_client_state() override {
        return _core_local.local().client_state;
    }

    virtual database& local_db() override {
        return _db.local();
    }

    cql3::query_processor& local_qp() override {
        return _qp.local();
    }

    sharded<database>& db() override {
        return _db;
    }

    distributed<cql3::query_processor>& qp() override {
        return _qp;
    }

    auth::service& local_auth_service() override {
        return _auth_service.local();
    }

    virtual db::view::view_builder& local_view_builder() override {
        return _view_builder.local();
    }

    virtual db::view::view_update_generator& local_view_update_generator() override {
        return _view_update_generator.local();
    }

    virtual service::migration_notifier& local_mnotifier() override {
        return _mnotifier.local();
    }

    virtual sharded<service::migration_manager>& migration_manager() override {
        return _mm;
    }

    future<> start() {
        return _core_local.start(std::ref(_auth_service));
    }

    future<> stop() {
        return _core_local.stop();
    }

    future<> create_keyspace(std::string_view name) {
        auto query = format("create keyspace {} with replication = {{ 'class' : 'org.apache.cassandra.locator.SimpleStrategy', 'replication_factor' : 1 }};", name);
        return execute_cql(query).discard_result();
    }

    static future<> do_with(std::function<future<>(cql_test_env&)> func, cql_test_config cfg_in) {
        using namespace std::filesystem;

        return seastar::async([cfg_in = std::move(cfg_in), func] {
            // disable reactor stall detection during startup
            auto blocked_reactor_notify_ms = engine().get_blocked_reactor_notify_ms();
            smp::invoke_on_all([] {
                engine().update_blocked_reactor_notify_ms(std::chrono::milliseconds(1000000));
            }).get();

            logalloc::prime_segment_pool(memory::stats().total_memory(), memory::min_free_memory()).get();
            bool old_active = false;
            if (!active.compare_exchange_strong(old_active, true)) {
                throw std::runtime_error("Starting more than one cql_test_env at a time not supported due to singletons.");
            }
            auto deactivate = defer([] {
                bool old_active = true;
                auto success = active.compare_exchange_strong(old_active, false);
                assert(success);
            });

            // FIXME: make the function storage non static
            auto clear_funcs = defer([] {
                smp::invoke_on_all([] () {
                    cql3::functions::functions::clear_functions();
                }).get();
            });

            utils::fb_utilities::set_broadcast_address(gms::inet_address("localhost"));
            utils::fb_utilities::set_broadcast_rpc_address(gms::inet_address("localhost"));
            locator::i_endpoint_snitch::create_snitch("SimpleSnitch").get();
            auto stop_snitch = defer([] { locator::i_endpoint_snitch::stop_snitch().get(); });

            sharded<abort_source> abort_sources;
            abort_sources.start().get();
            auto stop_abort_sources = defer([&] { abort_sources.stop().get(); });
            sharded<database> db;
            debug::db = &db;
            auto reset_db_ptr = defer([] {
                debug::db = nullptr;
            });
            auto cfg = cfg_in.db_config;
            tmpdir data_dir;
            auto data_dir_path = data_dir.path().string();
            if (!cfg->data_file_directories.is_set()) {
                cfg->data_file_directories.set({data_dir_path});
            } else {
                data_dir_path = cfg->data_file_directories()[0];
            }
            cfg->commitlog_directory.set(data_dir_path + "/commitlog.dir");
            cfg->hints_directory.set(data_dir_path + "/hints.dir");
            cfg->view_hints_directory.set(data_dir_path + "/view_hints.dir");
            cfg->num_tokens.set(256);
            cfg->ring_delay_ms.set(500);
            cfg->shutdown_announce_in_ms.set(0);
            cfg->broadcast_to_all_shards().get();
            create_directories((data_dir_path + "/system").c_str());
            create_directories(cfg->commitlog_directory().c_str());
            create_directories(cfg->hints_directory().c_str());
            create_directories(cfg->view_hints_directory().c_str());
            for (unsigned i = 0; i < smp::count; ++i) {
                create_directories((cfg->hints_directory() + "/" + std::to_string(i)).c_str());
                create_directories((cfg->view_hints_directory() + "/" + std::to_string(i)).c_str());
            }

            if (!cfg->max_memory_for_unlimited_query_soft_limit.is_set()) {
                cfg->max_memory_for_unlimited_query_soft_limit.set(uint64_t(query::result_memory_limiter::unlimited_result_size));
            }
            if (!cfg->max_memory_for_unlimited_query_hard_limit.is_set()) {
                cfg->max_memory_for_unlimited_query_hard_limit.set(uint64_t(query::result_memory_limiter::unlimited_result_size));
            }

            sharded<locator::shared_token_metadata> token_metadata;
            token_metadata.start().get();
            auto stop_token_metadata = defer([&token_metadata] { token_metadata.stop().get(); });

            sharded<service::migration_notifier> mm_notif;
            mm_notif.start().get();
            auto stop_mm_notify = defer([&mm_notif] { mm_notif.stop().get(); });

            sharded<auth::service> auth_service;

            set_abort_on_internal_error(true);
            const gms::inet_address listen("127.0.0.1");
            auto sys_dist_ks = seastar::sharded<db::system_distributed_keyspace>();
            auto sl_controller = sharded<qos::service_level_controller>();
            sl_controller.start(std::ref(auth_service), qos::service_level_options{1000}).get();
            auto stop_sl_controller = defer([&sl_controller] { sl_controller.stop().get(); });
            sl_controller.invoke_on_all(&qos::service_level_controller::start).get();
            sl_controller.invoke_on_all([&sys_dist_ks, &sl_controller] (qos::service_level_controller& service) {
                qos::service_level_controller::service_level_distributed_data_accessor_ptr service_level_data_accessor =
                        ::static_pointer_cast<qos::service_level_controller::service_level_distributed_data_accessor>(
                                make_shared<qos::unit_test_service_levels_accessor>(sl_controller,sys_dist_ks));
                return service.set_distributed_data_accessor(std::move(service_level_data_accessor));
            }).get();

            sharded<netw::messaging_service> ms;
            // don't start listening so tests can be run in parallel
            ms.start(std::ref(sl_controller), listen, std::move(7000)).get();
            auto stop_ms = defer([&ms] { ms.stop().get(); });

            // Normally the auth server is already stopped in here,
            // but if there is an initialization failure we have to
            // make sure to stop it now or ~sharded will assert.
            auto stop_auth_server = defer([&auth_service] {
                auth_service.stop().get();
            });

            auto stop_sys_dist_ks = defer([&sys_dist_ks] { sys_dist_ks.stop().get(); });

            gms::feature_config fcfg = gms::feature_config_from_db_config(*cfg, cfg_in.disabled_features);
            sharded<gms::feature_service> feature_service;
            feature_service.start(fcfg).get();
            auto stop_feature_service = defer([&] { feature_service.stop().get(); });

            // FIXME: split
            tst_init_ms_fd_gossiper(feature_service, token_metadata, ms, *cfg, db::config::seed_provider_type(), abort_sources).get();

            distributed<service::storage_proxy>& proxy = service::get_storage_proxy();
            distributed<service::migration_manager> mm;
            distributed<db::batchlog_manager>& bm = db::get_batchlog_manager();
            sharded<cql3::cql_config> cql_config;
            cql_config.start().get();
            auto stop_cql_config = defer([&] { cql_config.stop().get(); });

            sharded<db::view::view_update_generator> view_update_generator;
            sharded<cdc::generation_service> cdc_generation_service;

            auto& ss = service::get_storage_service();
            service::storage_service_config sscfg;
            sscfg.available_memory = memory::stats().total_memory();
<<<<<<< HEAD
            ss.start(std::ref(abort_sources), std::ref(db), std::ref(gms::get_gossiper()), std::ref(sys_dist_ks), std::ref(view_update_generator), std::ref(feature_service), sscfg, std::ref(mm_notif), std::ref(token_metadata), std::ref(ms), std::ref(cdc_generation_service), std::ref(sl_controller), true).get();
=======
            ss.start(std::ref(abort_sources), std::ref(db), std::ref(gms::get_gossiper()), std::ref(sys_dist_ks), std::ref(view_update_generator), std::ref(feature_service), sscfg, std::ref(mm_notif), std::ref(mm), std::ref(token_metadata), std::ref(ms), std::ref(cdc_generation_service), true).get();
>>>>>>> e2c8ff6b
            auto stop_storage_service = defer([&ss] { ss.stop().get(); });

            sharded<semaphore> sst_dir_semaphore;
            sst_dir_semaphore.start(cfg->initial_sstable_loading_concurrency()).get();
            auto stop_sst_dir_sem = defer([&sst_dir_semaphore] {
                sst_dir_semaphore.stop().get();
            });

            database_config dbcfg;
            if (cfg_in.dbcfg) {
                dbcfg = std::move(*cfg_in.dbcfg);
            } else {
                dbcfg.available_memory = memory::stats().total_memory();
            }
            db.start(std::ref(*cfg), dbcfg, std::ref(mm_notif), std::ref(feature_service), std::ref(token_metadata), std::ref(abort_sources), std::ref(sst_dir_semaphore)).get();
            auto stop_db = defer([&db] {
                db.stop().get();
            });

            db.invoke_on_all([] (database& db) {
                db.set_format_by_config();
            }).get();

            auto stop_ms_fd_gossiper = defer([] {
                gms::get_gossiper().stop().get();
            });

            ss.invoke_on_all([] (auto&& ss) {
                ss.enable_all_features();
            }).get();

            smp::invoke_on_all([blocked_reactor_notify_ms] {
                engine().update_blocked_reactor_notify_ms(blocked_reactor_notify_ms);
            }).get();

            service::storage_proxy::config spcfg {
                .hints_directory_initializer = db::hints::directory_initializer::make_dummy(),
            };
            spcfg.available_memory = memory::stats().total_memory();
            db::view::node_update_backlog b(smp::count, 10ms);
            scheduling_group_key_config sg_conf =
                    make_scheduling_group_key_config<service::storage_proxy_stats::stats>();
            proxy.start(std::ref(db), spcfg, std::ref(b), scheduling_group_key_create(sg_conf).get0(), std::ref(feature_service), std::ref(token_metadata), std::ref(ms)).get();
            auto stop_proxy = defer([&proxy] { proxy.stop().get(); });

            mm.start(std::ref(mm_notif), std::ref(feature_service), std::ref(ms)).get();
            auto stop_mm = defer([&mm] { mm.stop().get(); });

            sharded<cql3::query_processor> qp;
            cql3::query_processor::memory_config qp_mcfg = {memory::stats().total_memory() / 256, memory::stats().total_memory() / 2560};
            qp.start(std::ref(proxy), std::ref(db), std::ref(mm_notif), std::ref(mm), qp_mcfg, std::ref(cql_config), std::ref(sl_controller)).get();
            auto stop_qp = defer([&qp] { qp.stop().get(); });

            // In main.cc we call db::system_keyspace::setup which calls
            // minimal_setup and init_local_cache
            db::system_keyspace::minimal_setup(qp);

            db::batchlog_manager_config bmcfg;
            bmcfg.replay_rate = 100000000;
            bmcfg.write_request_timeout = 2s;
            bm.start(std::ref(qp), bmcfg).get();
            auto stop_bm = defer([&bm] { bm.stop().get(); });

            view_update_generator.start(std::ref(db)).get();
            view_update_generator.invoke_on_all(&db::view::view_update_generator::start).get();
            auto stop_view_update_generator = defer([&view_update_generator] {
                view_update_generator.stop().get();
            });

            distributed_loader::init_system_keyspace(db).get();

            auto& ks = db.local().find_keyspace(db::system_keyspace::NAME);
            parallel_for_each(ks.metadata()->cf_meta_data(), [&ks] (auto& pair) {
                auto cfm = pair.second;
                return ks.make_directory_for_column_family(cfm->cf_name(), cfm->id());
            }).get();
            distributed_loader::init_non_system_keyspaces(db, proxy, mm).get();

            db.invoke_on_all([] (database& db) {
                for (auto& x : db.get_column_families()) {
                    table& t = *(x.second);
                    t.enable_auto_compaction();
                }
            }).get();

            auto stop_system_keyspace = defer([] { db::qctx = {}; });
            start_large_data_handler(db).get();

            db.invoke_on_all([] (database& db) {
                db.get_compaction_manager().enable();
            }).get();

            auto stop_database_d = defer([&db] {
                stop_database(db).get();
            });

            db::system_keyspace::init_local_cache().get();
            auto stop_local_cache = defer([] { db::system_keyspace::deinit_local_cache().get(); });

            sys_dist_ks.start(std::ref(qp), std::ref(mm), std::ref(proxy)).get();

            cdc_generation_service.start(std::ref(*cfg), std::ref(gms::get_gossiper()), std::ref(sys_dist_ks), std::ref(abort_sources), std::ref(token_metadata)).get();
            auto stop_cdc_generation_service = defer([&cdc_generation_service] {
                cdc_generation_service.stop().get();
            });

            sharded<cdc::cdc_service> cdc;
            auto get_cdc_metadata = [] (cdc::generation_service& svc) { return std::ref(svc.get_cdc_metadata()); };
            cdc.start(std::ref(proxy), sharded_parameter(get_cdc_metadata, std::ref(cdc_generation_service))).get();
            auto stop_cdc_service = defer([&] {
                cdc.stop().get();
            });

            service::get_local_storage_service().init_server(service::bind_messaging_port(false)).get();
            service::get_local_storage_service().join_cluster().get();

            auth::permissions_cache_config perm_cache_config;
            perm_cache_config.max_entries = cfg->permissions_cache_max_entries();
            perm_cache_config.validity_period = std::chrono::milliseconds(cfg->permissions_validity_in_ms());
            perm_cache_config.update_period = std::chrono::milliseconds(cfg->permissions_update_interval_in_ms());

            const qualified_name qualified_authorizer_name(auth::meta::AUTH_PACKAGE_NAME, cfg->authorizer());
            const qualified_name qualified_authenticator_name(auth::meta::AUTH_PACKAGE_NAME, cfg->authenticator());
            const qualified_name qualified_role_manager_name(auth::meta::AUTH_PACKAGE_NAME, cfg->role_manager());

            auth::service_config auth_config;
            auth_config.authorizer_java_name = qualified_authorizer_name;
            auth_config.authenticator_java_name = qualified_authenticator_name;
            auth_config.role_manager_java_name = qualified_role_manager_name;

            auth_service.start(perm_cache_config, std::ref(qp), std::ref(mm_notif), std::ref(mm), auth_config).get();
            auth_service.invoke_on_all([&mm] (auth::service& auth) {
                return auth.start(mm.local());
            }).get();

            auto deinit_storage_service_server = defer([&auth_service] {
                gms::stop_gossiping().get();
                auth_service.stop().get();
            });

            sharded<db::view::view_builder> view_builder;
            view_builder.start(std::ref(db), std::ref(sys_dist_ks), std::ref(mm_notif)).get();
            view_builder.invoke_on_all([&mm] (db::view::view_builder& vb) {
                return vb.start(mm.local());
            }).get();
            auto stop_view_builder = defer([&view_builder] {
                view_builder.stop().get();
            });

            // Create the testing user.
            try {
                auth::role_config config;
                config.is_superuser = true;
                config.can_login = true;

                auth::create_role(
                        auth_service.local(),
                        testing_superuser,
                        config,
                        auth::authentication_options()).get0();
            } catch (const auth::role_already_exists&) {
                // The default user may already exist if this `cql_test_env` is starting with previously populated data.
            }

            single_node_cql_env env(feature_service, db, qp, auth_service, view_builder, view_update_generator, mm_notif, mm, cdc_generation_service, std::ref(sl_controller));
            env.start().get();
            auto stop_env = defer([&env] { env.stop().get(); });

            if (!env.local_db().has_keyspace(ks_name)) {
                env.create_keyspace(ks_name).get();
            }

            func(env).get();
        });
    }

    future<::shared_ptr<cql_transport::messages::result_message>> execute_batch(
        const std::vector<sstring_view>& queries, std::unique_ptr<cql3::query_options> qo) override {
        using cql3::statements::batch_statement;
        using cql3::statements::modification_statement;
        std::vector<batch_statement::single_statement> modifications;
        boost::transform(queries, back_inserter(modifications), [this](const auto& query) {
            auto stmt = local_qp().get_statement(query, _core_local.local().client_state);
            if (!dynamic_cast<modification_statement*>(stmt->statement.get())) {
                throw exceptions::invalid_request_exception(
                    "Invalid statement in batch: only UPDATE, INSERT and DELETE statements are allowed.");
            }
            return batch_statement::single_statement(static_pointer_cast<modification_statement>(stmt->statement));
        });
        auto batch = ::make_shared<batch_statement>(
            batch_statement::type::UNLOGGED,
            std::move(modifications),
            cql3::attributes::none(),
            local_qp().get_cql_stats());
        auto qs = make_query_state();
        auto& lqo = *qo;
        return local_qp().execute_batch(batch, *qs, lqo, {}).finally([qs, batch, qo = std::move(qo)] {});
    }
};

std::atomic<bool> single_node_cql_env::active = { false };

future<> do_with_cql_env(std::function<future<>(cql_test_env&)> func, cql_test_config cfg_in) {
    return single_node_cql_env::do_with(func, std::move(cfg_in));
}

future<> do_with_cql_env_thread(std::function<void(cql_test_env&)> func, cql_test_config cfg_in, thread_attributes thread_attr) {
    return single_node_cql_env::do_with([func = std::move(func), thread_attr] (auto& e) {
        return seastar::async(thread_attr, [func = std::move(func), &e] {
            return func(e);
        });
    }, std::move(cfg_in));
}

namespace debug {

seastar::sharded<database>* db;

}<|MERGE_RESOLUTION|>--- conflicted
+++ resolved
@@ -491,11 +491,7 @@
             auto& ss = service::get_storage_service();
             service::storage_service_config sscfg;
             sscfg.available_memory = memory::stats().total_memory();
-<<<<<<< HEAD
-            ss.start(std::ref(abort_sources), std::ref(db), std::ref(gms::get_gossiper()), std::ref(sys_dist_ks), std::ref(view_update_generator), std::ref(feature_service), sscfg, std::ref(mm_notif), std::ref(token_metadata), std::ref(ms), std::ref(cdc_generation_service), std::ref(sl_controller), true).get();
-=======
-            ss.start(std::ref(abort_sources), std::ref(db), std::ref(gms::get_gossiper()), std::ref(sys_dist_ks), std::ref(view_update_generator), std::ref(feature_service), sscfg, std::ref(mm_notif), std::ref(mm), std::ref(token_metadata), std::ref(ms), std::ref(cdc_generation_service), true).get();
->>>>>>> e2c8ff6b
+            ss.start(std::ref(abort_sources), std::ref(db), std::ref(gms::get_gossiper()), std::ref(sys_dist_ks), std::ref(view_update_generator), std::ref(feature_service), sscfg, std::ref(mm_notif), std::ref(mm), std::ref(token_metadata), std::ref(ms), std::ref(cdc_generation_service), std::ref(sl_controller), true).get();
             auto stop_storage_service = defer([&ss] { ss.stop().get(); });
 
             sharded<semaphore> sst_dir_semaphore;
