--- conflicted
+++ resolved
@@ -53,11 +53,7 @@
 #include "message/messaging_service.hh"
 #include "gms/gossiper.hh"
 #include "gms/feature_service.hh"
-<<<<<<< HEAD
-#include "service/storage_service.hh"
 #include "service/qos/service_level_controller.hh"
-=======
->>>>>>> 8674746f
 #include "db/system_keyspace.hh"
 #include "db/system_distributed_keyspace.hh"
 #include "db/sstables-format-selector.hh"
@@ -547,12 +543,8 @@
                 std::ref(token_metadata), std::ref(ms),
                 std::ref(cdc_generation_service),
                 std::ref(repair),
-<<<<<<< HEAD
-                std::ref(raft_gr),
+                std::ref(raft_gr), std::ref(elc_notif),
                 std::ref(sl_controller),
-=======
-                std::ref(raft_gr), std::ref(elc_notif),
->>>>>>> 8674746f
                 true).get();
             auto stop_storage_service = defer([&ss] { ss.stop().get(); });
 
