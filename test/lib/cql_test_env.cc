/*
 * Copyright (C) 2015 ScyllaDB
 */

/*
 * This file is part of Scylla.
 *
 * See the LICENSE.PROPRIETARY file in the top-level directory for licensing information.
 */

#include <boost/range/algorithm/transform.hpp>
#include <iterator>
#include <seastar/core/thread.hh>
#include <seastar/util/defer.hh>
#include "sstables/sstables.hh"
#include <seastar/core/do_with.hh>
#include "test/lib/cql_test_env.hh"
#include "cdc/generation_service.hh"
#include "cql3/functions/functions.hh"
#include "cql3/query_processor.hh"
#include "cql3/query_options.hh"
#include "cql3/statements/batch_statement.hh"
#include "cql3/cql_config.hh"
#include <seastar/core/distributed.hh>
#include <seastar/core/abort_source.hh>
#include <seastar/core/shared_ptr.hh>
#include <seastar/core/scheduling.hh>
#include <seastar/core/reactor.hh>
#include "utils/UUID_gen.hh"
#include "service/migration_manager.hh"
#include "sstables/compaction_manager.hh"
#include "message/messaging_service.hh"
#include "service/storage_service.hh"
#include "auth/service.hh"
#include "auth/common.hh"
#include "db/config.hh"
#include "db/batchlog_manager.hh"
#include "schema_builder.hh"
#include "test/lib/tmpdir.hh"
#include "test/lib/reader_permit.hh"
#include "db/query_context.hh"
#include "test/lib/test_services.hh"
#include "unit_test_service_levels_accessor.hh"
#include "db/view/view_builder.hh"
#include "db/view/node_view_update_backlog.hh"
#include "distributed_loader.hh"
// TODO: remove (#293)
#include "message/messaging_service.hh"
#include "gms/gossiper.hh"
#include "gms/feature_service.hh"
#include "service/storage_service.hh"
#include "service/qos/service_level_controller.hh"
#include "db/system_keyspace.hh"
#include "db/system_distributed_keyspace.hh"
#include "db/sstables-format-selector.hh"
#include "debug.hh"

using namespace std::chrono_literals;

cql_test_config::cql_test_config()
    : cql_test_config(make_shared<db::config>())
{}

cql_test_config::cql_test_config(shared_ptr<db::config> cfg)
    : db_config(cfg)
{
    // This causes huge amounts of commitlog writes to allocate space on disk,
    // which all get thrown away when the test is done. This can cause timeouts
    // if /tmp is not tmpfs.
    db_config->commitlog_use_o_dsync.set(false);

    db_config->add_cdc_extension();
}

cql_test_config::cql_test_config(const cql_test_config&) = default;
cql_test_config::~cql_test_config() = default;

static const sstring testing_superuser = "tester";

static future<> tst_init_ms_fd_gossiper(sharded<gms::feature_service>& features, sharded<locator::shared_token_metadata>& stm, sharded<netw::messaging_service>& ms, db::config& cfg, db::seed_provider_type seed_provider,
            sharded<abort_source>& abort_sources, sstring cluster_name = "Test Cluster") {
        // Init gossiper
        std::set<gms::inet_address> seeds;
        if (seed_provider.parameters.contains("seeds")) {
            size_t begin = 0;
            size_t next = 0;
            sstring seeds_str = seed_provider.parameters.find("seeds")->second;
            while (begin < seeds_str.length() && begin != (next=seeds_str.find(",",begin))) {
                seeds.emplace(gms::inet_address(seeds_str.substr(begin,next-begin)));
                begin = next+1;
            }
        }
        if (seeds.empty()) {
            seeds.emplace(gms::inet_address("127.0.0.1"));
        }
        return gms::get_gossiper().start(std::ref(abort_sources), std::ref(features), std::ref(stm), std::ref(ms), std::ref(cfg)).then([seeds, cluster_name] {
            auto& gossiper = gms::get_local_gossiper();
            gossiper.set_seeds(seeds);
            gossiper.set_cluster_name(cluster_name);
        });
}
// END TODO

class single_node_cql_env : public cql_test_env {
public:
    static constexpr std::string_view ks_name = "ks";
    static std::atomic<bool> active;
private:
    sharded<gms::feature_service>& _feature_service;
    sharded<database>& _db;
    sharded<cql3::query_processor>& _qp;
    sharded<auth::service>& _auth_service;
    sharded<db::view::view_builder>& _view_builder;
    sharded<db::view::view_update_generator>& _view_update_generator;
    sharded<service::migration_notifier>& _mnotifier;
    sharded<cdc::generation_service>& _cdc_generation_service;
    sharded<qos::service_level_controller>& _sl_controller;
private:
    struct core_local_state {
        service::client_state client_state;

        core_local_state(auth::service& auth_service)
            : client_state(service::client_state::external_tag{}, auth_service, infinite_timeout_config)
        {
            client_state.set_login(auth::authenticated_user(testing_superuser));
        }

        future<> stop() {
            return make_ready_future<>();
        }
    };
    distributed<core_local_state> _core_local;
private:
    auto make_query_state() {
        if (_db.local().has_keyspace(ks_name)) {
            _core_local.local().client_state.set_keyspace(_db.local(), ks_name);
        }
        return ::make_shared<service::query_state>(_core_local.local().client_state, empty_service_permit(), _sl_controller.local());
    }
public:
    single_node_cql_env(
            sharded<gms::feature_service>& feature_service,
            sharded<database>& db,
            sharded<cql3::query_processor>& qp,
            sharded<auth::service>& auth_service,
            sharded<db::view::view_builder>& view_builder,
            sharded<db::view::view_update_generator>& view_update_generator,
            sharded<service::migration_notifier>& mnotifier,
            sharded<cdc::generation_service>& cdc_generation_service,
            sharded<qos::service_level_controller> &sl_controller)
            : _feature_service(feature_service)
            , _db(db)
            , _qp(qp)
            , _auth_service(auth_service)
            , _view_builder(view_builder)
            , _view_update_generator(view_update_generator)
            , _mnotifier(mnotifier)
            , _cdc_generation_service(cdc_generation_service)
            , _sl_controller(sl_controller)
    { }

    virtual future<::shared_ptr<cql_transport::messages::result_message>> execute_cql(sstring_view text) override {
        auto qs = make_query_state();
        return local_qp().execute_direct(text, *qs, cql3::query_options::DEFAULT).finally([qs] {});
    }

    virtual future<::shared_ptr<cql_transport::messages::result_message>> execute_cql(
        sstring_view text,
        std::unique_ptr<cql3::query_options> qo) override
    {
        auto qs = make_query_state();
        auto& lqo = *qo;
        return local_qp().execute_direct(text, *qs, lqo).finally([qs, qo = std::move(qo)] {});
    }

    virtual future<cql3::prepared_cache_key_type> prepare(sstring query) override {
        return qp().invoke_on_all([query, this] (auto& local_qp) {
            auto qs = this->make_query_state();
            return local_qp.prepare(query, *qs).finally([qs] {}).discard_result();
        }).then([query, this] {
            return local_qp().compute_id(query, ks_name);
        });
    }

    virtual future<::shared_ptr<cql_transport::messages::result_message>> execute_prepared(
        cql3::prepared_cache_key_type id,
        std::vector<cql3::raw_value> values,
        db::consistency_level cl = db::consistency_level::ONE) override {

        const auto& so = cql3::query_options::specific_options::DEFAULT;
        auto options = std::make_unique<cql3::query_options>(cl,
                std::move(values), cql3::query_options::specific_options{
                            so.page_size,
                            so.state,
                            db::consistency_level::SERIAL,
                            so.timestamp,
                        });
        return execute_prepared_with_qo(id, std::move(options));
    }

    virtual future<::shared_ptr<cql_transport::messages::result_message>> execute_prepared_with_qo(
        cql3::prepared_cache_key_type id,
        std::unique_ptr<cql3::query_options> qo) override
    {
        auto prepared = local_qp().get_prepared(id);
        if (!prepared) {
            throw not_prepared_exception(id);
        }
        auto stmt = prepared->statement;

        assert(stmt->get_bound_terms() == qo->get_values_count());
        qo->prepare(prepared->bound_names);

        auto qs = make_query_state();
        auto& lqo = *qo;
        return local_qp().execute_prepared(std::move(prepared), std::move(id), *qs, lqo, true)
            .finally([qs, qo = std::move(qo)] {});
    }

    virtual future<std::vector<mutation>> get_modification_mutations(const sstring& text) override {
        auto qs = make_query_state();
        auto cql_stmt = local_qp().get_statement(text, qs->get_client_state())->statement;
        auto modif_stmt = dynamic_pointer_cast<cql3::statements::modification_statement>(std::move(cql_stmt));
        if (!modif_stmt) {
            throw std::runtime_error(format("get_stmt_mutations: not a modification statement: {}", text));
        }
        auto& qo = cql3::query_options::DEFAULT;
        auto timeout = db::timeout_clock::now() + qs->get_client_state().get_timeout_config().write_timeout;

        return modif_stmt->get_mutations(local_qp().proxy(), qo, timeout, false, qo.get_timestamp(*qs), *qs)
            .finally([qs, modif_stmt = std::move(modif_stmt)] {});
    }

    virtual future<> create_table(std::function<schema(std::string_view)> schema_maker) override {
        auto id = utils::UUID_gen::get_time_UUID();
        schema_builder builder(make_lw_shared<schema>(schema_maker(ks_name)));
        builder.set_uuid(id);
        auto s = builder.build(schema_builder::compact_storage::no);
        return service::get_local_migration_manager().announce_new_column_family(s);
    }

    virtual future<> require_keyspace_exists(const sstring& ks_name) override {
        auto& db = _db.local();
        assert(db.has_keyspace(ks_name));
        return make_ready_future<>();
    }

    virtual future<> require_table_exists(const sstring& ks_name, const sstring& table_name) override {
        auto& db = _db.local();
        assert(db.has_schema(ks_name, table_name));
        return make_ready_future<>();
    }

    virtual future<> require_table_does_not_exist(const sstring& ks_name, const sstring& table_name) override {
        auto& db = _db.local();
        assert(!db.has_schema(ks_name, table_name));
        return make_ready_future<>();
    }

    virtual future<> require_column_has_value(const sstring& table_name,
                                      std::vector<data_value> pk,
                                      std::vector<data_value> ck,
                                      const sstring& column_name,
                                      data_value expected) override {
        auto& db = _db.local();
        auto& cf = db.find_column_family(ks_name, table_name);
        auto schema = cf.schema();
        auto pkey = partition_key::from_deeply_exploded(*schema, pk);
        auto ckey = clustering_key::from_deeply_exploded(*schema, ck);
        auto exp = expected.type()->decompose(expected);
        auto dk = dht::decorate_key(*schema, pkey);
        auto shard = dht::shard_of(*schema, dk._token);
        return _db.invoke_on(shard, [pkey = std::move(pkey),
                                      ckey = std::move(ckey),
                                      ks_name = std::move(ks_name),
                                      column_name = std::move(column_name),
                                      exp = std::move(exp),
                                      table_name = std::move(table_name)] (database& db) mutable {
          auto& cf = db.find_column_family(ks_name, table_name);
          auto schema = cf.schema();
          return cf.find_partition_slow(schema, tests::make_permit(), pkey)
                  .then([schema, ckey, column_name, exp] (column_family::const_mutation_partition_ptr p) {
            assert(p != nullptr);
            auto row = p->find_row(*schema, ckey);
            assert(row != nullptr);
            auto col_def = schema->get_column_definition(utf8_type->decompose(column_name));
            assert(col_def != nullptr);
            const atomic_cell_or_collection* cell = row->find_cell(col_def->id);
            if (!cell) {
                assert(((void)"column not set", 0));
            }
            bytes actual;
            if (!col_def->type->is_multi_cell()) {
                auto c = cell->as_atomic_cell(*col_def);
                assert(c.is_live());
                actual = c.value().linearize();
            } else {
                actual = linearized(serialize_for_cql(*col_def->type,
                        cell->as_collection_mutation(), cql_serialization_format::internal()));
            }
            assert(col_def->type->equal(actual, exp));
          });
        });
    }

    virtual service::client_state& local_client_state() override {
        return _core_local.local().client_state;
    }

    virtual database& local_db() override {
        return _db.local();
    }

    cql3::query_processor& local_qp() override {
        return _qp.local();
    }

    sharded<database>& db() override {
        return _db;
    }

    distributed<cql3::query_processor>& qp() override {
        return _qp;
    }

    auth::service& local_auth_service() override {
        return _auth_service.local();
    }

    virtual db::view::view_builder& local_view_builder() override {
        return _view_builder.local();
    }

    virtual db::view::view_update_generator& local_view_update_generator() override {
        return _view_update_generator.local();
    }

    virtual service::migration_notifier& local_mnotifier() override {
        return _mnotifier.local();
    }

    future<> start() {
        return _core_local.start(std::ref(_auth_service));
    }

    future<> stop() {
        return _core_local.stop();
    }

    future<> create_keyspace(std::string_view name) {
        auto query = format("create keyspace {} with replication = {{ 'class' : 'org.apache.cassandra.locator.SimpleStrategy', 'replication_factor' : 1 }};", name);
        return execute_cql(query).discard_result();
    }

    static future<> do_with(std::function<future<>(cql_test_env&)> func, cql_test_config cfg_in) {
        using namespace std::filesystem;

        return seastar::async([cfg_in = std::move(cfg_in), func] {
            // disable reactor stall detection during startup
            auto blocked_reactor_notify_ms = engine().get_blocked_reactor_notify_ms();
            smp::invoke_on_all([] {
                engine().update_blocked_reactor_notify_ms(std::chrono::milliseconds(1000000));
            }).get();

            logalloc::prime_segment_pool(memory::stats().total_memory(), memory::min_free_memory()).get();
            bool old_active = false;
            if (!active.compare_exchange_strong(old_active, true)) {
                throw std::runtime_error("Starting more than one cql_test_env at a time not supported due to singletons.");
            }
            auto deactivate = defer([] {
                bool old_active = true;
                auto success = active.compare_exchange_strong(old_active, false);
                assert(success);
            });

            // FIXME: make the function storage non static
            auto clear_funcs = defer([] {
                smp::invoke_on_all([] () {
                    cql3::functions::functions::clear_functions();
                }).get();
            });

            utils::fb_utilities::set_broadcast_address(gms::inet_address("localhost"));
            utils::fb_utilities::set_broadcast_rpc_address(gms::inet_address("localhost"));
            locator::i_endpoint_snitch::create_snitch("SimpleSnitch").get();
            auto stop_snitch = defer([] { locator::i_endpoint_snitch::stop_snitch().get(); });

            sharded<abort_source> abort_sources;
            abort_sources.start().get();
            auto stop_abort_sources = defer([&] { abort_sources.stop().get(); });
            sharded<database> db;
            debug::db = &db;
            auto reset_db_ptr = defer([] {
                debug::db = nullptr;
            });
            auto cfg = cfg_in.db_config;
            tmpdir data_dir;
            auto data_dir_path = data_dir.path().string();
            if (!cfg->data_file_directories.is_set()) {
                cfg->data_file_directories.set({data_dir_path});
            } else {
                data_dir_path = cfg->data_file_directories()[0];
            }
            cfg->commitlog_directory.set(data_dir_path + "/commitlog.dir");
            cfg->hints_directory.set(data_dir_path + "/hints.dir");
            cfg->view_hints_directory.set(data_dir_path + "/view_hints.dir");
            cfg->num_tokens.set(256);
            cfg->ring_delay_ms.set(500);
            cfg->shutdown_announce_in_ms.set(0);
            cfg->broadcast_to_all_shards().get();
            create_directories((data_dir_path + "/system").c_str());
            create_directories(cfg->commitlog_directory().c_str());
            create_directories(cfg->hints_directory().c_str());
            create_directories(cfg->view_hints_directory().c_str());
            for (unsigned i = 0; i < smp::count; ++i) {
                create_directories((cfg->hints_directory() + "/" + std::to_string(i)).c_str());
                create_directories((cfg->view_hints_directory() + "/" + std::to_string(i)).c_str());
            }

            if (!cfg->max_memory_for_unlimited_query_soft_limit.is_set()) {
                cfg->max_memory_for_unlimited_query_soft_limit.set(uint64_t(query::result_memory_limiter::unlimited_result_size));
            }
            if (!cfg->max_memory_for_unlimited_query_hard_limit.is_set()) {
                cfg->max_memory_for_unlimited_query_hard_limit.set(uint64_t(query::result_memory_limiter::unlimited_result_size));
            }

            sharded<locator::shared_token_metadata> token_metadata;
            token_metadata.start().get();
            auto stop_token_metadata = defer([&token_metadata] { token_metadata.stop().get(); });

            sharded<service::migration_notifier> mm_notif;
            mm_notif.start().get();
            auto stop_mm_notify = defer([&mm_notif] { mm_notif.stop().get(); });

            sharded<auth::service> auth_service;

            set_abort_on_internal_error(true);
            const gms::inet_address listen("127.0.0.1");
            auto sys_dist_ks = seastar::sharded<db::system_distributed_keyspace>();
            auto sl_controller = sharded<qos::service_level_controller>();
            sl_controller.start(std::ref(auth_service), qos::service_level_options{1000}).get();
            auto stop_sl_controller = defer([&sl_controller] { sl_controller.stop().get(); });
            sl_controller.invoke_on_all(&qos::service_level_controller::start).get();
            sl_controller.invoke_on_all([&sys_dist_ks, &sl_controller] (qos::service_level_controller& service) {
                qos::service_level_controller::service_level_distributed_data_accessor_ptr service_level_data_accessor =
                        ::static_pointer_cast<qos::service_level_controller::service_level_distributed_data_accessor>(
                                make_shared<qos::unit_test_service_levels_accessor>(sl_controller,sys_dist_ks));
                return service.set_distributed_data_accessor(std::move(service_level_data_accessor));
            }).get();

            sharded<netw::messaging_service> ms;
            // don't start listening so tests can be run in parallel
            ms.start(std::ref(sl_controller), listen, std::move(7000)).get();
            auto stop_ms = defer([&ms] { ms.stop().get(); });

            // Normally the auth server is already stopped in here,
            // but if there is an initialization failure we have to
            // make sure to stop it now or ~sharded will assert.
            auto stop_auth_server = defer([&auth_service] {
                auth_service.stop().get();
            });

            auto stop_sys_dist_ks = defer([&sys_dist_ks] { sys_dist_ks.stop().get(); });

            gms::feature_config fcfg = gms::feature_config_from_db_config(*cfg, cfg_in.disabled_features);
            sharded<gms::feature_service> feature_service;
            feature_service.start(fcfg).get();
            auto stop_feature_service = defer([&] { feature_service.stop().get(); });

            // FIXME: split
            tst_init_ms_fd_gossiper(feature_service, token_metadata, ms, *cfg, db::config::seed_provider_type(), abort_sources).get();

            distributed<service::storage_proxy>& proxy = service::get_storage_proxy();
            distributed<service::migration_manager>& mm = service::get_migration_manager();
            distributed<db::batchlog_manager>& bm = db::get_batchlog_manager();
            sharded<cql3::cql_config> cql_config;
            cql_config.start().get();
            auto stop_cql_config = defer([&] { cql_config.stop().get(); });

            sharded<db::view::view_update_generator> view_update_generator;
            sharded<cdc::generation_service> cdc_generation_service;

            auto& ss = service::get_storage_service();
            service::storage_service_config sscfg;
            sscfg.available_memory = memory::stats().total_memory();
            ss.start(std::ref(abort_sources), std::ref(db), std::ref(gms::get_gossiper()), std::ref(sys_dist_ks), std::ref(view_update_generator), std::ref(feature_service), sscfg, std::ref(mm_notif), std::ref(token_metadata), std::ref(ms), std::ref(cdc_generation_service), std::ref(sl_controller), true).get();
            auto stop_storage_service = defer([&ss] { ss.stop().get(); });

            sharded<semaphore> sst_dir_semaphore;
            sst_dir_semaphore.start(cfg->initial_sstable_loading_concurrency()).get();
            auto stop_sst_dir_sem = defer([&sst_dir_semaphore] {
                sst_dir_semaphore.stop().get();
            });

            database_config dbcfg;
            if (cfg_in.dbcfg) {
                dbcfg = std::move(*cfg_in.dbcfg);
            } else {
                dbcfg.available_memory = memory::stats().total_memory();
            }
            db.start(std::ref(*cfg), dbcfg, std::ref(mm_notif), std::ref(feature_service), std::ref(token_metadata), std::ref(abort_sources), std::ref(sst_dir_semaphore)).get();
            auto stop_db = defer([&db] {
                db.stop().get();
            });

            db.invoke_on_all([] (database& db) {
                db.set_format_by_config();
            }).get();

            auto stop_ms_fd_gossiper = defer([] {
                gms::get_gossiper().stop().get();
            });

            ss.invoke_on_all([] (auto&& ss) {
                ss.enable_all_features();
            }).get();

            smp::invoke_on_all([blocked_reactor_notify_ms] {
                engine().update_blocked_reactor_notify_ms(blocked_reactor_notify_ms);
            }).get();

            service::storage_proxy::config spcfg {
                .hints_directory_initializer = db::hints::directory_initializer::make_dummy(),
            };
            spcfg.available_memory = memory::stats().total_memory();
            db::view::node_update_backlog b(smp::count, 10ms);
            scheduling_group_key_config sg_conf =
                    make_scheduling_group_key_config<service::storage_proxy_stats::stats>();
            proxy.start(std::ref(db), spcfg, std::ref(b), scheduling_group_key_create(sg_conf).get0(), std::ref(feature_service), std::ref(token_metadata), std::ref(ms)).get();
            auto stop_proxy = defer([&proxy] { proxy.stop().get(); });

            mm.start(std::ref(mm_notif), std::ref(feature_service), std::ref(ms)).get();
            auto stop_mm = defer([&mm] { mm.stop().get(); });

            sharded<cql3::query_processor> qp;
            cql3::query_processor::memory_config qp_mcfg = {memory::stats().total_memory() / 256, memory::stats().total_memory() / 2560};
<<<<<<< HEAD
            qp.start(std::ref(proxy), std::ref(db), std::ref(mm_notif), qp_mcfg, std::ref(cql_config), std::ref(sl_controller)).get();
=======
            qp.start(std::ref(proxy), std::ref(db), std::ref(mm_notif), std::ref(mm), qp_mcfg, std::ref(cql_config)).get();
>>>>>>> 4a7d3175
            auto stop_qp = defer([&qp] { qp.stop().get(); });

            // In main.cc we call db::system_keyspace::setup which calls
            // minimal_setup and init_local_cache
            db::system_keyspace::minimal_setup(qp);

            db::batchlog_manager_config bmcfg;
            bmcfg.replay_rate = 100000000;
            bmcfg.write_request_timeout = 2s;
            bm.start(std::ref(qp), bmcfg).get();
            auto stop_bm = defer([&bm] { bm.stop().get(); });

            view_update_generator.start(std::ref(db)).get();
            view_update_generator.invoke_on_all(&db::view::view_update_generator::start).get();
            auto stop_view_update_generator = defer([&view_update_generator] {
                view_update_generator.stop().get();
            });

            distributed_loader::init_system_keyspace(db).get();

            auto& ks = db.local().find_keyspace(db::system_keyspace::NAME);
            parallel_for_each(ks.metadata()->cf_meta_data(), [&ks] (auto& pair) {
                auto cfm = pair.second;
                return ks.make_directory_for_column_family(cfm->cf_name(), cfm->id());
            }).get();
            distributed_loader::init_non_system_keyspaces(db, proxy, mm).get();

            db.invoke_on_all([] (database& db) {
                for (auto& x : db.get_column_families()) {
                    table& t = *(x.second);
                    t.enable_auto_compaction();
                }
            }).get();

            auto stop_system_keyspace = defer([] { db::qctx = {}; });
            start_large_data_handler(db).get();

            db.invoke_on_all([] (database& db) {
                db.get_compaction_manager().enable();
            }).get();

            auto stop_database_d = defer([&db] {
                stop_database(db).get();
            });

            db::system_keyspace::init_local_cache().get();
            auto stop_local_cache = defer([] { db::system_keyspace::deinit_local_cache().get(); });

            sys_dist_ks.start(std::ref(qp), std::ref(mm), std::ref(proxy)).get();

            cdc_generation_service.start(std::ref(*cfg), std::ref(gms::get_gossiper()), std::ref(sys_dist_ks), std::ref(abort_sources), std::ref(token_metadata)).get();
            auto stop_cdc_generation_service = defer([&cdc_generation_service] {
                cdc_generation_service.stop().get();
            });

            sharded<cdc::cdc_service> cdc;
            auto get_cdc_metadata = [] (cdc::generation_service& svc) { return std::ref(svc.get_cdc_metadata()); };
            cdc.start(std::ref(proxy), sharded_parameter(get_cdc_metadata, std::ref(cdc_generation_service))).get();
            auto stop_cdc_service = defer([&] {
                cdc.stop().get();
            });

            service::get_local_storage_service().init_server(service::bind_messaging_port(false)).get();
            service::get_local_storage_service().join_cluster().get();

            auth::permissions_cache_config perm_cache_config;
            perm_cache_config.max_entries = cfg->permissions_cache_max_entries();
            perm_cache_config.validity_period = std::chrono::milliseconds(cfg->permissions_validity_in_ms());
            perm_cache_config.update_period = std::chrono::milliseconds(cfg->permissions_update_interval_in_ms());

            const qualified_name qualified_authorizer_name(auth::meta::AUTH_PACKAGE_NAME, cfg->authorizer());
            const qualified_name qualified_authenticator_name(auth::meta::AUTH_PACKAGE_NAME, cfg->authenticator());
            const qualified_name qualified_role_manager_name(auth::meta::AUTH_PACKAGE_NAME, cfg->role_manager());

            auth::service_config auth_config;
            auth_config.authorizer_java_name = qualified_authorizer_name;
            auth_config.authenticator_java_name = qualified_authenticator_name;
            auth_config.role_manager_java_name = qualified_role_manager_name;

            auth_service.start(perm_cache_config, std::ref(qp), std::ref(mm_notif), std::ref(mm), auth_config).get();
            auth_service.invoke_on_all([&mm] (auth::service& auth) {
                return auth.start(mm.local());
            }).get();

            auto deinit_storage_service_server = defer([&auth_service] {
                gms::stop_gossiping().get();
                auth_service.stop().get();
            });

            sharded<db::view::view_builder> view_builder;
            view_builder.start(std::ref(db), std::ref(sys_dist_ks), std::ref(mm_notif)).get();
            view_builder.invoke_on_all([&mm] (db::view::view_builder& vb) {
                return vb.start(mm.local());
            }).get();
            auto stop_view_builder = defer([&view_builder] {
                view_builder.stop().get();
            });

            // Create the testing user.
            try {
                auth::role_config config;
                config.is_superuser = true;
                config.can_login = true;

                auth::create_role(
                        auth_service.local(),
                        testing_superuser,
                        config,
                        auth::authentication_options()).get0();
            } catch (const auth::role_already_exists&) {
                // The default user may already exist if this `cql_test_env` is starting with previously populated data.
            }

            single_node_cql_env env(feature_service, db, qp, auth_service, view_builder, view_update_generator, mm_notif, cdc_generation_service, std::ref(sl_controller));
            env.start().get();
            auto stop_env = defer([&env] { env.stop().get(); });

            if (!env.local_db().has_keyspace(ks_name)) {
                env.create_keyspace(ks_name).get();
            }

            func(env).get();
        });
    }

    future<::shared_ptr<cql_transport::messages::result_message>> execute_batch(
        const std::vector<sstring_view>& queries, std::unique_ptr<cql3::query_options> qo) override {
        using cql3::statements::batch_statement;
        using cql3::statements::modification_statement;
        std::vector<batch_statement::single_statement> modifications;
        boost::transform(queries, back_inserter(modifications), [this](const auto& query) {
            auto stmt = local_qp().get_statement(query, _core_local.local().client_state);
            if (!dynamic_cast<modification_statement*>(stmt->statement.get())) {
                throw exceptions::invalid_request_exception(
                    "Invalid statement in batch: only UPDATE, INSERT and DELETE statements are allowed.");
            }
            return batch_statement::single_statement(static_pointer_cast<modification_statement>(stmt->statement));
        });
        auto batch = ::make_shared<batch_statement>(
            batch_statement::type::UNLOGGED,
            std::move(modifications),
            cql3::attributes::none(),
            local_qp().get_cql_stats());
        auto qs = make_query_state();
        auto& lqo = *qo;
        return local_qp().execute_batch(batch, *qs, lqo, {}).finally([qs, batch, qo = std::move(qo)] {});
    }
};

std::atomic<bool> single_node_cql_env::active = { false };

future<> do_with_cql_env(std::function<future<>(cql_test_env&)> func, cql_test_config cfg_in) {
    return single_node_cql_env::do_with(func, std::move(cfg_in));
}

future<> do_with_cql_env_thread(std::function<void(cql_test_env&)> func, cql_test_config cfg_in, thread_attributes thread_attr) {
    return single_node_cql_env::do_with([func = std::move(func), thread_attr] (auto& e) {
        return seastar::async(thread_attr, [func = std::move(func), &e] {
            return func(e);
        });
    }, std::move(cfg_in));
}

namespace debug {

seastar::sharded<database>* db;

}<|MERGE_RESOLUTION|>--- conflicted
+++ resolved
@@ -534,11 +534,7 @@
 
             sharded<cql3::query_processor> qp;
             cql3::query_processor::memory_config qp_mcfg = {memory::stats().total_memory() / 256, memory::stats().total_memory() / 2560};
-<<<<<<< HEAD
-            qp.start(std::ref(proxy), std::ref(db), std::ref(mm_notif), qp_mcfg, std::ref(cql_config), std::ref(sl_controller)).get();
-=======
-            qp.start(std::ref(proxy), std::ref(db), std::ref(mm_notif), std::ref(mm), qp_mcfg, std::ref(cql_config)).get();
->>>>>>> 4a7d3175
+            qp.start(std::ref(proxy), std::ref(db), std::ref(mm_notif), std::ref(mm), qp_mcfg, std::ref(cql_config), std::ref(sl_controller)).get();
             auto stop_qp = defer([&qp] { qp.stop().get(); });
 
             // In main.cc we call db::system_keyspace::setup which calls
