/*
 * Copyright (C) 2015 ScyllaDB
 */

/*
 * This file is part of Scylla.
 *
 * See the LICENSE.PROPRIETARY file in the top-level directory for licensing information.
 */

#include <boost/range/algorithm/transform.hpp>
#include <iterator>
#include <seastar/core/thread.hh>
#include <seastar/util/defer.hh>
#include "sstables/sstables.hh"
#include <seastar/core/do_with.hh>
#include "test/lib/cql_test_env.hh"
#include "cql3/functions/functions.hh"
#include "cql3/query_processor.hh"
#include "cql3/query_options.hh"
#include "cql3/statements/batch_statement.hh"
#include "cql3/cql_config.hh"
#include <seastar/core/distributed.hh>
#include <seastar/core/abort_source.hh>
#include <seastar/core/shared_ptr.hh>
#include <seastar/core/scheduling.hh>
#include "utils/UUID_gen.hh"
#include "service/migration_manager.hh"
#include "sstables/compaction_manager.hh"
#include "message/messaging_service.hh"
#include "service/storage_service.hh"
#include "auth/service.hh"
#include "auth/common.hh"
#include "db/config.hh"
#include "db/batchlog_manager.hh"
#include "schema_builder.hh"
#include "test/lib/tmpdir.hh"
#include "test/lib/reader_permit.hh"
#include "db/query_context.hh"
#include "test/lib/test_services.hh"
#include "unit_test_service_levels_accessor.hh"
#include "db/view/view_builder.hh"
#include "db/view/node_view_update_backlog.hh"
#include "distributed_loader.hh"
// TODO: remove (#293)
#include "message/messaging_service.hh"
#include "gms/gossiper.hh"
#include "gms/feature_service.hh"
#include "service/storage_service.hh"
#include "service/qos/service_level_controller.hh"
#include "db/system_keyspace.hh"
#include "db/system_distributed_keyspace.hh"
#include "db/sstables-format-selector.hh"
#include "debug.hh"

using namespace std::chrono_literals;

cql_test_config::cql_test_config()
    : cql_test_config(make_shared<db::config>())
{}

cql_test_config::cql_test_config(shared_ptr<db::config> cfg)
    : db_config(cfg)
{
    // This causes huge amounts of commitlog writes to allocate space on disk,
    // which all get thrown away when the test is done. This can cause timeouts
    // if /tmp is not tmpfs.
    db_config->commitlog_use_o_dsync.set(false);
}

cql_test_config::cql_test_config(const cql_test_config&) = default;
cql_test_config::~cql_test_config() = default;

static const sstring testing_superuser = "tester";

static future<> tst_init_ms_fd_gossiper(sharded<gms::feature_service>& features, sharded<locator::token_metadata>& tm, sharded<netw::messaging_service>& ms, db::config& cfg, db::seed_provider_type seed_provider,
            sharded<abort_source>& abort_sources, sstring cluster_name = "Test Cluster") {
        // Init gossiper
        std::set<gms::inet_address> seeds;
        if (seed_provider.parameters.contains("seeds")) {
            size_t begin = 0;
            size_t next = 0;
            sstring seeds_str = seed_provider.parameters.find("seeds")->second;
            while (begin < seeds_str.length() && begin != (next=seeds_str.find(",",begin))) {
                seeds.emplace(gms::inet_address(seeds_str.substr(begin,next-begin)));
                begin = next+1;
            }
        }
        if (seeds.empty()) {
            seeds.emplace(gms::inet_address("127.0.0.1"));
        }
        return gms::get_gossiper().start(std::ref(abort_sources), std::ref(features), std::ref(tm), std::ref(ms), std::ref(cfg)).then([seeds, cluster_name] {
            auto& gossiper = gms::get_local_gossiper();
            gossiper.set_seeds(seeds);
            gossiper.set_cluster_name(cluster_name);
        });
}
// END TODO

class single_node_cql_env : public cql_test_env {
public:
    static constexpr std::string_view ks_name = "ks";
    static std::atomic<bool> active;
private:
    sharded<gms::feature_service>& _feature_service;
    sharded<database>& _db;
    sharded<cql3::query_processor>& _qp;
    sharded<auth::service>& _auth_service;
    sharded<db::view::view_builder>& _view_builder;
    sharded<db::view::view_update_generator>& _view_update_generator;
    sharded<service::migration_notifier>& _mnotifier;
    sharded<qos::service_level_controller>& _sl_controller;
private:
    struct core_local_state {
        service::client_state client_state;

        core_local_state(auth::service& auth_service)
            : client_state(service::client_state::external_tag{}, auth_service)
        {
            client_state.set_login(auth::authenticated_user(testing_superuser));
        }

        future<> stop() {
            return make_ready_future<>();
        }
    };
    distributed<core_local_state> _core_local;
private:
    auto make_query_state() {
        if (_db.local().has_keyspace(ks_name)) {
            _core_local.local().client_state.set_keyspace(_db.local(), ks_name);
        }
        return ::make_shared<service::query_state>(_core_local.local().client_state, empty_service_permit(), _sl_controller.local());
    }
public:
    single_node_cql_env(
            sharded<gms::feature_service>& feature_service,
            sharded<database>& db,
            sharded<cql3::query_processor>& qp,
            sharded<auth::service>& auth_service,
            sharded<db::view::view_builder>& view_builder,
            sharded<db::view::view_update_generator>& view_update_generator,
            sharded<service::migration_notifier>& mnotifier,
            sharded<qos::service_level_controller> &sl_controller)
            : _feature_service(feature_service)
            , _db(db)
            , _qp(qp)
            , _auth_service(auth_service)
            , _view_builder(view_builder)
            , _view_update_generator(view_update_generator)
            , _mnotifier(mnotifier)
            , _sl_controller(sl_controller)
    { }

    virtual future<::shared_ptr<cql_transport::messages::result_message>> execute_cql(sstring_view text) override {
        auto qs = make_query_state();
        return local_qp().execute_direct(text, *qs, cql3::query_options::DEFAULT).finally([qs] {});
    }

    virtual future<::shared_ptr<cql_transport::messages::result_message>> execute_cql(
        sstring_view text,
        std::unique_ptr<cql3::query_options> qo) override
    {
        auto qs = make_query_state();
        auto& lqo = *qo;
        return local_qp().execute_direct(text, *qs, lqo).finally([qs, qo = std::move(qo)] {});
    }

    virtual future<cql3::prepared_cache_key_type> prepare(sstring query) override {
        return qp().invoke_on_all([query, this] (auto& local_qp) {
            auto qs = this->make_query_state();
            return local_qp.prepare(query, *qs).finally([qs] {}).discard_result();
        }).then([query, this] {
            return local_qp().compute_id(query, ks_name);
        });
    }

    virtual future<::shared_ptr<cql_transport::messages::result_message>> execute_prepared(
        cql3::prepared_cache_key_type id,
        std::vector<cql3::raw_value> values,
        db::consistency_level cl = db::consistency_level::ONE) override {

        const auto& so = cql3::query_options::specific_options::DEFAULT;
        auto options = std::make_unique<cql3::query_options>(cl, infinite_timeout_config,
                std::move(values), cql3::query_options::specific_options{
                            so.page_size,
                            so.state,
                            db::consistency_level::SERIAL,
                            so.timestamp,
                        });
        return execute_prepared_with_qo(id, std::move(options));
    }

    virtual future<::shared_ptr<cql_transport::messages::result_message>> execute_prepared_with_qo(
        cql3::prepared_cache_key_type id,
        std::unique_ptr<cql3::query_options> qo) override
    {
        auto prepared = local_qp().get_prepared(id);
        if (!prepared) {
            throw not_prepared_exception(id);
        }
        auto stmt = prepared->statement;

        assert(stmt->get_bound_terms() == qo->get_values_count());
        qo->prepare(prepared->bound_names);

        auto qs = make_query_state();
        auto& lqo = *qo;
        return local_qp().execute_prepared(std::move(prepared), std::move(id), *qs, lqo, true)
            .finally([qs, qo = std::move(qo)] {});
    }

    virtual future<std::vector<mutation>> get_modification_mutations(const sstring& text) override {
        auto qs = make_query_state();
        auto cql_stmt = local_qp().get_statement(text, qs->get_client_state())->statement;
        auto modif_stmt = dynamic_pointer_cast<cql3::statements::modification_statement>(std::move(cql_stmt));
        if (!modif_stmt) {
            throw std::runtime_error(format("get_stmt_mutations: not a modification statement: {}", text));
        }
        auto& qo = cql3::query_options::DEFAULT;
        auto timeout = db::timeout_clock::now() + qo.get_timeout_config().write_timeout;

        return modif_stmt->get_mutations(local_qp().proxy(), qo, timeout, false, qo.get_timestamp(*qs), *qs)
            .finally([qs, modif_stmt = std::move(modif_stmt)] {});
    }

    virtual future<> create_table(std::function<schema(std::string_view)> schema_maker) override {
        auto id = utils::UUID_gen::get_time_UUID();
        schema_builder builder(make_lw_shared<schema>(schema_maker(ks_name)));
        builder.set_uuid(id);
        auto s = builder.build(schema_builder::compact_storage::no);
        return service::get_local_migration_manager().announce_new_column_family(s, true);
    }

    virtual future<> require_keyspace_exists(const sstring& ks_name) override {
        auto& db = _db.local();
        assert(db.has_keyspace(ks_name));
        return make_ready_future<>();
    }

    virtual future<> require_table_exists(const sstring& ks_name, const sstring& table_name) override {
        auto& db = _db.local();
        assert(db.has_schema(ks_name, table_name));
        return make_ready_future<>();
    }

    virtual future<> require_table_does_not_exist(const sstring& ks_name, const sstring& table_name) override {
        auto& db = _db.local();
        assert(!db.has_schema(ks_name, table_name));
        return make_ready_future<>();
    }

    virtual future<> require_column_has_value(const sstring& table_name,
                                      std::vector<data_value> pk,
                                      std::vector<data_value> ck,
                                      const sstring& column_name,
                                      data_value expected) override {
        auto& db = _db.local();
        auto& cf = db.find_column_family(ks_name, table_name);
        auto schema = cf.schema();
        auto pkey = partition_key::from_deeply_exploded(*schema, pk);
        auto ckey = clustering_key::from_deeply_exploded(*schema, ck);
        auto exp = expected.type()->decompose(expected);
        auto dk = dht::decorate_key(*schema, pkey);
        auto shard = dht::shard_of(*schema, dk._token);
        return _db.invoke_on(shard, [pkey = std::move(pkey),
                                      ckey = std::move(ckey),
                                      ks_name = std::move(ks_name),
                                      column_name = std::move(column_name),
                                      exp = std::move(exp),
                                      table_name = std::move(table_name)] (database& db) mutable {
          auto& cf = db.find_column_family(ks_name, table_name);
          auto schema = cf.schema();
          return cf.find_partition_slow(schema, tests::make_permit(), pkey)
                  .then([schema, ckey, column_name, exp] (column_family::const_mutation_partition_ptr p) {
            assert(p != nullptr);
            auto row = p->find_row(*schema, ckey);
            assert(row != nullptr);
            auto col_def = schema->get_column_definition(utf8_type->decompose(column_name));
            assert(col_def != nullptr);
            const atomic_cell_or_collection* cell = row->find_cell(col_def->id);
            if (!cell) {
                assert(((void)"column not set", 0));
            }
            bytes actual;
            if (!col_def->type->is_multi_cell()) {
                auto c = cell->as_atomic_cell(*col_def);
                assert(c.is_live());
                actual = c.value().linearize();
            } else {
                actual = serialize_for_cql(*col_def->type,
                        cell->as_collection_mutation(), cql_serialization_format::internal());
            }
            assert(col_def->type->equal(actual, exp));
          });
        });
    }

    virtual service::client_state& local_client_state() override {
        return _core_local.local().client_state;
    }

    virtual database& local_db() override {
        return _db.local();
    }

    cql3::query_processor& local_qp() override {
        return _qp.local();
    }

    sharded<database>& db() override {
        return _db;
    }

    distributed<cql3::query_processor>& qp() override {
        return _qp;
    }

    auth::service& local_auth_service() override {
        return _auth_service.local();
    }

    virtual db::view::view_builder& local_view_builder() override {
        return _view_builder.local();
    }

    virtual db::view::view_update_generator& local_view_update_generator() override {
        return _view_update_generator.local();
    }

    virtual service::migration_notifier& local_mnotifier() override {
        return _mnotifier.local();
    }

    future<> start() {
        return _core_local.start(std::ref(_auth_service));
    }

    future<> stop() {
        return _core_local.stop();
    }

    future<> create_keyspace(std::string_view name) {
        auto query = format("create keyspace {} with replication = {{ 'class' : 'org.apache.cassandra.locator.SimpleStrategy', 'replication_factor' : 1 }};", name);
        return execute_cql(query).discard_result();
    }

    static future<> do_with(std::function<future<>(cql_test_env&)> func, cql_test_config cfg_in) {
        using namespace std::filesystem;

        return seastar::async([cfg_in = std::move(cfg_in), func] {
            logalloc::prime_segment_pool(memory::stats().total_memory(), memory::min_free_memory()).get();
            bool old_active = false;
            if (!active.compare_exchange_strong(old_active, true)) {
                throw std::runtime_error("Starting more than one cql_test_env at a time not supported due to singletons.");
            }
            auto deactivate = defer([] {
                bool old_active = true;
                auto success = active.compare_exchange_strong(old_active, false);
                assert(success);
            });

            // FIXME: make the function storage non static
            auto clear_funcs = defer([] {
                smp::invoke_on_all([] () {
                    cql3::functions::functions::clear_functions();
                }).get();
            });

            utils::fb_utilities::set_broadcast_address(gms::inet_address("localhost"));
            utils::fb_utilities::set_broadcast_rpc_address(gms::inet_address("localhost"));
            locator::i_endpoint_snitch::create_snitch("SimpleSnitch").get();
            auto stop_snitch = defer([] { locator::i_endpoint_snitch::stop_snitch().get(); });

            sharded<abort_source> abort_sources;
            abort_sources.start().get();
            auto stop_abort_sources = defer([&] { abort_sources.stop().get(); });
            sharded<database> db;
            debug::db = &db;
            auto reset_db_ptr = defer([] {
                debug::db = nullptr;
            });
            auto cfg = cfg_in.db_config;
            tmpdir data_dir;
            auto data_dir_path = data_dir.path().string();
            if (!cfg->data_file_directories.is_set()) {
                cfg->data_file_directories.set({data_dir_path});
            } else {
                data_dir_path = cfg->data_file_directories()[0];
            }
            cfg->commitlog_directory.set(data_dir_path + "/commitlog.dir");
            cfg->hints_directory.set(data_dir_path + "/hints.dir");
            cfg->view_hints_directory.set(data_dir_path + "/view_hints.dir");
            cfg->num_tokens.set(256);
            cfg->ring_delay_ms.set(500);
            cfg->shutdown_announce_in_ms.set(0);
            cfg->broadcast_to_all_shards().get();
            create_directories((data_dir_path + "/system").c_str());
            create_directories(cfg->commitlog_directory().c_str());
            create_directories(cfg->hints_directory().c_str());
            create_directories(cfg->view_hints_directory().c_str());
            for (unsigned i = 0; i < smp::count; ++i) {
                create_directories((cfg->hints_directory() + "/" + std::to_string(i)).c_str());
                create_directories((cfg->view_hints_directory() + "/" + std::to_string(i)).c_str());
            }

            if (!cfg->max_memory_for_unlimited_query_soft_limit.is_set()) {
                cfg->max_memory_for_unlimited_query_soft_limit.set(uint64_t(query::result_memory_limiter::unlimited_result_size));
            }
            if (!cfg->max_memory_for_unlimited_query_hard_limit.is_set()) {
                cfg->max_memory_for_unlimited_query_hard_limit.set(uint64_t(query::result_memory_limiter::unlimited_result_size));
            }

            sharded<locator::token_metadata> token_metadata;
            token_metadata.start().get();
            auto stop_token_metadata = defer([&token_metadata] { token_metadata.stop().get(); });

            sharded<service::migration_notifier> mm_notif;
            mm_notif.start().get();
            auto stop_mm_notify = defer([&mm_notif] { mm_notif.stop().get(); });

            sharded<auth::service> auth_service;

            set_abort_on_internal_error(true);
            const gms::inet_address listen("127.0.0.1");
            auto sys_dist_ks = seastar::sharded<db::system_distributed_keyspace>();
            auto sl_controller = sharded<qos::service_level_controller>();
            sl_controller.start(std::ref(auth_service), qos::service_level_options{1000}).get();
            auto stop_sl_controller = defer([&sl_controller] { sl_controller.stop().get(); });
            sl_controller.invoke_on_all(&qos::service_level_controller::start).get();
            sl_controller.invoke_on_all([&sys_dist_ks, &sl_controller] (qos::service_level_controller& service) {
                qos::service_level_controller::service_level_distributed_data_accessor_ptr service_level_data_accessor =
                        ::static_pointer_cast<qos::service_level_controller::service_level_distributed_data_accessor>(
                                make_shared<qos::unit_test_service_levels_accessor>(sl_controller,sys_dist_ks));
                return service.set_distributed_data_accessor(std::move(service_level_data_accessor));
            }).get();

            sharded<netw::messaging_service> ms;
            // don't start listening so tests can be run in parallel
            ms.start(std::ref(sl_controller), listen, std::move(7000)).get();
            auto stop_ms = defer([&ms] { ms.stop().get(); });

            // Normally the auth server is already stopped in here,
            // but if there is an initialization failure we have to
            // make sure to stop it now or ~sharded will assert.
            auto stop_auth_server = defer([&auth_service] {
                auth_service.stop().get();
            });

            auto stop_sys_dist_ks = defer([&sys_dist_ks] { sys_dist_ks.stop().get(); });

            gms::feature_config fcfg = gms::feature_config_from_db_config(*cfg, cfg_in.disabled_features);
            sharded<gms::feature_service> feature_service;
            feature_service.start(fcfg).get();
            auto stop_feature_service = defer([&] { feature_service.stop().get(); });

            // FIXME: split
            tst_init_ms_fd_gossiper(feature_service, token_metadata, ms, *cfg, db::config::seed_provider_type(), abort_sources).get();

            distributed<service::storage_proxy>& proxy = service::get_storage_proxy();
            distributed<service::migration_manager>& mm = service::get_migration_manager();
            distributed<db::batchlog_manager>& bm = db::get_batchlog_manager();
            sharded<cql3::cql_config> cql_config;
            cql_config.start().get();
            auto stop_cql_config = defer([&] { cql_config.stop().get(); });

            sharded<db::view::view_update_generator> view_update_generator;

            auto& ss = service::get_storage_service();
            service::storage_service_config sscfg;
            sscfg.available_memory = memory::stats().total_memory();
            ss.start(std::ref(abort_sources), std::ref(db), std::ref(gms::get_gossiper()), std::ref(sys_dist_ks), std::ref(view_update_generator), std::ref(feature_service), sscfg, std::ref(mm_notif), std::ref(token_metadata), std::ref(ms), std::ref(sl_controller), true).get();
            auto stop_storage_service = defer([&ss] { ss.stop().get(); });

            sharded<semaphore> sst_dir_semaphore;
            sst_dir_semaphore.start(cfg->initial_sstable_loading_concurrency()).get();
            auto stop_sst_dir_sem = defer([&sst_dir_semaphore] {
                sst_dir_semaphore.stop().get();
            });

            database_config dbcfg;
            if (cfg_in.dbcfg) {
                dbcfg = std::move(*cfg_in.dbcfg);
            } else {
                dbcfg.available_memory = memory::stats().total_memory();
            }
            db.start(std::ref(*cfg), dbcfg, std::ref(mm_notif), std::ref(feature_service), std::ref(token_metadata), std::ref(abort_sources), std::ref(sst_dir_semaphore)).get();
            auto stop_db = defer([&db] {
                db.stop().get();
            });

            db.invoke_on_all([] (database& db) {
                db.set_format_by_config();
            }).get();

            auto stop_ms_fd_gossiper = defer([] {
                gms::get_gossiper().stop().get();
            });

            ss.invoke_on_all([] (auto&& ss) {
                ss.enable_all_features();
            }).get();

            service::storage_proxy::config spcfg;
            spcfg.available_memory = memory::stats().total_memory();
            db::view::node_update_backlog b(smp::count, 10ms);
            scheduling_group_key_config sg_conf =
                    make_scheduling_group_key_config<service::storage_proxy_stats::stats>();
            proxy.start(std::ref(db), spcfg, std::ref(b), scheduling_group_key_create(sg_conf).get0(), std::ref(feature_service), std::ref(token_metadata), std::ref(ms)).get();
            auto stop_proxy = defer([&proxy] { proxy.stop().get(); });

            mm.start(std::ref(mm_notif), std::ref(feature_service), std::ref(ms)).get();
            auto stop_mm = defer([&mm] { mm.stop().get(); });

            sharded<cql3::query_processor> qp;
            cql3::query_processor::memory_config qp_mcfg = {memory::stats().total_memory() / 256, memory::stats().total_memory() / 2560};
            qp.start(std::ref(proxy), std::ref(db), std::ref(mm_notif), qp_mcfg, std::ref(cql_config), std::ref(sl_controller)).get();
            auto stop_qp = defer([&qp] { qp.stop().get(); });

            // In main.cc we call db::system_keyspace::setup which calls
            // minimal_setup and init_local_cache
            db::system_keyspace::minimal_setup(db, qp);

            db::batchlog_manager_config bmcfg;
            bmcfg.replay_rate = 100000000;
            bmcfg.write_request_timeout = 2s;
            bm.start(std::ref(qp), bmcfg).get();
            auto stop_bm = defer([&bm] { bm.stop().get(); });

            view_update_generator.start(std::ref(db)).get();
            view_update_generator.invoke_on_all(&db::view::view_update_generator::start).get();
            auto stop_view_update_generator = defer([&view_update_generator] {
                view_update_generator.stop().get();
            });

            distributed_loader::init_system_keyspace(db).get();

            auto& ks = db.local().find_keyspace(db::system_keyspace::NAME);
            parallel_for_each(ks.metadata()->cf_meta_data(), [&ks] (auto& pair) {
                auto cfm = pair.second;
                return ks.make_directory_for_column_family(cfm->cf_name(), cfm->id());
            }).get();
            distributed_loader::init_non_system_keyspaces(db, proxy, mm).get();

            db.invoke_on_all([] (database& db) {
                for (auto& x : db.get_column_families()) {
                    table& t = *(x.second);
                    t.enable_auto_compaction();
                }
            }).get();

            sharded<cdc::cdc_service> cdc;
            cdc.start(std::ref(proxy)).get();
            auto stop_cdc_service = defer([&] {
                cdc.stop().get();
            });

            auto stop_system_keyspace = defer([] { db::qctx = {}; });
            start_large_data_handler(db).get();

            db.invoke_on_all([] (database& db) {
                db.get_compaction_manager().enable();
            }).get();

            auto stop_database_d = defer([&db] {
                stop_database(db).get();
            });

            db::system_keyspace::init_local_cache().get();
            auto stop_local_cache = defer([] { db::system_keyspace::deinit_local_cache().get(); });

            sys_dist_ks.start(std::ref(qp), std::ref(mm)).get();

            service::get_local_storage_service().init_server(service::bind_messaging_port(false)).get();
            service::get_local_storage_service().join_cluster().get();

            auth::permissions_cache_config perm_cache_config;
            perm_cache_config.max_entries = cfg->permissions_cache_max_entries();
            perm_cache_config.validity_period = std::chrono::milliseconds(cfg->permissions_validity_in_ms());
            perm_cache_config.update_period = std::chrono::milliseconds(cfg->permissions_update_interval_in_ms());

            const qualified_name qualified_authorizer_name(auth::meta::AUTH_PACKAGE_NAME, cfg->authorizer());
            const qualified_name qualified_authenticator_name(auth::meta::AUTH_PACKAGE_NAME, cfg->authenticator());
            const qualified_name qualified_role_manager_name(auth::meta::AUTH_PACKAGE_NAME, cfg->role_manager());

            auth::service_config auth_config;
            auth_config.authorizer_java_name = qualified_authorizer_name;
            auth_config.authenticator_java_name = qualified_authenticator_name;
            auth_config.role_manager_java_name = qualified_role_manager_name;

            auth_service.start(perm_cache_config, std::ref(qp), std::ref(mm_notif), std::ref(mm), auth_config).get();
            auth_service.invoke_on_all([&mm] (auth::service& auth) {
                return auth.start(mm.local());
            }).get();

            auto deinit_storage_service_server = defer([&auth_service] {
                gms::stop_gossiping().get();
                auth_service.stop().get();
            });

            sharded<db::view::view_builder> view_builder;
            view_builder.start(std::ref(db), std::ref(sys_dist_ks), std::ref(mm_notif)).get();
            view_builder.invoke_on_all([&mm] (db::view::view_builder& vb) {
                return vb.start(mm.local());
            }).get();
            auto stop_view_builder = defer([&view_builder] {
                view_builder.stop().get();
            });

            // Create the testing user.
            try {
                auth::role_config config;
                config.is_superuser = true;
                config.can_login = true;

                auth::create_role(
                        auth_service.local(),
                        testing_superuser,
                        config,
                        auth::authentication_options()).get0();
            } catch (const auth::role_already_exists&) {
                // The default user may already exist if this `cql_test_env` is starting with previously populated data.
            }

<<<<<<< HEAD
            single_node_cql_env env(feature_service, db, auth_service, view_builder, view_update_generator, mm_notif, std::ref(sl_controller));
=======
            single_node_cql_env env(feature_service, db, qp, auth_service, view_builder, view_update_generator, mm_notif);
>>>>>>> 5b312a12
            env.start().get();
            auto stop_env = defer([&env] { env.stop().get(); });

            if (!env.local_db().has_keyspace(ks_name)) {
                env.create_keyspace(ks_name).get();
            }

            func(env).get();
        });
    }

    future<::shared_ptr<cql_transport::messages::result_message>> execute_batch(
        const std::vector<sstring_view>& queries, std::unique_ptr<cql3::query_options> qo) override {
        using cql3::statements::batch_statement;
        using cql3::statements::modification_statement;
        std::vector<batch_statement::single_statement> modifications;
        boost::transform(queries, back_inserter(modifications), [this](const auto& query) {
            auto stmt = local_qp().get_statement(query, _core_local.local().client_state);
            if (!dynamic_cast<modification_statement*>(stmt->statement.get())) {
                throw exceptions::invalid_request_exception(
                    "Invalid statement in batch: only UPDATE, INSERT and DELETE statements are allowed.");
            }
            return batch_statement::single_statement(static_pointer_cast<modification_statement>(stmt->statement));
        });
        auto batch = ::make_shared<batch_statement>(
            batch_statement::type::UNLOGGED,
            std::move(modifications),
            cql3::attributes::none(),
            local_qp().get_cql_stats());
        auto qs = make_query_state();
        auto& lqo = *qo;
        return local_qp().execute_batch(batch, *qs, lqo, {}).finally([qs, batch, qo = std::move(qo)] {});
    }
};

std::atomic<bool> single_node_cql_env::active = { false };

future<> do_with_cql_env(std::function<future<>(cql_test_env&)> func, cql_test_config cfg_in) {
    return single_node_cql_env::do_with(func, std::move(cfg_in));
}

future<> do_with_cql_env_thread(std::function<void(cql_test_env&)> func, cql_test_config cfg_in) {
    return single_node_cql_env::do_with([func = std::move(func)] (auto& e) {
        return seastar::async([func = std::move(func), &e] {
            return func(e);
        });
    }, std::move(cfg_in));
}

namespace debug {

seastar::sharded<database>* db;

}<|MERGE_RESOLUTION|>--- conflicted
+++ resolved
@@ -622,11 +622,7 @@
                 // The default user may already exist if this `cql_test_env` is starting with previously populated data.
             }
 
-<<<<<<< HEAD
-            single_node_cql_env env(feature_service, db, auth_service, view_builder, view_update_generator, mm_notif, std::ref(sl_controller));
-=======
-            single_node_cql_env env(feature_service, db, qp, auth_service, view_builder, view_update_generator, mm_notif);
->>>>>>> 5b312a12
+            single_node_cql_env env(feature_service, db, qp, auth_service, view_builder, view_update_generator, mm_notif, std::ref(sl_controller));
             env.start().get();
             auto stop_env = defer([&env] { env.stop().get(); });
 
