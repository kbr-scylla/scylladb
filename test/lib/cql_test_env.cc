/*
 * Copyright (C) 2015 ScyllaDB
 */

/*
 * This file is part of Scylla.
 *
 * See the LICENSE.PROPRIETARY file in the top-level directory for licensing information.
 */

#include <boost/range/algorithm/transform.hpp>
#include <iterator>
#include <seastar/core/thread.hh>
#include <seastar/util/defer.hh>
#include <sstables/sstables.hh>
#include <seastar/core/do_with.hh>
#include "test/lib/cql_test_env.hh"
#include "cql3/functions/functions.hh"
#include "cql3/query_processor.hh"
#include "cql3/query_options.hh"
#include "cql3/statements/batch_statement.hh"
#include "cql3/cql_config.hh"
#include <seastar/core/distributed.hh>
#include <seastar/core/abort_source.hh>
#include <seastar/core/shared_ptr.hh>
#include <seastar/core/scheduling.hh>
#include "utils/UUID_gen.hh"
#include "service/migration_manager.hh"
#include "sstables/compaction_manager.hh"
#include "message/messaging_service.hh"
#include "service/storage_service.hh"
#include "auth/service.hh"
#include "db/config.hh"
#include "db/batchlog_manager.hh"
#include "schema_builder.hh"
#include "test/lib/tmpdir.hh"
#include "db/query_context.hh"
#include "test/lib/test_services.hh"
#include "unit_test_service_levels_accessor.hh"
#include "db/view/view_builder.hh"
#include "db/view/node_view_update_backlog.hh"
#include "distributed_loader.hh"
// TODO: remove (#293)
#include "message/messaging_service.hh"
#include "gms/gossiper.hh"
#include "gms/feature_service.hh"
#include "service/storage_service.hh"
#include "service/qos/service_level_controller.hh"
#include "auth/service.hh"
#include "db/system_keyspace.hh"
#include "db/system_distributed_keyspace.hh"

using namespace std::chrono_literals;

cql_test_config::cql_test_config()
    : cql_test_config(make_shared<db::config>())
{}

cql_test_config::cql_test_config(shared_ptr<db::config> cfg)
    : db_config(cfg)
{
    // This causes huge amounts of commitlog writes to allocate space on disk,
    // which all get thrown away when the test is done. This can cause timeouts
    // if /tmp is not tmpfs.
    db_config->commitlog_use_o_dsync.set(false);
}

cql_test_config::cql_test_config(const cql_test_config&) = default;
cql_test_config::~cql_test_config() = default;

namespace sstables {

future<> await_background_jobs_on_all_shards();

}

static const sstring testing_superuser = "tester";

static future<> tst_init_ms_fd_gossiper(sharded<gms::feature_service>& features, sharded<locator::token_metadata>& tm, db::config& cfg, db::seed_provider_type seed_provider,
            sharded<abort_source>& abort_sources, sstring cluster_name = "Test Cluster") {
        // Init gossiper
        std::set<gms::inet_address> seeds;
        if (seed_provider.parameters.count("seeds") > 0) {
            size_t begin = 0;
            size_t next = 0;
            sstring seeds_str = seed_provider.parameters.find("seeds")->second;
            while (begin < seeds_str.length() && begin != (next=seeds_str.find(",",begin))) {
                seeds.emplace(gms::inet_address(seeds_str.substr(begin,next-begin)));
                begin = next+1;
            }
        }
        if (seeds.empty()) {
            seeds.emplace(gms::inet_address("127.0.0.1"));
        }
        return gms::get_gossiper().start(std::ref(abort_sources), std::ref(features), std::ref(tm), std::ref(cfg)).then([seeds, cluster_name] {
            auto& gossiper = gms::get_local_gossiper();
            gossiper.set_seeds(seeds);
            gossiper.set_cluster_name(cluster_name);
        });
}
// END TODO

class single_node_cql_env : public cql_test_env {
public:
    static const char* ks_name;
    static std::atomic<bool> active;
private:
    sharded<gms::feature_service>& _feature_service;
    sharded<database>& _db;
    sharded<auth::service>& _auth_service;
    sharded<db::view::view_builder>& _view_builder;
    sharded<db::view::view_update_generator>& _view_update_generator;
    sharded<service::migration_notifier>& _mnotifier;
    sharded<qos::service_level_controller>& _sl_controller;
private:
    struct core_local_state {
        service::client_state client_state;

        core_local_state(auth::service& auth_service)
            : client_state(service::client_state::external_tag{}, auth_service)
        {
            client_state.set_login(auth::authenticated_user(testing_superuser));
        }

        future<> stop() {
            return make_ready_future<>();
        }
    };
    distributed<core_local_state> _core_local;
private:
    auto make_query_state() {
        if (_db.local().has_keyspace(ks_name)) {
            _core_local.local().client_state.set_keyspace(_db.local(), ks_name);
        }
        return ::make_shared<service::query_state>(_core_local.local().client_state, empty_service_permit(), _sl_controller.local());
    }
public:
    single_node_cql_env(
            sharded<gms::feature_service>& feature_service,
            sharded<database>& db,
            sharded<auth::service>& auth_service,
            sharded<db::view::view_builder>& view_builder,
            sharded<db::view::view_update_generator>& view_update_generator,
            sharded<service::migration_notifier>& mnotifier,
            sharded<qos::service_level_controller> &sl_controller)
            : _feature_service(feature_service)
            , _db(db)
            , _auth_service(auth_service)
            , _view_builder(view_builder)
            , _view_update_generator(view_update_generator)
            , _mnotifier(mnotifier)
            , _sl_controller(sl_controller)
    { }

    virtual future<::shared_ptr<cql_transport::messages::result_message>> execute_cql(const sstring& text) override {
        auto qs = make_query_state();
        return local_qp().execute_direct(text, *qs, cql3::query_options::DEFAULT).finally([qs] {});
    }

    virtual future<::shared_ptr<cql_transport::messages::result_message>> execute_cql(
        const sstring& text,
        std::unique_ptr<cql3::query_options> qo) override
    {
        auto qs = make_query_state();
        auto& lqo = *qo;
        return local_qp().execute_direct(text, *qs, lqo).finally([qs, qo = std::move(qo)] {});
    }

    virtual future<cql3::prepared_cache_key_type> prepare(sstring query) override {
        return qp().invoke_on_all([query, this] (auto& local_qp) {
            auto qs = this->make_query_state();
            return local_qp.prepare(query, *qs).finally([qs] {}).discard_result();
        }).then([query, this] {
            return local_qp().compute_id(query, ks_name);
        });
    }

    virtual future<::shared_ptr<cql_transport::messages::result_message>> execute_prepared(
        cql3::prepared_cache_key_type id,
        std::vector<cql3::raw_value> values,
        db::consistency_level cl) override
    {
        auto prepared = local_qp().get_prepared(id);
        if (!prepared) {
            throw not_prepared_exception(id);
        }
        auto stmt = prepared->statement;
        assert(stmt->get_bound_terms() == values.size());

        const auto& so = cql3::query_options::specific_options::DEFAULT;
        auto options = ::make_shared<cql3::query_options>(cl, infinite_timeout_config,
                std::move(values), cql3::query_options::specific_options{
                            so.page_size,
                            so.state,
                            db::consistency_level::SERIAL,
                            so.timestamp,
                        });
        options->prepare(prepared->bound_names);

        auto qs = make_query_state();
        return local_qp().execute_prepared(std::move(prepared), std::move(id), *qs, *options, true)
            .finally([options, qs] {});
    }

    virtual future<std::vector<mutation>> get_modification_mutations(const sstring& text) override {
        auto qs = make_query_state();
        auto cql_stmt = local_qp().get_statement(text, qs->get_client_state())->statement;
        auto modif_stmt = dynamic_pointer_cast<cql3::statements::modification_statement>(std::move(cql_stmt));
        if (!modif_stmt) {
            throw std::runtime_error(format("get_stmt_mutations: not a modification statement: {}", text));
        }
        auto& qo = cql3::query_options::DEFAULT;
        auto timeout = db::timeout_clock::now() + qo.get_timeout_config().write_timeout;

        return modif_stmt->get_mutations(local_qp().proxy(), qo, timeout, false, qo.get_timestamp(*qs), *qs)
            .finally([qs, modif_stmt = std::move(modif_stmt)] {});
    }

    virtual future<> create_table(std::function<schema(std::string_view)> schema_maker) override {
        auto id = utils::UUID_gen::get_time_UUID();
        schema_builder builder(make_lw_shared(schema_maker(ks_name)));
        builder.set_uuid(id);
        auto s = builder.build(schema_builder::compact_storage::no);
        return service::get_local_migration_manager().announce_new_column_family(s, true);
    }

    virtual future<> require_keyspace_exists(const sstring& ks_name) override {
        auto& db = _db.local();
        assert(db.has_keyspace(ks_name));
        return make_ready_future<>();
    }

    virtual future<> require_table_exists(const sstring& ks_name, const sstring& table_name) override {
        auto& db = _db.local();
        assert(db.has_schema(ks_name, table_name));
        return make_ready_future<>();
    }

    virtual future<> require_table_does_not_exist(const sstring& ks_name, const sstring& table_name) override {
        auto& db = _db.local();
        assert(!db.has_schema(ks_name, table_name));
        return make_ready_future<>();
    }

    virtual future<> require_column_has_value(const sstring& table_name,
                                      std::vector<data_value> pk,
                                      std::vector<data_value> ck,
                                      const sstring& column_name,
                                      data_value expected) override {
        auto& db = _db.local();
        auto& cf = db.find_column_family(ks_name, table_name);
        auto schema = cf.schema();
        auto pkey = partition_key::from_deeply_exploded(*schema, pk);
        auto ckey = clustering_key::from_deeply_exploded(*schema, ck);
        auto exp = expected.type()->decompose(expected);
        auto dk = dht::decorate_key(*schema, pkey);
        auto shard = dht::shard_of(*schema, dk._token);
        return _db.invoke_on(shard, [pkey = std::move(pkey),
                                      ckey = std::move(ckey),
                                      ks_name = std::move(ks_name),
                                      column_name = std::move(column_name),
                                      exp = std::move(exp),
                                      table_name = std::move(table_name)] (database& db) mutable {
          auto& cf = db.find_column_family(ks_name, table_name);
          auto schema = cf.schema();
          return cf.find_partition_slow(schema, pkey)
                  .then([schema, ckey, column_name, exp] (column_family::const_mutation_partition_ptr p) {
            assert(p != nullptr);
            auto row = p->find_row(*schema, ckey);
            assert(row != nullptr);
            auto col_def = schema->get_column_definition(utf8_type->decompose(column_name));
            assert(col_def != nullptr);
            const atomic_cell_or_collection* cell = row->find_cell(col_def->id);
            if (!cell) {
                assert(((void)"column not set", 0));
            }
            bytes actual;
            if (!col_def->type->is_multi_cell()) {
                auto c = cell->as_atomic_cell(*col_def);
                assert(c.is_live());
                actual = c.value().linearize();
            } else {
                actual = serialize_for_cql(*col_def->type,
                        cell->as_collection_mutation(), cql_serialization_format::internal());
            }
            assert(col_def->type->equal(actual, exp));
          });
        });
    }

    virtual service::client_state& local_client_state() override {
        return _core_local.local().client_state;
    }

    virtual database& local_db() override {
        return _db.local();
    }

    cql3::query_processor& local_qp() override {
        return cql3::get_local_query_processor();
    }

    sharded<database>& db() override {
        return _db;
    }

    distributed<cql3::query_processor>& qp() override {
        return cql3::get_query_processor();
    }

    auth::service& local_auth_service() override {
        return _auth_service.local();
    }

    virtual db::view::view_builder& local_view_builder() override {
        return _view_builder.local();
    }

    virtual db::view::view_update_generator& local_view_update_generator() override {
        return _view_update_generator.local();
    }

    virtual service::migration_notifier& local_mnotifier() override {
        return _mnotifier.local();
    }

    future<> start() {
        return _core_local.start(std::ref(_auth_service));
    }

    future<> stop() {
        return _core_local.stop();
    }

    future<> create_keyspace(std::string_view name) {
        auto query = format("create keyspace {} with replication = {{ 'class' : 'org.apache.cassandra.locator.SimpleStrategy', 'replication_factor' : 1 }};", name);
        return execute_cql(query).discard_result();
    }

    static future<> do_with(std::function<future<>(cql_test_env&)> func, cql_test_config cfg_in) {
        using namespace std::filesystem;

        return seastar::async([cfg_in = std::move(cfg_in), func] {
            logalloc::prime_segment_pool(memory::stats().total_memory(), memory::min_free_memory()).get();
            bool old_active = false;
            if (!active.compare_exchange_strong(old_active, true)) {
                throw std::runtime_error("Starting more than one cql_test_env at a time not supported due to singletons.");
            }
            auto deactivate = defer([] {
                bool old_active = true;
                auto success = active.compare_exchange_strong(old_active, false);
                assert(success);
            });

            // FIXME: make the function storage non static
            auto clear_funcs = defer([] {
                smp::invoke_on_all([] () {
                    cql3::functions::functions::clear_functions();
                }).get();
            });

            utils::fb_utilities::set_broadcast_address(gms::inet_address("localhost"));
            utils::fb_utilities::set_broadcast_rpc_address(gms::inet_address("localhost"));
            locator::i_endpoint_snitch::create_snitch("SimpleSnitch").get();
            auto stop_snitch = defer([] { locator::i_endpoint_snitch::stop_snitch().get(); });

            auto wait_for_background_jobs = defer([] { sstables::await_background_jobs_on_all_shards().get(); });

            sharded<abort_source> abort_sources;
            abort_sources.start().get();
            auto stop_abort_sources = defer([&] { abort_sources.stop().get(); });
            sharded<database> db;
            auto cfg = cfg_in.db_config;
            tmpdir data_dir;
            auto data_dir_path = data_dir.path().string();
            if (!cfg->data_file_directories.is_set()) {
                cfg->data_file_directories.set({data_dir_path});
            } else {
                data_dir_path = cfg->data_file_directories()[0];
            }
            cfg->commitlog_directory.set(data_dir_path + "/commitlog.dir");
            cfg->hints_directory.set(data_dir_path + "/hints.dir");
            cfg->view_hints_directory.set(data_dir_path + "/view_hints.dir");
            cfg->num_tokens.set(256);
            cfg->ring_delay_ms.set(500);
            auto features = cfg->experimental_features();
            features.emplace_back(db::experimental_features_t::LWT);
            cfg->experimental_features(features);
            cfg->shutdown_announce_in_ms.set(0);
            cfg->broadcast_to_all_shards().get();
            create_directories((data_dir_path + "/system").c_str());
            create_directories(cfg->commitlog_directory().c_str());
            create_directories(cfg->hints_directory().c_str());
            create_directories(cfg->view_hints_directory().c_str());
            for (unsigned i = 0; i < smp::count; ++i) {
                create_directories((cfg->hints_directory() + "/" + std::to_string(i)).c_str());
                create_directories((cfg->view_hints_directory() + "/" + std::to_string(i)).c_str());
            }

            sharded<locator::token_metadata> token_metadata;
            token_metadata.start().get();
            auto stop_token_metadata = defer([&token_metadata] { token_metadata.stop().get(); });

            sharded<service::migration_notifier> mm_notif;
            mm_notif.start().get();
            auto stop_mm_notify = defer([&mm_notif] { mm_notif.stop().get(); });

            set_abort_on_internal_error(true);
            const gms::inet_address listen("127.0.0.1");
            auto sys_dist_ks = seastar::sharded<db::system_distributed_keyspace>();
            auto& ms = netw::get_messaging_service();
            auto sl_controller = sharded<qos::service_level_controller>();
            sl_controller.start(qos::service_level_options{1000}).get();
            auto stop_sl_controller = defer([&sl_controller] { sl_controller.stop().get(); });
            sl_controller.invoke_on_all(&qos::service_level_controller::start).get();
            sl_controller.invoke_on_all([&sys_dist_ks, &sl_controller] (qos::service_level_controller& service) {
                qos::service_level_controller::service_level_distributed_data_accessor_ptr service_level_data_accessor =
                        ::static_pointer_cast<qos::service_level_controller::service_level_distributed_data_accessor>(
                                make_shared<qos::unit_test_service_levels_accessor>(sl_controller,sys_dist_ks));
                return service.set_distributed_data_accessor(std::move(service_level_data_accessor));
            }).get();
            // don't start listening so tests can be run in parallel
            ms.start(std::ref(sl_controller), listen, std::move(7000), false).get();
            auto stop_ms = defer([&ms] { ms.stop().get(); });

            sharded<auth::service> auth_service;

            auto stop_sys_dist_ks = defer([&sys_dist_ks] { sys_dist_ks.stop().get(); });

            gms::feature_config fcfg;
            fcfg.enable_cdc = true;
            fcfg.enable_lwt = true;
            fcfg.enable_sstables_mc_format = true;
            if (cfg->enable_user_defined_functions()) {
                fcfg.enable_user_defined_functions = true;
            }
            fcfg.disabled_features = cfg_in.disabled_features;
            sharded<gms::feature_service> feature_service;
            feature_service.start(fcfg).get();
            auto stop_feature_service = defer([&] { feature_service.stop().get(); });

            // FIXME: split
            tst_init_ms_fd_gossiper(feature_service, token_metadata, *cfg, db::config::seed_provider_type(), abort_sources).get();

            distributed<service::storage_proxy>& proxy = service::get_storage_proxy();
            distributed<service::migration_manager>& mm = service::get_migration_manager();
            distributed<db::batchlog_manager>& bm = db::get_batchlog_manager();
            sharded<cql3::cql_config> cql_config;
            cql_config.start().get();
            auto stop_cql_config = defer([&] { cql_config.stop().get(); });

            sharded<db::view::view_update_generator> view_update_generator;

            auto& ss = service::get_storage_service();
            service::storage_service_config sscfg;
            sscfg.available_memory = memory::stats().total_memory();
<<<<<<< HEAD
            ss.start(std::ref(abort_sources), std::ref(db), std::ref(gms::get_gossiper()), std::ref(auth_service), std::ref(cql_config), std::ref(sys_dist_ks), std::ref(view_update_generator), std::ref(feature_service), sscfg, std::ref(mm_notif), std::ref(token_metadata), std::ref(sl_controller), true).get();
=======
            ss.start(std::ref(abort_sources), std::ref(db), std::ref(gms::get_gossiper()), std::ref(auth_service), std::ref(sys_dist_ks), std::ref(view_update_generator), std::ref(feature_service), sscfg, std::ref(mm_notif), std::ref(token_metadata), true).get();
>>>>>>> c020b4e5
            auto stop_storage_service = defer([&ss] { ss.stop().get(); });

            database_config dbcfg;
            dbcfg.available_memory = memory::stats().total_memory();
            db.start(std::ref(*cfg), dbcfg, std::ref(mm_notif), std::ref(feature_service), std::ref(token_metadata)).get();
            auto stop_db = defer([&db] {
                db.stop().get();
            });

            db.invoke_on_all([] (database& db) {
                db.get_compaction_manager().start();
            }).get();

            auto stop_ms_fd_gossiper = defer([] {
                gms::get_gossiper().stop().get();
            });

            ss.invoke_on_all([] (auto&& ss) {
                ss.enable_all_features();
            }).get();

            service::storage_proxy::config spcfg;
            spcfg.available_memory = memory::stats().total_memory();
            db::view::node_update_backlog b(smp::count, 10ms);
            scheduling_group_key_config sg_conf =
                    make_scheduling_group_key_config<service::storage_proxy_stats::stats>();
            proxy.start(std::ref(db), spcfg, std::ref(b), scheduling_group_key_create(sg_conf).get0(), std::ref(feature_service), std::ref(token_metadata)).get();
            auto stop_proxy = defer([&proxy] { proxy.stop().get(); });

            mm.start(std::ref(mm_notif), std::ref(feature_service)).get();
            auto stop_mm = defer([&mm] { mm.stop().get(); });

            auto& qp = cql3::get_query_processor();
            cql3::query_processor::memory_config qp_mcfg = {memory::stats().total_memory() / 256, memory::stats().total_memory() / 2560};
<<<<<<< HEAD
            qp.start(std::ref(proxy), std::ref(db), std::ref(mm_notif), qp_mcfg, std::ref(sl_controller)).get();
=======
            qp.start(std::ref(proxy), std::ref(db), std::ref(mm_notif), qp_mcfg, std::ref(cql_config)).get();
>>>>>>> c020b4e5
            auto stop_qp = defer([&qp] { qp.stop().get(); });

            db::batchlog_manager_config bmcfg;
            bmcfg.replay_rate = 100000000;
            bmcfg.write_request_timeout = 2s;
            bm.start(std::ref(qp), bmcfg).get();
            auto stop_bm = defer([&bm] { bm.stop().get(); });

            view_update_generator.start(std::ref(db)).get();
            view_update_generator.invoke_on_all(&db::view::view_update_generator::start).get();
            auto stop_view_update_generator = defer([&view_update_generator] {
                view_update_generator.stop().get();
            });

            distributed_loader::init_system_keyspace(db).get();

            auto& ks = db.local().find_keyspace(db::system_keyspace::NAME);
            parallel_for_each(ks.metadata()->cf_meta_data(), [&ks] (auto& pair) {
                auto cfm = pair.second;
                return ks.make_directory_for_column_family(cfm->cf_name(), cfm->id());
            }).get();
            distributed_loader::init_non_system_keyspaces(db, proxy, mm).get();

            sharded<cdc::cdc_service> cdc;
            cdc.start(std::ref(proxy)).get();
            auto stop_cdc_service = defer([&] {
                cdc.stop().get();
            });

            // In main.cc we call db::system_keyspace::setup which calls
            // minimal_setup and init_local_cache
            db::system_keyspace::minimal_setup(db, qp);
            auto stop_system_keyspace = defer([] { db::qctx = {}; });
            start_large_data_handler(db).get();
            auto stop_database_d = defer([&db] {
                stop_database(db).get();
            });

            db::system_keyspace::init_local_cache().get();
            auto stop_local_cache = defer([] { db::system_keyspace::deinit_local_cache().get(); });

            db::system_keyspace::migrate_truncation_records(feature_service.local().cluster_supports_truncation_table()).get();

            service::get_local_storage_service().init_messaging_service_part().get();
            service::get_local_storage_service().init_server_without_the_messaging_service_part(service::bind_messaging_port(false)).get();
            auto deinit_storage_service_server = defer([&auth_service] {
                gms::stop_gossiping().get();
                auth_service.stop().get();
            });

            sharded<db::view::view_builder> view_builder;
            view_builder.start(std::ref(db), std::ref(sys_dist_ks), std::ref(mm_notif)).get();
            view_builder.invoke_on_all([&mm] (db::view::view_builder& vb) {
                return vb.start(mm.local());
            }).get();
            auto stop_view_builder = defer([&view_builder] {
                view_builder.stop().get();
            });

            // Create the testing user.
            try {
                auth::role_config config;
                config.is_superuser = true;
                config.can_login = true;

                auth::create_role(
                        auth_service.local(),
                        testing_superuser,
                        config,
                        auth::authentication_options()).get0();
            } catch (const auth::role_already_exists&) {
                // The default user may already exist if this `cql_test_env` is starting with previously populated data.
            }

            single_node_cql_env env(feature_service, db, auth_service, view_builder, view_update_generator, mm_notif, std::ref(sl_controller));
            env.start().get();
            auto stop_env = defer([&env] { env.stop().get(); });

            if (!env.local_db().has_keyspace(ks_name)) {
                env.create_keyspace(ks_name).get();
            }

            func(env).get();
        });
    }

    future<::shared_ptr<cql_transport::messages::result_message>> execute_batch(
        const std::vector<sstring_view>& queries, std::unique_ptr<cql3::query_options> qo) override {
        using cql3::statements::batch_statement;
        using cql3::statements::modification_statement;
        std::vector<batch_statement::single_statement> modifications;
        boost::transform(queries, back_inserter(modifications), [this](const auto& query) {
            auto stmt = local_qp().get_statement(query, _core_local.local().client_state);
            if (!dynamic_cast<modification_statement*>(stmt->statement.get())) {
                throw exceptions::invalid_request_exception(
                    "Invalid statement in batch: only UPDATE, INSERT and DELETE statements are allowed.");
            }
            return batch_statement::single_statement(static_pointer_cast<modification_statement>(stmt->statement));
        });
        auto batch = ::make_shared<batch_statement>(
            batch_statement::type::UNLOGGED,
            std::move(modifications),
            cql3::attributes::none(),
            local_qp().get_cql_stats());
        auto qs = make_query_state();
        auto& lqo = *qo;
        return local_qp().execute_batch(batch, *qs, lqo, {}).finally([qs, batch, qo = std::move(qo)] {});
    }
};

const char* single_node_cql_env::ks_name = "ks";
std::atomic<bool> single_node_cql_env::active = { false };

future<> do_with_cql_env(std::function<future<>(cql_test_env&)> func, cql_test_config cfg_in) {
    return single_node_cql_env::do_with(func, std::move(cfg_in));
}

future<> do_with_cql_env_thread(std::function<void(cql_test_env&)> func, cql_test_config cfg_in) {
    return single_node_cql_env::do_with([func = std::move(func)] (auto& e) {
        return seastar::async([func = std::move(func), &e] {
            return func(e);
        });
    }, std::move(cfg_in));
}<|MERGE_RESOLUTION|>--- conflicted
+++ resolved
@@ -454,11 +454,7 @@
             auto& ss = service::get_storage_service();
             service::storage_service_config sscfg;
             sscfg.available_memory = memory::stats().total_memory();
-<<<<<<< HEAD
-            ss.start(std::ref(abort_sources), std::ref(db), std::ref(gms::get_gossiper()), std::ref(auth_service), std::ref(cql_config), std::ref(sys_dist_ks), std::ref(view_update_generator), std::ref(feature_service), sscfg, std::ref(mm_notif), std::ref(token_metadata), std::ref(sl_controller), true).get();
-=======
-            ss.start(std::ref(abort_sources), std::ref(db), std::ref(gms::get_gossiper()), std::ref(auth_service), std::ref(sys_dist_ks), std::ref(view_update_generator), std::ref(feature_service), sscfg, std::ref(mm_notif), std::ref(token_metadata), true).get();
->>>>>>> c020b4e5
+            ss.start(std::ref(abort_sources), std::ref(db), std::ref(gms::get_gossiper()), std::ref(auth_service), std::ref(sys_dist_ks), std::ref(view_update_generator), std::ref(feature_service), sscfg, std::ref(mm_notif), std::ref(token_metadata), std::ref(sl_controller), true).get();
             auto stop_storage_service = defer([&ss] { ss.stop().get(); });
 
             database_config dbcfg;
@@ -493,11 +489,7 @@
 
             auto& qp = cql3::get_query_processor();
             cql3::query_processor::memory_config qp_mcfg = {memory::stats().total_memory() / 256, memory::stats().total_memory() / 2560};
-<<<<<<< HEAD
-            qp.start(std::ref(proxy), std::ref(db), std::ref(mm_notif), qp_mcfg, std::ref(sl_controller)).get();
-=======
-            qp.start(std::ref(proxy), std::ref(db), std::ref(mm_notif), qp_mcfg, std::ref(cql_config)).get();
->>>>>>> c020b4e5
+            qp.start(std::ref(proxy), std::ref(db), std::ref(mm_notif), qp_mcfg, std::ref(cql_config), std::ref(sl_controller)).get();
             auto stop_qp = defer([&qp] { qp.stop().get(); });
 
             db::batchlog_manager_config bmcfg;
