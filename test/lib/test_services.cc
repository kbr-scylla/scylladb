/*
 * Copyright (C) 2019 ScyllaDB
 */

/*
 * This file is part of Scylla.
 *
 * See the LICENSE.PROPRIETARY file in the top-level directory for licensing information.
 */

#include "test/lib/test_services.hh"
#include "test/lib/reader_permit.hh"
#include "cdc/generation_service.hh"
#include "db/config.hh"
#include "db/system_distributed_keyspace.hh"
#include "db/view/view_update_generator.hh"
#include "dht/i_partitioner.hh"
#include "gms/feature_service.hh"
#include "gms/gossiper.hh"
#include "message/messaging_service.hh"
#include "service/storage_service.hh"
#include "service/qos/service_level_controller.hh"


class storage_service_for_tests::impl {
    sharded<abort_source> _abort_source;
    sharded<gms::feature_service> _feature_service;
    sharded<gms::gossiper> _gossiper;
    distributed<database> _db;
    db::config _cfg;
    sharded<locator::shared_token_metadata> _token_metadata;
    sharded<service::migration_notifier> _mnotif;
    sharded<db::system_distributed_keyspace> _sys_dist_ks;
    sharded<db::view::view_update_generator> _view_update_generator;
    sharded<netw::messaging_service> _messaging;
<<<<<<< HEAD
    sharded<auth::service> _auth_service;
    sharded<qos::service_level_controller> _sl_controller;
=======
    sharded<cdc::generation_service> _cdc_generation_service;
>>>>>>> 10364fca
public:
    impl() {
        auto thread = seastar::thread_impl::get();
        assert(thread);
        _cfg.broadcast_to_all_shards().get();
        utils::fb_utilities::set_broadcast_address(gms::inet_address("localhost"));
        utils::fb_utilities::set_broadcast_rpc_address(gms::inet_address("localhost"));
        _abort_source.start().get();
        _token_metadata.start().get();
        _mnotif.start().get();
        _feature_service.start(gms::feature_config_from_db_config(_cfg)).get();
        _sl_controller.start(std::ref(_auth_service), qos::service_level_options{1000}).get();
        _messaging.start(std::ref(_sl_controller), gms::inet_address("127.0.0.1"), 7000).get();
        _gossiper.start(std::ref(_abort_source), std::ref(_feature_service), std::ref(_token_metadata), std::ref(_messaging), std::ref(_cfg)).get();
        service::storage_service_config sscfg;
        sscfg.available_memory = memory::stats().total_memory();
<<<<<<< HEAD
        service::get_storage_service().start(std::ref(_abort_source), std::ref(_db), std::ref(_gossiper), std::ref(_sys_dist_ks), std::ref(_view_update_generator), std::ref(_feature_service), sscfg, std::ref(_mnotif), std::ref(_token_metadata), std::ref(_messaging), std::ref(_sl_controller), true).get();
=======
        service::get_storage_service().start(std::ref(_abort_source), std::ref(_db), std::ref(_gossiper), std::ref(_sys_dist_ks), std::ref(_view_update_generator), std::ref(_feature_service), sscfg, std::ref(_mnotif), std::ref(_token_metadata), std::ref(_messaging), std::ref(_cdc_generation_service), true).get();
>>>>>>> 10364fca
        service::get_storage_service().invoke_on_all([] (auto& ss) {
            ss.enable_all_features();
        }).get();
        _cdc_generation_service.start(std::ref(_cfg), std::ref(_gossiper), std::ref(_sys_dist_ks), std::ref(_abort_source), std::ref(_token_metadata)).get();
    }
    ~impl() {
        _cdc_generation_service.stop().get();
        service::get_storage_service().stop().get();
        _messaging.stop().get();
        _db.stop().get();
        _gossiper.stop().get();
        _mnotif.stop().get();
        _token_metadata.stop().get();
        _feature_service.stop().get();
        _abort_source.stop().get();
        _sl_controller.stop().get();
    }
};

storage_service_for_tests::storage_service_for_tests() : _impl(std::make_unique<impl>()) {
}

storage_service_for_tests::~storage_service_for_tests() = default;

dht::token create_token_from_key(const dht::i_partitioner& partitioner, sstring key) {
    sstables::key_view key_view = sstables::key_view(bytes_view(reinterpret_cast<const signed char*>(key.c_str()), key.size()));
    dht::token token = partitioner.get_token(key_view);
    assert(token == partitioner.get_token(key_view));
    return token;
}

range<dht::token> create_token_range_from_keys(const dht::sharder& sinfo, const dht::i_partitioner& partitioner, sstring start_key, sstring end_key) {
    dht::token start = create_token_from_key(partitioner, start_key);
    assert(this_shard_id() == sinfo.shard_of(start));
    dht::token end = create_token_from_key(partitioner, end_key);
    assert(this_shard_id() == sinfo.shard_of(end));
    assert(end >= start);
    return range<dht::token>::make(start, end);
}

static const sstring some_keyspace("ks");
static const sstring some_column_family("cf");

db::nop_large_data_handler nop_lp_handler;
db::config test_db_config;
gms::feature_service test_feature_service(gms::feature_config_from_db_config(test_db_config));

column_family::config column_family_test_config(sstables::sstables_manager& sstables_manager) {
    column_family::config cfg;
    cfg.sstables_manager = &sstables_manager;
    cfg.compaction_concurrency_semaphore = &tests::semaphore();
    return cfg;
}

column_family_for_tests::column_family_for_tests(sstables::sstables_manager& sstables_manager)
    : column_family_for_tests(
        sstables_manager,
        schema_builder(some_keyspace, some_column_family)
            .with_column(utf8_type->decompose("p1"), utf8_type, column_kind::partition_key)
            .build()
    )
{ }

column_family_for_tests::column_family_for_tests(sstables::sstables_manager& sstables_manager, schema_ptr s)
    : _data(make_lw_shared<data>())
{
    _data->s = s;
    _data->cfg = column_family_test_config(sstables_manager);
    _data->cfg.enable_disk_writes = false;
    _data->cfg.enable_commitlog = false;
    _data->cf = make_lw_shared<column_family>(_data->s, _data->cfg, column_family::no_commitlog(), _data->cm, _data->cl_stats, _data->tracker);
    _data->cf->mark_ready_for_writes();
}<|MERGE_RESOLUTION|>--- conflicted
+++ resolved
@@ -33,12 +33,9 @@
     sharded<db::system_distributed_keyspace> _sys_dist_ks;
     sharded<db::view::view_update_generator> _view_update_generator;
     sharded<netw::messaging_service> _messaging;
-<<<<<<< HEAD
+    sharded<cdc::generation_service> _cdc_generation_service;
     sharded<auth::service> _auth_service;
     sharded<qos::service_level_controller> _sl_controller;
-=======
-    sharded<cdc::generation_service> _cdc_generation_service;
->>>>>>> 10364fca
 public:
     impl() {
         auto thread = seastar::thread_impl::get();
@@ -55,11 +52,7 @@
         _gossiper.start(std::ref(_abort_source), std::ref(_feature_service), std::ref(_token_metadata), std::ref(_messaging), std::ref(_cfg)).get();
         service::storage_service_config sscfg;
         sscfg.available_memory = memory::stats().total_memory();
-<<<<<<< HEAD
-        service::get_storage_service().start(std::ref(_abort_source), std::ref(_db), std::ref(_gossiper), std::ref(_sys_dist_ks), std::ref(_view_update_generator), std::ref(_feature_service), sscfg, std::ref(_mnotif), std::ref(_token_metadata), std::ref(_messaging), std::ref(_sl_controller), true).get();
-=======
-        service::get_storage_service().start(std::ref(_abort_source), std::ref(_db), std::ref(_gossiper), std::ref(_sys_dist_ks), std::ref(_view_update_generator), std::ref(_feature_service), sscfg, std::ref(_mnotif), std::ref(_token_metadata), std::ref(_messaging), std::ref(_cdc_generation_service), true).get();
->>>>>>> 10364fca
+        service::get_storage_service().start(std::ref(_abort_source), std::ref(_db), std::ref(_gossiper), std::ref(_sys_dist_ks), std::ref(_view_update_generator), std::ref(_feature_service), sscfg, std::ref(_mnotif), std::ref(_token_metadata), std::ref(_messaging), std::ref(_cdc_generation_service), std::ref(_sl_controller), true).get();
         service::get_storage_service().invoke_on_all([] (auto& ss) {
             ss.enable_all_features();
         }).get();
