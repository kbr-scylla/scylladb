--- conflicted
+++ resolved
@@ -230,24 +230,6 @@
                 create_paged_state(query_string, { data_value(std::forward<Args>(args))... }), std::move(f));
     }
 
-<<<<<<< HEAD
-    /*
-     * Invokes `execute` (not `execute_internal`!) of the CQL statement with internal `client_state` and without
-     * invoking `check_access` of the statement. This side-steps access-control for the statement being executed.
-     *
-     * Yes, this is a misnomer and yes, this is questionable.
-     */
-    future<::shared_ptr<cql_transport::messages::result_message>>
-    process_internal(
-            statements::prepared_statement::checked_weak_ptr,
-            db::consistency_level,
-            const timeout_config& timeout_config,
-            const std::initializer_list<data_value>& = { });
-
-    /*
-     * See \ref process_internal.
-     */
-=======
     /*!
      * \brief iterate over all cql results using paging
      *
@@ -291,7 +273,22 @@
             noncopyable_function<future<stop_iteration>(const cql3::untyped_result_set_row&)>&& f);
 
 
->>>>>>> 85e57917
+    /*
+     * Invokes `execute` (not `execute_internal`!) of the CQL statement with internal `client_state` and without
+     * invoking `check_access` of the statement. This side-steps access-control for the statement being executed.
+     *
+     * Yes, this is a misnomer and yes, this is questionable.
+     */
+    future<::shared_ptr<cql_transport::messages::result_message>>
+    process_internal(
+            statements::prepared_statement::checked_weak_ptr,
+            db::consistency_level,
+            const timeout_config& timeout_config,
+            const std::initializer_list<data_value>& = { });
+
+    /*
+     * See \ref process_internal.
+     */
     future<::shared_ptr<untyped_result_set>> process(
             const sstring& query_string,
             db::consistency_level,
