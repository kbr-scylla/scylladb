/*
 * Licensed to the Apache Software Foundation (ASF) under one
 * or more contributor license agreements.  See the NOTICE file
 * distributed with this work for additional information
 * regarding copyright ownership.  The ASF licenses this file
 * to you under the Apache License, Version 2.0 (the
 * "License"); you may not use this file except in compliance
 * with the License.  You may obtain a copy of the License at
 *
 *     http://www.apache.org/licenses/LICENSE-2.0
 *
 * Unless required by applicable law or agreed to in writing, software
 * distributed under the License is distributed on an "AS IS" BASIS,
 * WITHOUT WARRANTIES OR CONDITIONS OF ANY KIND, either express or implied.
 * See the License for the specific language governing permissions and
 * limitations under the License.
 */

/*
 * Copyright (C) 2015 ScyllaDB
 *
 * Modified by ScyllaDB
 */

/*
 * This file is part of Scylla.
 *
 * See the LICENSE.PROPRIETARY file in the top-level directory for licensing information.
 */

#pragma once

#include <string_view>
#include <unordered_map>

#include <seastar/core/distributed.hh>
#include <seastar/core/metrics_registration.hh>
#include <seastar/core/shared_ptr.hh>

#include "cql3/prepared_statements_cache.hh"
#include "cql3/authorized_prepared_statements_cache.hh"
#include "cql3/query_options.hh"
#include "cql3/statements/prepared_statement.hh"
#include "exceptions/exceptions.hh"
#include "log.hh"
#include "service/migration_listener.hh"
#include "service/query_state.hh"
#include "transport/messages/result_message.hh"

namespace cql3 {

namespace statements {
class batch_statement;

namespace raw {

class parsed_statement;

}
}

class untyped_result_set;
class untyped_result_set_row;

/*!
 * \brief to allow paging, holds
 * internal state, that needs to be passed to the execute statement.
 *
 */
struct internal_query_state;

class prepared_statement_is_too_big : public std::exception {
    sstring _msg;

public:
    static constexpr int max_query_prefix = 100;

    prepared_statement_is_too_big(const sstring& query_string)
        : _msg(seastar::format("Prepared statement is too big: {}", query_string.substr(0, max_query_prefix)))
    {
        // mark that we clipped the query string
        if (query_string.size() > max_query_prefix) {
            _msg += "...";
        }
    }

    virtual const char* what() const noexcept override {
        return _msg.c_str();
    }
};

class query_processor {
public:
    class migration_subscriber;
    struct memory_config {
        size_t prepared_statment_cache_size = 0;
        size_t authorized_prepared_cache_size = 0;
    };

private:
    std::unique_ptr<migration_subscriber> _migration_subscriber;
    service::storage_proxy& _proxy;
    database& _db;
    service::migration_notifier& _mnotifier;

    struct stats {
        uint64_t prepare_invocations = 0;
        uint64_t queries_by_cl[size_t(db::consistency_level::MAX_VALUE) + 1] = {};
    } _stats;

    cql_stats _cql_stats;

    seastar::metrics::metric_groups _metrics;

    class internal_state;
    std::unique_ptr<internal_state> _internal_state;

    prepared_statements_cache _prepared_cache;
    authorized_prepared_statements_cache _authorized_prepared_cache;

    // A map for prepared statements used internally (which we don't want to mix with user statement, in particular we
    // don't bother with expiration on those.
    std::unordered_map<sstring, std::unique_ptr<statements::prepared_statement>> _internal_statements;

public:
    static const sstring CQL_VERSION;

    static prepared_cache_key_type compute_id(
            const std::string_view& query_string,
            const sstring& keyspace);

    static prepared_cache_key_type compute_thrift_id(
            const std::string_view& query_string,
            const sstring& keyspace);

    static ::shared_ptr<statements::raw::parsed_statement> parse_statement(const std::string_view& query);

    query_processor(service::storage_proxy& proxy, database& db, service::migration_notifier& mn, memory_config mcfg, sharded<qos::service_level_controller> &sl_controller);

    ~query_processor();

    database& db() {
        return _db;
    }

    service::storage_proxy& proxy() {
        return _proxy;
    }

    cql_stats& get_cql_stats() {
        return _cql_stats;
    }

    statements::prepared_statement::checked_weak_ptr get_prepared(const std::optional<auth::authenticated_user>& user, const prepared_cache_key_type& key) {
        if (user) {
            auto it = _authorized_prepared_cache.find(*user, key);
            if (it != _authorized_prepared_cache.end()) {
                try {
                    return it->get()->checked_weak_from_this();
                } catch (seastar::checked_ptr_is_null_exception&) {
                    // If the prepared statement got invalidated - remove the corresponding authorized_prepared_statements_cache entry as well.
                    _authorized_prepared_cache.remove(*user, key);
                }
            }
        }
        return statements::prepared_statement::checked_weak_ptr();
    }

    statements::prepared_statement::checked_weak_ptr get_prepared(const prepared_cache_key_type& key) {
        auto it = _prepared_cache.find(key);
        if (it == _prepared_cache.end()) {
            return statements::prepared_statement::checked_weak_ptr();
        }
        return *it;
    }

    future<::shared_ptr<cql_transport::messages::result_message>>
    execute_prepared(
            statements::prepared_statement::checked_weak_ptr statement,
            cql3::prepared_cache_key_type cache_key,
            service::query_state& query_state,
            const query_options& options,
            bool needs_authorization);

    /// Execute a client statement that was not prepared.
    future<::shared_ptr<cql_transport::messages::result_message>>
    execute_direct(
            const std::string_view& query_string,
            service::query_state& query_state,
            query_options& options);

    future<::shared_ptr<untyped_result_set>>
    execute_internal(const sstring& query_string, const std::initializer_list<data_value>& values = { }) {
        return execute_internal(query_string, db::consistency_level::ONE,
                infinite_timeout_config, values, true);
    }

    statements::prepared_statement::checked_weak_ptr prepare_internal(const sstring& query);

    /*!
     * \brief iterate over all cql results using paging
     *
     * You Create a statement with optional paraemter and pass
     * a function that goes over the results.
     *
     * The passed function would be called for all the results, return stop_iteration::yes
     * to stop during iteration.
     *
     * For example:
            return query("SELECT * from system.compaction_history",
                         [&history] (const cql3::untyped_result_set::row& row) mutable {
                ....
                ....
                return stop_iteration::no;
            });

     * You can use place holder in the query, the prepared statement will only be done once.
     *
     *
     * query_string - the cql string, can contain place holder
     * f - a function to be run on each of the query result, if the function return false the iteration would stop
     * args - arbitrary number of query parameters
     */
    template<typename... Args>
    future<> query(
            const sstring& query_string,
            std::function<stop_iteration(const cql3::untyped_result_set_row&)>&& f,
            Args&&... args) {
        return for_each_cql_result(
                create_paged_state(query_string, { data_value(std::forward<Args>(args))... }), std::move(f));
    }

    /*!
     * \brief iterate over all cql results using paging
     *
     * You Create a statement with optional paraemter and pass
     * a function that goes over the results.
     *
     * The passed function would be called for all the results, return future<stop_iteration::yes>
     * to stop during iteration.
     *
     * For example:
            return query("SELECT * from system.compaction_history",
                         [&history] (const cql3::untyped_result_set::row& row) mutable {
                ....
                ....
                return make_ready_future<stop_iteration>(stop_iteration::no);
            });

     * You can use place holder in the query, the prepared statement will only be done once.
     *
     *
     * query_string - the cql string, can contain place holder
     * values - query parameters value
     * f - a function to be run on each of the query result, if the function return stop_iteration::no the iteration
     * would stop
     */
    future<> query(
            const sstring& query_string,
            const std::initializer_list<data_value>& values,
            noncopyable_function<future<stop_iteration>(const cql3::untyped_result_set_row&)>&& f);

    /*
     * \brief iterate over all cql results using paging
     * An overload of the query with future function without query parameters.
     *
     * query_string - the cql string, can contain place holder
     * f - a function to be run on each of the query result, if the function return stop_iteration::no the iteration
     * would stop
     */
    future<> query(
            const sstring& query_string,
            noncopyable_function<future<stop_iteration>(const cql3::untyped_result_set_row&)>&& f);


<<<<<<< HEAD
    /*
     * Invokes `execute` (not `execute_internal`!) of the CQL statement with internal `client_state` and without
     * invoking `check_access` of the statement. This side-steps access-control for the statement being executed.
     *
     * Yes, this is a misnomer and yes, this is questionable.
     */
    future<::shared_ptr<cql_transport::messages::result_message>>
    process_internal(
            statements::prepared_statement::checked_weak_ptr,
            db::consistency_level,
            const timeout_config& timeout_config,
            const std::initializer_list<data_value>& = { });

    /*
     * See \ref process_internal.
     */
    future<::shared_ptr<untyped_result_set>> process(
=======
    future<::shared_ptr<untyped_result_set>> execute_internal(
>>>>>>> 70d914ad
            const sstring& query_string,
            db::consistency_level,
            const timeout_config& timeout_config,
            const std::initializer_list<data_value>& = { },
            bool cache = false);

<<<<<<< HEAD
    /*
     * See \ref process_internal .
     */
    future<::shared_ptr<untyped_result_set>> process(
=======
    future<::shared_ptr<untyped_result_set>> execute_with_params(
>>>>>>> 70d914ad
            statements::prepared_statement::checked_weak_ptr p,
            db::consistency_level,
            const timeout_config& timeout_config,
            const std::initializer_list<data_value>& = { });

    future<::shared_ptr<cql_transport::messages::result_message::prepared>>
    prepare(sstring query_string, service::query_state& query_state);

    future<::shared_ptr<cql_transport::messages::result_message::prepared>>
    prepare(sstring query_string, const service::client_state& client_state, bool for_thrift);

    future<> stop();

    future<::shared_ptr<cql_transport::messages::result_message>>
    execute_batch(
            ::shared_ptr<statements::batch_statement>,
            service::query_state& query_state,
            query_options& options,
            std::unordered_map<prepared_cache_key_type, authorized_prepared_statements_cache::value_type> pending_authorization_entries);

    std::unique_ptr<statements::prepared_statement> get_statement(
            const std::string_view& query,
            const service::client_state& client_state);

    friend class migration_subscriber;

private:
    query_options make_internal_options(
            const statements::prepared_statement::checked_weak_ptr& p,
            const std::initializer_list<data_value>&,
            db::consistency_level,
            const timeout_config& timeout_config,
            int32_t page_size = -1) const;

    future<::shared_ptr<cql_transport::messages::result_message>>
    process_authorized_statement(const ::shared_ptr<cql_statement> statement, service::query_state& query_state, const query_options& options);

    /*!
     * \brief created a state object for paging
     *
     * When using paging internally a state object is needed.
     */
    ::shared_ptr<internal_query_state> create_paged_state(
            const sstring& query_string,
            const std::initializer_list<data_value>& = { },
            int32_t page_size = 1000);

    /*!
     * \brief run a query using paging
     */
    future<::shared_ptr<untyped_result_set>> execute_paged_internal(::shared_ptr<internal_query_state> state);

    /*!
     * \brief iterate over all results using paging
     */
    future<> for_each_cql_result(
            ::shared_ptr<cql3::internal_query_state> state,
            std::function<stop_iteration(const cql3::untyped_result_set_row&)>&& f);

    /*!
     * \brief iterate over all results using paging, accept a function that returns a future
     */
    future<> for_each_cql_result(
            ::shared_ptr<cql3::internal_query_state> state,
             noncopyable_function<future<stop_iteration>(const cql3::untyped_result_set_row&)>&& f);

    /*!
     * \brief check, based on the state if there are additional results
     * Users of the paging, should not use the internal_query_state directly
     */
    bool has_more_results(::shared_ptr<cql3::internal_query_state> state) const;

    ///
    /// \tparam ResultMsgType type of the returned result message (CQL or Thrift)
    /// \tparam PreparedKeyGenerator a function that generates the prepared statement cache key for given query and
    ///         keyspace
    /// \tparam IdGetter a function that returns the corresponding prepared statement ID (CQL or Thrift) for a given
    ////        prepared statement cache key
    /// \param query_string
    /// \param client_state
    /// \param id_gen prepared ID generator, called before the first deferring
    /// \param id_getter prepared ID getter, passed to deferred context by reference. The caller must ensure its
    ////       liveness.
    /// \return
    template <typename ResultMsgType, typename PreparedKeyGenerator, typename IdGetter>
    future<::shared_ptr<cql_transport::messages::result_message::prepared>>
    prepare_one(
            sstring query_string,
            const service::client_state& client_state,
            PreparedKeyGenerator&& id_gen,
            IdGetter&& id_getter) {
        return do_with(
                id_gen(query_string, client_state.get_raw_keyspace()),
                std::move(query_string),
                [this, &client_state, &id_getter](const prepared_cache_key_type& key, const sstring& query_string) {
            return _prepared_cache.get(key, [this, &query_string, &client_state] {
                auto prepared = get_statement(query_string, client_state);
                auto bound_terms = prepared->statement->get_bound_terms();
                if (bound_terms > std::numeric_limits<uint16_t>::max()) {
                    throw exceptions::invalid_request_exception(
                            format("Too many markers(?). {:d} markers exceed the allowed maximum of {:d}",
                                   bound_terms,
                                   std::numeric_limits<uint16_t>::max()));
                }
                assert(bound_terms == prepared->bound_names.size());
                prepared->raw_cql_statement = query_string;
                return make_ready_future<std::unique_ptr<statements::prepared_statement>>(std::move(prepared));
            }).then([&key, &id_getter] (auto prep_ptr) {
                return make_ready_future<::shared_ptr<cql_transport::messages::result_message::prepared>>(
                        ::make_shared<ResultMsgType>(id_getter(key), std::move(prep_ptr)));
            }).handle_exception_type([&query_string] (typename prepared_statements_cache::statement_is_too_big&) {
                return make_exception_future<::shared_ptr<cql_transport::messages::result_message::prepared>>(
                        prepared_statement_is_too_big(query_string));
            });
        });
    };

    template <typename ResultMsgType, typename KeyGenerator, typename IdGetter>
    ::shared_ptr<cql_transport::messages::result_message::prepared>
    get_stored_prepared_statement_one(
            const std::string_view& query_string,
            const sstring& keyspace,
            KeyGenerator&& key_gen,
            IdGetter&& id_getter) {
        auto cache_key = key_gen(query_string, keyspace);
        auto it = _prepared_cache.find(cache_key);
        if (it == _prepared_cache.end()) {
            return ::shared_ptr<cql_transport::messages::result_message::prepared>();
        }

        return ::make_shared<ResultMsgType>(id_getter(cache_key), *it);
    }

    ::shared_ptr<cql_transport::messages::result_message::prepared>
    get_stored_prepared_statement(
            const std::string_view& query_string,
            const sstring& keyspace,
            bool for_thrift);
};

class query_processor::migration_subscriber : public service::migration_listener {
    query_processor* _qp;

public:
    migration_subscriber(query_processor* qp);

    virtual void on_create_keyspace(const sstring& ks_name) override;
    virtual void on_create_column_family(const sstring& ks_name, const sstring& cf_name) override;
    virtual void on_create_user_type(const sstring& ks_name, const sstring& type_name) override;
    virtual void on_create_function(const sstring& ks_name, const sstring& function_name) override;
    virtual void on_create_aggregate(const sstring& ks_name, const sstring& aggregate_name) override;
    virtual void on_create_view(const sstring& ks_name, const sstring& view_name) override;

    virtual void on_update_keyspace(const sstring& ks_name) override;
    virtual void on_update_column_family(const sstring& ks_name, const sstring& cf_name, bool columns_changed) override;
    virtual void on_update_user_type(const sstring& ks_name, const sstring& type_name) override;
    virtual void on_update_function(const sstring& ks_name, const sstring& function_name) override;
    virtual void on_update_aggregate(const sstring& ks_name, const sstring& aggregate_name) override;
    virtual void on_update_view(const sstring& ks_name, const sstring& view_name, bool columns_changed) override;

    virtual void on_drop_keyspace(const sstring& ks_name) override;
    virtual void on_drop_column_family(const sstring& ks_name, const sstring& cf_name) override;
    virtual void on_drop_user_type(const sstring& ks_name, const sstring& type_name) override;
    virtual void on_drop_function(const sstring& ks_name, const sstring& function_name) override;
    virtual void on_drop_aggregate(const sstring& ks_name, const sstring& aggregate_name) override;
    virtual void on_drop_view(const sstring& ks_name, const sstring& view_name) override;

private:
    void remove_invalid_prepared_statements(sstring ks_name, std::optional<sstring> cf_name);

    bool should_invalidate(
            sstring ks_name,
            std::optional<sstring> cf_name,
            ::shared_ptr<cql_statement> statement);
};

extern distributed<query_processor> _the_query_processor;

inline distributed<query_processor>& get_query_processor() {
    return _the_query_processor;
}

inline query_processor& get_local_query_processor() {
    return _the_query_processor.local();
}

}<|MERGE_RESOLUTION|>--- conflicted
+++ resolved
@@ -273,7 +273,6 @@
             noncopyable_function<future<stop_iteration>(const cql3::untyped_result_set_row&)>&& f);
 
 
-<<<<<<< HEAD
     /*
      * Invokes `execute` (not `execute_internal`!) of the CQL statement with internal `client_state` and without
      * invoking `check_access` of the statement. This side-steps access-control for the statement being executed.
@@ -290,24 +289,17 @@
     /*
      * See \ref process_internal.
      */
-    future<::shared_ptr<untyped_result_set>> process(
-=======
     future<::shared_ptr<untyped_result_set>> execute_internal(
->>>>>>> 70d914ad
             const sstring& query_string,
             db::consistency_level,
             const timeout_config& timeout_config,
             const std::initializer_list<data_value>& = { },
             bool cache = false);
 
-<<<<<<< HEAD
     /*
      * See \ref process_internal .
      */
-    future<::shared_ptr<untyped_result_set>> process(
-=======
     future<::shared_ptr<untyped_result_set>> execute_with_params(
->>>>>>> 70d914ad
             statements::prepared_statement::checked_weak_ptr p,
             db::consistency_level,
             const timeout_config& timeout_config,
