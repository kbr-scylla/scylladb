--- conflicted
+++ resolved
@@ -143,12 +143,8 @@
 
     static std::unique_ptr<statements::raw::parsed_statement> parse_statement(const std::string_view& query);
 
-<<<<<<< HEAD
-    query_processor(service::storage_proxy& proxy, database& db, service::migration_notifier& mn, service::migration_manager& mm, memory_config mcfg, cql_config& cql_cfg, sharded<qos::service_level_controller> &sl_controller);
-=======
     query_processor(service::storage_proxy& proxy, database& db, service::migration_notifier& mn, service::migration_manager& mm, memory_config mcfg, cql_config& cql_cfg,
             sharded<qos::service_level_controller> &sl_controller);
->>>>>>> 163f2be2
 
     ~query_processor();
 
