/*
 * Licensed to the Apache Software Foundation (ASF) under one
 * or more contributor license agreements.  See the NOTICE file
 * distributed with this work for additional information
 * regarding copyright ownership.  The ASF licenses this file
 * to you under the Apache License, Version 2.0 (the
 * "License"); you may not use this file except in compliance
 * with the License.  You may obtain a copy of the License at
 *
 *     http://www.apache.org/licenses/LICENSE-2.0
 *
 * Unless required by applicable law or agreed to in writing, software
 * distributed under the License is distributed on an "AS IS" BASIS,
 * WITHOUT WARRANTIES OR CONDITIONS OF ANY KIND, either express or implied.
 * See the License for the specific language governing permissions and
 * limitations under the License.
 */

/*
 * Copyright (C) 2015 ScyllaDB
 *
 * Modified by ScyllaDB
 */

/*
 * This file is part of Scylla.
 *
 * See the LICENSE.PROPRIETARY file in the top-level directory for licensing information.
 */

#include "cql3/query_processor.hh"

#include <seastar/core/metrics.hh>

#include "cql3/CqlParser.hpp"
#include "cql3/error_collector.hh"
#include "cql3/statements/batch_statement.hh"
#include "cql3/util.hh"
#include "cql3/untyped_result_set.hh"
#include "db/config.hh"
#include "database.hh"
#include "hashers.hh"

namespace cql3 {

using namespace statements;
using namespace cql_transport::messages;

logging::logger log("query_processor");
logging::logger prep_cache_log("prepared_statements_cache");
logging::logger authorized_prepared_statements_cache_log("authorized_prepared_statements_cache");

distributed<query_processor> _the_query_processor;

const sstring query_processor::CQL_VERSION = "3.3.1";

const std::chrono::minutes prepared_statements_cache::entry_expiry = std::chrono::minutes(60);

class query_processor::internal_state {
    service::query_state _qs;
public:
    internal_state(qos::service_level_controller &sl_controller) : _qs(service::client_state::for_internal_calls(), empty_service_permit(), sl_controller) {
    }
    operator service::query_state&() {
        return _qs;
    }
    operator const service::query_state&() const {
        return _qs;
    }
    operator service::client_state&() {
        return _qs.get_client_state();
    }
    operator const service::client_state&() const {
        return _qs.get_client_state();
    }
};

query_processor::query_processor(service::storage_proxy& proxy, database& db, service::migration_notifier& mn, query_processor::memory_config mcfg, sharded<qos::service_level_controller>& sl_controller)
        : _migration_subscriber{std::make_unique<migration_subscriber>(this)}
        , _proxy(proxy)
        , _db(db)
        , _mnotifier(mn)
        , _internal_state(new internal_state(sl_controller.local()))
        , _prepared_cache(prep_cache_log, mcfg.prepared_statment_cache_size)
        , _authorized_prepared_cache(std::min(std::chrono::milliseconds(_db.get_config().permissions_validity_in_ms()),
                                              std::chrono::duration_cast<std::chrono::milliseconds>(prepared_statements_cache::entry_expiry)),
                                     std::chrono::milliseconds(_db.get_config().permissions_update_interval_in_ms()),
                                     mcfg.authorized_prepared_cache_size, authorized_prepared_statements_cache_log) {
    namespace sm = seastar::metrics;
    namespace stm = statements;
    using clevel = db::consistency_level;
    sm::label cl_label("consistency_level");

    sm::label who_label("who");  // Who queried system tables
    const auto user_who_label_instance = who_label("user");
    const auto internal_who_label_instance = who_label("internal");

    sm::label ks_label("ks");
    const auto system_ks_label_instance = ks_label("system");

    std::vector<sm::metric_definition> qp_group;
    qp_group.push_back(sm::make_derive(
        "statements_prepared",
        _stats.prepare_invocations,
        sm::description("Counts the total number of parsed CQL requests.")));
    for (auto cl = size_t(clevel::MIN_VALUE); cl <= size_t(clevel::MAX_VALUE); ++cl) {
        qp_group.push_back(
            sm::make_derive(
                "queries",
                _stats.queries_by_cl[cl],
                sm::description("Counts queries by consistency level."),
                {cl_label(clevel(cl))}));
    }
    _metrics.add_group("query_processor", qp_group);

    sm::label cas_label("conditional");
    auto cas_label_instance = cas_label("yes");
    auto non_cas_label_instance = cas_label("no");

    _metrics.add_group(
            "cql",
            {
                    sm::make_derive(
                            "reads",
                            sm::description("Counts the total number of CQL SELECT requests."),
                            [this] {
                                // Reads fall into `cond_selector::NO_CONDITIONS' pigeonhole
                                return _cql_stats.query_cnt(source_selector::USER, ks_selector::SYSTEM, cond_selector::NO_CONDITIONS, stm::statement_type::SELECT)
                                        + _cql_stats.query_cnt(source_selector::USER, ks_selector::NONSYSTEM, cond_selector::NO_CONDITIONS, stm::statement_type::SELECT)
                                        + _cql_stats.query_cnt(source_selector::INTERNAL, ks_selector::SYSTEM, cond_selector::NO_CONDITIONS, stm::statement_type::SELECT)
                                        + _cql_stats.query_cnt(source_selector::INTERNAL, ks_selector::NONSYSTEM, cond_selector::NO_CONDITIONS, stm::statement_type::SELECT);
                            }),

                    sm::make_derive(
                            "inserts",
                            sm::description("Counts the total number of CQL INSERT requests with/without conditions."),
                            {non_cas_label_instance},
                            [this] {
                                return _cql_stats.query_cnt(source_selector::USER, ks_selector::SYSTEM, cond_selector::NO_CONDITIONS, stm::statement_type::INSERT)
                                        + _cql_stats.query_cnt(source_selector::USER, ks_selector::NONSYSTEM, cond_selector::NO_CONDITIONS, stm::statement_type::INSERT)
                                        + _cql_stats.query_cnt(source_selector::INTERNAL, ks_selector::SYSTEM, cond_selector::NO_CONDITIONS, stm::statement_type::INSERT)
                                        + _cql_stats.query_cnt(source_selector::INTERNAL, ks_selector::NONSYSTEM, cond_selector::NO_CONDITIONS, stm::statement_type::INSERT);
                            }),
                    sm::make_derive(
                            "inserts",
                            sm::description("Counts the total number of CQL INSERT requests with/without conditions."),
                            {cas_label_instance},
                            [this] {
                                return _cql_stats.query_cnt(source_selector::USER, ks_selector::SYSTEM, cond_selector::WITH_CONDITIONS, stm::statement_type::INSERT)
                                        + _cql_stats.query_cnt(source_selector::USER, ks_selector::NONSYSTEM, cond_selector::WITH_CONDITIONS, stm::statement_type::INSERT)
                                        + _cql_stats.query_cnt(source_selector::INTERNAL, ks_selector::SYSTEM, cond_selector::WITH_CONDITIONS, stm::statement_type::INSERT)
                                        + _cql_stats.query_cnt(source_selector::INTERNAL, ks_selector::NONSYSTEM, cond_selector::WITH_CONDITIONS, stm::statement_type::INSERT);
                            }),

                    sm::make_derive(
                            "updates",
                            sm::description("Counts the total number of CQL UPDATE requests with/without conditions."),
                            {non_cas_label_instance},
                            [this] {
                                return _cql_stats.query_cnt(source_selector::USER, ks_selector::SYSTEM, cond_selector::NO_CONDITIONS, stm::statement_type::UPDATE)
                                        + _cql_stats.query_cnt(source_selector::USER, ks_selector::NONSYSTEM, cond_selector::NO_CONDITIONS, stm::statement_type::UPDATE)
                                        + _cql_stats.query_cnt(source_selector::INTERNAL, ks_selector::SYSTEM, cond_selector::NO_CONDITIONS, stm::statement_type::UPDATE)
                                        + _cql_stats.query_cnt(source_selector::INTERNAL, ks_selector::NONSYSTEM, cond_selector::NO_CONDITIONS, stm::statement_type::UPDATE);
                            }),
                    sm::make_derive(
                            "updates",
                            sm::description("Counts the total number of CQL UPDATE requests with/without conditions."),
                            {cas_label_instance},
                            [this] {
                                return _cql_stats.query_cnt(source_selector::USER, ks_selector::SYSTEM, cond_selector::WITH_CONDITIONS, stm::statement_type::UPDATE)
                                        + _cql_stats.query_cnt(source_selector::USER, ks_selector::NONSYSTEM, cond_selector::WITH_CONDITIONS, stm::statement_type::UPDATE)
                                        + _cql_stats.query_cnt(source_selector::INTERNAL, ks_selector::SYSTEM, cond_selector::WITH_CONDITIONS, stm::statement_type::UPDATE)
                                        + _cql_stats.query_cnt(source_selector::INTERNAL, ks_selector::NONSYSTEM, cond_selector::WITH_CONDITIONS, stm::statement_type::UPDATE);
                            }),

                    sm::make_derive(
                            "deletes",
                            sm::description("Counts the total number of CQL DELETE requests with/without conditions."),
                            {non_cas_label_instance},
                            [this] {
                                return _cql_stats.query_cnt(source_selector::USER, ks_selector::SYSTEM, cond_selector::NO_CONDITIONS, stm::statement_type::DELETE)
                                        + _cql_stats.query_cnt(source_selector::USER, ks_selector::NONSYSTEM, cond_selector::NO_CONDITIONS, stm::statement_type::DELETE)
                                        + _cql_stats.query_cnt(source_selector::INTERNAL, ks_selector::SYSTEM, cond_selector::NO_CONDITIONS, stm::statement_type::DELETE)
                                        + _cql_stats.query_cnt(source_selector::INTERNAL, ks_selector::NONSYSTEM, cond_selector::NO_CONDITIONS, stm::statement_type::DELETE);
                            }),
                    sm::make_derive(
                            "deletes",
                            sm::description("Counts the total number of CQL DELETE requests with/without conditions."),
                            {cas_label_instance},
                            [this] {
                                return _cql_stats.query_cnt(source_selector::USER, ks_selector::SYSTEM, cond_selector::WITH_CONDITIONS, stm::statement_type::DELETE)
                                        + _cql_stats.query_cnt(source_selector::USER, ks_selector::NONSYSTEM, cond_selector::WITH_CONDITIONS, stm::statement_type::DELETE)
                                        + _cql_stats.query_cnt(source_selector::INTERNAL, ks_selector::SYSTEM, cond_selector::WITH_CONDITIONS, stm::statement_type::DELETE)
                                        + _cql_stats.query_cnt(source_selector::INTERNAL, ks_selector::NONSYSTEM, cond_selector::WITH_CONDITIONS, stm::statement_type::DELETE);
                            }),

                    sm::make_derive(
                            "reads_per_ks",
                            // Reads fall into `cond_selector::NO_CONDITIONS' pigeonhole
                            _cql_stats.query_cnt(source_selector::USER, ks_selector::SYSTEM, cond_selector::NO_CONDITIONS, stm::statement_type::SELECT),
                            sm::description("Counts the number of CQL SELECT requests executed on particular keyspaces. "
                                            "Label `who' indicates where the reqs come from (clients or DB internals)"),
                            {user_who_label_instance, system_ks_label_instance}),
                    sm::make_derive(
                            "reads_per_ks",
                            _cql_stats.query_cnt(source_selector::INTERNAL, ks_selector::SYSTEM, cond_selector::NO_CONDITIONS, stm::statement_type::SELECT),
                            sm::description("Counts the number of CQL SELECT requests executed on particular keyspaces. "
                                            "Label `who' indicates where the reqs come from (clients or DB internals)"),
                            {internal_who_label_instance, system_ks_label_instance}),

                    sm::make_derive(
                            "inserts_per_ks",
                            _cql_stats.query_cnt(source_selector::USER, ks_selector::SYSTEM, cond_selector::NO_CONDITIONS, stm::statement_type::INSERT),
                            sm::description("Counts the number of CQL INSERT requests executed on particular keyspaces. "
                                            "Label `who' indicates where the reqs come from (clients or DB internals)."),
                            {user_who_label_instance, system_ks_label_instance, non_cas_label_instance}),
                    sm::make_derive(
                            "inserts_per_ks",
                            _cql_stats.query_cnt(source_selector::INTERNAL, ks_selector::SYSTEM, cond_selector::NO_CONDITIONS, stm::statement_type::INSERT),
                            sm::description("Counts the number of CQL INSERT requests executed on particular keyspaces. "
                                            "Label `who' indicates where the reqs come from (clients or DB internals)."),
                            {internal_who_label_instance, system_ks_label_instance, non_cas_label_instance}),
                    sm::make_derive(
                            "inserts_per_ks",
                            _cql_stats.query_cnt(source_selector::USER, ks_selector::SYSTEM, cond_selector::WITH_CONDITIONS, stm::statement_type::INSERT),
                            sm::description("Counts the number of CQL INSERT requests executed on particular keyspaces. "
                                            "Label `who' indicates where the reqs come from (clients or DB internals)."),
                            {user_who_label_instance, system_ks_label_instance, cas_label_instance}),
                    sm::make_derive(
                            "inserts_per_ks",
                            _cql_stats.query_cnt(source_selector::INTERNAL, ks_selector::SYSTEM, cond_selector::WITH_CONDITIONS, stm::statement_type::INSERT),
                            sm::description("Counts the number of CQL INSERT requests executed on particular keyspaces. "
                                            "Label `who' indicates where the reqs come from (clients or DB internals)."),
                            {internal_who_label_instance, system_ks_label_instance, cas_label_instance}),

                    sm::make_derive(
                            "updates_per_ks",
                            _cql_stats.query_cnt(source_selector::USER, ks_selector::SYSTEM, cond_selector::NO_CONDITIONS, stm::statement_type::UPDATE),
                            sm::description("Counts the number of CQL UPDATE requests executed on particular keyspaces. "
                                            "Label `who' indicates where the reqs come from (clients or DB internals)"),
                            {user_who_label_instance, system_ks_label_instance, non_cas_label_instance}),
                    sm::make_derive(
                            "updates_per_ks",
                            _cql_stats.query_cnt(source_selector::INTERNAL, ks_selector::SYSTEM, cond_selector::NO_CONDITIONS, stm::statement_type::UPDATE),
                            sm::description("Counts the number of CQL UPDATE requests executed on particular keyspaces. "
                                            "Label `who' indicates where the reqs come from (clients or DB internals)"),
                            {internal_who_label_instance, system_ks_label_instance, non_cas_label_instance}),
                    sm::make_derive(
                            "updates_per_ks",
                            _cql_stats.query_cnt(source_selector::USER, ks_selector::SYSTEM, cond_selector::WITH_CONDITIONS, stm::statement_type::UPDATE),
                            sm::description("Counts the number of CQL UPDATE requests executed on particular keyspaces. "
                                            "Label `who' indicates where the reqs come from (clients or DB internals)"),
                            {user_who_label_instance, system_ks_label_instance, cas_label_instance}),
                    sm::make_derive(
                            "updates_per_ks",
                            _cql_stats.query_cnt(source_selector::INTERNAL, ks_selector::SYSTEM, cond_selector::WITH_CONDITIONS, stm::statement_type::UPDATE),
                            sm::description("Counts the number of CQL UPDATE requests executed on particular keyspaces. "
                                            "Label `who' indicates where the reqs come from (clients or DB internals)"),
                            {internal_who_label_instance, system_ks_label_instance, cas_label_instance}),

                    sm::make_derive(
                            "deletes_per_ks",
                            _cql_stats.query_cnt(source_selector::USER, ks_selector::SYSTEM, cond_selector::NO_CONDITIONS, stm::statement_type::DELETE),
                            sm::description("Counts the number of CQL DELETE requests executed on particular keyspaces. "
                                            "Label `who' indicates where the reqs come from (clients or DB internals)"),
                            {user_who_label_instance, system_ks_label_instance, non_cas_label_instance}),
                    sm::make_derive(
                            "deletes_per_ks",
                            _cql_stats.query_cnt(source_selector::INTERNAL, ks_selector::SYSTEM, cond_selector::NO_CONDITIONS, stm::statement_type::DELETE),
                            sm::description("Counts the number of CQL DELETE requests executed on particular keyspaces. "
                                            "Label `who' indicates where the reqs come from (clients or DB internals)"),
                            {internal_who_label_instance, system_ks_label_instance, non_cas_label_instance}),
                    sm::make_derive(
                            "deletes_per_ks",
                            _cql_stats.query_cnt(source_selector::USER, ks_selector::SYSTEM, cond_selector::WITH_CONDITIONS, stm::statement_type::DELETE),
                            sm::description("Counts the number of CQL DELETE requests executed on particular keyspaces. "
                                            "Label `who' indicates where the reqs come from (clients or DB internals)"),
                            {user_who_label_instance, system_ks_label_instance, cas_label_instance}),
                    sm::make_derive(
                            "deletes_per_ks",
                            _cql_stats.query_cnt(source_selector::INTERNAL, ks_selector::SYSTEM, cond_selector::WITH_CONDITIONS, stm::statement_type::DELETE),
                            sm::description("Counts the number of CQL DELETE requests executed on particular keyspaces. "
                                            "Label `who' indicates where the reqs come from (clients or DB internals)"),
                            {internal_who_label_instance, system_ks_label_instance, cas_label_instance}),

                    sm::make_derive(
                            "batches",
                            _cql_stats.batches,
                            sm::description("Counts the total number of CQL BATCH requests without conditions."),
                            {non_cas_label_instance}),

                    sm::make_derive(
                            "batches",
                            _cql_stats.cas_batches,
                            sm::description("Counts the total number of CQL BATCH requests with conditions."),
                            {cas_label_instance}),

                    sm::make_derive(
                            "statements_in_batches",
                            _cql_stats.statements_in_batches,
                            sm::description("Counts the total number of sub-statements in CQL BATCH requests without conditions."),
                            {non_cas_label_instance}),

                    sm::make_derive(
                            "statements_in_batches",
                            _cql_stats.statements_in_cas_batches,
                            sm::description("Counts the total number of sub-statements in CQL BATCH requests with conditions."),
                            {cas_label_instance}),

                    sm::make_derive(
                            "batches_pure_logged",
                            _cql_stats.batches_pure_logged,
                            sm::description(
                                    "Counts the total number of LOGGED batches that were executed as LOGGED batches.")),

                    sm::make_derive(
                            "batches_pure_unlogged",
                            _cql_stats.batches_pure_unlogged,
                            sm::description(
                                    "Counts the total number of UNLOGGED batches that were executed as UNLOGGED "
                                    "batches.")),

                    sm::make_derive(
                            "batches_unlogged_from_logged",
                            _cql_stats.batches_unlogged_from_logged,
                            sm::description("Counts the total number of LOGGED batches that were executed as UNLOGGED "
                                            "batches.")),

                    sm::make_derive(
                            "rows_read",
                            _cql_stats.rows_read,
                            sm::description("Counts the total number of rows read during CQL requests.")),

                    sm::make_derive(
                            "prepared_cache_evictions",
                            [] { return prepared_statements_cache::shard_stats().prepared_cache_evictions; },
                            sm::description("Counts the number of prepared statements cache entries evictions.")),

                    sm::make_gauge(
                            "prepared_cache_size",
                            [this] { return _prepared_cache.size(); },
                            sm::description("A number of entries in the prepared statements cache.")),

                    sm::make_gauge(
                            "prepared_cache_memory_footprint",
                            [this] { return _prepared_cache.memory_footprint(); },
                            sm::description("Size (in bytes) of the prepared statements cache.")),

                    sm::make_derive(
                            "secondary_index_creates",
                            _cql_stats.secondary_index_creates,
                            sm::description("Counts the total number of CQL CREATE INDEX requests.")),

                    sm::make_derive(
                            "secondary_index_drops",
                            _cql_stats.secondary_index_drops,
                            sm::description("Counts the total number of CQL DROP INDEX requests.")),

                    // secondary_index_reads total count is also included in all cql reads
                    sm::make_derive(
                            "secondary_index_reads",
                            _cql_stats.secondary_index_reads,
                            sm::description("Counts the total number of CQL read requests performed using secondary indexes.")),

                    // secondary_index_rows_read total count is also included in all cql rows read
                    sm::make_derive(
                            "secondary_index_rows_read",
                            _cql_stats.secondary_index_rows_read,
                            sm::description("Counts the total number of rows read during CQL requests performed using secondary indexes.")),

                    // read requests that required ALLOW FILTERING
                    sm::make_derive(
                            "filtered_read_requests",
                            _cql_stats.filtered_reads,
                            sm::description("Counts the total number of CQL read requests that required ALLOW FILTERING. See filtered_rows_read_total to compare how many rows needed to be filtered.")),

                    // rows read with filtering enabled (because ALLOW FILTERING was required)
                    sm::make_derive(
                            "filtered_rows_read_total",
                            _cql_stats.filtered_rows_read_total,
                            sm::description("Counts the total number of rows read during CQL requests that required ALLOW FILTERING. See filtered_rows_matched_total and filtered_rows_dropped_total for information how accurate filtering queries are.")),

                    // rows read with filtering enabled and accepted by the filter
                    sm::make_derive(
                            "filtered_rows_matched_total",
                            _cql_stats.filtered_rows_matched_total,
                            sm::description("Counts the number of rows read during CQL requests that required ALLOW FILTERING and accepted by the filter. Number similar to filtered_rows_read_total indicates that filtering is accurate.")),

                    // rows read with filtering enabled and rejected by the filter
                    sm::make_derive(
                            "filtered_rows_dropped_total",
                            [this]() {return _cql_stats.filtered_rows_read_total - _cql_stats.filtered_rows_matched_total;},
                            sm::description("Counts the number of rows read during CQL requests that required ALLOW FILTERING and dropped by the filter. Number similar to filtered_rows_read_total indicates that filtering is not accurate and might cause performance degradation.")),

                    sm::make_derive(
                            "select_bypass_caches",
                            _cql_stats.select_bypass_caches,
                            sm::description("Counts the number of SELECT query executions with BYPASS CACHE option.")),

                    sm::make_derive(
                            "select_allow_filtering",
                            _cql_stats.select_allow_filtering,
                            sm::description("Counts the number of SELECT query executions with ALLOW FILTERING option.")),

                    sm::make_derive(
                            "select_partition_range_scan",
                            _cql_stats.select_partition_range_scan,
                            sm::description("Counts the number of SELECT query executions requiring partition range scan.")),

                    sm::make_derive(
                            "select_partition_range_scan_no_bypass_cache",
                            _cql_stats.select_partition_range_scan_no_bypass_cache,
                            sm::description("Counts the number of SELECT query executions requiring partition range scan without BYPASS CACHE option.")),

                    sm::make_derive(
                            "authorized_prepared_statements_cache_evictions",
                            [] { return authorized_prepared_statements_cache::shard_stats().authorized_prepared_statements_cache_evictions; },
                            sm::description("Counts the number of authenticated prepared statements cache entries evictions.")),

                    sm::make_gauge(
                            "authorized_prepared_statements_cache_size",
                            [this] { return _authorized_prepared_cache.size(); },
                            sm::description("Number of entries in the authenticated prepared statements cache.")),

                    sm::make_gauge(
                            "user_prepared_auth_cache_footprint",
                            [this] { return _authorized_prepared_cache.memory_footprint(); },
                            sm::description("Size (in bytes) of the authenticated prepared statements cache.")),

                    sm::make_counter(
                            "reverse_queries",
                            _cql_stats.reverse_queries,
                            sm::description("Counts the number of CQL SELECT requests with reverse ORDER BY order.")),

                    sm::make_counter(
                            "unpaged_select_queries",
                            [this] {
                                return _cql_stats.unpaged_select_queries(ks_selector::NONSYSTEM)
                                        + _cql_stats.unpaged_select_queries(ks_selector::SYSTEM);
                            },
                            sm::description("Counts the total number of unpaged CQL SELECT requests.")),

                    sm::make_counter(
                            "unpaged_select_queries_per_ks",
                            _cql_stats.unpaged_select_queries(ks_selector::SYSTEM),
                            sm::description("Counts the number of unpaged CQL SELECT requests against particular keyspaces."),
                            {system_ks_label_instance})

            });

    _mnotifier.register_listener(_migration_subscriber.get());
}

query_processor::~query_processor() {
}

future<> query_processor::stop() {
    return _mnotifier.unregister_listener(_migration_subscriber.get()).then([this] {
        return _authorized_prepared_cache.stop().finally([this] { return _prepared_cache.stop(); });
    });
}

future<::shared_ptr<result_message>>
query_processor::execute_direct(const sstring_view& query_string, service::query_state& query_state, query_options& options) {
    log.trace("execute_direct: \"{}\"", query_string);
    tracing::trace(query_state.get_trace_state(), "Parsing a statement");
    auto p = get_statement(query_string, query_state.get_client_state());
    auto cql_statement = p->statement;
    if (cql_statement->get_bound_terms() != options.get_values_count()) {
        const auto msg = format("Invalid amount of bind variables: expected {:d} received {:d}",
                cql_statement->get_bound_terms(),
                options.get_values_count());
        throw exceptions::invalid_request_exception(msg);
    }
    options.prepare(p->bound_names);

    warn(unimplemented::cause::METRICS);
#if 0
        if (!queryState.getClientState().isInternal)
            metrics.regularStatementsExecuted.inc();
#endif
    tracing::trace(query_state.get_trace_state(), "Processing a statement");
    return cql_statement->check_access(query_state.get_client_state()).then_wrapped([this, cql_statement, &query_state, &options] (auto&& access_future) mutable {
      bool failed = access_future.failed();
      return audit::inspect(cql_statement, query_state, options, failed).then([this, cql_statement, &query_state, &options, access_future = std::move(access_future)] () mutable {
        if (access_future.failed()) {
            std::rethrow_exception(access_future.get_exception());
        }
        return process_authorized_statement(std::move(cql_statement), query_state, options);
      });
    });
}

future<::shared_ptr<result_message>>
query_processor::execute_prepared(
        statements::prepared_statement::checked_weak_ptr prepared,
        cql3::prepared_cache_key_type cache_key,
        service::query_state& query_state,
        const query_options& options,
        bool needs_authorization) {

    ::shared_ptr<cql_statement> statement = prepared->statement;
    future<> fut = make_ready_future<>();
    if (needs_authorization) {
        fut = statement->check_access(query_state.get_client_state()).then([this, &query_state, prepared = std::move(prepared), cache_key = std::move(cache_key)] () mutable {
            return _authorized_prepared_cache.insert(*query_state.get_client_state().user(), std::move(cache_key), std::move(prepared)).handle_exception([this] (auto eptr) {
                log.error("failed to cache the entry", eptr);
            });
        });
    }
    log.trace("execute_prepared: \"{}\"", statement->raw_cql_statement);

    return fut.then([this, statement = std::move(statement), &query_state, &options] () mutable {
        return audit::inspect(statement, query_state, options, false).then([this, statement, &query_state, &options] () mutable {
            return process_authorized_statement(std::move(statement), query_state, options);
        });
    });
}

future<::shared_ptr<result_message>>
query_processor::process_authorized_statement(const ::shared_ptr<cql_statement> statement, service::query_state& query_state, const query_options& options) {
    auto& client_state = query_state.get_client_state();

    ++_stats.queries_by_cl[size_t(options.get_consistency())];

    statement->validate(_proxy, client_state);

    auto fut = statement->execute(_proxy, query_state, options);

    return fut.then([statement] (auto msg) {
        if (msg) {
            return make_ready_future<::shared_ptr<result_message>>(std::move(msg));
        }
        return make_ready_future<::shared_ptr<result_message>>(::make_shared<result_message::void_message>());
    });
}

future<::shared_ptr<cql_transport::messages::result_message::prepared>>
query_processor::prepare(sstring query_string, service::query_state& query_state) {
    auto& client_state = query_state.get_client_state();
    return prepare(std::move(query_string), client_state, client_state.is_thrift());
}

future<::shared_ptr<cql_transport::messages::result_message::prepared>>
query_processor::prepare(sstring query_string, const service::client_state& client_state, bool for_thrift) {
    using namespace cql_transport::messages;
    if (for_thrift) {
        return prepare_one<result_message::prepared::thrift>(
                std::move(query_string),
                client_state,
                compute_thrift_id, prepared_cache_key_type::thrift_id);
    } else {
        return prepare_one<result_message::prepared::cql>(
                std::move(query_string),
                client_state,
                compute_id,
                prepared_cache_key_type::cql_id);
    }
}

::shared_ptr<cql_transport::messages::result_message::prepared>
query_processor::get_stored_prepared_statement(
        const std::string_view& query_string,
        const sstring& keyspace,
        bool for_thrift) {
    using namespace cql_transport::messages;
    if (for_thrift) {
        return get_stored_prepared_statement_one<result_message::prepared::thrift>(
                query_string,
                keyspace,
                compute_thrift_id,
                prepared_cache_key_type::thrift_id);
    } else {
        return get_stored_prepared_statement_one<result_message::prepared::cql>(
                query_string,
                keyspace,
                compute_id,
                prepared_cache_key_type::cql_id);
    }
}

static sstring hash_target(const std::string_view& query_string, const sstring& keyspace) {
    return keyspace + std::string(query_string);
}

prepared_cache_key_type query_processor::compute_id(
        const std::string_view& query_string,
        const sstring& keyspace) {
    return prepared_cache_key_type(md5_hasher::calculate(hash_target(query_string, keyspace)));
}

prepared_cache_key_type query_processor::compute_thrift_id(
        const std::string_view& query_string,
        const sstring& keyspace) {
    auto target = hash_target(query_string, keyspace);
    uint32_t h = 0;
    for (auto&& c : hash_target(query_string, keyspace)) {
        h = 31*h + c;
    }
    return prepared_cache_key_type(static_cast<int32_t>(h));
}

std::unique_ptr<prepared_statement>
query_processor::get_statement(const sstring_view& query, const service::client_state& client_state) {
    ::shared_ptr<raw::parsed_statement> statement = parse_statement(query);

    // Set keyspace for statement that require login
    auto cf_stmt = dynamic_pointer_cast<raw::cf_statement>(statement);
    if (cf_stmt) {
        cf_stmt->prepare_keyspace(client_state);
    }
    ++_stats.prepare_invocations;
<<<<<<< HEAD
    auto res = statement->prepare(_db, _cql_stats);
    auto audit_info = res->statement->get_audit_info();
    if (audit_info) {
        audit_info->set_query_string(query);
        res->statement->sanitize_audit_info();
    }
    return res;
=======
    auto p = statement->prepare(_db, _cql_stats);
    p->statement->raw_cql_statement = sstring(query);
    return p;
>>>>>>> 956b0920
}

::shared_ptr<raw::parsed_statement>
query_processor::parse_statement(const sstring_view& query) {
    try {
        auto statement = util::do_with_parser(query,  std::mem_fn(&cql3_parser::CqlParser::query));
        if (!statement) {
            throw exceptions::syntax_exception("Parsing failed");
        }
        return statement;
    } catch (const exceptions::recognition_exception& e) {
        throw exceptions::syntax_exception(format("Invalid or malformed CQL query string: {}", e.what()));
    } catch (const exceptions::cassandra_exception& e) {
        throw;
    } catch (const std::exception& e) {
        log.error("The statement: {} could not be parsed: {}", query, e.what());
        throw exceptions::syntax_exception(format("Failed parsing statement: [{}] reason: {}", query, e.what()));
    }
}

query_options query_processor::make_internal_options(
        const statements::prepared_statement::checked_weak_ptr& p,
        const std::initializer_list<data_value>& values,
        db::consistency_level cl,
        const timeout_config& timeout_config,
        int32_t page_size) const {
    if (p->bound_names.size() != values.size()) {
        throw std::invalid_argument(
                format("Invalid number of values. Expecting {:d} but got {:d}", p->bound_names.size(), values.size()));
    }
    auto ni = p->bound_names.begin();
    std::vector<cql3::raw_value> bound_values;
    for (auto& v : values) {
        auto& n = *ni++;
        if (v.type() == bytes_type) {
            bound_values.push_back(cql3::raw_value::make_value(value_cast<bytes>(v)));
        } else if (v.is_null()) {
            bound_values.push_back(cql3::raw_value::make_null());
        } else {
            bound_values.push_back(cql3::raw_value::make_value(n->type->decompose(v)));
        }
    }
    if (page_size > 0) {
        lw_shared_ptr<service::pager::paging_state> paging_state;
        db::consistency_level serial_consistency = db::consistency_level::SERIAL;
        api::timestamp_type ts = api::missing_timestamp;
        return query_options(
                cl,
                timeout_config,
                bound_values,
                cql3::query_options::specific_options{page_size, std::move(paging_state), serial_consistency, ts});
    }
    return query_options(cl, timeout_config, bound_values);
}

statements::prepared_statement::checked_weak_ptr query_processor::prepare_internal(const sstring& query_string) {
    auto& p = _internal_statements[query_string];
    if (p == nullptr) {
        auto np = parse_statement(query_string)->prepare(_db, _cql_stats);
        np->statement->raw_cql_statement = query_string;
        np->statement->validate(_proxy, *_internal_state);
        p = std::move(np); // inserts it into map
    }
    return p->checked_weak_from_this();
}

struct internal_query_state {
    sstring query_string;
    std::unique_ptr<query_options> opts;
    statements::prepared_statement::checked_weak_ptr p;
    bool more_results = true;
};

::shared_ptr<internal_query_state> query_processor::create_paged_state(const sstring& query_string,
        const std::initializer_list<data_value>& values, int32_t page_size) {
    auto p = prepare_internal(query_string);
    auto opts = make_internal_options(p, values, db::consistency_level::ONE, infinite_timeout_config, page_size);
    ::shared_ptr<internal_query_state> res = ::make_shared<internal_query_state>(
            internal_query_state{
                    query_string,
                    std::make_unique<cql3::query_options>(std::move(opts)), std::move(p),
                    true});
    return res;
}

bool query_processor::has_more_results(::shared_ptr<cql3::internal_query_state> state) const {
    if (state) {
        return state->more_results;
    }
    return false;
}

future<> query_processor::for_each_cql_result(
        ::shared_ptr<cql3::internal_query_state> state,
        std::function<stop_iteration(const cql3::untyped_result_set::row&)>&& f) {
    return do_with(seastar::shared_ptr<bool>(), [f, this, state](auto& is_done) mutable {
        is_done = seastar::make_shared<bool>(false);

        auto stop_when = [is_done]() {
            return *is_done;
        };
        auto do_resuls = [is_done, state, f, this]() mutable {
            return this->execute_paged_internal(
                    state).then([is_done, state, f, this](::shared_ptr<cql3::untyped_result_set> msg) mutable {
                if (msg->empty()) {
                    *is_done = true;
                } else {
                    if (!this->has_more_results(state)) {
                        *is_done = true;
                    }
                    for (auto& row : *msg) {
                        if (f(row) == stop_iteration::yes) {
                            *is_done = true;
                            break;
                        }
                    }
                }
            });
        };
        return do_until(stop_when, do_resuls);
    });
}

future<> query_processor::for_each_cql_result(
        ::shared_ptr<cql3::internal_query_state> state,
         noncopyable_function<future<stop_iteration>(const cql3::untyped_result_set::row&)>&& f) {
    // repeat can move the lambda's capture, so we need to hold f and it so the internal loop
    // will be able to use it.
    return do_with(noncopyable_function<future<stop_iteration>(const cql3::untyped_result_set::row&)>(std::move(f)),
            untyped_result_set::rows_type::const_iterator(),
            [state, this](noncopyable_function<future<stop_iteration>(const cql3::untyped_result_set::row&)>& f,
                    untyped_result_set::rows_type::const_iterator& it) mutable {
        return repeat([state, &f, &it, this]() mutable {
            return this->execute_paged_internal(state).then([state, &f, &it, this](::shared_ptr<cql3::untyped_result_set> msg) mutable {
                it = msg->begin();
                return repeat_until_value([&it, &f, msg, state, this]() mutable {
                    if (it == msg->end()) {
                        return make_ready_future<std::optional<stop_iteration>>(std::optional<stop_iteration>(!this->has_more_results(state)));
                    }

                    return f(*it).then([&it, msg](stop_iteration i) {
                        if (i == stop_iteration::yes) {
                            return std::optional<stop_iteration>(i);
                        }
                        ++it;
                        return std::optional<stop_iteration>();
                    });
                });
            });
        });
    });
}

future<::shared_ptr<untyped_result_set>>
query_processor::execute_paged_internal(::shared_ptr<internal_query_state> state) {
    return state->p->statement->execute(_proxy, *_internal_state, *state->opts).then(
            [state, this](::shared_ptr<cql_transport::messages::result_message> msg) mutable {
        class visitor : public result_message::visitor_base {
            ::shared_ptr<internal_query_state> _state;
            query_processor& _qp;
        public:
            visitor(::shared_ptr<internal_query_state> state, query_processor& qp) : _state(state), _qp(qp) {
            }
            virtual ~visitor() = default;
            void visit(const result_message::rows& rmrs) override {
                auto& rs = rmrs.rs();
                if (rs.get_metadata().paging_state()) {
                    bool done = !rs.get_metadata().flags().contains<cql3::metadata::flag::HAS_MORE_PAGES>();

                    if (done) {
                        _state->more_results = false;
                    } else {
                        const service::pager::paging_state& st = *rs.get_metadata().paging_state();
                        lw_shared_ptr<service::pager::paging_state> shrd = make_lw_shared<service::pager::paging_state>(st);
                        _state->opts = std::make_unique<query_options>(std::move(_state->opts), shrd);
                        _state->p = _qp.prepare_internal(_state->query_string);
                    }
                } else {
                    _state->more_results = false;
                }
            }
        };
        visitor v(state, *this);
        if (msg != nullptr) {
            msg->accept(v);
        }
        return make_ready_future<::shared_ptr<untyped_result_set>>(::make_shared<untyped_result_set>(msg));
    });
}

future<::shared_ptr<cql_transport::messages::result_message>>
query_processor::process_internal(
        statements::prepared_statement::checked_weak_ptr p,
        db::consistency_level cl,
        const timeout_config& timeout_config,
        const std::initializer_list<data_value>& values) {
    auto opts = make_internal_options(p, values, cl, timeout_config);
    return do_with(std::move(opts), [this, p = std::move(p)](auto & opts) {
        return p->statement->execute(_proxy, *_internal_state, opts);
    });
}

future<::shared_ptr<untyped_result_set>>
query_processor::execute_internal(
        const sstring& query_string,
        db::consistency_level cl,
        const timeout_config& timeout_config,
        const std::initializer_list<data_value>& values,
        bool cache) {

    if (log.is_enabled(logging::log_level::trace)) {
        log.trace("execute_internal: {}\"{}\" ({})", cache ? "(cached) " : "", query_string, ::join(", ", values));
    }
    if (cache) {
        return execute_with_params(prepare_internal(query_string), cl, timeout_config, values);
    } else {
        auto p = parse_statement(query_string)->prepare(_db, _cql_stats);
        p->statement->raw_cql_statement = query_string;
        p->statement->validate(_proxy, *_internal_state);
        auto checked_weak_ptr = p->checked_weak_from_this();
        return execute_with_params(std::move(checked_weak_ptr), cl, timeout_config, values).finally([p = std::move(p)] {});
    }
}

future<::shared_ptr<untyped_result_set>>
query_processor::execute_with_params(
        statements::prepared_statement::checked_weak_ptr p,
        db::consistency_level cl,
        const timeout_config& timeout_config,
        const std::initializer_list<data_value>& values) {
    auto opts = make_internal_options(p, values, cl, timeout_config);
    return do_with(std::move(opts), [this, p = std::move(p)](auto & opts) {
        return p->statement->execute(_proxy, *_internal_state, opts).then([](auto msg) {
            return make_ready_future<::shared_ptr<untyped_result_set>>(::make_shared<untyped_result_set>(msg));
        });
    });
}

future<::shared_ptr<cql_transport::messages::result_message>>
query_processor::execute_batch(
        ::shared_ptr<statements::batch_statement> batch,
        service::query_state& query_state,
        query_options& options,
        std::unordered_map<prepared_cache_key_type, authorized_prepared_statements_cache::value_type> pending_authorization_entries) {
    return batch->check_access(query_state.get_client_state()).then_wrapped([this, &query_state, &options, batch, pending_authorization_entries = std::move(pending_authorization_entries)] (future<> access_future) mutable {
        return parallel_for_each(pending_authorization_entries, [this, &query_state] (auto& e) {
            return _authorized_prepared_cache.insert(*query_state.get_client_state().user(), e.first, std::move(e.second)).handle_exception([this] (auto eptr) {
                log.error("failed to cache the entry", eptr);
            });
        }).then([this, &query_state, &options, batch, access_future = std::move(access_future)] () mutable {
          bool failed = access_future.failed();
          return audit::inspect(batch, query_state, options, failed).then([this, &query_state, &options, batch, access_future = std::move(access_future)] () mutable {
            if (access_future.failed()) {
                std::rethrow_exception(access_future.get_exception());
            }
            batch->validate();
            batch->validate(_proxy, query_state.get_client_state());
            _stats.queries_by_cl[size_t(options.get_consistency())] += batch->get_statements().size();
            if (log.is_enabled(logging::log_level::trace)) {
                std::ostringstream oss;
                for (const auto& s: batch->get_statements()) {
                    oss << std::endl <<  s.statement->raw_cql_statement;
                }
                log.trace("execute_batch({}): {}", batch->get_statements().size(), oss.str());
            }
            return batch->execute(_proxy, query_state, options);
	  });
        });
    });
}

query_processor::migration_subscriber::migration_subscriber(query_processor* qp) : _qp{qp} {
}

void query_processor::migration_subscriber::on_create_keyspace(const sstring& ks_name) {
}

void query_processor::migration_subscriber::on_create_column_family(const sstring& ks_name, const sstring& cf_name) {
}

void query_processor::migration_subscriber::on_create_user_type(const sstring& ks_name, const sstring& type_name) {
}

void query_processor::migration_subscriber::on_create_function(const sstring& ks_name, const sstring& function_name) {
    log.warn("{} event ignored", __func__);
}

void query_processor::migration_subscriber::on_create_aggregate(const sstring& ks_name, const sstring& aggregate_name) {
    log.warn("{} event ignored", __func__);
}

void query_processor::migration_subscriber::on_create_view(const sstring& ks_name, const sstring& view_name) {
}

void query_processor::migration_subscriber::on_update_keyspace(const sstring& ks_name) {
}

void query_processor::migration_subscriber::on_update_column_family(
        const sstring& ks_name,
        const sstring& cf_name,
        bool columns_changed) {
    // #1255: Ignoring columns_changed deliberately.
    log.info("Column definitions for {}.{} changed, invalidating related prepared statements", ks_name, cf_name);
    remove_invalid_prepared_statements(ks_name, cf_name);
}

void query_processor::migration_subscriber::on_update_user_type(const sstring& ks_name, const sstring& type_name) {
}

void query_processor::migration_subscriber::on_update_function(const sstring& ks_name, const sstring& function_name) {
}

void query_processor::migration_subscriber::on_update_aggregate(const sstring& ks_name, const sstring& aggregate_name) {
}

void query_processor::migration_subscriber::on_update_view(
        const sstring& ks_name,
        const sstring& view_name, bool columns_changed) {
}

void query_processor::migration_subscriber::on_drop_keyspace(const sstring& ks_name) {
    remove_invalid_prepared_statements(ks_name, std::nullopt);
}

void query_processor::migration_subscriber::on_drop_column_family(const sstring& ks_name, const sstring& cf_name) {
    remove_invalid_prepared_statements(ks_name, cf_name);
}

void query_processor::migration_subscriber::on_drop_user_type(const sstring& ks_name, const sstring& type_name) {
}

void query_processor::migration_subscriber::on_drop_function(const sstring& ks_name, const sstring& function_name) {
    log.warn("{} event ignored", __func__);
}

void query_processor::migration_subscriber::on_drop_aggregate(const sstring& ks_name, const sstring& aggregate_name) {
    log.warn("{} event ignored", __func__);
}

void query_processor::migration_subscriber::on_drop_view(const sstring& ks_name, const sstring& view_name) {
    remove_invalid_prepared_statements(ks_name, view_name);
}

void query_processor::migration_subscriber::remove_invalid_prepared_statements(
        sstring ks_name,
        std::optional<sstring> cf_name) {
    _qp->_prepared_cache.remove_if([&] (::shared_ptr<cql_statement> stmt) {
        return this->should_invalidate(ks_name, cf_name, stmt);
    });
}

bool query_processor::migration_subscriber::should_invalidate(
        sstring ks_name,
        std::optional<sstring> cf_name,
        ::shared_ptr<cql_statement> statement) {
    return statement->depends_on_keyspace(ks_name) && (!cf_name || statement->depends_on_column_family(*cf_name));
}

future<> query_processor::query(
        const sstring& query_string,
        const std::initializer_list<data_value>& values,
        noncopyable_function<future<stop_iteration>(const cql3::untyped_result_set_row&)>&& f) {
    return for_each_cql_result(create_paged_state(query_string, values), std::move(f));
}

future<> query_processor::query(
        const sstring& query_string,
        noncopyable_function<future<stop_iteration>(const cql3::untyped_result_set_row&)>&& f) {
    return for_each_cql_result(create_paged_state(query_string, {}), std::move(f));
}

}<|MERGE_RESOLUTION|>--- conflicted
+++ resolved
@@ -610,19 +610,14 @@
         cf_stmt->prepare_keyspace(client_state);
     }
     ++_stats.prepare_invocations;
-<<<<<<< HEAD
-    auto res = statement->prepare(_db, _cql_stats);
-    auto audit_info = res->statement->get_audit_info();
+    auto p = statement->prepare(_db, _cql_stats);
+    p->statement->raw_cql_statement = sstring(query);
+    auto audit_info = p->statement->get_audit_info();
     if (audit_info) {
         audit_info->set_query_string(query);
-        res->statement->sanitize_audit_info();
-    }
-    return res;
-=======
-    auto p = statement->prepare(_db, _cql_stats);
-    p->statement->raw_cql_statement = sstring(query);
+        p->statement->sanitize_audit_info();
+    }
     return p;
->>>>>>> 956b0920
 }
 
 ::shared_ptr<raw::parsed_statement>
