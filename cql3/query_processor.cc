--- conflicted
+++ resolved
@@ -73,12 +73,8 @@
     }
 };
 
-<<<<<<< HEAD
-query_processor::query_processor(service::storage_proxy& proxy, database& db, service::migration_notifier& mn, service::migration_manager& mm, query_processor::memory_config mcfg, cql_config& cql_cfg, sharded<qos::service_level_controller>& sl_controller)
-=======
 query_processor::query_processor(service::storage_proxy& proxy, database& db, service::migration_notifier& mn, service::migration_manager& mm, query_processor::memory_config mcfg, cql_config& cql_cfg,
         sharded<qos::service_level_controller> &sl_controller)
->>>>>>> 163f2be2
         : _migration_subscriber{std::make_unique<migration_subscriber>(this)}
         , _proxy(proxy)
         , _db(db)
