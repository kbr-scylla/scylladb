--- conflicted
+++ resolved
@@ -485,27 +485,14 @@
             metrics.regularStatementsExecuted.inc();
 #endif
     tracing::trace(query_state.get_trace_state(), "Processing a statement");
-<<<<<<< HEAD
-    return process_statement_unprepared(std::move(cql_statement), query_state, options);
-}
-
-future<::shared_ptr<result_message>>
-query_processor::process_statement_unprepared(
-        ::shared_ptr<cql_statement> statement,
-        service::query_state& query_state,
-        const query_options& options) {
-    return statement->check_access(query_state.get_client_state()).then_wrapped([this, statement, &query_state, &options](auto&& access_future) mutable {
+    return cql_statement->check_access(query_state.get_client_state()).then_wrapped([this, cql_statement, &query_state, &options] (auto&& access_future) mutable {
       bool failed = access_future.failed();
-      return audit::inspect(statement, query_state, options, failed).then([this, statement, &query_state, &options, access_future = std::move(access_future)] () mutable {
+      return audit::inspect(cql_statement, query_state, options, failed).then([this, cql_statement, &query_state, &options, access_future = std::move(access_future)] () mutable {
         if (access_future.failed()) {
             std::rethrow_exception(access_future.get_exception());
         }
-        return process_authorized_statement(std::move(statement), query_state, options);
+        return process_authorized_statement(std::move(cql_statement), query_state, options);
       });
-=======
-    return cql_statement->check_access(query_state.get_client_state()).then([this, cql_statement, &query_state, &options] () mutable {
-        return process_authorized_statement(std::move(cql_statement), query_state, options);
->>>>>>> 70d914ad
     });
 }
 
@@ -823,22 +810,6 @@
     });
 }
 
-future<::shared_ptr<untyped_result_set>>
-query_processor::execute_internal(
-<<<<<<< HEAD
-        statements::prepared_statement::checked_weak_ptr p,
-        const std::initializer_list<data_value>& values) {
-    query_options opts = make_internal_options(p, values, db::consistency_level::ONE, infinite_timeout_config);
-    return do_with(std::move(opts), [this, p = std::move(p)](auto& opts) {
-        return p->statement->execute(
-                _proxy,
-                *_internal_state,
-                opts).then([&opts, stmt = p->statement](auto msg) {
-            return make_ready_future<::shared_ptr<untyped_result_set>>(::make_shared<untyped_result_set>(msg));
-        });
-    });
-}
-
 future<::shared_ptr<cql_transport::messages::result_message>>
 query_processor::process_internal(
         statements::prepared_statement::checked_weak_ptr p,
@@ -852,9 +823,7 @@
 }
 
 future<::shared_ptr<untyped_result_set>>
-query_processor::process(
-=======
->>>>>>> 70d914ad
+query_processor::execute_internal(
         const sstring& query_string,
         db::consistency_level cl,
         const timeout_config& timeout_config,
