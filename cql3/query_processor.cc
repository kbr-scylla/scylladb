/*
 * Licensed to the Apache Software Foundation (ASF) under one
 * or more contributor license agreements.  See the NOTICE file
 * distributed with this work for additional information
 * regarding copyright ownership.  The ASF licenses this file
 * to you under the Apache License, Version 2.0 (the
 * "License"); you may not use this file except in compliance
 * with the License.  You may obtain a copy of the License at
 *
 *     http://www.apache.org/licenses/LICENSE-2.0
 *
 * Unless required by applicable law or agreed to in writing, software
 * distributed under the License is distributed on an "AS IS" BASIS,
 * WITHOUT WARRANTIES OR CONDITIONS OF ANY KIND, either express or implied.
 * See the License for the specific language governing permissions and
 * limitations under the License.
 */

/*
 * Copyright (C) 2015-present ScyllaDB
 *
 * Modified by ScyllaDB
 */

/*
 * This file is part of Scylla.
 *
 * See the LICENSE.PROPRIETARY file in the top-level directory for licensing information.
 */

#include "cql3/query_processor.hh"

#include <seastar/core/metrics.hh>

#include "cql3/CqlParser.hpp"
#include "cql3/error_collector.hh"
#include "cql3/statements/batch_statement.hh"
#include "cql3/statements/modification_statement.hh"
#include "cql3/util.hh"
#include "cql3/untyped_result_set.hh"
#include "db/config.hh"
#include "database.hh"
#include "hashers.hh"

namespace cql3 {

using namespace statements;
using namespace cql_transport::messages;

logging::logger log("query_processor");
logging::logger prep_cache_log("prepared_statements_cache");
logging::logger authorized_prepared_statements_cache_log("authorized_prepared_statements_cache");

const sstring query_processor::CQL_VERSION = "3.3.1";

const std::chrono::minutes prepared_statements_cache::entry_expiry = std::chrono::minutes(60);

class query_processor::internal_state {
    service::query_state _qs;
public:
    internal_state() : _qs(service::client_state::for_internal_calls(), empty_service_permit()) {
    }
    operator service::query_state&() {
        return _qs;
    }
    operator const service::query_state&() const {
        return _qs;
    }
    operator service::client_state&() {
        return _qs.get_client_state();
    }
    operator const service::client_state&() const {
        return _qs.get_client_state();
    }
};

query_processor::query_processor(service::storage_proxy& proxy, database& db, service::migration_notifier& mn, service::migration_manager& mm, query_processor::memory_config mcfg, cql_config& cql_cfg)
        : _migration_subscriber{std::make_unique<migration_subscriber>(this)}
        , _proxy(proxy)
        , _db(db)
        , _mnotifier(mn)
        , _mm(mm)
        , _cql_config(cql_cfg)
        , _internal_state(new internal_state())
        , _prepared_cache(prep_cache_log, mcfg.prepared_statment_cache_size)
        , _authorized_prepared_cache(std::min(std::chrono::milliseconds(_db.get_config().permissions_validity_in_ms()),
                                              std::chrono::duration_cast<std::chrono::milliseconds>(prepared_statements_cache::entry_expiry)),
                                     std::chrono::milliseconds(_db.get_config().permissions_update_interval_in_ms()),
                                     mcfg.authorized_prepared_cache_size, authorized_prepared_statements_cache_log) {
    namespace sm = seastar::metrics;
    namespace stm = statements;
    using clevel = db::consistency_level;
    sm::label cl_label("consistency_level");

    sm::label who_label("who");  // Who queried system tables
    const auto user_who_label_instance = who_label("user");
    const auto internal_who_label_instance = who_label("internal");

    sm::label ks_label("ks");
    const auto system_ks_label_instance = ks_label("system");

    std::vector<sm::metric_definition> qp_group;
    qp_group.push_back(sm::make_derive(
        "statements_prepared",
        _stats.prepare_invocations,
        sm::description("Counts the total number of parsed CQL requests.")));
    for (auto cl = size_t(clevel::MIN_VALUE); cl <= size_t(clevel::MAX_VALUE); ++cl) {
        qp_group.push_back(
            sm::make_derive(
                "queries",
                _stats.queries_by_cl[cl],
                sm::description("Counts queries by consistency level."),
                {cl_label(clevel(cl))}));
    }
    _metrics.add_group("query_processor", qp_group);

    sm::label cas_label("conditional");
    auto cas_label_instance = cas_label("yes");
    auto non_cas_label_instance = cas_label("no");

    _metrics.add_group(
            "cql",
            {
                    sm::make_derive(
                            "reads",
                            sm::description("Counts the total number of CQL SELECT requests."),
                            [this] {
                                // Reads fall into `cond_selector::NO_CONDITIONS' pigeonhole
                                return _cql_stats.query_cnt(source_selector::USER, ks_selector::SYSTEM, cond_selector::NO_CONDITIONS, stm::statement_type::SELECT)
                                        + _cql_stats.query_cnt(source_selector::USER, ks_selector::NONSYSTEM, cond_selector::NO_CONDITIONS, stm::statement_type::SELECT)
                                        + _cql_stats.query_cnt(source_selector::INTERNAL, ks_selector::SYSTEM, cond_selector::NO_CONDITIONS, stm::statement_type::SELECT)
                                        + _cql_stats.query_cnt(source_selector::INTERNAL, ks_selector::NONSYSTEM, cond_selector::NO_CONDITIONS, stm::statement_type::SELECT);
                            }),

                    sm::make_derive(
                            "inserts",
                            sm::description("Counts the total number of CQL INSERT requests with/without conditions."),
                            {non_cas_label_instance},
                            [this] {
                                return _cql_stats.query_cnt(source_selector::USER, ks_selector::SYSTEM, cond_selector::NO_CONDITIONS, stm::statement_type::INSERT)
                                        + _cql_stats.query_cnt(source_selector::USER, ks_selector::NONSYSTEM, cond_selector::NO_CONDITIONS, stm::statement_type::INSERT)
                                        + _cql_stats.query_cnt(source_selector::INTERNAL, ks_selector::SYSTEM, cond_selector::NO_CONDITIONS, stm::statement_type::INSERT)
                                        + _cql_stats.query_cnt(source_selector::INTERNAL, ks_selector::NONSYSTEM, cond_selector::NO_CONDITIONS, stm::statement_type::INSERT);
                            }),
                    sm::make_derive(
                            "inserts",
                            sm::description("Counts the total number of CQL INSERT requests with/without conditions."),
                            {cas_label_instance},
                            [this] {
                                return _cql_stats.query_cnt(source_selector::USER, ks_selector::SYSTEM, cond_selector::WITH_CONDITIONS, stm::statement_type::INSERT)
                                        + _cql_stats.query_cnt(source_selector::USER, ks_selector::NONSYSTEM, cond_selector::WITH_CONDITIONS, stm::statement_type::INSERT)
                                        + _cql_stats.query_cnt(source_selector::INTERNAL, ks_selector::SYSTEM, cond_selector::WITH_CONDITIONS, stm::statement_type::INSERT)
                                        + _cql_stats.query_cnt(source_selector::INTERNAL, ks_selector::NONSYSTEM, cond_selector::WITH_CONDITIONS, stm::statement_type::INSERT);
                            }),

                    sm::make_derive(
                            "updates",
                            sm::description("Counts the total number of CQL UPDATE requests with/without conditions."),
                            {non_cas_label_instance},
                            [this] {
                                return _cql_stats.query_cnt(source_selector::USER, ks_selector::SYSTEM, cond_selector::NO_CONDITIONS, stm::statement_type::UPDATE)
                                        + _cql_stats.query_cnt(source_selector::USER, ks_selector::NONSYSTEM, cond_selector::NO_CONDITIONS, stm::statement_type::UPDATE)
                                        + _cql_stats.query_cnt(source_selector::INTERNAL, ks_selector::SYSTEM, cond_selector::NO_CONDITIONS, stm::statement_type::UPDATE)
                                        + _cql_stats.query_cnt(source_selector::INTERNAL, ks_selector::NONSYSTEM, cond_selector::NO_CONDITIONS, stm::statement_type::UPDATE);
                            }),
                    sm::make_derive(
                            "updates",
                            sm::description("Counts the total number of CQL UPDATE requests with/without conditions."),
                            {cas_label_instance},
                            [this] {
                                return _cql_stats.query_cnt(source_selector::USER, ks_selector::SYSTEM, cond_selector::WITH_CONDITIONS, stm::statement_type::UPDATE)
                                        + _cql_stats.query_cnt(source_selector::USER, ks_selector::NONSYSTEM, cond_selector::WITH_CONDITIONS, stm::statement_type::UPDATE)
                                        + _cql_stats.query_cnt(source_selector::INTERNAL, ks_selector::SYSTEM, cond_selector::WITH_CONDITIONS, stm::statement_type::UPDATE)
                                        + _cql_stats.query_cnt(source_selector::INTERNAL, ks_selector::NONSYSTEM, cond_selector::WITH_CONDITIONS, stm::statement_type::UPDATE);
                            }),

                    sm::make_derive(
                            "deletes",
                            sm::description("Counts the total number of CQL DELETE requests with/without conditions."),
                            {non_cas_label_instance},
                            [this] {
                                return _cql_stats.query_cnt(source_selector::USER, ks_selector::SYSTEM, cond_selector::NO_CONDITIONS, stm::statement_type::DELETE)
                                        + _cql_stats.query_cnt(source_selector::USER, ks_selector::NONSYSTEM, cond_selector::NO_CONDITIONS, stm::statement_type::DELETE)
                                        + _cql_stats.query_cnt(source_selector::INTERNAL, ks_selector::SYSTEM, cond_selector::NO_CONDITIONS, stm::statement_type::DELETE)
                                        + _cql_stats.query_cnt(source_selector::INTERNAL, ks_selector::NONSYSTEM, cond_selector::NO_CONDITIONS, stm::statement_type::DELETE);
                            }),
                    sm::make_derive(
                            "deletes",
                            sm::description("Counts the total number of CQL DELETE requests with/without conditions."),
                            {cas_label_instance},
                            [this] {
                                return _cql_stats.query_cnt(source_selector::USER, ks_selector::SYSTEM, cond_selector::WITH_CONDITIONS, stm::statement_type::DELETE)
                                        + _cql_stats.query_cnt(source_selector::USER, ks_selector::NONSYSTEM, cond_selector::WITH_CONDITIONS, stm::statement_type::DELETE)
                                        + _cql_stats.query_cnt(source_selector::INTERNAL, ks_selector::SYSTEM, cond_selector::WITH_CONDITIONS, stm::statement_type::DELETE)
                                        + _cql_stats.query_cnt(source_selector::INTERNAL, ks_selector::NONSYSTEM, cond_selector::WITH_CONDITIONS, stm::statement_type::DELETE);
                            }),

                    sm::make_derive(
                            "reads_per_ks",
                            // Reads fall into `cond_selector::NO_CONDITIONS' pigeonhole
                            _cql_stats.query_cnt(source_selector::USER, ks_selector::SYSTEM, cond_selector::NO_CONDITIONS, stm::statement_type::SELECT),
                            sm::description("Counts the number of CQL SELECT requests executed on particular keyspaces. "
                                            "Label `who' indicates where the reqs come from (clients or DB internals)"),
                            {user_who_label_instance, system_ks_label_instance}),
                    sm::make_derive(
                            "reads_per_ks",
                            _cql_stats.query_cnt(source_selector::INTERNAL, ks_selector::SYSTEM, cond_selector::NO_CONDITIONS, stm::statement_type::SELECT),
                            sm::description("Counts the number of CQL SELECT requests executed on particular keyspaces. "
                                            "Label `who' indicates where the reqs come from (clients or DB internals)"),
                            {internal_who_label_instance, system_ks_label_instance}),

                    sm::make_derive(
                            "inserts_per_ks",
                            _cql_stats.query_cnt(source_selector::USER, ks_selector::SYSTEM, cond_selector::NO_CONDITIONS, stm::statement_type::INSERT),
                            sm::description("Counts the number of CQL INSERT requests executed on particular keyspaces. "
                                            "Label `who' indicates where the reqs come from (clients or DB internals)."),
                            {user_who_label_instance, system_ks_label_instance, non_cas_label_instance}),
                    sm::make_derive(
                            "inserts_per_ks",
                            _cql_stats.query_cnt(source_selector::INTERNAL, ks_selector::SYSTEM, cond_selector::NO_CONDITIONS, stm::statement_type::INSERT),
                            sm::description("Counts the number of CQL INSERT requests executed on particular keyspaces. "
                                            "Label `who' indicates where the reqs come from (clients or DB internals)."),
                            {internal_who_label_instance, system_ks_label_instance, non_cas_label_instance}),
                    sm::make_derive(
                            "inserts_per_ks",
                            _cql_stats.query_cnt(source_selector::USER, ks_selector::SYSTEM, cond_selector::WITH_CONDITIONS, stm::statement_type::INSERT),
                            sm::description("Counts the number of CQL INSERT requests executed on particular keyspaces. "
                                            "Label `who' indicates where the reqs come from (clients or DB internals)."),
                            {user_who_label_instance, system_ks_label_instance, cas_label_instance}),
                    sm::make_derive(
                            "inserts_per_ks",
                            _cql_stats.query_cnt(source_selector::INTERNAL, ks_selector::SYSTEM, cond_selector::WITH_CONDITIONS, stm::statement_type::INSERT),
                            sm::description("Counts the number of CQL INSERT requests executed on particular keyspaces. "
                                            "Label `who' indicates where the reqs come from (clients or DB internals)."),
                            {internal_who_label_instance, system_ks_label_instance, cas_label_instance}),

                    sm::make_derive(
                            "updates_per_ks",
                            _cql_stats.query_cnt(source_selector::USER, ks_selector::SYSTEM, cond_selector::NO_CONDITIONS, stm::statement_type::UPDATE),
                            sm::description("Counts the number of CQL UPDATE requests executed on particular keyspaces. "
                                            "Label `who' indicates where the reqs come from (clients or DB internals)"),
                            {user_who_label_instance, system_ks_label_instance, non_cas_label_instance}),
                    sm::make_derive(
                            "updates_per_ks",
                            _cql_stats.query_cnt(source_selector::INTERNAL, ks_selector::SYSTEM, cond_selector::NO_CONDITIONS, stm::statement_type::UPDATE),
                            sm::description("Counts the number of CQL UPDATE requests executed on particular keyspaces. "
                                            "Label `who' indicates where the reqs come from (clients or DB internals)"),
                            {internal_who_label_instance, system_ks_label_instance, non_cas_label_instance}),
                    sm::make_derive(
                            "updates_per_ks",
                            _cql_stats.query_cnt(source_selector::USER, ks_selector::SYSTEM, cond_selector::WITH_CONDITIONS, stm::statement_type::UPDATE),
                            sm::description("Counts the number of CQL UPDATE requests executed on particular keyspaces. "
                                            "Label `who' indicates where the reqs come from (clients or DB internals)"),
                            {user_who_label_instance, system_ks_label_instance, cas_label_instance}),
                    sm::make_derive(
                            "updates_per_ks",
                            _cql_stats.query_cnt(source_selector::INTERNAL, ks_selector::SYSTEM, cond_selector::WITH_CONDITIONS, stm::statement_type::UPDATE),
                            sm::description("Counts the number of CQL UPDATE requests executed on particular keyspaces. "
                                            "Label `who' indicates where the reqs come from (clients or DB internals)"),
                            {internal_who_label_instance, system_ks_label_instance, cas_label_instance}),

                    sm::make_derive(
                            "deletes_per_ks",
                            _cql_stats.query_cnt(source_selector::USER, ks_selector::SYSTEM, cond_selector::NO_CONDITIONS, stm::statement_type::DELETE),
                            sm::description("Counts the number of CQL DELETE requests executed on particular keyspaces. "
                                            "Label `who' indicates where the reqs come from (clients or DB internals)"),
                            {user_who_label_instance, system_ks_label_instance, non_cas_label_instance}),
                    sm::make_derive(
                            "deletes_per_ks",
                            _cql_stats.query_cnt(source_selector::INTERNAL, ks_selector::SYSTEM, cond_selector::NO_CONDITIONS, stm::statement_type::DELETE),
                            sm::description("Counts the number of CQL DELETE requests executed on particular keyspaces. "
                                            "Label `who' indicates where the reqs come from (clients or DB internals)"),
                            {internal_who_label_instance, system_ks_label_instance, non_cas_label_instance}),
                    sm::make_derive(
                            "deletes_per_ks",
                            _cql_stats.query_cnt(source_selector::USER, ks_selector::SYSTEM, cond_selector::WITH_CONDITIONS, stm::statement_type::DELETE),
                            sm::description("Counts the number of CQL DELETE requests executed on particular keyspaces. "
                                            "Label `who' indicates where the reqs come from (clients or DB internals)"),
                            {user_who_label_instance, system_ks_label_instance, cas_label_instance}),
                    sm::make_derive(
                            "deletes_per_ks",
                            _cql_stats.query_cnt(source_selector::INTERNAL, ks_selector::SYSTEM, cond_selector::WITH_CONDITIONS, stm::statement_type::DELETE),
                            sm::description("Counts the number of CQL DELETE requests executed on particular keyspaces. "
                                            "Label `who' indicates where the reqs come from (clients or DB internals)"),
                            {internal_who_label_instance, system_ks_label_instance, cas_label_instance}),

                    sm::make_derive(
                            "batches",
                            _cql_stats.batches,
                            sm::description("Counts the total number of CQL BATCH requests without conditions."),
                            {non_cas_label_instance}),

                    sm::make_derive(
                            "batches",
                            _cql_stats.cas_batches,
                            sm::description("Counts the total number of CQL BATCH requests with conditions."),
                            {cas_label_instance}),

                    sm::make_derive(
                            "statements_in_batches",
                            _cql_stats.statements_in_batches,
                            sm::description("Counts the total number of sub-statements in CQL BATCH requests without conditions."),
                            {non_cas_label_instance}),

                    sm::make_derive(
                            "statements_in_batches",
                            _cql_stats.statements_in_cas_batches,
                            sm::description("Counts the total number of sub-statements in CQL BATCH requests with conditions."),
                            {cas_label_instance}),

                    sm::make_derive(
                            "batches_pure_logged",
                            _cql_stats.batches_pure_logged,
                            sm::description(
                                    "Counts the total number of LOGGED batches that were executed as LOGGED batches.")),

                    sm::make_derive(
                            "batches_pure_unlogged",
                            _cql_stats.batches_pure_unlogged,
                            sm::description(
                                    "Counts the total number of UNLOGGED batches that were executed as UNLOGGED "
                                    "batches.")),

                    sm::make_derive(
                            "batches_unlogged_from_logged",
                            _cql_stats.batches_unlogged_from_logged,
                            sm::description("Counts the total number of LOGGED batches that were executed as UNLOGGED "
                                            "batches.")),

                    sm::make_derive(
                            "rows_read",
                            _cql_stats.rows_read,
                            sm::description("Counts the total number of rows read during CQL requests.")),

                    sm::make_derive(
                            "prepared_cache_evictions",
                            [] { return prepared_statements_cache::shard_stats().prepared_cache_evictions; },
                            sm::description("Counts the number of prepared statements cache entries evictions.")),

                    sm::make_gauge(
                            "prepared_cache_size",
                            [this] { return _prepared_cache.size(); },
                            sm::description("A number of entries in the prepared statements cache.")),

                    sm::make_gauge(
                            "prepared_cache_memory_footprint",
                            [this] { return _prepared_cache.memory_footprint(); },
                            sm::description("Size (in bytes) of the prepared statements cache.")),

                    sm::make_derive(
                            "secondary_index_creates",
                            _cql_stats.secondary_index_creates,
                            sm::description("Counts the total number of CQL CREATE INDEX requests.")),

                    sm::make_derive(
                            "secondary_index_drops",
                            _cql_stats.secondary_index_drops,
                            sm::description("Counts the total number of CQL DROP INDEX requests.")),

                    // secondary_index_reads total count is also included in all cql reads
                    sm::make_derive(
                            "secondary_index_reads",
                            _cql_stats.secondary_index_reads,
                            sm::description("Counts the total number of CQL read requests performed using secondary indexes.")),

                    // secondary_index_rows_read total count is also included in all cql rows read
                    sm::make_derive(
                            "secondary_index_rows_read",
                            _cql_stats.secondary_index_rows_read,
                            sm::description("Counts the total number of rows read during CQL requests performed using secondary indexes.")),

                    // read requests that required ALLOW FILTERING
                    sm::make_derive(
                            "filtered_read_requests",
                            _cql_stats.filtered_reads,
                            sm::description("Counts the total number of CQL read requests that required ALLOW FILTERING. See filtered_rows_read_total to compare how many rows needed to be filtered.")),

                    // rows read with filtering enabled (because ALLOW FILTERING was required)
                    sm::make_derive(
                            "filtered_rows_read_total",
                            _cql_stats.filtered_rows_read_total,
                            sm::description("Counts the total number of rows read during CQL requests that required ALLOW FILTERING. See filtered_rows_matched_total and filtered_rows_dropped_total for information how accurate filtering queries are.")),

                    // rows read with filtering enabled and accepted by the filter
                    sm::make_derive(
                            "filtered_rows_matched_total",
                            _cql_stats.filtered_rows_matched_total,
                            sm::description("Counts the number of rows read during CQL requests that required ALLOW FILTERING and accepted by the filter. Number similar to filtered_rows_read_total indicates that filtering is accurate.")),

                    // rows read with filtering enabled and rejected by the filter
                    sm::make_derive(
                            "filtered_rows_dropped_total",
                            [this]() {return _cql_stats.filtered_rows_read_total - _cql_stats.filtered_rows_matched_total;},
                            sm::description("Counts the number of rows read during CQL requests that required ALLOW FILTERING and dropped by the filter. Number similar to filtered_rows_read_total indicates that filtering is not accurate and might cause performance degradation.")),

                    sm::make_derive(
                            "select_bypass_caches",
                            _cql_stats.select_bypass_caches,
                            sm::description("Counts the number of SELECT query executions with BYPASS CACHE option.")),

                    sm::make_derive(
                            "select_allow_filtering",
                            _cql_stats.select_allow_filtering,
                            sm::description("Counts the number of SELECT query executions with ALLOW FILTERING option.")),

                    sm::make_derive(
                            "select_partition_range_scan",
                            _cql_stats.select_partition_range_scan,
                            sm::description("Counts the number of SELECT query executions requiring partition range scan.")),

                    sm::make_derive(
                            "select_partition_range_scan_no_bypass_cache",
                            _cql_stats.select_partition_range_scan_no_bypass_cache,
                            sm::description("Counts the number of SELECT query executions requiring partition range scan without BYPASS CACHE option.")),

                    sm::make_derive(
                            "authorized_prepared_statements_cache_evictions",
                            [] { return authorized_prepared_statements_cache::shard_stats().authorized_prepared_statements_cache_evictions; },
                            sm::description("Counts the number of authenticated prepared statements cache entries evictions.")),

                    sm::make_gauge(
                            "authorized_prepared_statements_cache_size",
                            [this] { return _authorized_prepared_cache.size(); },
                            sm::description("Number of entries in the authenticated prepared statements cache.")),

                    sm::make_gauge(
                            "user_prepared_auth_cache_footprint",
                            [this] { return _authorized_prepared_cache.memory_footprint(); },
                            sm::description("Size (in bytes) of the authenticated prepared statements cache.")),

                    sm::make_counter(
                            "reverse_queries",
                            _cql_stats.reverse_queries,
                            sm::description("Counts the number of CQL SELECT requests with reverse ORDER BY order.")),

                    sm::make_counter(
                            "unpaged_select_queries",
                            [this] {
                                return _cql_stats.unpaged_select_queries(ks_selector::NONSYSTEM)
                                        + _cql_stats.unpaged_select_queries(ks_selector::SYSTEM);
                            },
                            sm::description("Counts the total number of unpaged CQL SELECT requests.")),

                    sm::make_counter(
                            "unpaged_select_queries_per_ks",
                            _cql_stats.unpaged_select_queries(ks_selector::SYSTEM),
                            sm::description("Counts the number of unpaged CQL SELECT requests against particular keyspaces."),
                            {system_ks_label_instance})

            });

    _mnotifier.register_listener(_migration_subscriber.get());
}

query_processor::~query_processor() {
}

future<> query_processor::stop() {
    return _mnotifier.unregister_listener(_migration_subscriber.get()).then([this] {
        return _authorized_prepared_cache.stop().finally([this] { return _prepared_cache.stop(); });
    });
}

future<::shared_ptr<result_message>>
query_processor::execute_direct(const sstring_view& query_string, service::query_state& query_state, query_options& options) {
    log.trace("execute_direct: \"{}\"", query_string);
    tracing::trace(query_state.get_trace_state(), "Parsing a statement");
    auto p = get_statement(query_string, query_state.get_client_state());
    auto cql_statement = p->statement;
    const auto warnings = std::move(p->warnings);
    if (cql_statement->get_bound_terms() != options.get_values_count()) {
        const auto msg = format("Invalid amount of bind variables: expected {:d} received {:d}",
                cql_statement->get_bound_terms(),
                options.get_values_count());
        throw exceptions::invalid_request_exception(msg);
    }
    options.prepare(p->bound_names);

    warn(unimplemented::cause::METRICS);
#if 0
        if (!queryState.getClientState().isInternal)
            metrics.regularStatementsExecuted.inc();
#endif
    tracing::trace(query_state.get_trace_state(), "Processing a statement");
<<<<<<< HEAD
    return cql_statement->check_access(_proxy, query_state.get_client_state()).then_wrapped([this, cql_statement, &query_state, &options] (auto&& access_future) mutable {
      bool failed = access_future.failed();
      return audit::inspect(cql_statement, query_state, options, failed).then([this, cql_statement, &query_state, &options, access_future = std::move(access_future)] () mutable {
        if (access_future.failed()) {
            std::rethrow_exception(access_future.get_exception());
        }
        return process_authorized_statement(std::move(cql_statement), query_state, options);
      });
=======
    return cql_statement->check_access(_proxy, query_state.get_client_state()).then(
            [this, cql_statement, &query_state, &options, warnings = move(warnings)] () mutable {
        return process_authorized_statement(std::move(cql_statement), query_state, options).then(
                [warnings = move(warnings)] (::shared_ptr<result_message> m) {
                    for (const auto& w : warnings) {
                        m->add_warning(w);
                    }
                    return make_ready_future<::shared_ptr<result_message>>(m);
                });
>>>>>>> b3f4a37a
    });
}

future<::shared_ptr<result_message>>
query_processor::execute_prepared(
        statements::prepared_statement::checked_weak_ptr prepared,
        cql3::prepared_cache_key_type cache_key,
        service::query_state& query_state,
        const query_options& options,
        bool needs_authorization) {

    ::shared_ptr<cql_statement> statement = prepared->statement;
    future<> fut = make_ready_future<>();
    if (needs_authorization) {
        fut = statement->check_access(_proxy, query_state.get_client_state()).then([this, &query_state, prepared = std::move(prepared), cache_key = std::move(cache_key)] () mutable {
            return _authorized_prepared_cache.insert(*query_state.get_client_state().user(), std::move(cache_key), std::move(prepared)).handle_exception([this] (auto eptr) {
                log.error("failed to cache the entry: {}", eptr);
            });
        });
    }
    log.trace("execute_prepared: \"{}\"", statement->raw_cql_statement);

    return fut.then([this, statement = std::move(statement), &query_state, &options] () mutable {
        return audit::inspect(statement, query_state, options, false).then([this, statement, &query_state, &options] () mutable {
            return process_authorized_statement(std::move(statement), query_state, options);
        });
    });
}

future<::shared_ptr<result_message>>
query_processor::process_authorized_statement(const ::shared_ptr<cql_statement> statement, service::query_state& query_state, const query_options& options) {
    auto& client_state = query_state.get_client_state();

    ++_stats.queries_by_cl[size_t(options.get_consistency())];

    statement->validate(_proxy, client_state);

    auto fut = statement->execute(*this, query_state, options);

    return fut.then([statement] (auto msg) {
        if (msg) {
            return make_ready_future<::shared_ptr<result_message>>(std::move(msg));
        }
        return make_ready_future<::shared_ptr<result_message>>(::make_shared<result_message::void_message>());
    });
}

future<::shared_ptr<cql_transport::messages::result_message::prepared>>
query_processor::prepare(sstring query_string, service::query_state& query_state) {
    auto& client_state = query_state.get_client_state();
    return prepare(std::move(query_string), client_state, client_state.is_thrift());
}

future<::shared_ptr<cql_transport::messages::result_message::prepared>>
query_processor::prepare(sstring query_string, const service::client_state& client_state, bool for_thrift) {
    using namespace cql_transport::messages;
    if (for_thrift) {
        return prepare_one<result_message::prepared::thrift>(
                std::move(query_string),
                client_state,
                compute_thrift_id, prepared_cache_key_type::thrift_id);
    } else {
        return prepare_one<result_message::prepared::cql>(
                std::move(query_string),
                client_state,
                compute_id,
                prepared_cache_key_type::cql_id);
    }
}

static std::string hash_target(std::string_view query_string, std::string_view keyspace) {
    std::string ret(keyspace);
    ret += query_string;
    return ret;
}

prepared_cache_key_type query_processor::compute_id(
        std::string_view query_string,
        std::string_view keyspace) {
    return prepared_cache_key_type(md5_hasher::calculate(hash_target(query_string, keyspace)));
}

prepared_cache_key_type query_processor::compute_thrift_id(
        const std::string_view& query_string,
        const sstring& keyspace) {
    uint32_t h = 0;
    for (auto&& c : hash_target(query_string, keyspace)) {
        h = 31*h + c;
    }
    return prepared_cache_key_type(static_cast<int32_t>(h));
}

std::unique_ptr<prepared_statement>
query_processor::get_statement(const sstring_view& query, const service::client_state& client_state) {
    std::unique_ptr<raw::parsed_statement> statement = parse_statement(query);

    // Set keyspace for statement that require login
    auto cf_stmt = dynamic_cast<raw::cf_statement*>(statement.get());
    if (cf_stmt) {
        cf_stmt->prepare_keyspace(client_state);
    }
    ++_stats.prepare_invocations;
    auto p = statement->prepare(_db, _cql_stats);
    p->statement->raw_cql_statement = sstring(query);
    auto audit_info = p->statement->get_audit_info();
    if (audit_info) {
        audit_info->set_query_string(query);
        p->statement->sanitize_audit_info();
    }
    return p;
}

std::unique_ptr<raw::parsed_statement>
query_processor::parse_statement(const sstring_view& query) {
    try {
        auto statement = util::do_with_parser(query,  std::mem_fn(&cql3_parser::CqlParser::query));
        if (!statement) {
            throw exceptions::syntax_exception("Parsing failed");
        }
        return statement;
    } catch (const exceptions::recognition_exception& e) {
        throw exceptions::syntax_exception(format("Invalid or malformed CQL query string: {}", e.what()));
    } catch (const exceptions::cassandra_exception& e) {
        throw;
    } catch (const std::exception& e) {
        log.error("The statement: {} could not be parsed: {}", query, e.what());
        throw exceptions::syntax_exception(format("Failed parsing statement: [{}] reason: {}", query, e.what()));
    }
}

query_options query_processor::make_internal_options(
        const statements::prepared_statement::checked_weak_ptr& p,
        const std::initializer_list<data_value>& values,
        db::consistency_level cl,
        int32_t page_size) const {
    if (p->bound_names.size() != values.size()) {
        throw std::invalid_argument(
                format("Invalid number of values. Expecting {:d} but got {:d}", p->bound_names.size(), values.size()));
    }
    auto ni = p->bound_names.begin();
    std::vector<cql3::raw_value> bound_values;
    for (auto& v : values) {
        auto& n = *ni++;
        if (v.type() == bytes_type) {
            bound_values.push_back(cql3::raw_value::make_value(value_cast<bytes>(v)));
        } else if (v.is_null()) {
            bound_values.push_back(cql3::raw_value::make_null());
        } else {
            bound_values.push_back(cql3::raw_value::make_value(n->type->decompose(v)));
        }
    }
    if (page_size > 0) {
        lw_shared_ptr<service::pager::paging_state> paging_state;
        db::consistency_level serial_consistency = db::consistency_level::SERIAL;
        api::timestamp_type ts = api::missing_timestamp;
        return query_options(
                cl,
                bound_values,
                cql3::query_options::specific_options{page_size, std::move(paging_state), serial_consistency, ts});
    }
    return query_options(cl, bound_values);
}

statements::prepared_statement::checked_weak_ptr query_processor::prepare_internal(const sstring& query_string) {
    auto& p = _internal_statements[query_string];
    if (p == nullptr) {
        auto np = parse_statement(query_string)->prepare(_db, _cql_stats);
        np->statement->raw_cql_statement = query_string;
        np->statement->validate(_proxy, *_internal_state);
        p = std::move(np); // inserts it into map
    }
    return p->checked_weak_from_this();
}

struct internal_query_state {
    sstring query_string;
    std::unique_ptr<query_options> opts;
    statements::prepared_statement::checked_weak_ptr p;
    bool more_results = true;
};

::shared_ptr<internal_query_state> query_processor::create_paged_state(
        const sstring& query_string,
        db::consistency_level cl,
        const std::initializer_list<data_value>& values,
        int32_t page_size) {
    auto p = prepare_internal(query_string);
    auto opts = make_internal_options(p, values, cl, page_size);
    ::shared_ptr<internal_query_state> res = ::make_shared<internal_query_state>(
            internal_query_state{
                    query_string,
                    std::make_unique<cql3::query_options>(std::move(opts)), std::move(p),
                    true});
    return res;
}

bool query_processor::has_more_results(::shared_ptr<cql3::internal_query_state> state) const {
    if (state) {
        return state->more_results;
    }
    return false;
}

future<> query_processor::for_each_cql_result(
        ::shared_ptr<cql3::internal_query_state> state,
        std::function<stop_iteration(const cql3::untyped_result_set::row&)>&& f) {
    return do_with(seastar::shared_ptr<bool>(), [f, this, state](auto& is_done) mutable {
        is_done = seastar::make_shared<bool>(false);

        auto stop_when = [is_done]() {
            return *is_done;
        };
        auto do_resuls = [is_done, state, f, this]() mutable {
            return this->execute_paged_internal(
                    state).then([is_done, state, f, this](::shared_ptr<cql3::untyped_result_set> msg) mutable {
                if (msg->empty()) {
                    *is_done = true;
                } else {
                    if (!this->has_more_results(state)) {
                        *is_done = true;
                    }
                    for (auto& row : *msg) {
                        if (f(row) == stop_iteration::yes) {
                            *is_done = true;
                            break;
                        }
                    }
                }
            });
        };
        return do_until(stop_when, do_resuls);
    });
}

future<> query_processor::for_each_cql_result(
        ::shared_ptr<cql3::internal_query_state> state,
         noncopyable_function<future<stop_iteration>(const cql3::untyped_result_set::row&)>&& f) {
    // repeat can move the lambda's capture, so we need to hold f and it so the internal loop
    // will be able to use it.
    return do_with(noncopyable_function<future<stop_iteration>(const cql3::untyped_result_set::row&)>(std::move(f)),
            untyped_result_set::rows_type::const_iterator(),
            [state, this](noncopyable_function<future<stop_iteration>(const cql3::untyped_result_set::row&)>& f,
                    untyped_result_set::rows_type::const_iterator& it) mutable {
        return repeat([state, &f, &it, this]() mutable {
            return this->execute_paged_internal(state).then([state, &f, &it, this](::shared_ptr<cql3::untyped_result_set> msg) mutable {
                it = msg->begin();
                return repeat_until_value([&it, &f, msg, state, this]() mutable {
                    if (it == msg->end()) {
                        return make_ready_future<std::optional<stop_iteration>>(std::optional<stop_iteration>(!this->has_more_results(state)));
                    }

                    return f(*it).then([&it, msg](stop_iteration i) {
                        if (i == stop_iteration::yes) {
                            return std::optional<stop_iteration>(i);
                        }
                        ++it;
                        return std::optional<stop_iteration>();
                    });
                });
            });
        });
    });
}

future<::shared_ptr<untyped_result_set>>
query_processor::execute_paged_internal(::shared_ptr<internal_query_state> state) {
    return state->p->statement->execute(*this, *_internal_state, *state->opts).then(
            [state, this](::shared_ptr<cql_transport::messages::result_message> msg) mutable {
        class visitor : public result_message::visitor_base {
            ::shared_ptr<internal_query_state> _state;
            query_processor& _qp;
        public:
            visitor(::shared_ptr<internal_query_state> state, query_processor& qp) : _state(state), _qp(qp) {
            }
            virtual ~visitor() = default;
            void visit(const result_message::rows& rmrs) override {
                auto& rs = rmrs.rs();
                if (rs.get_metadata().paging_state()) {
                    bool done = !rs.get_metadata().flags().contains<cql3::metadata::flag::HAS_MORE_PAGES>();

                    if (done) {
                        _state->more_results = false;
                    } else {
                        const service::pager::paging_state& st = *rs.get_metadata().paging_state();
                        lw_shared_ptr<service::pager::paging_state> shrd = make_lw_shared<service::pager::paging_state>(st);
                        _state->opts = std::make_unique<query_options>(std::move(_state->opts), shrd);
                        _state->p = _qp.prepare_internal(_state->query_string);
                    }
                } else {
                    _state->more_results = false;
                }
            }
        };
        visitor v(state, *this);
        if (msg != nullptr) {
            msg->accept(v);
        }
        return make_ready_future<::shared_ptr<untyped_result_set>>(::make_shared<untyped_result_set>(msg));
    });
}

future<::shared_ptr<cql_transport::messages::result_message>>
query_processor::process_internal(
        statements::prepared_statement::checked_weak_ptr p,
        db::consistency_level cl,
        service::query_state& state,
        const std::initializer_list<data_value>& values) {
    auto opts = make_internal_options(p, values, cl);
    return do_with(std::move(opts), [this, p = std::move(p), &state](auto & opts) {
        return p->statement->execute(*this, state, opts);
    });
}

future<::shared_ptr<untyped_result_set>>
query_processor::execute_internal(
        const sstring& query_string,
        db::consistency_level cl,
        const std::initializer_list<data_value>& values,
        bool cache) {
    return execute_internal(query_string, cl, *_internal_state, values, cache);
}

future<::shared_ptr<untyped_result_set>>
query_processor::execute_internal(
        const sstring& query_string,
        db::consistency_level cl,
        service::query_state& query_state,
        const std::initializer_list<data_value>& values,
        bool cache) {

    if (log.is_enabled(logging::log_level::trace)) {
        log.trace("execute_internal: {}\"{}\" ({})", cache ? "(cached) " : "", query_string, ::join(", ", values));
    }
    if (cache) {
        return execute_with_params(prepare_internal(query_string), cl, query_state, values);
    } else {
        auto p = parse_statement(query_string)->prepare(_db, _cql_stats);
        p->statement->raw_cql_statement = query_string;
        p->statement->validate(_proxy, *_internal_state);
        auto checked_weak_ptr = p->checked_weak_from_this();
        return execute_with_params(std::move(checked_weak_ptr), cl, query_state, values).finally([p = std::move(p)] {});
    }
}

future<::shared_ptr<untyped_result_set>>
query_processor::execute_with_params(
        statements::prepared_statement::checked_weak_ptr p,
        db::consistency_level cl,
        service::query_state& query_state,
        const std::initializer_list<data_value>& values) {
    auto opts = make_internal_options(p, values, cl);
    return do_with(std::move(opts), [this, &query_state, p = std::move(p)](auto & opts) {
        return p->statement->execute(*this, query_state, opts).then([](auto msg) {
            return make_ready_future<::shared_ptr<untyped_result_set>>(::make_shared<untyped_result_set>(msg));
        });
    });
}

future<::shared_ptr<cql_transport::messages::result_message>>
query_processor::execute_batch(
        ::shared_ptr<statements::batch_statement> batch,
        service::query_state& query_state,
        query_options& options,
        std::unordered_map<prepared_cache_key_type, authorized_prepared_statements_cache::value_type> pending_authorization_entries) {
    return batch->check_access(_proxy, query_state.get_client_state()).then_wrapped([this, &query_state, &options, batch, pending_authorization_entries = std::move(pending_authorization_entries)] (future<> access_future) mutable {
        return parallel_for_each(pending_authorization_entries, [this, &query_state] (auto& e) {
            return _authorized_prepared_cache.insert(*query_state.get_client_state().user(), e.first, std::move(e.second)).handle_exception([this] (auto eptr) {
                log.error("failed to cache the entry: {}", eptr);
            });
        }).then([this, &query_state, &options, batch, access_future = std::move(access_future)] () mutable {
          bool failed = access_future.failed();
          return audit::inspect(batch, query_state, options, failed).then([this, &query_state, &options, batch, access_future = std::move(access_future)] () mutable {
            if (access_future.failed()) {
                std::rethrow_exception(access_future.get_exception());
            }
            batch->validate();
            batch->validate(_proxy, query_state.get_client_state());
            _stats.queries_by_cl[size_t(options.get_consistency())] += batch->get_statements().size();
            if (log.is_enabled(logging::log_level::trace)) {
                std::ostringstream oss;
                for (const auto& s: batch->get_statements()) {
                    oss << std::endl <<  s.statement->raw_cql_statement;
                }
                log.trace("execute_batch({}): {}", batch->get_statements().size(), oss.str());
            }
            return batch->execute(*this, query_state, options);
	  });
        });
    });
}

query_processor::migration_subscriber::migration_subscriber(query_processor* qp) : _qp{qp} {
}

void query_processor::migration_subscriber::on_create_keyspace(const sstring& ks_name) {
}

void query_processor::migration_subscriber::on_create_column_family(const sstring& ks_name, const sstring& cf_name) {
}

void query_processor::migration_subscriber::on_create_user_type(const sstring& ks_name, const sstring& type_name) {
}

void query_processor::migration_subscriber::on_create_function(const sstring& ks_name, const sstring& function_name) {
    log.warn("{} event ignored", __func__);
}

void query_processor::migration_subscriber::on_create_aggregate(const sstring& ks_name, const sstring& aggregate_name) {
    log.warn("{} event ignored", __func__);
}

void query_processor::migration_subscriber::on_create_view(const sstring& ks_name, const sstring& view_name) {
}

void query_processor::migration_subscriber::on_update_keyspace(const sstring& ks_name) {
}

void query_processor::migration_subscriber::on_update_column_family(
        const sstring& ks_name,
        const sstring& cf_name,
        bool columns_changed) {
    // #1255: Ignoring columns_changed deliberately.
    log.info("Column definitions for {}.{} changed, invalidating related prepared statements", ks_name, cf_name);
    remove_invalid_prepared_statements(ks_name, cf_name);
}

void query_processor::migration_subscriber::on_update_user_type(const sstring& ks_name, const sstring& type_name) {
}

void query_processor::migration_subscriber::on_update_function(const sstring& ks_name, const sstring& function_name) {
}

void query_processor::migration_subscriber::on_update_aggregate(const sstring& ks_name, const sstring& aggregate_name) {
}

void query_processor::migration_subscriber::on_update_view(
        const sstring& ks_name,
        const sstring& view_name, bool columns_changed) {
}

void query_processor::migration_subscriber::on_drop_keyspace(const sstring& ks_name) {
    remove_invalid_prepared_statements(ks_name, std::nullopt);
}

void query_processor::migration_subscriber::on_drop_column_family(const sstring& ks_name, const sstring& cf_name) {
    remove_invalid_prepared_statements(ks_name, cf_name);
}

void query_processor::migration_subscriber::on_drop_user_type(const sstring& ks_name, const sstring& type_name) {
}

void query_processor::migration_subscriber::on_drop_function(const sstring& ks_name, const sstring& function_name) {
    log.warn("{} event ignored", __func__);
}

void query_processor::migration_subscriber::on_drop_aggregate(const sstring& ks_name, const sstring& aggregate_name) {
    log.warn("{} event ignored", __func__);
}

void query_processor::migration_subscriber::on_drop_view(const sstring& ks_name, const sstring& view_name) {
    remove_invalid_prepared_statements(ks_name, view_name);
}

void query_processor::migration_subscriber::remove_invalid_prepared_statements(
        sstring ks_name,
        std::optional<sstring> cf_name) {
    _qp->_prepared_cache.remove_if([&] (::shared_ptr<cql_statement> stmt) {
        return this->should_invalidate(ks_name, cf_name, stmt);
    });
}

bool query_processor::migration_subscriber::should_invalidate(
        sstring ks_name,
        std::optional<sstring> cf_name,
        ::shared_ptr<cql_statement> statement) {
    return statement->depends_on_keyspace(ks_name) && (!cf_name || statement->depends_on_column_family(*cf_name));
}

future<> query_processor::query_internal(
        const sstring& query_string,
        db::consistency_level cl,
        const std::initializer_list<data_value>& values,
        int32_t page_size,
        noncopyable_function<future<stop_iteration>(const cql3::untyped_result_set_row&)>&& f) {
    return for_each_cql_result(create_paged_state(query_string, cl, values, page_size), std::move(f));
}

future<> query_processor::query_internal(
        const sstring& query_string,
        noncopyable_function<future<stop_iteration>(const cql3::untyped_result_set_row&)>&& f) {
    return query_internal(query_string, db::consistency_level::ONE, {}, 1000, std::move(f));
}

}<|MERGE_RESOLUTION|>--- conflicted
+++ resolved
@@ -482,18 +482,12 @@
             metrics.regularStatementsExecuted.inc();
 #endif
     tracing::trace(query_state.get_trace_state(), "Processing a statement");
-<<<<<<< HEAD
-    return cql_statement->check_access(_proxy, query_state.get_client_state()).then_wrapped([this, cql_statement, &query_state, &options] (auto&& access_future) mutable {
+    return cql_statement->check_access(_proxy, query_state.get_client_state()).then_wrapped([this, cql_statement, warnings = std::move(warnings), &query_state, &options] (auto&& access_future) mutable {
       bool failed = access_future.failed();
-      return audit::inspect(cql_statement, query_state, options, failed).then([this, cql_statement, &query_state, &options, access_future = std::move(access_future)] () mutable {
+      return audit::inspect(cql_statement, query_state, options, failed).then([this, cql_statement, warnings = std::move(warnings), &query_state, &options, access_future = std::move(access_future)] () mutable {
         if (access_future.failed()) {
             std::rethrow_exception(access_future.get_exception());
         }
-        return process_authorized_statement(std::move(cql_statement), query_state, options);
-      });
-=======
-    return cql_statement->check_access(_proxy, query_state.get_client_state()).then(
-            [this, cql_statement, &query_state, &options, warnings = move(warnings)] () mutable {
         return process_authorized_statement(std::move(cql_statement), query_state, options).then(
                 [warnings = move(warnings)] (::shared_ptr<result_message> m) {
                     for (const auto& w : warnings) {
@@ -501,7 +495,7 @@
                     }
                     return make_ready_future<::shared_ptr<result_message>>(m);
                 });
->>>>>>> b3f4a37a
+      });
     });
 }
 
