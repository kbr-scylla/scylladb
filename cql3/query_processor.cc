/*
 * Licensed to the Apache Software Foundation (ASF) under one
 * or more contributor license agreements.  See the NOTICE file
 * distributed with this work for additional information
 * regarding copyright ownership.  The ASF licenses this file
 * to you under the Apache License, Version 2.0 (the
 * "License"); you may not use this file except in compliance
 * with the License.  You may obtain a copy of the License at
 *
 *     http://www.apache.org/licenses/LICENSE-2.0
 *
 * Unless required by applicable law or agreed to in writing, software
 * distributed under the License is distributed on an "AS IS" BASIS,
 * WITHOUT WARRANTIES OR CONDITIONS OF ANY KIND, either express or implied.
 * See the License for the specific language governing permissions and
 * limitations under the License.
 */

/*
 * Copyright (C) 2015 ScyllaDB
 *
 * Modified by ScyllaDB
 */

/*
 * This file is part of Scylla.
 *
 * See the LICENSE.PROPRIETARY file in the top-level directory for licensing information.
 */

#include "cql3/query_processor.hh"

#include <seastar/core/metrics.hh>

#include "cql3/CqlParser.hpp"
#include "cql3/error_collector.hh"
#include "cql3/statements/batch_statement.hh"
#include "cql3/util.hh"
#include "db/config.hh"
#include "database.hh"
#include "hashers.hh"

namespace cql3 {

using namespace statements;
using namespace cql_transport::messages;

logging::logger log("query_processor");
logging::logger prep_cache_log("prepared_statements_cache");
logging::logger authorized_prepared_statements_cache_log("authorized_prepared_statements_cache");

distributed<query_processor> _the_query_processor;

const sstring query_processor::CQL_VERSION = "3.3.1";

const std::chrono::minutes prepared_statements_cache::entry_expiry = std::chrono::minutes(60);

class query_processor::internal_state {
    service::query_state _qs;
public:
<<<<<<< HEAD
    internal_state(qos::service_level_controller &sl_controller) :
        _qs(service::client_state{service::client_state::internal_tag()}, sl_controller) {
=======
    internal_state() : _qs(service::client_state{service::client_state::internal_tag()}, empty_service_permit()) {
>>>>>>> 0d0ee20f
    }
    operator service::query_state&() {
        return _qs;
    }
    operator const service::query_state&() const {
        return _qs;
    }
    operator service::client_state&() {
        return _qs.get_client_state();
    }
    operator const service::client_state&() const {
        return _qs.get_client_state();
    }
    api::timestamp_type next_timestamp() {
        return _qs.get_client_state().get_timestamp();
    }
};

api::timestamp_type query_processor::next_timestamp() {
    return _internal_state->next_timestamp();
}

query_processor::query_processor(service::storage_proxy& proxy, database& db, query_processor::memory_config mcfg, sharded<qos::service_level_controller>& sl_controller)
        : _migration_subscriber{std::make_unique<migration_subscriber>(this)}
        , _proxy(proxy)
        , _db(db)
        , _internal_state(new internal_state(sl_controller.local()))
        , _prepared_cache(prep_cache_log, mcfg.prepared_statment_cache_size)
        , _authorized_prepared_cache(std::min(std::chrono::milliseconds(_db.get_config().permissions_validity_in_ms()),
                                              std::chrono::duration_cast<std::chrono::milliseconds>(prepared_statements_cache::entry_expiry)),
                                     std::chrono::milliseconds(_db.get_config().permissions_update_interval_in_ms()),
                                     mcfg.authorized_prepared_cache_size, authorized_prepared_statements_cache_log) {
    namespace sm = seastar::metrics;
    using clevel = db::consistency_level;
    sm::label cl_label("consistency_level");

    std::vector<sm::metric_definition> qp_group;
    qp_group.push_back(sm::make_derive(
        "statements_prepared",
        _stats.prepare_invocations,
        sm::description("Counts a total number of parsed CQL requests.")));
    for (auto cl = size_t(clevel::MIN_VALUE); cl <= size_t(clevel::MAX_VALUE); ++cl) {
        qp_group.push_back(
            sm::make_derive(
                "queries",
                _stats.queries_by_cl[cl],
                sm::description("Counts queries by consistency level."),
                {cl_label(clevel(cl))}));
    }
    _metrics.add_group("query_processor", qp_group);

    _metrics.add_group(
            "cql",
            {
                    sm::make_derive(
                            "reads",
                            _cql_stats.reads,
                            sm::description("Counts a total number of CQL read requests.")),

                    sm::make_derive(
                            "inserts",
                            _cql_stats.inserts,
                            sm::description("Counts a total number of CQL INSERT requests.")),

                    sm::make_derive(
                            "updates",
                            _cql_stats.updates,
                            sm::description("Counts a total number of CQL UPDATE requests.")),

                    sm::make_derive(
                            "deletes",
                            _cql_stats.deletes,
                            sm::description("Counts a total number of CQL DELETE requests.")),

                    sm::make_derive(
                            "batches",
                            _cql_stats.batches,
                            sm::description("Counts a total number of CQL BATCH requests.")),

                    sm::make_derive(
                            "statements_in_batches",
                            _cql_stats.statements_in_batches,
                            sm::description("Counts a total number of sub-statements in CQL BATCH requests.")),

                    sm::make_derive(
                            "batches_pure_logged",
                            _cql_stats.batches_pure_logged,
                            sm::description(
                                    "Counts a total number of LOGGED batches that were executed as LOGGED batches.")),

                    sm::make_derive(
                            "batches_pure_unlogged",
                            _cql_stats.batches_pure_unlogged,
                            sm::description(
                                    "Counts a total number of UNLOGGED batches that were executed as UNLOGGED "
                                    "batches.")),

                    sm::make_derive(
                            "batches_unlogged_from_logged",
                            _cql_stats.batches_unlogged_from_logged,
                            sm::description("Counts a total number of LOGGED batches that were executed as UNLOGGED "
                                            "batches.")),

                    sm::make_derive(
                            "rows_read",
                            _cql_stats.rows_read,
                            sm::description("Counts a total number of rows read during CQL requests.")),

                    sm::make_derive(
                            "prepared_cache_evictions",
                            [] { return prepared_statements_cache::shard_stats().prepared_cache_evictions; },
                            sm::description("Counts a number of prepared statements cache entries evictions.")),

                    sm::make_gauge(
                            "prepared_cache_size",
                            [this] { return _prepared_cache.size(); },
                            sm::description("A number of entries in the prepared statements cache.")),

                    sm::make_gauge(
                            "prepared_cache_memory_footprint",
                            [this] { return _prepared_cache.memory_footprint(); },
                            sm::description("Size (in bytes) of the prepared statements cache.")),

                    sm::make_derive(
                            "secondary_index_creates",
                            _cql_stats.secondary_index_creates,
                            sm::description("Counts a total number of CQL CREATE INDEX requests.")),

                    sm::make_derive(
                            "secondary_index_drops",
                            _cql_stats.secondary_index_drops,
                            sm::description("Counts a total number of CQL DROP INDEX requests.")),

                    // secondary_index_reads total count is also included in all cql reads
                    sm::make_derive(
                            "secondary_index_reads",
                            _cql_stats.secondary_index_reads,
                            sm::description("Counts a total number of CQL read requests performed using secondary indexes.")),

                    // secondary_index_rows_read total count is also included in all cql rows read
                    sm::make_derive(
                            "secondary_index_rows_read",
                            _cql_stats.secondary_index_rows_read,
                            sm::description("Counts a total number of rows read during CQL requests performed using secondary indexes.")),

                    // read requests that required ALLOW FILTERING
                    sm::make_derive(
                            "filtered_read_requests",
                            _cql_stats.filtered_reads,
                            sm::description("Counts a total number of CQL read requests that required ALLOW FILTERING. See filtered_rows_read_total to compare how many rows needed to be filtered.")),

                    // rows read with filtering enabled (because ALLOW FILTERING was required)
                    sm::make_derive(
                            "filtered_rows_read_total",
                            _cql_stats.filtered_rows_read_total,
                            sm::description("Counts a total number of rows read during CQL requests that required ALLOW FILTERING. See filtered_rows_matched_total and filtered_rows_dropped_total for information how accurate filtering queries are.")),

                    // rows read with filtering enabled and accepted by the filter
                    sm::make_derive(
                            "filtered_rows_matched_total",
                            _cql_stats.filtered_rows_matched_total,
                            sm::description("Counts a number of rows read during CQL requests that required ALLOW FILTERING and accepted by the filter. Number similar to filtered_rows_read_total indicates that filtering is accurate.")),

                    // rows read with filtering enabled and rejected by the filter
                    sm::make_derive(
                            "filtered_rows_dropped_total",
                            [this]() {return _cql_stats.filtered_rows_read_total - _cql_stats.filtered_rows_matched_total;},
                            sm::description("Counts a number of rows read during CQL requests that required ALLOW FILTERING and dropped by the filter. Number similar to filtered_rows_read_total indicates that filtering is not accurate and might cause performance degradation.")),

                    sm::make_derive(
                            "authorized_prepared_statements_cache_evictions",
                            [] { return authorized_prepared_statements_cache::shard_stats().authorized_prepared_statements_cache_evictions; },
                            sm::description("Counts a number of authenticated prepared statements cache entries evictions.")),

                    sm::make_gauge(
                            "authorized_prepared_statements_cache_size",
                            [this] { return _authorized_prepared_cache.size(); },
                            sm::description("A number of entries in the authenticated prepared statements cache.")),

                    sm::make_gauge(
                            "user_prepared_auth_cache_footprint",
                            [this] { return _authorized_prepared_cache.memory_footprint(); },
                            sm::description("Size (in bytes) of the authenticated prepared statements cache.")),

                    sm::make_counter(
                            "reverse_queries",
                            _cql_stats.reverse_queries,
                            sm::description("Counts number of CQL SELECT requests with ORDER BY DESC.")),

                    sm::make_counter(
                            "unpaged_select_queries",
                            _cql_stats.unpaged_select_queries,
                            sm::description("Counts number of unpaged CQL SELECT requests.")),

            });

    service::get_local_migration_manager().register_listener(_migration_subscriber.get());
}

query_processor::~query_processor() {
}

future<> query_processor::stop() {
    service::get_local_migration_manager().unregister_listener(_migration_subscriber.get());
    return _authorized_prepared_cache.stop().finally([this] { return _prepared_cache.stop(); });
}

future<::shared_ptr<result_message>>
query_processor::process(const sstring_view& query_string, service::query_state& query_state, query_options& options) {
    log.trace("process: \"{}\"", query_string);
    tracing::trace(query_state.get_trace_state(), "Parsing a statement");
    auto p = get_statement(query_string, query_state.get_client_state());
    auto cql_statement = p->statement;
    if (cql_statement->get_bound_terms() != options.get_values_count()) {
        throw exceptions::invalid_request_exception("Invalid amount of bind variables");
    }
    options.prepare(p->bound_names);

    warn(unimplemented::cause::METRICS);
#if 0
        if (!queryState.getClientState().isInternal)
            metrics.regularStatementsExecuted.inc();
#endif
    tracing::trace(query_state.get_trace_state(), "Processing a statement");
    return process_statement_unprepared(std::move(cql_statement), query_state, options);
}

future<::shared_ptr<result_message>>
query_processor::process_statement_unprepared(
        ::shared_ptr<cql_statement> statement,
        service::query_state& query_state,
        const query_options& options) {
    return statement->check_access(query_state.get_client_state()).then_wrapped([this, statement, &query_state, &options](auto&& access_future) mutable {
      bool failed = access_future.failed();
      return audit::inspect(statement, query_state, options, failed).then([this, statement, &query_state, &options, access_future = std::move(access_future)] () mutable {
        if (access_future.failed()) {
            std::rethrow_exception(access_future.get_exception());
        }
        return process_authorized_statement(std::move(statement), query_state, options);
      });
    });
}

future<::shared_ptr<result_message>>
query_processor::process_statement_prepared(
        statements::prepared_statement::checked_weak_ptr prepared,
        cql3::prepared_cache_key_type cache_key,
        service::query_state& query_state,
        const query_options& options,
        bool needs_authorization) {

    ::shared_ptr<cql_statement> statement = prepared->statement;
    future<> fut = make_ready_future<>();
    if (needs_authorization) {
        fut = statement->check_access(query_state.get_client_state()).then([this, &query_state, prepared = std::move(prepared), cache_key = std::move(cache_key)] () mutable {
            return _authorized_prepared_cache.insert(*query_state.get_client_state().user(), std::move(cache_key), std::move(prepared)).handle_exception([this] (auto eptr) {
                log.error("failed to cache the entry", eptr);
            });
        });
    }

    return fut.then([this, statement = std::move(statement), &query_state, &options] () mutable {
        return audit::inspect(statement, query_state, options, false).then([this, statement, &query_state, &options] () mutable {
            return process_authorized_statement(std::move(statement), query_state, options);
        });
    });
}

future<::shared_ptr<result_message>>
query_processor::process_authorized_statement(const ::shared_ptr<cql_statement> statement, service::query_state& query_state, const query_options& options) {
    auto& client_state = query_state.get_client_state();

    ++_stats.queries_by_cl[size_t(options.get_consistency())];

    statement->validate(_proxy, client_state);

    auto fut = statement->execute(_proxy, query_state, options);

    return fut.then([statement] (auto msg) {
        if (msg) {
            return make_ready_future<::shared_ptr<result_message>>(std::move(msg));
        }
        return make_ready_future<::shared_ptr<result_message>>(::make_shared<result_message::void_message>());
    });
}

future<::shared_ptr<cql_transport::messages::result_message::prepared>>
query_processor::prepare(sstring query_string, service::query_state& query_state) {
    auto& client_state = query_state.get_client_state();
    return prepare(std::move(query_string), client_state, client_state.is_thrift());
}

future<::shared_ptr<cql_transport::messages::result_message::prepared>>
query_processor::prepare(sstring query_string, const service::client_state& client_state, bool for_thrift) {
    using namespace cql_transport::messages;
    if (for_thrift) {
        return prepare_one<result_message::prepared::thrift>(
                std::move(query_string),
                client_state,
                compute_thrift_id, prepared_cache_key_type::thrift_id);
    } else {
        return prepare_one<result_message::prepared::cql>(
                std::move(query_string),
                client_state,
                compute_id,
                prepared_cache_key_type::cql_id);
    }
}

::shared_ptr<cql_transport::messages::result_message::prepared>
query_processor::get_stored_prepared_statement(
        const std::string_view& query_string,
        const sstring& keyspace,
        bool for_thrift) {
    using namespace cql_transport::messages;
    if (for_thrift) {
        return get_stored_prepared_statement_one<result_message::prepared::thrift>(
                query_string,
                keyspace,
                compute_thrift_id,
                prepared_cache_key_type::thrift_id);
    } else {
        return get_stored_prepared_statement_one<result_message::prepared::cql>(
                query_string,
                keyspace,
                compute_id,
                prepared_cache_key_type::cql_id);
    }
}

static sstring hash_target(const std::string_view& query_string, const sstring& keyspace) {
    return keyspace + std::string(query_string);
}

prepared_cache_key_type query_processor::compute_id(
        const std::string_view& query_string,
        const sstring& keyspace) {
    return prepared_cache_key_type(md5_hasher::calculate(hash_target(query_string, keyspace)));
}

prepared_cache_key_type query_processor::compute_thrift_id(
        const std::string_view& query_string,
        const sstring& keyspace) {
    auto target = hash_target(query_string, keyspace);
    uint32_t h = 0;
    for (auto&& c : hash_target(query_string, keyspace)) {
        h = 31*h + c;
    }
    return prepared_cache_key_type(static_cast<int32_t>(h));
}

std::unique_ptr<prepared_statement>
query_processor::get_statement(const sstring_view& query, const service::client_state& client_state) {
    ::shared_ptr<raw::parsed_statement> statement = parse_statement(query);

    // Set keyspace for statement that require login
    auto cf_stmt = dynamic_pointer_cast<raw::cf_statement>(statement);
    if (cf_stmt) {
        cf_stmt->prepare_keyspace(client_state);
    }
    ++_stats.prepare_invocations;
    auto res = statement->prepare(_db, _cql_stats);
    auto audit_info = res->statement->get_audit_info();
    if (audit_info) {
        audit_info->set_query_string(query);
    }
    return res;
}

::shared_ptr<raw::parsed_statement>
query_processor::parse_statement(const sstring_view& query) {
    try {
        auto statement = util::do_with_parser(query,  std::mem_fn(&cql3_parser::CqlParser::query));
        if (!statement) {
            throw exceptions::syntax_exception("Parsing failed");
        }
        return statement;
    } catch (const exceptions::recognition_exception& e) {
        throw exceptions::syntax_exception(format("Invalid or malformed CQL query string: {}", e.what()));
    } catch (const exceptions::cassandra_exception& e) {
        throw;
    } catch (const std::exception& e) {
        log.error("The statement: {} could not be parsed: {}", query, e.what());
        throw exceptions::syntax_exception(format("Failed parsing statement: [{}] reason: {}", query, e.what()));
    }
}

query_options query_processor::make_internal_options(
        const statements::prepared_statement::checked_weak_ptr& p,
        const std::initializer_list<data_value>& values,
        db::consistency_level cl,
        const timeout_config& timeout_config,
        int32_t page_size) {
    if (p->bound_names.size() != values.size()) {
        throw std::invalid_argument(
                format("Invalid number of values. Expecting {:d} but got {:d}", p->bound_names.size(), values.size()));
    }
    auto ni = p->bound_names.begin();
    std::vector<cql3::raw_value> bound_values;
    for (auto& v : values) {
        auto& n = *ni++;
        if (v.type() == bytes_type) {
            bound_values.push_back(cql3::raw_value::make_value(value_cast<bytes>(v)));
        } else if (v.is_null()) {
            bound_values.push_back(cql3::raw_value::make_null());
        } else {
            bound_values.push_back(cql3::raw_value::make_value(n->type->decompose(v)));
        }
    }
    if (page_size > 0) {
        ::shared_ptr<service::pager::paging_state> paging_state;
        db::consistency_level serial_consistency = db::consistency_level::SERIAL;
        api::timestamp_type ts = api::missing_timestamp;
        return query_options(
                cl,
                timeout_config,
                bound_values,
                cql3::query_options::specific_options{page_size, std::move(paging_state), serial_consistency, ts});
    }
    return query_options(cl, timeout_config, bound_values);
}

statements::prepared_statement::checked_weak_ptr query_processor::prepare_internal(const sstring& query_string) {
    auto& p = _internal_statements[query_string];
    if (p == nullptr) {
        auto np = parse_statement(query_string)->prepare(_db, _cql_stats);
        np->statement->validate(_proxy, *_internal_state);
        p = std::move(np); // inserts it into map
    }
    return p->checked_weak_from_this();
}

future<::shared_ptr<untyped_result_set>>
query_processor::execute_internal(const sstring& query_string, const std::initializer_list<data_value>& values) {
    if (log.is_enabled(logging::log_level::trace)) {
        log.trace("execute_internal: \"{}\" ({})", query_string, ::join(", ", values));
    }
    return execute_internal(prepare_internal(query_string), values);
}

struct internal_query_state {
    sstring query_string;
    std::unique_ptr<query_options> opts;
    statements::prepared_statement::checked_weak_ptr p;
    bool more_results = true;
};

::shared_ptr<internal_query_state> query_processor::create_paged_state(const sstring& query_string,
        const std::initializer_list<data_value>& values, int32_t page_size) {
    auto p = prepare_internal(query_string);
    auto opts = make_internal_options(p, values, db::consistency_level::ONE, infinite_timeout_config, page_size);
    ::shared_ptr<internal_query_state> res = ::make_shared<internal_query_state>(
            internal_query_state{
                    query_string,
                    std::make_unique<cql3::query_options>(std::move(opts)), std::move(p),
                    true});
    return res;
}

bool query_processor::has_more_results(::shared_ptr<cql3::internal_query_state> state) const {
    if (state) {
        return state->more_results;
    }
    return false;
}

future<> query_processor::for_each_cql_result(
        ::shared_ptr<cql3::internal_query_state> state,
        std::function<stop_iteration(const cql3::untyped_result_set::row&)>&& f) {
    return do_with(seastar::shared_ptr<bool>(), [f, this, state](auto& is_done) mutable {
        is_done = seastar::make_shared<bool>(false);

        auto stop_when = [is_done]() {
            return *is_done;
        };
        auto do_resuls = [is_done, state, f, this]() mutable {
            return this->execute_paged_internal(
                    state).then([is_done, state, f, this](::shared_ptr<cql3::untyped_result_set> msg) mutable {
                if (msg->empty()) {
                    *is_done = true;
                } else {
                    if (!this->has_more_results(state)) {
                        *is_done = true;
                    }
                    for (auto& row : *msg) {
                        if (f(row) == stop_iteration::yes) {
                            *is_done = true;
                            break;
                        }
                    }
                }
            });
        };
        return do_until(stop_when, do_resuls);
    });
}

future<> query_processor::for_each_cql_result(
        ::shared_ptr<cql3::internal_query_state> state,
         noncopyable_function<future<stop_iteration>(const cql3::untyped_result_set::row&)>&& f) {
    // repeat can move the lambda's capture, so we need to hold f and it so the internal loop
    // will be able to use it.
    return do_with(noncopyable_function<future<stop_iteration>(const cql3::untyped_result_set::row&)>(std::move(f)),
            untyped_result_set::rows_type::const_iterator(),
            [state, this](noncopyable_function<future<stop_iteration>(const cql3::untyped_result_set::row&)>& f,
                    untyped_result_set::rows_type::const_iterator& it) mutable {
        return repeat([state, &f, &it, this]() mutable {
            return this->execute_paged_internal(state).then([state, &f, &it, this](::shared_ptr<cql3::untyped_result_set> msg) mutable {
                it = msg->begin();
                return repeat_until_value([&it, &f, msg, state, this]() mutable {
                    if (it == msg->end()) {
                        return make_ready_future<std::optional<stop_iteration>>(std::optional<stop_iteration>(!this->has_more_results(state)));
                    }

                    return f(*it).then([&it, msg](stop_iteration i) {
                        if (i == stop_iteration::yes) {
                            return std::optional<stop_iteration>(i);
                        }
                        ++it;
                        return std::optional<stop_iteration>();
                    });
                });
            });
        });
    });
}

future<::shared_ptr<untyped_result_set>>
query_processor::execute_paged_internal(::shared_ptr<internal_query_state> state) {
    return state->p->statement->execute(_proxy, *_internal_state, *state->opts).then(
            [state, this](::shared_ptr<cql_transport::messages::result_message> msg) mutable {
        class visitor : public result_message::visitor_base {
            ::shared_ptr<internal_query_state> _state;
            query_processor& _qp;
        public:
            visitor(::shared_ptr<internal_query_state> state, query_processor& qp) : _state(state), _qp(qp) {
            }
            virtual ~visitor() = default;
            void visit(const result_message::rows& rmrs) override {
                auto& rs = rmrs.rs();
                if (rs.get_metadata().paging_state()) {
                    bool done = !rs.get_metadata().flags().contains<cql3::metadata::flag::HAS_MORE_PAGES>();

                    if (done) {
                        _state->more_results = false;
                    } else {
                        const service::pager::paging_state& st = *rs.get_metadata().paging_state();
                        shared_ptr<service::pager::paging_state> shrd = ::make_shared<service::pager::paging_state>(st);
                        _state->opts = std::make_unique<query_options>(std::move(_state->opts), shrd);
                        _state->p = _qp.prepare_internal(_state->query_string);
                    }
                } else {
                    _state->more_results = false;
                }
            }
        };
        visitor v(state, *this);
        if (msg != nullptr) {
            msg->accept(v);
        }
        return make_ready_future<::shared_ptr<untyped_result_set>>(::make_shared<untyped_result_set>(msg));
    });
}

future<::shared_ptr<untyped_result_set>>
query_processor::execute_internal(
        statements::prepared_statement::checked_weak_ptr p,
        const std::initializer_list<data_value>& values) {
    query_options opts = make_internal_options(p, values, db::consistency_level::ONE, infinite_timeout_config);
    return do_with(std::move(opts), [this, p = std::move(p)](auto& opts) {
        return p->statement->execute(
                _proxy,
                *_internal_state,
                opts).then([&opts, stmt = p->statement](auto msg) {
            return make_ready_future<::shared_ptr<untyped_result_set>>(::make_shared<untyped_result_set>(msg));
        });
    });
}

future<::shared_ptr<cql_transport::messages::result_message>>
query_processor::process_internal(
        statements::prepared_statement::checked_weak_ptr p,
        db::consistency_level cl,
        const timeout_config& timeout_config,
        const std::initializer_list<data_value>& values) {
    auto opts = make_internal_options(p, values, cl, timeout_config);
    return do_with(std::move(opts), [this, p = std::move(p)](auto & opts) {
        return p->statement->execute(_proxy, *_internal_state, opts);
    });
}

future<::shared_ptr<untyped_result_set>>
query_processor::process(
        const sstring& query_string,
        db::consistency_level cl,
        const timeout_config& timeout_config,
        const std::initializer_list<data_value>& values,
        bool cache) {
    if (cache) {
        return process(prepare_internal(query_string), cl, timeout_config, values);
    } else {
        auto p = parse_statement(query_string)->prepare(_db, _cql_stats);
        p->statement->validate(_proxy, *_internal_state);
        auto checked_weak_ptr = p->checked_weak_from_this();
        return process(std::move(checked_weak_ptr), cl, timeout_config, values).finally([p = std::move(p)] {});
    }
}

future<::shared_ptr<untyped_result_set>>
query_processor::process(
        statements::prepared_statement::checked_weak_ptr p,
        db::consistency_level cl,
        const timeout_config& timeout_config,
        const std::initializer_list<data_value>& values) {
    auto opts = make_internal_options(p, values, cl, timeout_config);
    return do_with(std::move(opts), [this, p = std::move(p)](auto & opts) {
        return p->statement->execute(_proxy, *_internal_state, opts).then([](auto msg) {
            return make_ready_future<::shared_ptr<untyped_result_set>>(::make_shared<untyped_result_set>(msg));
        });
    });
}

future<::shared_ptr<cql_transport::messages::result_message>>
query_processor::process_batch(
        ::shared_ptr<statements::batch_statement> batch,
        service::query_state& query_state,
        query_options& options,
        std::unordered_map<prepared_cache_key_type, authorized_prepared_statements_cache::value_type> pending_authorization_entries) {
    return batch->check_access(query_state.get_client_state()).then_wrapped([this, &query_state, &options, batch, pending_authorization_entries = std::move(pending_authorization_entries)] (future<> access_future) mutable {
        return parallel_for_each(pending_authorization_entries, [this, &query_state] (auto& e) {
            return _authorized_prepared_cache.insert(*query_state.get_client_state().user(), e.first, std::move(e.second)).handle_exception([this] (auto eptr) {
                log.error("failed to cache the entry", eptr);
            });
        }).then([this, &query_state, &options, batch, access_future = std::move(access_future)] () mutable {
          bool failed = access_future.failed();
          return audit::inspect(batch, query_state, options, failed).then([this, &query_state, &options, batch, access_future = std::move(access_future)] () mutable {
            if (access_future.failed()) {
                std::rethrow_exception(access_future.get_exception());
            }
            batch->validate();
            batch->validate(_proxy, query_state.get_client_state());
            _stats.queries_by_cl[size_t(options.get_consistency())] += batch->get_statements().size();
            return batch->execute(_proxy, query_state, options);
	  });
        });
    });
}

query_processor::migration_subscriber::migration_subscriber(query_processor* qp) : _qp{qp} {
}

void query_processor::migration_subscriber::on_create_keyspace(const sstring& ks_name) {
}

void query_processor::migration_subscriber::on_create_column_family(const sstring& ks_name, const sstring& cf_name) {
}

void query_processor::migration_subscriber::on_create_user_type(const sstring& ks_name, const sstring& type_name) {
}

void query_processor::migration_subscriber::on_create_function(const sstring& ks_name, const sstring& function_name) {
    log.warn("{} event ignored", __func__);
}

void query_processor::migration_subscriber::on_create_aggregate(const sstring& ks_name, const sstring& aggregate_name) {
    log.warn("{} event ignored", __func__);
}

void query_processor::migration_subscriber::on_create_view(const sstring& ks_name, const sstring& view_name) {
}

void query_processor::migration_subscriber::on_update_keyspace(const sstring& ks_name) {
}

void query_processor::migration_subscriber::on_update_column_family(
        const sstring& ks_name,
        const sstring& cf_name,
        bool columns_changed) {
    // #1255: Ignoring columns_changed deliberately.
    log.info("Column definitions for {}.{} changed, invalidating related prepared statements", ks_name, cf_name);
    remove_invalid_prepared_statements(ks_name, cf_name);
}

void query_processor::migration_subscriber::on_update_user_type(const sstring& ks_name, const sstring& type_name) {
}

void query_processor::migration_subscriber::on_update_function(const sstring& ks_name, const sstring& function_name) {
}

void query_processor::migration_subscriber::on_update_aggregate(const sstring& ks_name, const sstring& aggregate_name) {
}

void query_processor::migration_subscriber::on_update_view(
        const sstring& ks_name,
        const sstring& view_name, bool columns_changed) {
}

void query_processor::migration_subscriber::on_drop_keyspace(const sstring& ks_name) {
    remove_invalid_prepared_statements(ks_name, std::nullopt);
}

void query_processor::migration_subscriber::on_drop_column_family(const sstring& ks_name, const sstring& cf_name) {
    remove_invalid_prepared_statements(ks_name, cf_name);
}

void query_processor::migration_subscriber::on_drop_user_type(const sstring& ks_name, const sstring& type_name) {
}

void query_processor::migration_subscriber::on_drop_function(const sstring& ks_name, const sstring& function_name) {
    log.warn("{} event ignored", __func__);
}

void query_processor::migration_subscriber::on_drop_aggregate(const sstring& ks_name, const sstring& aggregate_name) {
    log.warn("{} event ignored", __func__);
}

void query_processor::migration_subscriber::on_drop_view(const sstring& ks_name, const sstring& view_name) {
    remove_invalid_prepared_statements(ks_name, view_name);
}

void query_processor::migration_subscriber::remove_invalid_prepared_statements(
        sstring ks_name,
        std::optional<sstring> cf_name) {
    _qp->_prepared_cache.remove_if([&] (::shared_ptr<cql_statement> stmt) {
        return this->should_invalidate(ks_name, cf_name, stmt);
    });
}

bool query_processor::migration_subscriber::should_invalidate(
        sstring ks_name,
        std::optional<sstring> cf_name,
        ::shared_ptr<cql_statement> statement) {
    return statement->depends_on_keyspace(ks_name) && (!cf_name || statement->depends_on_column_family(*cf_name));
}

future<> query_processor::query(
        const sstring& query_string,
        const std::initializer_list<data_value>& values,
        noncopyable_function<future<stop_iteration>(const cql3::untyped_result_set_row&)>&& f) {
    return for_each_cql_result(create_paged_state(query_string, values), std::move(f));
}

future<> query_processor::query(
        const sstring& query_string,
        noncopyable_function<future<stop_iteration>(const cql3::untyped_result_set_row&)>&& f) {
    return for_each_cql_result(create_paged_state(query_string, {}), std::move(f));
}

}<|MERGE_RESOLUTION|>--- conflicted
+++ resolved
@@ -58,12 +58,8 @@
 class query_processor::internal_state {
     service::query_state _qs;
 public:
-<<<<<<< HEAD
     internal_state(qos::service_level_controller &sl_controller) :
-        _qs(service::client_state{service::client_state::internal_tag()}, sl_controller) {
-=======
-    internal_state() : _qs(service::client_state{service::client_state::internal_tag()}, empty_service_permit()) {
->>>>>>> 0d0ee20f
+        _qs(service::client_state{service::client_state::internal_tag()}, empty_service_permit(), sl_controller) {
     }
     operator service::query_state&() {
         return _qs;
