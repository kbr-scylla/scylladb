--- conflicted
+++ resolved
@@ -73,11 +73,7 @@
     }
 };
 
-<<<<<<< HEAD
-query_processor::query_processor(service::storage_proxy& proxy, database& db, service::migration_notifier& mn, query_processor::memory_config mcfg, cql_config& cql_cfg, sharded<qos::service_level_controller>& sl_controller)
-=======
-query_processor::query_processor(service::storage_proxy& proxy, database& db, service::migration_notifier& mn, service::migration_manager& mm, query_processor::memory_config mcfg, cql_config& cql_cfg)
->>>>>>> 4a7d3175
+query_processor::query_processor(service::storage_proxy& proxy, database& db, service::migration_notifier& mn, service::migration_manager& mm, query_processor::memory_config mcfg, cql_config& cql_cfg, sharded<qos::service_level_controller>& sl_controller)
         : _migration_subscriber{std::make_unique<migration_subscriber>(this)}
         , _proxy(proxy)
         , _db(db)
@@ -801,7 +797,7 @@
         const std::initializer_list<data_value>& values) {
     auto opts = make_internal_options(p, values, cl);
     return do_with(std::move(opts), [this, p = std::move(p), &state](auto & opts) {
-        return p->statement->execute(_proxy, state, opts);
+        return p->statement->execute(*this, state, opts);
     });
 }
 
@@ -877,12 +873,8 @@
                 }
                 log.trace("execute_batch({}): {}", batch->get_statements().size(), oss.str());
             }
-<<<<<<< HEAD
-            return batch->execute(_proxy, query_state, options);
+            return batch->execute(*this, query_state, options);
 	  });
-=======
-            return batch->execute(*this, query_state, options);
->>>>>>> 4a7d3175
         });
     });
 }
