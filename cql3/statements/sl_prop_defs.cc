/*
<<<<<<< HEAD
=======
 * Copyright (C) 2021-present ScyllaDB
 */

/*
>>>>>>> 846f0bd1
 * This file is part of Scylla.
 *
 * See the LICENSE.PROPRIETARY file in the top-level directory for licensing information.
 */

#include "cql3/statements/sl_prop_defs.hh"
#include "database.hh"
#include "duration.hh"
#include "concrete_types.hh"
#include <boost/algorithm/string/predicate.hpp>

namespace cql3 {

namespace statements {

void sl_prop_defs::validate() {
    static std::set<sstring> timeout_props {
<<<<<<< HEAD
        "timeout",  sstring(KW_SHARES),
=======
        "timeout", "workload_type"
>>>>>>> 846f0bd1
    };
    auto get_duration = [&] (const std::optional<sstring>& repr) -> qos::service_level_options::timeout_type {
        if (!repr) {
            return qos::service_level_options::unset_marker{};
        }
        if (boost::algorithm::iequals(*repr, "null")) {
            return qos::service_level_options::delete_marker{};
        }
        data_value v = duration_type->deserialize(duration_type->from_string(*repr));
        cql_duration duration = static_pointer_cast<const duration_type_impl>(duration_type)->from_value(v);
        if (duration.months || duration.days) {
            throw exceptions::invalid_request_exception("Timeout values cannot be longer than 24h");
        }
        if (duration.nanoseconds % 1'000'000 != 0) {
            throw exceptions::invalid_request_exception("Timeout values must be expressed in millisecond granularity");
        }
        if (duration.nanoseconds < 0) {
            throw exceptions::invalid_request_exception("Timeout values must be nonnegative");
        }
        return std::chrono::duration_cast<lowres_clock::duration>(std::chrono::nanoseconds(duration.nanoseconds));
    };

    property_definitions::validate(timeout_props);
    _slo.timeout = get_duration(get_simple("timeout"));
<<<<<<< HEAD

    if (has_property(KW_SHARES)) {
        auto shares = get_int(KW_SHARES, SHARES_DEFAULT_VAL);
        if ((shares < SHARES_MIN_VAL) || (shares > SHARES_MAX_VAL )) {
            throw exceptions::syntax_exception(format("'SHARES' can only take values of {}-{} (given {})",
                    SHARES_MIN_VAL, SHARES_MAX_VAL, shares));
        }
        _slo.shares = shares;
=======
    auto workload_string_opt = get_simple("workload_type");
    if (workload_string_opt) {
        auto workload = qos::service_level_options::parse_workload_type(*workload_string_opt);
        if (!workload) {
            throw exceptions::invalid_request_exception(format("Invalid workload type: {}", *workload_string_opt));
        }
        _slo.workload = *workload;
        // Explicitly setting a workload type to 'unspecified' should result in resetting
        // the previous value to 'unspecified, not just keeping it as is
        if (_slo.workload == qos::service_level_options::workload_type::unspecified) {
            _slo.workload = qos::service_level_options::workload_type::delete_marker;
        }
>>>>>>> 846f0bd1
    }
}

qos::service_level_options sl_prop_defs::get_service_level_options() const {
    return _slo;
}

}

}<|MERGE_RESOLUTION|>--- conflicted
+++ resolved
@@ -1,11 +1,8 @@
 /*
-<<<<<<< HEAD
-=======
  * Copyright (C) 2021-present ScyllaDB
  */
 
 /*
->>>>>>> 846f0bd1
  * This file is part of Scylla.
  *
  * See the LICENSE.PROPRIETARY file in the top-level directory for licensing information.
@@ -23,11 +20,7 @@
 
 void sl_prop_defs::validate() {
     static std::set<sstring> timeout_props {
-<<<<<<< HEAD
-        "timeout",  sstring(KW_SHARES),
-=======
-        "timeout", "workload_type"
->>>>>>> 846f0bd1
+        "timeout", "workload_type",  sstring(KW_SHARES),
     };
     auto get_duration = [&] (const std::optional<sstring>& repr) -> qos::service_level_options::timeout_type {
         if (!repr) {
@@ -52,16 +45,7 @@
 
     property_definitions::validate(timeout_props);
     _slo.timeout = get_duration(get_simple("timeout"));
-<<<<<<< HEAD
 
-    if (has_property(KW_SHARES)) {
-        auto shares = get_int(KW_SHARES, SHARES_DEFAULT_VAL);
-        if ((shares < SHARES_MIN_VAL) || (shares > SHARES_MAX_VAL )) {
-            throw exceptions::syntax_exception(format("'SHARES' can only take values of {}-{} (given {})",
-                    SHARES_MIN_VAL, SHARES_MAX_VAL, shares));
-        }
-        _slo.shares = shares;
-=======
     auto workload_string_opt = get_simple("workload_type");
     if (workload_string_opt) {
         auto workload = qos::service_level_options::parse_workload_type(*workload_string_opt);
@@ -74,7 +58,15 @@
         if (_slo.workload == qos::service_level_options::workload_type::unspecified) {
             _slo.workload = qos::service_level_options::workload_type::delete_marker;
         }
->>>>>>> 846f0bd1
+    }
+
+    if (has_property(KW_SHARES)) {
+        auto shares = get_int(KW_SHARES, SHARES_DEFAULT_VAL);
+        if ((shares < SHARES_MIN_VAL) || (shares > SHARES_MAX_VAL )) {
+            throw exceptions::syntax_exception(format("'SHARES' can only take values of {}-{} (given {})",
+                    SHARES_MIN_VAL, SHARES_MAX_VAL, shares));
+        }
+        _slo.shares = shares;
     }
 }
 
