--- conflicted
+++ resolved
@@ -67,11 +67,9 @@
 
     static const sstring KW_ID;
 
-<<<<<<< HEAD
+    static const sstring KW_CDC;
+
     static const sstring KW_IN_MEMORY;
-=======
-    static const sstring KW_CDC;
->>>>>>> dfac5424
 
     static const sstring COMPACTION_STRATEGY_CLASS_KEY;
     static const sstring COMPACTION_ENABLED_KEY;
