--- conflicted
+++ resolved
@@ -49,13 +49,8 @@
 }
 
 std::unique_ptr<cql3::statements::prepared_statement> cql3::statements::list_permissions_statement::prepare(
-<<<<<<< HEAD
-                database& db, cql_stats& stats) {
+                data_dictionary::database db, cql_stats& stats) {
     return std::make_unique<prepared_statement>(audit_info(), ::make_shared<list_permissions_statement>(*this));
-=======
-                data_dictionary::database db, cql_stats& stats) {
-    return std::make_unique<prepared_statement>(::make_shared<list_permissions_statement>(*this));
->>>>>>> eba4a4fb
 }
 
 void cql3::statements::list_permissions_statement::validate(
