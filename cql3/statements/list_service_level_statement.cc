/*
<<<<<<< HEAD
=======
 * Copyright (C) 2021-present ScyllaDB
 */

/*
>>>>>>> 846f0bd1
 * This file is part of Scylla.
 *
 * See the LICENSE.PROPRIETARY file in the top-level directory for licensing information.
 */

#include "seastarx.hh"
#include "cql3/statements/list_service_level_statement.hh"
#include "service/qos/service_level_controller.hh"
#include "transport/messages/result_message.hh"
#include "utils/overloaded_functor.hh"
#include "service/client_state.hh"
#include "service/query_state.hh"

namespace cql3 {

namespace statements {

list_service_level_statement::list_service_level_statement(sstring service_level, bool describe_all) :
    _service_level(service_level), _describe_all(describe_all) {
}

std::unique_ptr<cql3::statements::prepared_statement>
cql3::statements::list_service_level_statement::prepare(
        database &db, cql_stats &stats) {
    return std::make_unique<prepared_statement>(std::move(audit_info()), ::make_shared<list_service_level_statement>(*this));
}

void list_service_level_statement::validate(service::storage_proxy &, const service::client_state &) const {
}

future<> list_service_level_statement::check_access(service::storage_proxy& sp, const service::client_state &state) const {
    return state.ensure_has_permission(auth::command_desc{.permission = auth::permission::DESCRIBE, .resource = auth::root_service_level_resource()});
}

future<::shared_ptr<cql_transport::messages::result_message>>
list_service_level_statement::execute(query_processor& qp,
        service::query_state &state,
        const query_options &) const {

    static auto make_column = [] (sstring name, const shared_ptr<const abstract_type> type) {
        return make_lw_shared<column_specification>(
                "QOS",
                "service_levels",
                ::make_shared<column_identifier>(std::move(name), true),
                type);
    };

    static thread_local const std::vector<lw_shared_ptr<column_specification>> metadata({make_column("service_level", utf8_type),
        make_column("timeout", duration_type),
<<<<<<< HEAD
        make_column("shares", int32_type),
=======
        make_column("workload_type", utf8_type)
>>>>>>> 846f0bd1
    });

    return make_ready_future().then([this, &state] () {
                                  if (_describe_all) {
                                      return state.get_service_level_controller().get_distributed_service_levels();
                                  } else {
                                      return state.get_service_level_controller().get_distributed_service_level(_service_level);
                                  }
                              })
            .then([this] (qos::service_levels_info sl_info) {
                auto d = [] (const qos::service_level_options::timeout_type& duration) -> bytes_opt {
                    return std::visit(overloaded_functor{
                        [&] (const qos::service_level_options::unset_marker&) {
                            return bytes_opt();
                        },
                        [&] (const qos::service_level_options::delete_marker&) {
                            return bytes_opt();
                        },
                        [&] (const lowres_clock::duration& d) -> bytes_opt {
                            auto nanos = std::chrono::duration_cast<std::chrono::nanoseconds>(d).count();
                            return duration_type->decompose(cql_duration(months_counter{0}, days_counter{0}, nanoseconds_counter{nanos}));
                        },
                    }, duration);
                };
                auto dd = [] <typename T> (const std::variant<qos::service_level_options::unset_marker, qos::service_level_options::delete_marker, T>& v) -> bytes_opt {
                    return std::visit(overloaded_functor{
                        [&] (const qos::service_level_options::unset_marker&) {
                            return bytes_opt();
                        },
                        [&] (const qos::service_level_options::delete_marker&) {
                            return bytes_opt();
                        },
                        [&] (const T& v) -> bytes_opt {
                            return data_type_for<T>()->decompose(v);
                        },
                    }, v);
                };
                auto rs = std::make_unique<result_set>(metadata);
                for (auto &&[sl_name, slo] : sl_info) {
                    bytes_opt workload = slo.workload == qos::service_level_options::workload_type::unspecified
                            ? bytes_opt()
                            : utf8_type->decompose(qos::service_level_options::to_string(slo.workload));
                    rs->add_row(std::vector<bytes_opt>{
<<<<<<< HEAD
                            utf8_type->decompose(sl_name), d(slo.timeout),
                            dd(slo.shares),
                        });
=======
                            utf8_type->decompose(sl_name),
                            d(slo.timeout),
                            workload});
>>>>>>> 846f0bd1
                }

                auto rows = ::make_shared<cql_transport::messages::result_message::rows>(result(std::move(std::move(rs))));
                return ::static_pointer_cast<cql_transport::messages::result_message>(rows);
            });
}
}
}<|MERGE_RESOLUTION|>--- conflicted
+++ resolved
@@ -1,11 +1,8 @@
 /*
-<<<<<<< HEAD
-=======
  * Copyright (C) 2021-present ScyllaDB
  */
 
 /*
->>>>>>> 846f0bd1
  * This file is part of Scylla.
  *
  * See the LICENSE.PROPRIETARY file in the top-level directory for licensing information.
@@ -55,11 +52,8 @@
 
     static thread_local const std::vector<lw_shared_ptr<column_specification>> metadata({make_column("service_level", utf8_type),
         make_column("timeout", duration_type),
-<<<<<<< HEAD
+        make_column("workload_type", utf8_type),
         make_column("shares", int32_type),
-=======
-        make_column("workload_type", utf8_type)
->>>>>>> 846f0bd1
     });
 
     return make_ready_future().then([this, &state] () {
@@ -103,15 +97,10 @@
                             ? bytes_opt()
                             : utf8_type->decompose(qos::service_level_options::to_string(slo.workload));
                     rs->add_row(std::vector<bytes_opt>{
-<<<<<<< HEAD
-                            utf8_type->decompose(sl_name), d(slo.timeout),
-                            dd(slo.shares),
-                        });
-=======
                             utf8_type->decompose(sl_name),
                             d(slo.timeout),
-                            workload});
->>>>>>> 846f0bd1
+                            workload,
+                            dd(slo.shares)});
                 }
 
                 auto rows = ::make_shared<cql_transport::messages::result_message::rows>(result(std::move(std::move(rs))));
