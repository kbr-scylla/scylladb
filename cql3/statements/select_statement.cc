--- conflicted
+++ resolved
@@ -1325,15 +1325,11 @@
     }
 }
 
-<<<<<<< HEAD
 audit::statement_category select_statement::category() const {
     return audit::statement_category::QUERY;
 }
 
-select_statement::select_statement(::shared_ptr<cf_name> cf_name,
-=======
 select_statement::select_statement(cf_name cf_name,
->>>>>>> 2f3b265d
                                    lw_shared_ptr<const parameters> parameters,
                                    std::vector<::shared_ptr<selection::raw_selector>> select_clause,
                                    std::vector<::shared_ptr<relation>> where_clause,
