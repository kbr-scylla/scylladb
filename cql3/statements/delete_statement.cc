--- conflicted
+++ resolved
@@ -72,13 +72,8 @@
 
 ::shared_ptr<cql3::statements::modification_statement>
 delete_statement::prepare_internal(database& db, schema_ptr schema, variable_specifications& bound_names,
-<<<<<<< HEAD
-        std::unique_ptr<attributes> attrs, cql_stats& stats) {
+        std::unique_ptr<attributes> attrs, cql_stats& stats) const {
     auto stmt = ::make_shared<cql3::statements::delete_statement>(audit_info(), statement_type::DELETE, bound_names.size(), schema, std::move(attrs), stats);
-=======
-        std::unique_ptr<attributes> attrs, cql_stats& stats) const {
-    auto stmt = ::make_shared<cql3::statements::delete_statement>(statement_type::DELETE, bound_names.size(), schema, std::move(attrs), stats);
->>>>>>> 956b0920
 
     for (auto&& deletion : _deletions) {
         auto&& id = deletion->affected_column().prepare_column_identifier(*schema);
