--- conflicted
+++ resolved
@@ -36,17 +36,11 @@
 
 namespace statements {
 
-<<<<<<< HEAD
 delete_statement::delete_statement(audit::audit_info_ptr&& audit_info, statement_type type, uint32_t bound_terms, schema_ptr s, std::unique_ptr<attributes> attrs, cql_stats& stats)
-        : modification_statement{type, bound_terms, std::move(s), std::move(attrs), &stats.deletes}
+        : modification_statement{type, bound_terms, std::move(s), std::move(attrs), stats}
 {
     set_audit_info(std::move(audit_info));
 }
-=======
-delete_statement::delete_statement(statement_type type, uint32_t bound_terms, schema_ptr s, std::unique_ptr<attributes> attrs, cql_stats& stats)
-        : modification_statement{type, bound_terms, std::move(s), std::move(attrs), stats}
-{ }
->>>>>>> dfac5424
 
 bool delete_statement::require_full_clustering_key() const {
     return false;
