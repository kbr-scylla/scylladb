/*
 * Copyright (C) 2014-present ScyllaDB
 *
 * Modified by ScyllaDB
 */

/*
 * SPDX-License-Identifier: (ScyllaDB-Proprietary and Apache-2.0)
 */

#pragma once

#include "cql3/statements/raw/cf_statement.hh"
#include "cql3/cql_statement.hh"
#include "cql3/attributes.hh"

namespace cql3 {

class query_processor;

namespace statements {

class truncate_statement : public cql_statement_no_metadata {
    schema_ptr _schema;
    const std::unique_ptr<attributes> _attrs;
public:
    truncate_statement(schema_ptr schema, std::unique_ptr<attributes> prepared_attrs);
    truncate_statement(const truncate_statement&);
    truncate_statement(truncate_statement&&) = default;

    const sstring& keyspace() const;

    const sstring& column_family() const;

    virtual uint32_t get_bound_terms() const override;

    virtual bool depends_on(std::string_view ks_name, std::optional<std::string_view> cf_name) const override;

    virtual future<> check_access(query_processor& qp, const service::client_state& state) const override;

    virtual void validate(query_processor&, const service::client_state& state) const override;

    virtual future<::shared_ptr<cql_transport::messages::result_message>>
    execute(query_processor& qp, service::query_state& state, const query_options& options) const override;
<<<<<<< HEAD

    virtual audit::statement_category category() const override;
=======
private:
    db::timeout_clock::duration get_timeout(const service::client_state& state, const query_options& options) const;
>>>>>>> 060dda8e
};

}

}<|MERGE_RESOLUTION|>--- conflicted
+++ resolved
@@ -42,13 +42,9 @@
 
     virtual future<::shared_ptr<cql_transport::messages::result_message>>
     execute(query_processor& qp, service::query_state& state, const query_options& options) const override;
-<<<<<<< HEAD
 
-    virtual audit::statement_category category() const override;
-=======
 private:
     db::timeout_clock::duration get_timeout(const service::client_state& state, const query_options& options) const;
->>>>>>> 060dda8e
 };
 
 }
