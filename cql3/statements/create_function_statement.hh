/*
 * Copyright (C) 2019-present ScyllaDB
 */

/*
 * This file is part of Scylla.
 *
 * See the LICENSE.PROPRIETARY file in the top-level directory for licensing information.
 */

#pragma once

#include "cql3/statements/function_statement.hh"
#include "cql3/functions/user_function.hh"
#include "audit/audit.hh"
#include "cql3/cql3_type.hh"

namespace cql3 {

class query_processor;

namespace functions {
    class user_function;
}

namespace statements {

class create_function_statement final : public create_function_statement_base {
    virtual std::unique_ptr<prepared_statement> prepare(database& db, cql_stats& stats) override;
    future<std::pair<::shared_ptr<cql_transport::event::schema_change>, std::vector<mutation>>> prepare_schema_mutations(query_processor& qp) const override;

    virtual shared_ptr<functions::function> create(service::storage_proxy& proxy, functions::function* old) const override;
    sstring _language;
    sstring _body;
    std::vector<shared_ptr<column_identifier>> _arg_names;
    shared_ptr<cql3_type::raw> _return_type;
    bool _called_on_null_input;

<<<<<<< HEAD
    // To support "IF NOT EXISTS" we create the function during the verify stage and use it in announce_migration. In
    // this case it is possible that there is no error but no function is created. We could duplicate some logic in
    // announce_migration or have a _should_create boolean, but creating the function early is probably the simplest.
    mutable shared_ptr<functions::user_function> _func{};
protected:
    virtual audit::statement_category category() const override;
    virtual audit::audit_info_ptr audit_info() const override;
=======
>>>>>>> 3ac622bd
public:
    create_function_statement(functions::function_name name, sstring language, sstring body,
            std::vector<shared_ptr<column_identifier>> arg_names, std::vector<shared_ptr<cql3_type::raw>> arg_types,
            shared_ptr<cql3_type::raw> return_type, bool called_on_null_input, bool or_replace, bool if_not_exists);
};
}
}<|MERGE_RESOLUTION|>--- conflicted
+++ resolved
@@ -36,16 +36,9 @@
     shared_ptr<cql3_type::raw> _return_type;
     bool _called_on_null_input;
 
-<<<<<<< HEAD
-    // To support "IF NOT EXISTS" we create the function during the verify stage and use it in announce_migration. In
-    // this case it is possible that there is no error but no function is created. We could duplicate some logic in
-    // announce_migration or have a _should_create boolean, but creating the function early is probably the simplest.
-    mutable shared_ptr<functions::user_function> _func{};
 protected:
     virtual audit::statement_category category() const override;
     virtual audit::audit_info_ptr audit_info() const override;
-=======
->>>>>>> 3ac622bd
 public:
     create_function_statement(functions::function_name name, sstring language, sstring body,
             std::vector<shared_ptr<column_identifier>> arg_names, std::vector<shared_ptr<cql3_type::raw>> arg_types,
