--- conflicted
+++ resolved
@@ -46,25 +46,16 @@
     : statement(std::move(statement_))
     , bound_names(std::move(bound_names_))
     , partition_key_bind_indices(std::move(partition_key_bind_indices))
-<<<<<<< HEAD
-    , warnings(move(warnings))
+    , warnings(std::move(warnings))
 {
     statement->set_audit_info(std::move(audit_info));
 }
-=======
-    , warnings(std::move(warnings))
-{ }
->>>>>>> ef7643d5
 
 prepared_statement::prepared_statement(
         audit::audit_info_ptr&& audit_info, 
         ::shared_ptr<cql_statement> statement_, const prepare_context& ctx,
         const std::vector<uint16_t>& partition_key_bind_indices, std::vector<sstring> warnings)
-<<<<<<< HEAD
-    : prepared_statement(std::move(audit_info), statement_, ctx.get_variable_specifications(), partition_key_bind_indices, move(warnings))
-=======
-    : prepared_statement(statement_, ctx.get_variable_specifications(), partition_key_bind_indices, std::move(warnings))
->>>>>>> ef7643d5
+    : prepared_statement(std::move(audit_info), statement_, ctx.get_variable_specifications(), partition_key_bind_indices, std::move(warnings))
 { }
 
 prepared_statement::prepared_statement(audit::audit_info_ptr&& audit_info, ::shared_ptr<cql_statement> statement_, prepare_context&& ctx, std::vector<uint16_t>&& partition_key_bind_indices)
