/*
 * Licensed to the Apache Software Foundation (ASF) under one
 * or more contributor license agreements.  See the NOTICE file
 * distributed with this work for additional information
 * regarding copyright ownership.  The ASF licenses this file
 * to you under the Apache License, Version 2.0 (the
 * "License"); you may not use this file except in compliance
 * with the License.  You may obtain a copy of the License at
 *
 *     http://www.apache.org/licenses/LICENSE-2.0
 *
 * Unless required by applicable law or agreed to in writing, software
 * distributed under the License is distributed on an "AS IS" BASIS,
 * WITHOUT WARRANTIES OR CONDITIONS OF ANY KIND, either express or implied.
 * See the License for the specific language governing permissions and
 * limitations under the License.
 */

/*
 * Copyright (C) 2015 ScyllaDB
 *
 * Modified by ScyllaDB
 */

/*
 * This file is part of Scylla.
 *
 * See the LICENSE.PROPRIETARY file in the top-level directory for licensing information.
 */

#pragma once

#include "cql3/restrictions/restriction.hh"
#include "cql3/statements/raw/cf_statement.hh"
#include "cql3/column_identifier.hh"
#include "cql3/update_parameters.hh"
#include "cql3/column_condition.hh"
#include "cql3/cql_statement.hh"
#include "cql3/attributes.hh"
#include "cql3/operation.hh"
#include "cql3/relation.hh"

#include <seastar/core/shared_ptr.hh>
#include <seastar/core/future-util.hh>

#include "unimplemented.hh"
#include "validation.hh"
#include "service/storage_proxy.hh"

#include <memory>

namespace cql3 {

namespace statements {

class modification_statement;

namespace raw {

class modification_statement : public cf_statement {
    sstring _raw_cql;
public:
    using conditions_vector = std::vector<std::pair<::shared_ptr<column_identifier::raw>, ::shared_ptr<column_condition::raw>>>;
protected:
    const ::shared_ptr<attributes::raw> _attrs;
    const std::vector<std::pair<::shared_ptr<column_identifier::raw>, ::shared_ptr<column_condition::raw>>> _conditions;
private:
    const bool _if_not_exists;
    const bool _if_exists;
protected:
    modification_statement(::shared_ptr<cf_name> name, ::shared_ptr<attributes::raw> attrs, conditions_vector conditions, bool if_not_exists, bool if_exists);

public:
    virtual std::unique_ptr<prepared> prepare(database& db, cql_stats& stats) override;
    ::shared_ptr<cql3::statements::modification_statement> prepare(database& db, ::shared_ptr<variable_specifications> bound_names, cql_stats& stats);
    void add_raw(sstring&& raw) { _raw_cql = std::move(raw); }
    const sstring& get_raw_cql() const { return _raw_cql; }
protected:
    virtual ::shared_ptr<cql3::statements::modification_statement> prepare_internal(database& db, schema_ptr schema,
        ::shared_ptr<variable_specifications> bound_names, std::unique_ptr<attributes> attrs, cql_stats& stats) = 0;

<<<<<<< HEAD
    virtual audit::statement_category category() const override;
=======
    // Helper function used by child classes to prepare conditions for a prepared statement.
    // Must be called before processing WHERE clause, because to perform sanity checks there
    // we need to know what kinds of conditions (static, regular) the statement has.
    void prepare_conditions(database& db, schema_ptr schema, ::shared_ptr<variable_specifications> bound_names,
            cql3::statements::modification_statement& stmt);
>>>>>>> 4a9b2a8d
};

}

}

}<|MERGE_RESOLUTION|>--- conflicted
+++ resolved
@@ -79,15 +79,13 @@
     virtual ::shared_ptr<cql3::statements::modification_statement> prepare_internal(database& db, schema_ptr schema,
         ::shared_ptr<variable_specifications> bound_names, std::unique_ptr<attributes> attrs, cql_stats& stats) = 0;
 
-<<<<<<< HEAD
-    virtual audit::statement_category category() const override;
-=======
     // Helper function used by child classes to prepare conditions for a prepared statement.
     // Must be called before processing WHERE clause, because to perform sanity checks there
     // we need to know what kinds of conditions (static, regular) the statement has.
     void prepare_conditions(database& db, schema_ptr schema, ::shared_ptr<variable_specifications> bound_names,
             cql3::statements::modification_statement& stmt);
->>>>>>> 4a9b2a8d
+
+    virtual audit::statement_category category() const override;
 };
 
 }
