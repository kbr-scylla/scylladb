/*
 * Copyright (C) 2014-present ScyllaDB
 *
 * Modified by ScyllaDB
 */

/*
 * SPDX-License-Identifier: (ScyllaDB-Proprietary and Apache-2.0)
 */

#include "cql3/statements/raw/truncate_statement.hh"
#include "cql3/statements/truncate_statement.hh"
#include "cql3/statements/prepared_statement.hh"
#include "cql3/cql_statement.hh"
#include "data_dictionary/data_dictionary.hh"
#include "cql3/query_processor.hh"
#include "service/storage_proxy.hh"
#include <optional>
#include "validation.hh"

namespace cql3 {

namespace statements {

namespace raw {

truncate_statement::truncate_statement(cf_name name, std::unique_ptr<attributes::raw> attrs)
        : cf_statement(std::move(name))
        , _attrs(std::move(attrs))
{
    // Validate the attributes.
    // Currently, TRUNCATE supports only USING TIMEOUT
    assert(!_attrs->timestamp.has_value());
    assert(!_attrs->time_to_live.has_value());
}

std::unique_ptr<prepared_statement> truncate_statement::prepare(data_dictionary::database db, cql_stats& stats) {
    schema_ptr schema = validation::validate_column_family(db, keyspace(), column_family());
    auto prepared_attributes = _attrs->prepare(db, keyspace(), column_family());
    auto ctx = get_prepare_context();
    prepared_attributes->fill_prepare_context(ctx);
    auto stmt = ::make_shared<cql3::statements::truncate_statement>(std::move(schema), std::move(prepared_attributes));
    return std::make_unique<prepared_statement>(std::move(stmt));
}

} // namespace raw

truncate_statement::truncate_statement(schema_ptr schema, std::unique_ptr<attributes> prepared_attrs)
    : cql_statement_no_metadata(&timeout_config::truncate_timeout)
    , _schema{std::move(schema)}
    , _attrs(std::move(prepared_attrs))
{
}

truncate_statement::truncate_statement(const truncate_statement& ts)
    : cql_statement_no_metadata(ts)
    , _schema(ts._schema)
    , _attrs(std::make_unique<attributes>(*ts._attrs))
{ }

const sstring& truncate_statement::keyspace() const {
    return _schema->ks_name();
}

const sstring& truncate_statement::column_family() const {
    return _schema->cf_name();
}

uint32_t truncate_statement::get_bound_terms() const
{
<<<<<<< HEAD
    return std::make_unique<prepared_statement>(audit_info(), ::make_shared<truncate_statement>(*this));
=======
    return 0;
>>>>>>> 060dda8e
}

bool truncate_statement::depends_on(std::string_view ks_name, std::optional<std::string_view> cf_name) const
{
    return false;
}

future<> truncate_statement::check_access(query_processor& qp, const service::client_state& state) const
{
    return state.has_column_family_access(qp.db(), keyspace(), column_family(), auth::permission::MODIFY);
}

void truncate_statement::validate(query_processor&, const service::client_state& state) const
{
    warn(unimplemented::cause::VALIDATION);
#if 0
    ThriftValidation.validateColumnFamily(keyspace(), columnFamily());
#endif
}

future<::shared_ptr<cql_transport::messages::result_message>>
truncate_statement::execute(query_processor& qp, service::query_state& state, const query_options& options) const
{
    if (qp.db().find_schema(keyspace(), column_family())->is_view()) {
        throw exceptions::invalid_request_exception("Cannot TRUNCATE materialized view directly; must truncate base table instead");
    }
    auto timeout_in_ms = std::chrono::duration_cast<std::chrono::milliseconds>(get_timeout(state.get_client_state(), options));
    return qp.proxy().truncate_blocking(keyspace(), column_family(), timeout_in_ms).handle_exception([](auto ep) {
        throw exceptions::truncate_exception(ep);
    }).then([] {
        return ::shared_ptr<cql_transport::messages::result_message>{};
    });
}

<<<<<<< HEAD
audit::statement_category truncate_statement::category() const {
    return audit::statement_category::DML;
=======
db::timeout_clock::duration truncate_statement::get_timeout(const service::client_state& state, const query_options& options) const {
    return _attrs->is_timeout_set() ? _attrs->get_timeout(options) : state.get_timeout_config().truncate_timeout;
>>>>>>> 060dda8e
}

}

}<|MERGE_RESOLUTION|>--- conflicted
+++ resolved
@@ -40,7 +40,7 @@
     auto ctx = get_prepare_context();
     prepared_attributes->fill_prepare_context(ctx);
     auto stmt = ::make_shared<cql3::statements::truncate_statement>(std::move(schema), std::move(prepared_attributes));
-    return std::make_unique<prepared_statement>(std::move(stmt));
+    return std::make_unique<prepared_statement>(audit_info(), std::move(stmt));
 }
 
 } // namespace raw
@@ -68,11 +68,7 @@
 
 uint32_t truncate_statement::get_bound_terms() const
 {
-<<<<<<< HEAD
-    return std::make_unique<prepared_statement>(audit_info(), ::make_shared<truncate_statement>(*this));
-=======
     return 0;
->>>>>>> 060dda8e
 }
 
 bool truncate_statement::depends_on(std::string_view ks_name, std::optional<std::string_view> cf_name) const
@@ -107,13 +103,12 @@
     });
 }
 
-<<<<<<< HEAD
-audit::statement_category truncate_statement::category() const {
+audit::statement_category raw::truncate_statement::category() const {
     return audit::statement_category::DML;
-=======
+}
+
 db::timeout_clock::duration truncate_statement::get_timeout(const service::client_state& state, const query_options& options) const {
     return _attrs->is_timeout_set() ? _attrs->get_timeout(options) : state.get_timeout_config().truncate_timeout;
->>>>>>> 060dda8e
 }
 
 }
