--- conflicted
+++ resolved
@@ -79,15 +79,9 @@
             schema_ptr s,
             std::unique_ptr<attributes> attrs,
             cql_stats& stats,
-<<<<<<< HEAD
-            ::shared_ptr<term> t, bool default_unset)
+            expr::expression v, bool default_unset)
         : update_statement(std::move(audit_info), statement_type::INSERT, bound_terms, s, std::move(attrs), stats)
-        , _term(t)
-=======
-            expr::expression v, bool default_unset)
-        : update_statement(statement_type::INSERT, bound_terms, s, std::move(attrs), stats)
         , _value(std::move(v))
->>>>>>> 03755b36
         , _default_unset(default_unset) {
         _restrictions = restrictions::statement_restrictions(s, false);
     }
