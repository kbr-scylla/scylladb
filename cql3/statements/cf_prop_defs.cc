--- conflicted
+++ resolved
@@ -83,13 +83,10 @@
         KW_GCGRACESECONDS, KW_CACHING, KW_DEFAULT_TIME_TO_LIVE,
         KW_MIN_INDEX_INTERVAL, KW_MAX_INDEX_INTERVAL, KW_SPECULATIVE_RETRY,
         KW_BF_FP_CHANCE, KW_MEMTABLE_FLUSH_PERIOD, KW_COMPACTION,
-<<<<<<< HEAD
-        KW_COMPRESSION, KW_CRC_CHECK_CHANCE, KW_ID, KW_PAXOSGRACESECONDS
-        , KW_IN_MEMORY
-=======
         KW_COMPRESSION, KW_CRC_CHECK_CHANCE,  KW_ID, KW_PAXOSGRACESECONDS,
         KW_SYNCHRONOUS_UPDATES
->>>>>>> cf47db2b
+        // enterprise
+        , KW_IN_MEMORY
     });
     static std::set<sstring> obsolete_keywords({
         sstring("index_interval"),
