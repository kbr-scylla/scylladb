/*
 * Licensed to the Apache Software Foundation (ASF) under one
 * or more contributor license agreements.  See the NOTICE file
 * distributed with this work for additional information
 * regarding copyright ownership.  The ASF licenses this file
 * to you under the Apache License, Version 2.0 (the
 * "License"); you may not use this file except in compliance
 * with the License.  You may obtain a copy of the License at
 *
 *     http://www.apache.org/licenses/LICENSE-2.0
 *
 * Unless required by applicable law or agreed to in writing, software
 * distributed under the License is distributed on an "AS IS" BASIS,
 * WITHOUT WARRANTIES OR CONDITIONS OF ANY KIND, either express or implied.
 * See the License for the specific language governing permissions and
 * limitations under the License.
 */

/*
 * Copyright 2017-present ScyllaDB
 *
 * Modified by ScyllaDB
 */

/*
 * This file is part of Scylla.
 *
 * See the LICENSE.PROPRIETARY file in the top-level directory for licensing information.
 */

#include <algorithm>
#include <regex>

#include "types/map.hh"
#include "auth/authentication_options.hh"
#include "auth/common.hh"
#include "auth/role_manager.hh"
#include "cql3/column_specification.hh"
#include "cql3/column_identifier.hh"
#include "cql3/query_processor.hh"
#include "cql3/statements/alter_role_statement.hh"
#include "cql3/statements/create_role_statement.hh"
#include "cql3/statements/drop_role_statement.hh"
#include "cql3/statements/grant_role_statement.hh"
#include "cql3/statements/list_roles_statement.hh"
#include "cql3/statements/revoke_role_statement.hh"
#include "cql3/statements/request_validations.hh"
#include "exceptions/exceptions.hh"
#include "service/storage_proxy.hh"
#include "gms/feature_service.hh"
#include "transport/messages/result_message.hh"
#include "unimplemented.hh"

#include <boost/algorithm/string.hpp>

namespace cql3 {

namespace statements {

using result_message = cql_transport::messages::result_message;
using result_message_ptr = ::shared_ptr<result_message>;

static auth::authentication_options extract_authentication_options(const cql3::role_options& options) {
    auth::authentication_options authen_options;
    authen_options.password = options.password;

    if (options.options) {
        authen_options.options = std::unordered_map<sstring, sstring>(options.options->begin(), options.options->end());
    }

    return authen_options;
}

static future<result_message_ptr> void_result_message() {
    return make_ready_future<result_message_ptr>(nullptr);
}

void validate_cluster_support(service::storage_proxy&) {
}

//
// `create_role_statement`
//

std::unique_ptr<prepared_statement> create_role_statement::prepare(
<<<<<<< HEAD
                database& db, cql_stats& stats) {
    return std::make_unique<prepared_statement>(audit_info(), ::make_shared<create_role_statement>(*this));
=======
                data_dictionary::database db, cql_stats& stats) {
    return std::make_unique<prepared_statement>(::make_shared<create_role_statement>(*this));
>>>>>>> eba4a4fb
}

future<> create_role_statement::grant_permissions_to_creator(const service::client_state& cs) const {
    return do_with(auth::make_role_resource(_role), [&cs](const auth::resource& r) {
        return auth::grant_applicable_permissions(
                *cs.get_auth_service(),
                *cs.user(),
                r).handle_exception_type([](const auth::unsupported_authorization_operation&) {
            // Nothing.
        });
    });
}

void create_role_statement::validate(service::storage_proxy& p, const service::client_state&) const {
    validate_cluster_support(p);
}

future<> create_role_statement::check_access(service::storage_proxy& proxy, const service::client_state& state) const {
    state.ensure_not_anonymous();

    return async([this, &state] {
        state.ensure_has_permission({auth::permission::CREATE, auth::root_role_resource()}).get0();

        if (*_options.is_superuser) {
            if (!auth::has_superuser(*state.get_auth_service(), *state.user()).get0()) {
                throw exceptions::unauthorized_exception("Only superusers can create a role with superuser status.");
            }
        }
    });
}

future<result_message_ptr>
create_role_statement::execute(query_processor&,
                               service::query_state& state,
                               const query_options&) const {
    auth::role_config config;
    config.is_superuser = *_options.is_superuser;
    config.can_login = *_options.can_login;

    return do_with(
            std::move(config),
            extract_authentication_options(_options),
            [this, &state](const auth::role_config& config, const auth::authentication_options& authen_options) {
        const auto& cs = state.get_client_state();
        auto& as = *cs.get_auth_service();

        return auth::create_role(as, _role, config, authen_options).then([this, &cs] {
            return grant_permissions_to_creator(cs);
        }).then([] {
            return void_result_message();
        }).handle_exception_type([this](const auth::role_already_exists& e) {
            if (!_if_not_exists) {
                return make_exception_future<result_message_ptr>(exceptions::invalid_request_exception(e.what()));
            }

            return void_result_message();
        }).handle_exception_type([](const auth::unsupported_authentication_option& e) {
            return make_exception_future<result_message_ptr>(exceptions::invalid_request_exception(e.what()));
        });
    });
}

/// Prepends '\' to special characters in ECMAScript regex syntax.
static sstring escape_for_regex(const sstring& text) {
    static const std::regex escape_re(R"([.^$|()\[\]{}*+?\\])", std::regex_constants::ECMAScript);
    return std::regex_replace(text.c_str(), escape_re, R"(\$&)");
}

/// Removes single-quoted plaintext passwords.
static void sanitize_audit_info_password(audit::audit_info* ai, const sstring& raw_password) {
    sstring password;
    // Empty passwords are stored as single char(-1) (&nbsp), NOT as empty strings.
    if ((raw_password.size() == 1 && raw_password[0] != -1) || raw_password.size() > 1) {
        // Password needs escaping to be searchable literally:
        password = escape_for_regex(raw_password);
    }
    const std::regex re(R"(((WITH|AND)\s*PASSWORD\s*=?\s*)')" + std::string(password) + "'",
            std::regex_constants::ECMAScript | std::regex_constants::icase);
    const auto replace_result = std::regex_replace(ai->query().c_str(), re, "$1'***'");
    ai->set_query_string(static_cast<std::string_view>(replace_result));
}

/// A heuristic to mask the values of `OPTIONS' map when key is like "PASSWORD".
static void sanitize_audit_info_options(audit::audit_info* ai, const std::map<sstring,sstring>& options) {
    for (const auto& [k, v] : options) {
        const auto key_trimmed = boost::trim_copy(k);
        if (!boost::iequals(key_trimmed, "PASSWORD")) { // Case-insensitive comp.
            continue;
        }
        sstring password;
        // Empty passwords may be stored as single char(-1) (&nbsp), NOT as empty strings.
        if ((v.size() == 1 && v[0] != -1) || v.size() > 1) {
            // Password needs escaping to be searchable literally:
            password = escape_for_regex(v);
        }
        // Now find the pattern of map element, like: "' PassWord ' : '1234vcxz!@#$'",
        //   capture "' PassWord ' : " and match "'1234vcxz!@#$'"
        const std::regex re(R"(('\s*)" + std::string(key_trimmed) + R"(\s*'\s*:\s*)')"
                + std::string(password) + "'", std::regex_constants::ECMAScript);
        const auto replace_result = std::regex_replace(ai->query().c_str(), re, "$1'***'");
        ai->set_query_string(static_cast<std::string_view>(replace_result));
    }
}

void create_role_statement::sanitize_audit_info() {
    if (audit::audit_info* ai = get_audit_info(); ai != nullptr) {
        if (_options.password) {
            sanitize_audit_info_password(ai, *_options.password);
        }
        if (_options.options) {
            sanitize_audit_info_options(ai, *_options.options);
        }
    }
}

//
// `alter_role_statement`
//

std::unique_ptr<prepared_statement> alter_role_statement::prepare(
<<<<<<< HEAD
                database& db, cql_stats& stats) {
    return std::make_unique<prepared_statement>(audit_info(), ::make_shared<alter_role_statement>(*this));
=======
                data_dictionary::database db, cql_stats& stats) {
    return std::make_unique<prepared_statement>(::make_shared<alter_role_statement>(*this));
>>>>>>> eba4a4fb
}

void alter_role_statement::validate(service::storage_proxy& p, const service::client_state&) const {
    validate_cluster_support(p);
}

future<> alter_role_statement::check_access(service::storage_proxy& proxy, const service::client_state& state) const {
    state.ensure_not_anonymous();

    return async([this, &state] {
        auto& as = *state.get_auth_service();

        const auto& user = *state.user();
        const bool user_is_superuser = auth::has_superuser(as, user).get0();

        if (_options.is_superuser) {
            if (!user_is_superuser) {
                throw exceptions::unauthorized_exception("Only superusers are allowed to alter superuser status.");
            }

            try {
                if (auth::has_role(as, user, _role).get0()) {
                    throw exceptions::unauthorized_exception(
                        "You aren't allowed to alter your own superuser status or that of a role granted to you.");
                }
            } catch (const auth::nonexistant_role& e) {
                throw exceptions::invalid_request_exception(e.what());
            }
        }

        if (*user.name != _role) {
            state.ensure_has_permission({auth::permission::ALTER, auth::make_role_resource(_role)}).get0();
        } else {
            const auto alterable_options = state.get_auth_service()->underlying_authenticator().alterable_options();

            const auto check = [&alterable_options](auth::authentication_option ao) {
                if (!alterable_options.contains(ao)) {
                    throw exceptions::unauthorized_exception(format("You aren't allowed to alter the {} option.", ao));
                }
            };

            if (_options.password) {
                check(auth::authentication_option::password);
            }

            if (_options.options) {
                check(auth::authentication_option::options);
            }
        }
    });
}

future<result_message_ptr>
alter_role_statement::execute(query_processor&, service::query_state& state, const query_options&) const {
    auth::role_config_update update;
    update.is_superuser = _options.is_superuser;
    update.can_login = _options.can_login;

    return do_with(
            std::move(update),
            extract_authentication_options(_options),
            [this, &state](const auth::role_config_update& update, const auth::authentication_options& authen_options) {
        auto& as = *state.get_client_state().get_auth_service();

        return auth::alter_role(as, _role, update, authen_options).then([] {
            return void_result_message();
        }).handle_exception_type([](const auth::nonexistant_role& e) {
            return make_exception_future<result_message_ptr>(exceptions::invalid_request_exception(e.what()));
        }).handle_exception_type([](const auth::unsupported_authentication_option& e) {
            return make_exception_future<result_message_ptr>(exceptions::invalid_request_exception(e.what()));
        });
    });
}

void alter_role_statement::sanitize_audit_info() {
    if (audit::audit_info* ai = get_audit_info(); ai != nullptr) {
        if (_options.password) {
            sanitize_audit_info_password(ai, *_options.password);
        }
        if (_options.options) {
            sanitize_audit_info_options(ai, *_options.options);
        }
    }
}

//
// `drop_role_statement`
//

std::unique_ptr<prepared_statement> drop_role_statement::prepare(
<<<<<<< HEAD
                database& db, cql_stats& stats) {
    return std::make_unique<prepared_statement>(audit_info(), ::make_shared<drop_role_statement>(*this));
=======
                data_dictionary::database db, cql_stats& stats) {
    return std::make_unique<prepared_statement>(::make_shared<drop_role_statement>(*this));
>>>>>>> eba4a4fb
}

void drop_role_statement::validate(service::storage_proxy& p, const service::client_state& state) const {
    validate_cluster_support(p);

    if (*state.user() == auth::authenticated_user(_role)) {
        throw request_validations::invalid_request("Cannot DROP primary role for current login.");
    }
}

future<> drop_role_statement::check_access(service::storage_proxy& proxy, const service::client_state& state) const {
    state.ensure_not_anonymous();

    return async([this, &state] {
        state.ensure_has_permission({auth::permission::DROP, auth::make_role_resource(_role)}).get0();

        auto& as = *state.get_auth_service();

        const bool user_is_superuser = auth::has_superuser(as, *state.user()).get0();

        const bool role_has_superuser = [this, &as] {
            try {
                return as.has_superuser(_role).get0();
            } catch (const auth::nonexistant_role&) {
                // Handled as part of `execute`.
                return false;
            }
        }();

        if (role_has_superuser && !user_is_superuser) {
            throw exceptions::unauthorized_exception("Only superusers can drop a superuser role.");
        }
    });
}

future<result_message_ptr>
drop_role_statement::execute(query_processor&, service::query_state& state, const query_options&) const {
    auto& as = *state.get_client_state().get_auth_service();

    return auth::drop_role(as, _role).then([] {
        return void_result_message();
    }).handle_exception_type([this](const auth::nonexistant_role& e) {
        if (!_if_exists) {
            return make_exception_future<result_message_ptr>(exceptions::invalid_request_exception(e.what()));
        }

        return void_result_message();
    });
}

//
// `list_roles_statement`
//

std::unique_ptr<prepared_statement> list_roles_statement::prepare(
<<<<<<< HEAD
                database& db, cql_stats& stats) {
    return std::make_unique<prepared_statement>(audit_info(), ::make_shared<list_roles_statement>(*this));
=======
                data_dictionary::database db, cql_stats& stats) {
    return std::make_unique<prepared_statement>(::make_shared<list_roles_statement>(*this));
>>>>>>> eba4a4fb
}

future<> list_roles_statement::check_access(service::storage_proxy& proxy, const service::client_state& state) const {
    state.ensure_not_anonymous();

    return async([this, &state] {
        if (state.check_has_permission({auth::permission::DESCRIBE, auth::root_role_resource()}).get0()) {
            return;
        }

        //
        // A user can list all roles of themselves, and list all roles of any roles granted to them.
        //

        const auto user_has_grantee = [this, &state] {
            try {
                return auth::has_role(*state.get_auth_service(), *state.user(), *_grantee).get0();
            } catch (const auth::nonexistant_role& e) {
                throw exceptions::invalid_request_exception(e.what());
            }
        };

        if (_grantee && !user_has_grantee()) {
            throw exceptions::unauthorized_exception(
                    format("You are not authorized to view the roles granted to role '{}'.", *_grantee));
        }
    });
}

future<result_message_ptr>
list_roles_statement::execute(query_processor&, service::query_state& state, const query_options&) const {
    static const sstring virtual_table_name("roles");

    static const auto make_column_spec = [](const sstring& name, const ::shared_ptr<const abstract_type>& ty) {
        return make_lw_shared<column_specification>(
                auth::meta::AUTH_KS,
                virtual_table_name,
                ::make_shared<column_identifier>(name, true),
                ty);
    };

    static const thread_local auto custom_options_type = map_type_impl::get_instance(utf8_type, utf8_type, true);

    static const thread_local auto metadata = ::make_shared<cql3::metadata>(
            std::vector<lw_shared_ptr<column_specification>>{
                    make_column_spec("role", utf8_type),
                    make_column_spec("super", boolean_type),
                    make_column_spec("login", boolean_type),
                    make_column_spec("options", custom_options_type)});

    static const auto make_results = [](
            auth::role_manager& rm,
            const auth::authenticator& a,
            auth::role_set&& roles) -> future<result_message_ptr> {
        auto results = std::make_unique<result_set>(metadata);

        if (roles.empty()) {
            return make_ready_future<result_message_ptr>(
                ::make_shared<result_message::rows>(result(std::move(results))));
        }

        std::vector<sstring> sorted_roles(roles.cbegin(), roles.cend());
        std::sort(sorted_roles.begin(), sorted_roles.end());

        return do_with(
                std::move(sorted_roles),
                std::move(results),
                [&rm, &a](const std::vector<sstring>& sorted_roles, std::unique_ptr<result_set>& results) {
            return do_for_each(sorted_roles, [&results, &rm, &a](const sstring& role) {
                return when_all_succeed(
                        rm.can_login(role),
                        rm.is_superuser(role),
                        a.query_custom_options(role)).then_unpack([&results, &role](
                               bool login,
                               bool super,
                               auth::custom_options os) {
                    results->add_column_value(utf8_type->decompose(role));
                    results->add_column_value(boolean_type->decompose(super));
                    results->add_column_value(boolean_type->decompose(login));

                    results->add_column_value(
                            custom_options_type->decompose(
                                    make_map_value(
                                            custom_options_type,
                                            map_type_impl::native_type(
                                                    std::make_move_iterator(os.begin()),
                                                    std::make_move_iterator(os.end())))));
                });
            }).then([&results] {
                return make_ready_future<result_message_ptr>(::make_shared<result_message::rows>(result(std::move(results))));
            });
        });
    };

    const auto& cs = state.get_client_state();
    const auto& as = *cs.get_auth_service();

    return auth::has_superuser(as, *cs.user()).then([this, &state, &cs, &as](bool super) {
        auto& rm = as.underlying_role_manager();
        const auto& a = as.underlying_authenticator();
        const auto query_mode = _recursive ? auth::recursive_role_query::yes : auth::recursive_role_query::no;

        if (!_grantee) {
            // A user with DESCRIBE on the root role resource lists all roles in the system. A user without it lists
            // only the roles granted to them.
            return cs.check_has_permission({
                    auth::permission::DESCRIBE,
                    auth::root_role_resource()}).then([&cs, &rm, &a, query_mode](bool has_describe) {
                if (has_describe) {
                    return rm.query_all().then([&rm, &a](auto&& roles) {
                        return make_results(rm, a, std::move(roles));
                    });
                }

                return rm.query_granted(*cs.user()->name, query_mode).then([&rm, &a](auth::role_set roles) {
                    return make_results(rm, a, std::move(roles));
                });
            });
        }

        return rm.query_granted(*_grantee, query_mode).then([&rm, &a](auth::role_set roles) {
            return make_results(rm, a, std::move(roles));
        });
    }).handle_exception_type([](const auth::nonexistant_role& e) {
        return make_exception_future<result_message_ptr>(exceptions::invalid_request_exception(e.what()));
    });
}

//
// `grant_role_statement`
//

std::unique_ptr<prepared_statement> grant_role_statement::prepare(
<<<<<<< HEAD
                database& db, cql_stats& stats) {
    return std::make_unique<prepared_statement>(audit_info(), ::make_shared<grant_role_statement>(*this));
=======
                data_dictionary::database db, cql_stats& stats) {
    return std::make_unique<prepared_statement>(::make_shared<grant_role_statement>(*this));
>>>>>>> eba4a4fb
}

future<> grant_role_statement::check_access(service::storage_proxy& proxy, const service::client_state& state) const {
    state.ensure_not_anonymous();

    return do_with(auth::make_role_resource(_role), [this, &state](const auto& r) {
        return state.ensure_has_permission({auth::permission::AUTHORIZE, r});
    });
}

future<result_message_ptr>
grant_role_statement::execute(query_processor&, service::query_state& state, const query_options&) const {
    auto& as = *state.get_client_state().get_auth_service();

    return as.underlying_role_manager().grant(_grantee, _role).then([] {
        return void_result_message();
    }).handle_exception_type([](const auth::roles_argument_exception& e) {
        return make_exception_future<result_message_ptr>(exceptions::invalid_request_exception(e.what()));
    });
}

//
// `revoke_role_statement`
//

std::unique_ptr<prepared_statement> revoke_role_statement::prepare(
<<<<<<< HEAD
                database& db, cql_stats& stats) {
    return std::make_unique<prepared_statement>(audit_info(), ::make_shared<revoke_role_statement>(*this));
=======
                data_dictionary::database db, cql_stats& stats) {
    return std::make_unique<prepared_statement>(::make_shared<revoke_role_statement>(*this));
>>>>>>> eba4a4fb
}

future<> revoke_role_statement::check_access(service::storage_proxy& proxy, const service::client_state& state) const {
    state.ensure_not_anonymous();

    return do_with(auth::make_role_resource(_role), [this, &state](const auto& r) {
        return state.ensure_has_permission({auth::permission::AUTHORIZE, r});
    });
}

future<result_message_ptr> revoke_role_statement::execute(
        query_processor&,
        service::query_state& state,
        const query_options&) const {
    auto& rm = state.get_client_state().get_auth_service()->underlying_role_manager();

    return rm.revoke(_revokee, _role).then([] {
        return void_result_message();
    }).handle_exception_type([](const auth::roles_argument_exception& e) {
        return make_exception_future<result_message_ptr>(exceptions::invalid_request_exception(e.what()));
    });
}

}

}<|MERGE_RESOLUTION|>--- conflicted
+++ resolved
@@ -83,13 +83,8 @@
 //
 
 std::unique_ptr<prepared_statement> create_role_statement::prepare(
-<<<<<<< HEAD
-                database& db, cql_stats& stats) {
+                data_dictionary::database db, cql_stats& stats) {
     return std::make_unique<prepared_statement>(audit_info(), ::make_shared<create_role_statement>(*this));
-=======
-                data_dictionary::database db, cql_stats& stats) {
-    return std::make_unique<prepared_statement>(::make_shared<create_role_statement>(*this));
->>>>>>> eba4a4fb
 }
 
 future<> create_role_statement::grant_permissions_to_creator(const service::client_state& cs) const {
@@ -210,13 +205,8 @@
 //
 
 std::unique_ptr<prepared_statement> alter_role_statement::prepare(
-<<<<<<< HEAD
-                database& db, cql_stats& stats) {
+                data_dictionary::database db, cql_stats& stats) {
     return std::make_unique<prepared_statement>(audit_info(), ::make_shared<alter_role_statement>(*this));
-=======
-                data_dictionary::database db, cql_stats& stats) {
-    return std::make_unique<prepared_statement>(::make_shared<alter_role_statement>(*this));
->>>>>>> eba4a4fb
 }
 
 void alter_role_statement::validate(service::storage_proxy& p, const service::client_state&) const {
@@ -307,13 +297,8 @@
 //
 
 std::unique_ptr<prepared_statement> drop_role_statement::prepare(
-<<<<<<< HEAD
-                database& db, cql_stats& stats) {
+                data_dictionary::database db, cql_stats& stats) {
     return std::make_unique<prepared_statement>(audit_info(), ::make_shared<drop_role_statement>(*this));
-=======
-                data_dictionary::database db, cql_stats& stats) {
-    return std::make_unique<prepared_statement>(::make_shared<drop_role_statement>(*this));
->>>>>>> eba4a4fb
 }
 
 void drop_role_statement::validate(service::storage_proxy& p, const service::client_state& state) const {
@@ -369,13 +354,8 @@
 //
 
 std::unique_ptr<prepared_statement> list_roles_statement::prepare(
-<<<<<<< HEAD
-                database& db, cql_stats& stats) {
+                data_dictionary::database db, cql_stats& stats) {
     return std::make_unique<prepared_statement>(audit_info(), ::make_shared<list_roles_statement>(*this));
-=======
-                data_dictionary::database db, cql_stats& stats) {
-    return std::make_unique<prepared_statement>(::make_shared<list_roles_statement>(*this));
->>>>>>> eba4a4fb
 }
 
 future<> list_roles_statement::check_access(service::storage_proxy& proxy, const service::client_state& state) const {
@@ -509,13 +489,8 @@
 //
 
 std::unique_ptr<prepared_statement> grant_role_statement::prepare(
-<<<<<<< HEAD
-                database& db, cql_stats& stats) {
+                data_dictionary::database db, cql_stats& stats) {
     return std::make_unique<prepared_statement>(audit_info(), ::make_shared<grant_role_statement>(*this));
-=======
-                data_dictionary::database db, cql_stats& stats) {
-    return std::make_unique<prepared_statement>(::make_shared<grant_role_statement>(*this));
->>>>>>> eba4a4fb
 }
 
 future<> grant_role_statement::check_access(service::storage_proxy& proxy, const service::client_state& state) const {
@@ -542,13 +517,8 @@
 //
 
 std::unique_ptr<prepared_statement> revoke_role_statement::prepare(
-<<<<<<< HEAD
-                database& db, cql_stats& stats) {
+                data_dictionary::database db, cql_stats& stats) {
     return std::make_unique<prepared_statement>(audit_info(), ::make_shared<revoke_role_statement>(*this));
-=======
-                data_dictionary::database db, cql_stats& stats) {
-    return std::make_unique<prepared_statement>(::make_shared<revoke_role_statement>(*this));
->>>>>>> eba4a4fb
 }
 
 future<> revoke_role_statement::check_access(service::storage_proxy& proxy, const service::client_state& state) const {
