--- conflicted
+++ resolved
@@ -16,11 +16,7 @@
 alter_service_level_statement::alter_service_level_statement(sstring service_level, shared_ptr<sl_prop_defs> attrs)
         : _service_level(service_level) {
     attrs->validate();
-<<<<<<< HEAD
-    _slo.shares = attrs->get_shares();
-=======
     _slo = attrs->get_service_level_options();
->>>>>>> b4d6bdb1
 }
 
 std::unique_ptr<cql3::statements::prepared_statement>
