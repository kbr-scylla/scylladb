--- conflicted
+++ resolved
@@ -19,15 +19,11 @@
 class drop_function_statement final : public drop_function_statement_base {
     virtual std::unique_ptr<prepared_statement> prepare(database& db, cql_stats& stats) override;
     virtual future<shared_ptr<cql_transport::event::schema_change>> announce_migration(
-<<<<<<< HEAD
-            service::storage_proxy& proxy) const override;
+            query_processor& qp) const override;
 protected:
     virtual audit::statement_category category() const override;
     virtual audit::audit_info_ptr audit_info() const override;
-=======
-            query_processor& qp) const override;
 
->>>>>>> 4a7d3175
 public:
     drop_function_statement(functions::function_name name, std::vector<shared_ptr<cql3_type::raw>> arg_types,
             bool args_present, bool if_exists);
