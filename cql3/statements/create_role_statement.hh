/*
 * Licensed to the Apache Software Foundation (ASF) under one
 * or more contributor license agreements.  See the NOTICE file
 * distributed with this work for additional information
 * regarding copyright ownership.  The ASF licenses this file
 * to you under the Apache License, Version 2.0 (the
 * "License"); you may not use this file except in compliance
 * with the License.  You may obtain a copy of the License at
 *
 *     http://www.apache.org/licenses/LICENSE-2.0
 *
 * Unless required by applicable law or agreed to in writing, software
 * distributed under the License is distributed on an "AS IS" BASIS,
 * WITHOUT WARRANTIES OR CONDITIONS OF ANY KIND, either express or implied.
 * See the License for the specific language governing permissions and
 * limitations under the License.
 */

/*
 * Copyright 2017 ScyllaDB
 *
 * Modified by ScyllaDB
 */

/*
 * This file is part of Scylla.
 *
 * See the LICENSE.PROPRIETARY file in the top-level directory for licensing information.
 */

#pragma once

#include <seastar/core/sstring.hh>

#include "cql3/statements/authentication_statement.hh"
#include "cql3/role_name.hh"
#include "cql3/role_options.hh"

namespace cql3 {

class query_processor;

namespace statements {

class create_role_statement final : public authentication_statement {
    sstring _role;

    role_options _options;

    bool _if_not_exists;

public:
    create_role_statement(
            const cql3::role_name& name, const role_options& options, bool if_not_exists)
                : _role(name.to_string())
                , _options(std::move(options))
                , _if_not_exists(if_not_exists) {
    }

    std::unique_ptr<prepared_statement> prepare(database& db, cql_stats& stats) override;

    future<> grant_permissions_to_creator(const service::client_state&) const;

    void validate(service::storage_proxy&, const service::client_state&) const override;

    virtual future<> check_access(service::storage_proxy& proxy, const service::client_state&) const override;

    virtual future<::shared_ptr<cql_transport::messages::result_message>>
<<<<<<< HEAD
    execute(service::storage_proxy&, service::query_state&, const query_options&) const override;

    virtual void sanitize_audit_info() override;
=======
    execute(query_processor&, service::query_state&, const query_options&) const override;
>>>>>>> 4a7d3175
};

}

}<|MERGE_RESOLUTION|>--- conflicted
+++ resolved
@@ -66,13 +66,9 @@
     virtual future<> check_access(service::storage_proxy& proxy, const service::client_state&) const override;
 
     virtual future<::shared_ptr<cql_transport::messages::result_message>>
-<<<<<<< HEAD
-    execute(service::storage_proxy&, service::query_state&, const query_options&) const override;
+    execute(query_processor&, service::query_state&, const query_options&) const override;
 
     virtual void sanitize_audit_info() override;
-=======
-    execute(query_processor&, service::query_state&, const query_options&) const override;
->>>>>>> 4a7d3175
 };
 
 }
