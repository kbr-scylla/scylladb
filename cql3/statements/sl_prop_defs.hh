--- conflicted
+++ resolved
@@ -23,21 +23,14 @@
 class sl_prop_defs : public property_definitions {
     qos::service_level_options _slo;
 public:
-<<<<<<< HEAD
+    void validate();
+
     static constexpr auto KW_SHARES = "shares";
     static constexpr int SHARES_DEFAULT_VAL = 1000;
     static constexpr int SHARES_MIN_VAL = 1;
     static constexpr int SHARES_MAX_VAL = 1000;
-private:
-    int _shares;
-public:
-    void validate();
-    int get_shares();
-=======
 
-    void validate();
     qos::service_level_options get_service_level_options() const;
->>>>>>> b4d6bdb1
 };
 
 }
