/*
 * Licensed to the Apache Software Foundation (ASF) under one
 * or more contributor license agreements.  See the NOTICE file
 * distributed with this work for additional information
 * regarding copyright ownership.  The ASF licenses this file
 * to you under the Apache License, Version 2.0 (the
 * "License"); you may not use this file except in compliance
 * with the License.  You may obtain a copy of the License at
 *
 *     http://www.apache.org/licenses/LICENSE-2.0
 *
 * Unless required by applicable law or agreed to in writing, software
 * distributed under the License is distributed on an "AS IS" BASIS,
 * WITHOUT WARRANTIES OR CONDITIONS OF ANY KIND, either express or implied.
 * See the License for the specific language governing permissions and
 * limitations under the License.
 */
/*
 * Modified by ScyllaDB
 * Copyright (C) 2015 ScyllaDB
 */

/*
 * This file is part of Scylla.
 *
 * See the LICENSE.PROPRIETARY file in the top-level directory for licensing information.
 */

#include "batch_statement.hh"
#include "raw/batch_statement.hh"
#include "db/config.hh"
#include "db/consistency_level_validations.hh"
#include "database.hh"
#include <seastar/core/execution_stage.hh>
#include "cas_request.hh"

namespace cql3 {

namespace statements {

logging::logger batch_statement::_logger("BatchStatement");

timeout_config_selector
timeout_for_type(batch_statement::type t) {
    return t == batch_statement::type::COUNTER
            ? &timeout_config::counter_write_timeout
            : &timeout_config::write_timeout;
}

batch_statement::batch_statement(int bound_terms, type type_,
                                 std::vector<single_statement> statements,
                                 std::unique_ptr<attributes> attrs,
                                 cql_stats& stats)
    : cql_statement_opt_metadata(timeout_for_type(type_))
    , _bound_terms(bound_terms), _type(type_), _statements(std::move(statements))
    , _attrs(std::move(attrs))
    , _has_conditions(boost::algorithm::any_of(_statements, [] (auto&& s) { return s.statement->has_conditions(); }))
    , _stats(stats)
{
    if (has_conditions()) {
        // A batch can be created not only by raw::batch_statement::prepare, but also by
        // cql_server::connection::process_batch, which doesn't call any methods of
        // cql3::statements::batch_statement, only constructs it. So let's call
        // build_cas_result_set_metadata right from the constructor to avoid crash trying to access
        // uninitialized batch metadata.
        build_cas_result_set_metadata();
    }
}

batch_statement::batch_statement(type type_,
                                 std::vector<single_statement> statements,
                                 std::unique_ptr<attributes> attrs,
                                 cql_stats& stats)
    : batch_statement(-1, type_, std::move(statements), std::move(attrs), stats)
{
}

bool batch_statement::uses_function(const sstring& ks_name, const sstring& function_name) const
{
    return _attrs->uses_function(ks_name, function_name)
            || boost::algorithm::any_of(_statements, [&] (auto&& s) { return s.statement->uses_function(ks_name, function_name); });
}

bool batch_statement::depends_on_keyspace(const sstring& ks_name) const
{
    return false;
}

bool batch_statement::depends_on_column_family(const sstring& cf_name) const
{
    return false;
}

uint32_t batch_statement::get_bound_terms() const
{
    return _bound_terms;
}

future<> batch_statement::check_access(const service::client_state& state) const
{
    return parallel_for_each(_statements.begin(), _statements.end(), [&state](auto&& s) {
        if (s.needs_authorization) {
            return s.statement->check_access(state);
        } else {
            return make_ready_future<>();
        }
    });
}

void batch_statement::validate()
{
    if (_attrs->is_time_to_live_set()) {
        throw exceptions::invalid_request_exception("Global TTL on the BATCH statement is not supported.");
    }

    bool timestamp_set = _attrs->is_timestamp_set();
    if (timestamp_set) {
        if (_has_conditions) {
            throw exceptions::invalid_request_exception("Cannot provide custom timestamp for conditional BATCH");
        }
        if (_type == type::COUNTER) {
            throw exceptions::invalid_request_exception("Cannot provide custom timestamp for counter BATCH");
        }
    }

    bool has_counters = boost::algorithm::any_of(_statements, [] (auto&& s) { return s.statement->is_counter(); });
    bool has_non_counters = !boost::algorithm::all_of(_statements, [] (auto&& s) { return s.statement->is_counter(); });
    if (timestamp_set && has_counters) {
        throw exceptions::invalid_request_exception("Cannot provide custom timestamp for a BATCH containing counters");
    }
    if (timestamp_set && boost::algorithm::any_of(_statements, [] (auto&& s) { return s.statement->is_timestamp_set(); })) {
        throw exceptions::invalid_request_exception("Timestamp must be set either on BATCH or individual statements");
    }
    if (_type == type::COUNTER && has_non_counters) {
        throw exceptions::invalid_request_exception("Cannot include non-counter statement in a counter batch");
    }
    if (_type == type::LOGGED && has_counters) {
        throw exceptions::invalid_request_exception("Cannot include a counter statement in a logged batch");
    }
    if (has_counters && has_non_counters) {
        throw exceptions::invalid_request_exception("Counter and non-counter mutations cannot exist in the same batch");
    }

    if (_has_conditions
            && !_statements.empty()
            && (boost::distance(_statements
                            | boost::adaptors::transformed([] (auto&& s) { return s.statement->keyspace(); })
                            | boost::adaptors::uniqued) != 1
                || (boost::distance(_statements
                        | boost::adaptors::transformed([] (auto&& s) { return s.statement->column_family(); })
                        | boost::adaptors::uniqued) != 1))) {
        throw exceptions::invalid_request_exception("Batch with conditions cannot span multiple tables");
    }
    std::optional<bool> raw_counter;
    for (auto& s : _statements) {
        if (raw_counter && s.statement->is_raw_counter_shard_write() != *raw_counter) {
            throw exceptions::invalid_request_exception("Cannot mix raw and regular counter statements in batch");
        }
        raw_counter = s.statement->is_raw_counter_shard_write();
    }
}

void batch_statement::validate(service::storage_proxy& proxy, const service::client_state& state) const
{
    for (auto&& s : _statements) {
        s.statement->validate(proxy, state);
    }
}

const std::vector<batch_statement::single_statement>& batch_statement::get_statements()
{
    return _statements;
}

future<std::vector<mutation>> batch_statement::get_mutations(service::storage_proxy& storage, const query_options& options,
        db::timeout_clock::time_point timeout, bool local, api::timestamp_type now, service::query_state& query_state) const {
    // Do not process in parallel because operations like list append/prepend depend on execution order.
    using mutation_set_type = std::unordered_set<mutation, mutation_hash_by_key, mutation_equals_by_key>;
    return do_with(mutation_set_type(), [this, &storage, &options, timeout, now, local, &query_state] (auto& result) mutable {
        result.reserve(_statements.size());
        return do_for_each(boost::make_counting_iterator<size_t>(0),
                           boost::make_counting_iterator<size_t>(_statements.size()),
                           [this, &storage, &options, now, local, &result, timeout, &query_state] (size_t i) {
            auto&& statement = _statements[i].statement;
            statement->inc_cql_stats(query_state.get_client_state().is_internal());
            auto&& statement_options = options.for_statement(i);
            auto timestamp = _attrs->get_timestamp(now, statement_options);
            return statement->get_mutations(storage, statement_options, timeout, local, timestamp, query_state).then([&result] (auto&& more) {
                for (auto&& m : more) {
                    // We want unordered_set::try_emplace(), but we don't have it
                    auto pos = result.find(m);
                    if (pos == result.end()) {
                        result.emplace(std::move(m));
                    } else {
                        const_cast<mutation&>(*pos).apply(std::move(m)); // Won't change key
                    }
                }
            });
        }).then([&result] {
            // can't use range adaptors, because we want to move
            auto vresult = std::vector<mutation>();
            vresult.reserve(result.size());
            for (auto&& m : result) {
                vresult.push_back(std::move(m));
            }
            return vresult;
        });
    });
}

void batch_statement::verify_batch_size(const std::vector<mutation>& mutations) {
    if (mutations.size() <= 1) {
        return;     // We only warn for batch spanning multiple mutations
    }

    size_t warn_threshold = service::get_local_storage_proxy().get_db().local().get_config().batch_size_warn_threshold_in_kb() * 1024;
    size_t fail_threshold = service::get_local_storage_proxy().get_db().local().get_config().batch_size_fail_threshold_in_kb() * 1024;

    size_t size = 0;
    for (auto&m : mutations) {
        size += m.partition().external_memory_usage(*m.schema());
    }

    if (size > warn_threshold) {
        auto error = [&] (const char* type, size_t threshold) -> sstring {
            std::unordered_set<sstring> ks_cf_pairs;
            for (auto&& m : mutations) {
                ks_cf_pairs.insert(m.schema()->ks_name() + "." + m.schema()->cf_name());
            }
            return format("Batch of prepared statements for {} is of size {:d}, exceeding specified {} threshold of {:d} by {:d}.",
                    join(", ", ks_cf_pairs), size, type, threshold, size - threshold);
        };
        if (size > fail_threshold) {
            _logger.error(error("FAIL", fail_threshold).c_str());
            throw exceptions::invalid_request_exception("Batch too large");
        } else {
            _logger.warn(error("WARN", warn_threshold).c_str());
        }
    }
}

struct batch_statement_executor {
    static auto get() { return &batch_statement::do_execute; }
};
static thread_local inheriting_concrete_execution_stage<
        future<shared_ptr<cql_transport::messages::result_message>>,
        const batch_statement*,
        service::storage_proxy&,
        service::query_state&,
        const query_options&,
        bool,
        api::timestamp_type> batch_stage{"cql3_batch", batch_statement_executor::get()};

future<shared_ptr<cql_transport::messages::result_message>> batch_statement::execute(
        service::storage_proxy& storage, service::query_state& state, const query_options& options) const {
    return batch_stage(this, seastar::ref(storage), seastar::ref(state),
                       seastar::cref(options), false, options.get_timestamp(state));
}

future<shared_ptr<cql_transport::messages::result_message>> batch_statement::do_execute(
        service::storage_proxy& storage,
        service::query_state& query_state, const query_options& options,
        bool local, api::timestamp_type now) const
{
    // FIXME: we don't support nulls here
#if 0
    if (options.get_consistency() == null)
        throw new InvalidRequestException("Invalid empty consistency level");
    if (options.getSerialConsistency() == null)
        throw new InvalidRequestException("Invalid empty serial consistency level");
#endif
    if (_has_conditions) {
        ++_stats.cas_batches;
        _stats.statements_in_cas_batches += _statements.size();
        return execute_with_conditions(storage, options, query_state);
    }

    ++_stats.batches;
    _stats.statements_in_batches += _statements.size();

    auto timeout = db::timeout_clock::now() + options.get_timeout_config().*get_timeout_config_selector();
    return get_mutations(storage, options, timeout, local, now, query_state).then([this, &storage, &options, timeout, tr_state = query_state.get_trace_state(),
                                                                                                                               permit = query_state.get_permit()] (std::vector<mutation> ms) mutable {
        return execute_without_conditions(storage, std::move(ms), options.get_consistency(), timeout, std::move(tr_state), std::move(permit));
    }).then([] {
        return make_ready_future<shared_ptr<cql_transport::messages::result_message>>(
                make_shared<cql_transport::messages::result_message::void_message>());
    });
}

future<> batch_statement::execute_without_conditions(
        service::storage_proxy& storage,
        std::vector<mutation> mutations,
        db::consistency_level cl,
        db::timeout_clock::time_point timeout,
        tracing::trace_state_ptr tr_state,
        service_permit permit) const
{
    // FIXME: do we need to do this?
#if 0
    // Extract each collection of cfs from it's IMutation and then lazily concatenate all of them into a single Iterable.
    Iterable<ColumnFamily> cfs = Iterables.concat(Iterables.transform(mutations, new Function<IMutation, Collection<ColumnFamily>>()
    {
        public Collection<ColumnFamily> apply(IMutation im)
        {
            return im.getColumnFamilies();
        }
    }));
#endif
    verify_batch_size(mutations);

    bool mutate_atomic = true;
    if (_type != type::LOGGED) {
        _stats.batches_pure_unlogged += 1;
        mutate_atomic = false;
    } else {
        if (mutations.size() > 1) {
            _stats.batches_pure_logged += 1;
        } else {
            _stats.batches_unlogged_from_logged += 1;
            mutate_atomic = false;
        }
    }
    return storage.mutate_with_triggers(std::move(mutations), cl, timeout, mutate_atomic, std::move(tr_state), std::move(permit));
}

future<shared_ptr<cql_transport::messages::result_message>> batch_statement::execute_with_conditions(
        service::storage_proxy& proxy,
        const query_options& options,
        service::query_state& qs) const {

    auto cl_for_commit = options.get_consistency();
    auto cl_for_paxos = options.check_serial_consistency();
    seastar::shared_ptr<cas_request> request;
    schema_ptr schema;

    db::timeout_clock::time_point now = db::timeout_clock::now();
    const timeout_config& cfg = options.get_timeout_config();
    auto batch_timeout = now + cfg.write_timeout; // Statement timeout.
    auto cas_timeout = now + cfg.cas_timeout;     // Ballot contention timeout.
    auto read_timeout = now + cfg.read_timeout;   // Query timeout.

    for (size_t i = 0; i < _statements.size(); ++i) {

        modification_statement& statement = *_statements[i].statement;
        const query_options& statement_options = options.for_statement(i);

        statement.inc_cql_stats(qs.get_client_state().is_internal());
        modification_statement::json_cache_opt json_cache = statement.maybe_prepare_json_cache(statement_options);
        // At most one key
        std::vector<dht::partition_range> keys = statement.build_partition_keys(statement_options, json_cache);
        if (keys.empty()) {
            continue;
        }
        if (request.get() == nullptr) {
            schema = statement.s;
            request = seastar::make_shared<cas_request>(schema, std::move(keys));
        } else if (keys.size() != 1 || keys.front().equal(request->key().front(), dht::ring_position_comparator(*schema)) == false) {
            throw exceptions::invalid_request_exception("BATCH with conditions cannot span multiple partitions");
        }
        std::vector<query::clustering_range> ranges = statement.create_clustering_ranges(statement_options, json_cache);

        request->add_row_update(statement, std::move(ranges), std::move(json_cache), statement_options);
    }
    if (request.get() == nullptr) {
        throw exceptions::invalid_request_exception(format("Unrestricted partition key in a conditional BATCH"));
    }

    auto shard = service::storage_proxy::cas_shard(request->key()[0].start()->value().as_decorated_key().token());
    if (shard != engine().cpu_id()) {
        proxy.get_stats().replica_cross_shard_ops++;
        return make_ready_future<shared_ptr<cql_transport::messages::result_message>>(
                make_shared<cql_transport::messages::result_message::bounce_to_shard>(shard));
    }

    return proxy.cas(schema, request, request->read_command(), request->key(),
            {read_timeout, qs.get_permit(), qs.get_client_state(), qs.get_trace_state()},
            cl_for_paxos, cl_for_commit, batch_timeout, cas_timeout).then([this, request] (bool is_applied) {
        return modification_statement::build_cas_result_set(_metadata, _columns_of_cas_result_set, is_applied, request->rows());
    });
}

void batch_statement::build_cas_result_set_metadata() {
    if (_statements.empty()) {
        return;
    }
    const auto& schema = *_statements.front().statement->s;

    _columns_of_cas_result_set.resize(schema.all_columns_count());

    // Add the mandatory [applied] column to result set metadata
    std::vector<shared_ptr<column_specification>> columns;

    auto applied = make_shared<cql3::column_specification>(schema.ks_name(), schema.cf_name(),
            make_shared<cql3::column_identifier>("[applied]", false), boolean_type);
    columns.push_back(applied);

    for (const auto& def : boost::range::join(schema.partition_key_columns(), schema.clustering_key_columns())) {
        _columns_of_cas_result_set.set(def.ordinal_id);
    }
    for (const auto& s : _statements) {
        _columns_of_cas_result_set.union_with(s.statement->columns_of_cas_result_set());
    }
    columns.reserve(_columns_of_cas_result_set.count());
    for (const auto& def : schema.all_columns()) {
        if (_columns_of_cas_result_set.test(def.ordinal_id)) {
            columns.emplace_back(def.column_specification);
        }
    }
    _metadata = seastar::make_shared<cql3::metadata>(std::move(columns));
}

namespace raw {

std::unique_ptr<prepared_statement>
batch_statement::prepare(database& db, cql_stats& stats) {
    auto&& bound_names = get_bound_variables();

    std::optional<sstring> first_ks;
    std::optional<sstring> first_cf;
    bool have_multiple_cfs = false;

    std::vector<cql3::statements::batch_statement::single_statement> statements;
    statements.reserve(_parsed_statements.size());

    for (auto&& parsed : _parsed_statements) {
        if (!first_ks) {
            first_ks = parsed->keyspace();
            first_cf = parsed->column_family();
        } else {
            have_multiple_cfs = first_ks.value() != parsed->keyspace() || first_cf.value() != parsed->column_family();
        }
        statements.emplace_back(parsed->prepare(db, bound_names, stats));
        auto audit_info = statements.back().statement->get_audit_info();
        if (audit_info) {
            audit_info->set_query_string(parsed->get_raw_cql());
        }
    }

    auto&& prep_attrs = _attrs->prepare(db, "[batch]", "[batch]");
    prep_attrs->collect_marker_specification(bound_names);

    cql3::statements::batch_statement batch_statement_(bound_names.size(), _type, std::move(statements), std::move(prep_attrs), stats);
    batch_statement_.validate();

    std::vector<uint16_t> partition_key_bind_indices;
    if (!have_multiple_cfs && batch_statement_.get_statements().size() > 0) {
        partition_key_bind_indices = bound_names.get_partition_key_bind_indexes(batch_statement_.get_statements()[0].statement->s);
    }
<<<<<<< HEAD
    return std::make_unique<prepared>(audit_info(), make_shared(std::move(batch_statement_)),
=======
    return std::make_unique<prepared_statement>(make_shared(std::move(batch_statement_)),
>>>>>>> 70d914ad
                                                     bound_names.get_specifications(),
                                                     std::move(partition_key_bind_indices));
}

audit::statement_category batch_statement::category() const {
    return audit::statement_category::DML;
}

}


}

}

<|MERGE_RESOLUTION|>--- conflicted
+++ resolved
@@ -447,11 +447,7 @@
     if (!have_multiple_cfs && batch_statement_.get_statements().size() > 0) {
         partition_key_bind_indices = bound_names.get_partition_key_bind_indexes(batch_statement_.get_statements()[0].statement->s);
     }
-<<<<<<< HEAD
-    return std::make_unique<prepared>(audit_info(), make_shared(std::move(batch_statement_)),
-=======
-    return std::make_unique<prepared_statement>(make_shared(std::move(batch_statement_)),
->>>>>>> 70d914ad
+    return std::make_unique<prepared_statement>(audit_info(), make_shared(std::move(batch_statement_)),
                                                      bound_names.get_specifications(),
                                                      std::move(partition_key_bind_indices));
 }
