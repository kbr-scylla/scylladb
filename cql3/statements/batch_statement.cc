/*
 * Licensed to the Apache Software Foundation (ASF) under one
 * or more contributor license agreements.  See the NOTICE file
 * distributed with this work for additional information
 * regarding copyright ownership.  The ASF licenses this file
 * to you under the Apache License, Version 2.0 (the
 * "License"); you may not use this file except in compliance
 * with the License.  You may obtain a copy of the License at
 *
 *     http://www.apache.org/licenses/LICENSE-2.0
 *
 * Unless required by applicable law or agreed to in writing, software
 * distributed under the License is distributed on an "AS IS" BASIS,
 * WITHOUT WARRANTIES OR CONDITIONS OF ANY KIND, either express or implied.
 * See the License for the specific language governing permissions and
 * limitations under the License.
 */
/*
 * Modified by ScyllaDB
 * Copyright (C) 2015 ScyllaDB
 */

/*
 * This file is part of Scylla.
 *
 * See the LICENSE.PROPRIETARY file in the top-level directory for licensing information.
 */

#include "batch_statement.hh"
#include "raw/batch_statement.hh"
#include "db/config.hh"
#include "db/consistency_level_validations.hh"
#include "database.hh"
#include <seastar/core/execution_stage.hh>
#include "cas_request.hh"

namespace cql3 {

namespace statements {

logging::logger batch_statement::_logger("BatchStatement");

timeout_config_selector
timeout_for_type(batch_statement::type t) {
    return t == batch_statement::type::COUNTER
            ? &timeout_config::counter_write_timeout
            : &timeout_config::write_timeout;
}

batch_statement::batch_statement(int bound_terms, type type_,
                                 std::vector<single_statement> statements,
                                 std::unique_ptr<attributes> attrs,
                                 cql_stats& stats)
    : cql_statement_opt_metadata(timeout_for_type(type_))
    , _bound_terms(bound_terms), _type(type_), _statements(std::move(statements))
    , _attrs(std::move(attrs))
    , _has_conditions(boost::algorithm::any_of(_statements, [] (auto&& s) { return s.statement->has_conditions(); }))
    , _stats(stats)
{
    if (has_conditions()) {
        // A batch can be created not only by raw::batch_statement::prepare, but also by
        // cql_server::connection::process_batch, which doesn't call any methods of
        // cql3::statements::batch_statement, only constructs it. So let's call
        // build_cas_result_set_metadata right from the constructor to avoid crash trying to access
        // uninitialized batch metadata.
        build_cas_result_set_metadata();
    }
}

batch_statement::batch_statement(type type_,
                                 std::vector<single_statement> statements,
                                 std::unique_ptr<attributes> attrs,
                                 cql_stats& stats)
    : batch_statement(-1, type_, std::move(statements), std::move(attrs), stats)
{
}

bool batch_statement::uses_function(const sstring& ks_name, const sstring& function_name) const
{
    return _attrs->uses_function(ks_name, function_name)
            || boost::algorithm::any_of(_statements, [&] (auto&& s) { return s.statement->uses_function(ks_name, function_name); });
}

bool batch_statement::depends_on_keyspace(const sstring& ks_name) const
{
    return false;
}

bool batch_statement::depends_on_column_family(const sstring& cf_name) const
{
    return false;
}

uint32_t batch_statement::get_bound_terms() const
{
    return _bound_terms;
}

future<> batch_statement::check_access(const service::client_state& state) const
{
    return parallel_for_each(_statements.begin(), _statements.end(), [&state](auto&& s) {
        if (s.needs_authorization) {
            return s.statement->check_access(state);
        } else {
            return make_ready_future<>();
        }
    });
}

void batch_statement::validate()
{
    if (_attrs->is_time_to_live_set()) {
        throw exceptions::invalid_request_exception("Global TTL on the BATCH statement is not supported.");
    }

    bool timestamp_set = _attrs->is_timestamp_set();
    if (timestamp_set) {
        if (_has_conditions) {
            throw exceptions::invalid_request_exception("Cannot provide custom timestamp for conditional BATCH");
        }
        if (_type == type::COUNTER) {
            throw exceptions::invalid_request_exception("Cannot provide custom timestamp for counter BATCH");
        }
    }

    bool has_counters = boost::algorithm::any_of(_statements, [] (auto&& s) { return s.statement->is_counter(); });
    bool has_non_counters = !boost::algorithm::all_of(_statements, [] (auto&& s) { return s.statement->is_counter(); });
    if (timestamp_set && has_counters) {
        throw exceptions::invalid_request_exception("Cannot provide custom timestamp for a BATCH containing counters");
    }
    if (timestamp_set && boost::algorithm::any_of(_statements, [] (auto&& s) { return s.statement->is_timestamp_set(); })) {
        throw exceptions::invalid_request_exception("Timestamp must be set either on BATCH or individual statements");
    }
    if (_type == type::COUNTER && has_non_counters) {
        throw exceptions::invalid_request_exception("Cannot include non-counter statement in a counter batch");
    }
    if (_type == type::LOGGED && has_counters) {
        throw exceptions::invalid_request_exception("Cannot include a counter statement in a logged batch");
    }
    if (has_counters && has_non_counters) {
        throw exceptions::invalid_request_exception("Counter and non-counter mutations cannot exist in the same batch");
    }

    if (_has_conditions
            && !_statements.empty()
            && (boost::distance(_statements
                            | boost::adaptors::transformed([] (auto&& s) { return s.statement->keyspace(); })
                            | boost::adaptors::uniqued) != 1
                || (boost::distance(_statements
                        | boost::adaptors::transformed([] (auto&& s) { return s.statement->column_family(); })
                        | boost::adaptors::uniqued) != 1))) {
        throw exceptions::invalid_request_exception("Batch with conditions cannot span multiple tables");
    }
    std::optional<bool> raw_counter;
    for (auto& s : _statements) {
        if (raw_counter && s.statement->is_raw_counter_shard_write() != *raw_counter) {
            throw exceptions::invalid_request_exception("Cannot mix raw and regular counter statements in batch");
        }
        raw_counter = s.statement->is_raw_counter_shard_write();
    }
}

void batch_statement::validate(service::storage_proxy& proxy, const service::client_state& state) const
{
    for (auto&& s : _statements) {
        s.statement->validate(proxy, state);
    }
}

const std::vector<batch_statement::single_statement>& batch_statement::get_statements()
{
    return _statements;
}

future<std::vector<mutation>> batch_statement::get_mutations(service::storage_proxy& storage, const query_options& options,
        db::timeout_clock::time_point timeout, bool local, api::timestamp_type now, service::query_state& query_state) const {
    // Do not process in parallel because operations like list append/prepend depend on execution order.
    using mutation_set_type = std::unordered_set<mutation, mutation_hash_by_key, mutation_equals_by_key>;
    return do_with(mutation_set_type(), [this, &storage, &options, timeout, now, local, &query_state] (auto& result) mutable {
        result.reserve(_statements.size());
        return do_for_each(boost::make_counting_iterator<size_t>(0),
                           boost::make_counting_iterator<size_t>(_statements.size()),
                           [this, &storage, &options, now, local, &result, timeout, &query_state] (size_t i) {
            auto&& statement = _statements[i].statement;
            statement->inc_cql_stats(query_state.get_client_state().is_internal());
            auto&& statement_options = options.for_statement(i);
            auto timestamp = _attrs->get_timestamp(now, statement_options);
            return statement->get_mutations(storage, statement_options, timeout, local, timestamp, query_state).then([&result] (auto&& more) {
                for (auto&& m : more) {
                    // We want unordered_set::try_emplace(), but we don't have it
                    auto pos = result.find(m);
                    if (pos == result.end()) {
                        result.emplace(std::move(m));
                    } else {
                        const_cast<mutation&>(*pos).apply(std::move(m)); // Won't change key
                    }
                }
            });
        }).then([&result] {
            // can't use range adaptors, because we want to move
            auto vresult = std::vector<mutation>();
            vresult.reserve(result.size());
            for (auto&& m : result) {
                vresult.push_back(std::move(m));
            }
            return vresult;
        });
    });
}

void batch_statement::verify_batch_size(const std::vector<mutation>& mutations) {
    if (mutations.size() <= 1) {
        return;     // We only warn for batch spanning multiple mutations
    }

    size_t warn_threshold = service::get_local_storage_proxy().get_db().local().get_config().batch_size_warn_threshold_in_kb() * 1024;
    size_t fail_threshold = service::get_local_storage_proxy().get_db().local().get_config().batch_size_fail_threshold_in_kb() * 1024;

    size_t size = 0;
    for (auto&m : mutations) {
        size += m.partition().external_memory_usage(*m.schema());
    }

    if (size > warn_threshold) {
        auto error = [&] (const char* type, size_t threshold) -> sstring {
            std::unordered_set<sstring> ks_cf_pairs;
            for (auto&& m : mutations) {
                ks_cf_pairs.insert(m.schema()->ks_name() + "." + m.schema()->cf_name());
            }
            return format("Batch of prepared statements for {} is of size {:d}, exceeding specified {} threshold of {:d} by {:d}.",
                    join(", ", ks_cf_pairs), size, type, threshold, size - threshold);
        };
        if (size > fail_threshold) {
            _logger.error(error("FAIL", fail_threshold).c_str());
            throw exceptions::invalid_request_exception("Batch too large");
        } else {
            _logger.warn(error("WARN", warn_threshold).c_str());
        }
    }
}

struct batch_statement_executor {
    static auto get() { return &batch_statement::do_execute; }
};
static thread_local inheriting_concrete_execution_stage<
        future<shared_ptr<cql_transport::messages::result_message>>,
        const batch_statement*,
        service::storage_proxy&,
        service::query_state&,
        const query_options&,
        bool,
        api::timestamp_type> batch_stage{"cql3_batch", batch_statement_executor::get()};

future<shared_ptr<cql_transport::messages::result_message>> batch_statement::execute(
        service::storage_proxy& storage, service::query_state& state, const query_options& options) const {
    return batch_stage(this, seastar::ref(storage), seastar::ref(state),
                       seastar::cref(options), false, options.get_timestamp(state));
}

future<shared_ptr<cql_transport::messages::result_message>> batch_statement::do_execute(
        service::storage_proxy& storage,
        service::query_state& query_state, const query_options& options,
        bool local, api::timestamp_type now) const
{
    // FIXME: we don't support nulls here
#if 0
    if (options.get_consistency() == null)
        throw new InvalidRequestException("Invalid empty consistency level");
    if (options.getSerialConsistency() == null)
        throw new InvalidRequestException("Invalid empty serial consistency level");
#endif
    if (_has_conditions) {
        ++_stats.cas_batches;
        _stats.statements_in_cas_batches += _statements.size();
        return execute_with_conditions(storage, options, query_state);
    }

    ++_stats.batches;
    _stats.statements_in_batches += _statements.size();

    auto timeout = db::timeout_clock::now() + options.get_timeout_config().*get_timeout_config_selector();
    return get_mutations(storage, options, timeout, local, now, query_state).then([this, &storage, &options, timeout, tr_state = query_state.get_trace_state(),
                                                                                                                               permit = query_state.get_permit()] (std::vector<mutation> ms) mutable {
        return execute_without_conditions(storage, std::move(ms), options.get_consistency(), timeout, std::move(tr_state), std::move(permit));
    }).then([] {
        return make_ready_future<shared_ptr<cql_transport::messages::result_message>>(
                make_shared<cql_transport::messages::result_message::void_message>());
    });
}

future<> batch_statement::execute_without_conditions(
        service::storage_proxy& storage,
        std::vector<mutation> mutations,
        db::consistency_level cl,
        db::timeout_clock::time_point timeout,
        tracing::trace_state_ptr tr_state,
        service_permit permit) const
{
    // FIXME: do we need to do this?
#if 0
    // Extract each collection of cfs from it's IMutation and then lazily concatenate all of them into a single Iterable.
    Iterable<ColumnFamily> cfs = Iterables.concat(Iterables.transform(mutations, new Function<IMutation, Collection<ColumnFamily>>()
    {
        public Collection<ColumnFamily> apply(IMutation im)
        {
            return im.getColumnFamilies();
        }
    }));
#endif
    verify_batch_size(mutations);

    bool mutate_atomic = true;
    if (_type != type::LOGGED) {
        _stats.batches_pure_unlogged += 1;
        mutate_atomic = false;
    } else {
        if (mutations.size() > 1) {
            _stats.batches_pure_logged += 1;
        } else {
            _stats.batches_unlogged_from_logged += 1;
            mutate_atomic = false;
        }
    }
    return storage.mutate_with_triggers(std::move(mutations), cl, timeout, mutate_atomic, std::move(tr_state), std::move(permit));
}

future<shared_ptr<cql_transport::messages::result_message>> batch_statement::execute_with_conditions(
        service::storage_proxy& proxy,
        const query_options& options,
        service::query_state& qs) const {

    auto cl_for_commit = options.get_consistency();
    auto cl_for_paxos = options.check_serial_consistency();
    seastar::shared_ptr<cas_request> request;
    schema_ptr schema;

    db::timeout_clock::time_point now = db::timeout_clock::now();
    const timeout_config& cfg = options.get_timeout_config();
    auto batch_timeout = now + cfg.write_timeout; // Statement timeout.
    auto cas_timeout = now + cfg.cas_timeout;     // Ballot contention timeout.
    auto read_timeout = now + cfg.read_timeout;   // Query timeout.

    for (size_t i = 0; i < _statements.size(); ++i) {

        modification_statement& statement = *_statements[i].statement;
        const query_options& statement_options = options.for_statement(i);

        statement.inc_cql_stats(qs.get_client_state().is_internal());
        modification_statement::json_cache_opt json_cache = statement.maybe_prepare_json_cache(statement_options);
        // At most one key
        std::vector<dht::partition_range> keys = statement.build_partition_keys(statement_options, json_cache);
        if (keys.empty()) {
            continue;
        }
        if (request.get() == nullptr) {
            schema = statement.s;
            request = seastar::make_shared<cas_request>(schema, std::move(keys));
        } else if (keys.size() != 1 || keys.front().equal(request->key().front(), dht::ring_position_comparator(*schema)) == false) {
            throw exceptions::invalid_request_exception("BATCH with conditions cannot span multiple partitions");
        }
        std::vector<query::clustering_range> ranges = statement.create_clustering_ranges(statement_options, json_cache);

        request->add_row_update(statement, std::move(ranges), std::move(json_cache), statement_options);
    }
    if (request.get() == nullptr) {
        throw exceptions::invalid_request_exception(format("Unrestricted partition key in a conditional BATCH"));
    }

    auto shard = service::storage_proxy::cas_shard(request->key()[0].start()->value().as_decorated_key().token());
    if (shard != engine().cpu_id()) {
        return make_ready_future<shared_ptr<cql_transport::messages::result_message>>(
                make_shared<cql_transport::messages::result_message::bounce_to_shard>(shard));
    }

    return proxy.cas(schema, request, request->read_command(), request->key(),
            {read_timeout, qs.get_permit(), qs.get_client_state(), qs.get_trace_state()},
            cl_for_paxos, cl_for_commit, batch_timeout, cas_timeout).then([this, request] (bool is_applied) {
        return modification_statement::build_cas_result_set(_metadata, _columns_of_cas_result_set, is_applied, request->rows());
    });
}

void batch_statement::build_cas_result_set_metadata() {
    if (_statements.empty()) {
        return;
    }
    const auto& schema = *_statements.front().statement->s;

    _columns_of_cas_result_set.resize(schema.all_columns_count());

    // Add the mandatory [applied] column to result set metadata
    std::vector<shared_ptr<column_specification>> columns;

    auto applied = make_shared<cql3::column_specification>(schema.ks_name(), schema.cf_name(),
            make_shared<cql3::column_identifier>("[applied]", false), boolean_type);
    columns.push_back(applied);

    for (const auto& def : boost::range::join(schema.partition_key_columns(), schema.clustering_key_columns())) {
        _columns_of_cas_result_set.set(def.ordinal_id);
    }
    for (const auto& s : _statements) {
        _columns_of_cas_result_set.union_with(s.statement->columns_of_cas_result_set());
    }
    columns.reserve(_columns_of_cas_result_set.count());
    for (const auto& def : schema.all_columns()) {
        if (_columns_of_cas_result_set.test(def.ordinal_id)) {
            columns.emplace_back(def.column_specification);
        }
    }
    _metadata = seastar::make_shared<cql3::metadata>(std::move(columns));
}

namespace raw {

std::unique_ptr<prepared_statement>
batch_statement::prepare(database& db, cql_stats& stats) {
    auto&& bound_names = get_bound_variables();

    std::optional<sstring> first_ks;
    std::optional<sstring> first_cf;
    bool have_multiple_cfs = false;

    std::vector<cql3::statements::batch_statement::single_statement> statements;
    statements.reserve(_parsed_statements.size());

    for (auto&& parsed : _parsed_statements) {
        if (!first_ks) {
            first_ks = parsed->keyspace();
            first_cf = parsed->column_family();
        } else {
            have_multiple_cfs = first_ks.value() != parsed->keyspace() || first_cf.value() != parsed->column_family();
        }
        statements.emplace_back(parsed->prepare(db, bound_names, stats));
        auto audit_info = statements.back().statement->get_audit_info();
        if (audit_info) {
            audit_info->set_query_string(parsed->get_raw_cql());
        }
    }

    auto&& prep_attrs = _attrs->prepare(db, "[batch]", "[batch]");
    prep_attrs->collect_marker_specification(bound_names);

    cql3::statements::batch_statement batch_statement_(bound_names.size(), _type, std::move(statements), std::move(prep_attrs), stats);
    batch_statement_.validate();

    std::vector<uint16_t> partition_key_bind_indices;
    if (!have_multiple_cfs && batch_statement_.get_statements().size() > 0) {
        partition_key_bind_indices = bound_names.get_partition_key_bind_indexes(batch_statement_.get_statements()[0].statement->s);
    }
<<<<<<< HEAD
    return std::make_unique<prepared>(audit_info(), make_shared(std::move(batch_statement_)),
                                                     bound_names->get_specifications(),
=======
    return std::make_unique<prepared>(make_shared(std::move(batch_statement_)),
                                                     bound_names.get_specifications(),
>>>>>>> e1b22b6a
                                                     std::move(partition_key_bind_indices));
}

audit::statement_category batch_statement::category() const {
    return audit::statement_category::DML;
}

}


}

}

<|MERGE_RESOLUTION|>--- conflicted
+++ resolved
@@ -446,13 +446,8 @@
     if (!have_multiple_cfs && batch_statement_.get_statements().size() > 0) {
         partition_key_bind_indices = bound_names.get_partition_key_bind_indexes(batch_statement_.get_statements()[0].statement->s);
     }
-<<<<<<< HEAD
     return std::make_unique<prepared>(audit_info(), make_shared(std::move(batch_statement_)),
-                                                     bound_names->get_specifications(),
-=======
-    return std::make_unique<prepared>(make_shared(std::move(batch_statement_)),
                                                      bound_names.get_specifications(),
->>>>>>> e1b22b6a
                                                      std::move(partition_key_bind_indices));
 }
 
