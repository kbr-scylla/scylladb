--- conflicted
+++ resolved
@@ -442,15 +442,11 @@
         } else {
             have_multiple_cfs = first_ks.value() != parsed->keyspace() || first_cf.value() != parsed->column_family();
         }
-<<<<<<< HEAD
-        statements.emplace_back(parsed->prepare(db, bound_names, stats));
+        statements.emplace_back(parsed->prepare(db, meta, stats));
         auto audit_info = statements.back().statement->get_audit_info();
         if (audit_info) {
             audit_info->set_query_string(parsed->get_raw_cql());
         }
-=======
-        statements.emplace_back(parsed->prepare(db, meta, stats));
->>>>>>> 48860b13
     }
 
     auto&& prep_attrs = _attrs->prepare(db, "[batch]", "[batch]");
@@ -462,13 +458,8 @@
     if (!have_multiple_cfs && batch_statement_.get_statements().size() > 0) {
         partition_key_bind_indices = meta.get_partition_key_bind_indexes(*batch_statement_.get_statements()[0].statement->s);
     }
-<<<<<<< HEAD
     return std::make_unique<prepared_statement>(audit_info(), make_shared<cql3::statements::batch_statement>(std::move(batch_statement_)),
-                                                     bound_names.get_specifications(),
-=======
-    return std::make_unique<prepared_statement>(make_shared<cql3::statements::batch_statement>(std::move(batch_statement_)),
                                                      meta.get_variable_specifications(),
->>>>>>> 48860b13
                                                      std::move(partition_key_bind_indices));
 }
 
