--- conflicted
+++ resolved
@@ -101,16 +101,14 @@
 
     virtual shared_ptr<const metadata> get_result_metadata() const = 0;
 
-<<<<<<< HEAD
+    virtual bool is_conditional() const {
+        return false;
+    }
+
     audit::audit_info* get_audit_info() { return _audit_info.get(); }
     void set_audit_info(audit::audit_info_ptr&& info) { _audit_info = std::move(info); }
 
     virtual void sanitize_audit_info() {}
-=======
-    virtual bool is_conditional() const {
-        return false;
-    }
->>>>>>> bbd3ed9d
 };
 
 class cql_statement_no_metadata : public cql_statement {
