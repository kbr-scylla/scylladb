--- conflicted
+++ resolved
@@ -385,11 +385,7 @@
     | st45=detachServiceLevelStatement { $stmt = std::move(st45); }
     | st46=listServiceLevelStatement { $stmt = std::move(st46); }
     | st47=listServiceLevelAttachStatement { $stmt = std::move(st47); }
-<<<<<<< HEAD
-    
-=======
-
->>>>>>> 163f2be2
+
     ;
 
 /*
@@ -1266,10 +1262,6 @@
     | K_LOGIN '=' b=BOOLEAN { opts.can_login = convert_boolean_literal($b.text); }
     ;
 
-<<<<<<< HEAD
-/**
- * CREATE SERVICE_LEVEL [IF NOT EXISTS] <service_level_name> [WITH SHARES = <shares_number>]
-=======
 // Introduce a more natural syntax (SERVICE LEVEL), but still allow
 // the original one (SERVICE_LEVEL)
 serviceLevel
@@ -1280,39 +1272,24 @@
     ;
 /**
  * CREATE SERVICE_LEVEL [IF NOT EXISTS] <service_level_name> [WITH <param> = <value>]
->>>>>>> 163f2be2
  */
 createServiceLevelStatement returns [std::unique_ptr<create_service_level_statement> stmt]
     @init {
         auto attrs = make_shared<cql3::statements::sl_prop_defs>();
         bool if_not_exists = false;
     }
-<<<<<<< HEAD
-    : K_CREATE K_SERVICE_LEVEL (K_IF K_NOT K_EXISTS { if_not_exists = true; })? name=serviceLevelOrRoleName (K_WITH properties[*attrs])?
-=======
     : K_CREATE serviceLevel (K_IF K_NOT K_EXISTS { if_not_exists = true; })? name=serviceLevelOrRoleName (K_WITH properties[*attrs])?
->>>>>>> 163f2be2
       { $stmt = std::make_unique<create_service_level_statement>(name, attrs, if_not_exists); }
     ;
 
 /**
-<<<<<<< HEAD
- * ALTER SERVICE_LEVEL <service_level_name> WITH SHARES = <shares_number>
+ * ALTER SERVICE_LEVEL <service_level_name> WITH <param> = <value>
  */
 alterServiceLevelStatement returns [std::unique_ptr<alter_service_level_statement> stmt]
     @init {
-        auto attrs = make_shared<cql3::statements::sl_prop_defs>();        
-    }
-    : K_ALTER K_SERVICE_LEVEL name=serviceLevelOrRoleName K_WITH properties[*attrs]
-=======
- * ALTER SERVICE_LEVEL <service_level_name> WITH <param> = <value>
- */
-alterServiceLevelStatement returns [std::unique_ptr<alter_service_level_statement> stmt]
-    @init {
         auto attrs = make_shared<cql3::statements::sl_prop_defs>();
     }
     : K_ALTER serviceLevel name=serviceLevelOrRoleName K_WITH properties[*attrs]
->>>>>>> 163f2be2
       { $stmt = std::make_unique<alter_service_level_statement>(name, attrs); }
     ;
 
@@ -1323,11 +1300,7 @@
     @init {
         bool if_exists = false;
     }
-<<<<<<< HEAD
-    : K_DROP K_SERVICE_LEVEL (K_IF K_EXISTS { if_exists = true; })? name=serviceLevelOrRoleName
-=======
     : K_DROP serviceLevel (K_IF K_EXISTS { if_exists = true; })? name=serviceLevelOrRoleName
->>>>>>> 163f2be2
       { $stmt = std::make_unique<drop_service_level_statement>(name, if_exists); }
     ;
 
@@ -1337,11 +1310,7 @@
 attachServiceLevelStatement returns [std::unique_ptr<attach_service_level_statement> stmt]
     @init {
     }
-<<<<<<< HEAD
-    : K_ATTACH K_SERVICE_LEVEL service_level_name=serviceLevelOrRoleName K_TO role_name=serviceLevelOrRoleName
-=======
     : K_ATTACH serviceLevel service_level_name=serviceLevelOrRoleName K_TO role_name=serviceLevelOrRoleName
->>>>>>> 163f2be2
       { $stmt = std::make_unique<attach_service_level_statement>(service_level_name, role_name); }
     ;
 
@@ -1351,11 +1320,7 @@
 detachServiceLevelStatement returns [std::unique_ptr<detach_service_level_statement> stmt]
     @init {
     }
-<<<<<<< HEAD
-    : K_DETACH K_SERVICE_LEVEL K_FROM role_name=serviceLevelOrRoleName
-=======
     : K_DETACH serviceLevel K_FROM role_name=serviceLevelOrRoleName
->>>>>>> 163f2be2
       { $stmt = std::make_unique<detach_service_level_statement>(role_name); }
     ;
 
@@ -1367,15 +1332,9 @@
 listServiceLevelStatement returns [std::unique_ptr<list_service_level_statement> stmt]
     @init {
     }
-<<<<<<< HEAD
-    : K_LIST K_SERVICE_LEVEL service_level_name=serviceLevelOrRoleName
-      { $stmt = std::make_unique<list_service_level_statement>(service_level_name, false); } |
-      K_LIST K_ALL K_SERVICE_LEVELS
-=======
     : K_LIST serviceLevel service_level_name=serviceLevelOrRoleName
       { $stmt = std::make_unique<list_service_level_statement>(service_level_name, false); } |
       K_LIST K_ALL serviceLevels
->>>>>>> 163f2be2
       { $stmt = std::make_unique<list_service_level_statement>("", true); }
     ;
 
@@ -1385,19 +1344,11 @@
  */
 listServiceLevelAttachStatement returns [std::unique_ptr<list_service_level_attachments_statement> stmt]
     @init {
-<<<<<<< HEAD
-    	bool allow_nonexisting_roles = false;
-    }
-    : K_LIST K_ATTACHED K_SERVICE_LEVEL K_OF role_name=serviceLevelOrRoleName
-      { $stmt = std::make_unique<list_service_level_attachments_statement>(role_name); } |
-      K_LIST K_ALL K_ATTACHED K_SERVICE_LEVELS 
-=======
         bool allow_nonexisting_roles = false;
     }
     : K_LIST K_ATTACHED serviceLevel K_OF role_name=serviceLevelOrRoleName
       { $stmt = std::make_unique<list_service_level_attachments_statement>(role_name); } |
       K_LIST K_ALL K_ATTACHED serviceLevels
->>>>>>> 163f2be2
       { $stmt = std::make_unique<list_service_level_attachments_statement>(); }
     ;
 
@@ -1452,11 +1403,7 @@
 						 std::transform($name.begin(), $name.end(), $name.begin(), ::tolower); }
 | t=STRING_LITERAL     { $name = sstring($t.text); }
 | t=QUOTED_NAME        { $name = sstring($t.text); }
-<<<<<<< HEAD
-| k=unreserved_keyword { $name = k;
-=======
 | k=unreserved_keyword { $name = sstring($t.text); 
->>>>>>> 163f2be2
 						 std::transform($name.begin(), $name.end(), $name.begin(), ::tolower);}
 | QMARK {add_recognition_error("Bind variables cannot be used for service levels or role names");}
 ;
@@ -1942,20 +1889,12 @@
         | K_PER
         | K_PARTITION
         | K_SERVICE_LEVEL
-<<<<<<< HEAD
-        | K_SHARES
-        | K_ATTACH
-        | K_DETACH
-        | K_SERVICE_LEVELS
-		| K_ATTACHED     
-		| K_FOR   
-=======
         | K_ATTACH
         | K_DETACH
         | K_SERVICE_LEVELS
         | K_ATTACHED
         | K_FOR
->>>>>>> 163f2be2
+        | K_SHARES
         | K_GROUP
         | K_TIMEOUT
         | K_SERVICE
@@ -2110,21 +2049,15 @@
 K_PARTITION:   P A R T I T I O N;
 
 K_SERVICE_LEVEL: S E R V I C E '_' L E V E L;
-<<<<<<< HEAD
-K_SHARES: S H A R E S;
-=======
->>>>>>> 163f2be2
 K_ATTACH: A T T A C H;
 K_DETACH: D E T A C H;
 K_SERVICE_LEVELS: S E R V I C E '_' L E V E L S;
 K_ATTACHED: A T T A C H E D;
 K_FOR: F O R;
-<<<<<<< HEAD
-=======
 K_SERVICE: S E R V I C E;
 K_LEVEL: L E V E L;
 K_LEVELS: L E V E L S;
->>>>>>> 163f2be2
+K_SHARES: S H A R E S;
 
 K_SCYLLA_TIMEUUID_LIST_INDEX: S C Y L L A '_' T I M E U U I D '_' L I S T '_' I N D E X;
 K_SCYLLA_COUNTER_SHARD_LIST: S C Y L L A '_' C O U N T E R '_' S H A R D '_' L I S T; 
