/*
 * Copyright (C) 2015-present ScyllaDB
 */

/*
<<<<<<< HEAD
 * This file is part of Scylla.
 *
 * See the LICENSE.PROPRIETARY file in the top-level directory for licensing information.
=======
 * SPDX-License-Identifier: AGPL-3.0-or-later
>>>>>>> fcb8d040
 */

#include "query-result-set.hh"
#include "query-result-reader.hh"
#include "partition_slice_builder.hh"
#include "mutation.hh"
#include "types/map.hh"
#include "utils/exceptions.hh"
#include "mutation_query.hh"

#include <fmt/format.h>

namespace query {

class deserialization_error : public std::runtime_error {
public:
    using runtime_error::runtime_error;
};

// Result set builder is passed as a visitor to query_result::consume()
// function. You can call the build() method to obtain a result set that
// contains cells from the visited results.
class result_set_builder {
    schema_ptr _schema;
    const partition_slice& _slice;
    std::vector<result_set_row> _rows;
    std::unordered_map<sstring, non_null_data_value> _pkey_cells;
    uint64_t _row_count;
public:
    // Keep slice live as long as the builder is used.
    result_set_builder(schema_ptr schema, const partition_slice& slice);
    result_set build();
    void accept_new_partition(const partition_key& key, uint64_t row_count);
    void accept_new_partition(uint64_t row_count);
    void accept_new_row(const clustering_key& key, const result_row_view& static_row, const result_row_view& row);
    void accept_new_row(const result_row_view &static_row, const result_row_view &row);
    void accept_partition_end(const result_row_view& static_row);
private:
    std::unordered_map<sstring, non_null_data_value> deserialize(const partition_key& key);
    std::unordered_map<sstring, non_null_data_value> deserialize(const clustering_key& key);
    std::unordered_map<sstring, non_null_data_value> deserialize(const result_row_view& row, bool is_static);
};

std::ostream& operator<<(std::ostream& out, const result_set_row& row) {
    for (auto&& cell : row._cells) {
        auto&& type = static_cast<const data_value&>(cell.second).type();
        auto&& value = cell.second;
        out << cell.first << "=\"" << type->to_string(type->decompose(value)) << "\" ";
    }
    return out;
}

std::ostream& operator<<(std::ostream& out, const result_set& rs) {
    for (auto&& row : rs._rows) {
        out << row << std::endl;
    }
    return out;
}

static logging::logger query_result_log("query_result_log");

non_null_data_value::non_null_data_value(data_value&& v) : _v(std::move(v)) {
    if (_v.is_null()) {
        on_internal_error(query_result_log, "Trying to add a null data_value to a result_set_row");
    }
}

result_set_builder::result_set_builder(schema_ptr schema, const partition_slice& slice)
    : _schema{schema}, _slice(slice)
{ }

result_set result_set_builder::build() {
    return { _schema, std::move(_rows) };
}

void result_set_builder::accept_new_partition(const partition_key& key, uint64_t row_count)
{
    _pkey_cells = deserialize(key);
    accept_new_partition(row_count);
}

void result_set_builder::accept_new_partition(uint64_t row_count)
{
    _row_count = row_count;
}

void result_set_builder::accept_new_row(const clustering_key& key, const result_row_view& static_row, const result_row_view& row)
{
    auto ckey_cells = deserialize(key);
    auto static_cells = deserialize(static_row, true);
    auto regular_cells = deserialize(row, false);

    std::unordered_map<sstring, non_null_data_value> cells;
    cells.insert(_pkey_cells.begin(), _pkey_cells.end());
    cells.insert(ckey_cells.begin(), ckey_cells.end());
    cells.insert(static_cells.begin(), static_cells.end());
    cells.insert(regular_cells.begin(), regular_cells.end());
    _rows.emplace_back(_schema, std::move(cells));
}

void result_set_builder::accept_new_row(const query::result_row_view &static_row, const query::result_row_view &row)
{
    auto static_cells = deserialize(static_row, true);
    auto regular_cells = deserialize(row, false);

    std::unordered_map<sstring, non_null_data_value> cells;
    cells.insert(_pkey_cells.begin(), _pkey_cells.end());
    cells.insert(static_cells.begin(), static_cells.end());
    cells.insert(regular_cells.begin(), regular_cells.end());
    _rows.emplace_back(_schema, std::move(cells));
}

void result_set_builder::accept_partition_end(const result_row_view& static_row)
{
    if (_row_count == 0) {
        auto static_cells = deserialize(static_row, true);
        std::unordered_map<sstring, non_null_data_value> cells;
        cells.insert(_pkey_cells.begin(), _pkey_cells.end());
        cells.insert(static_cells.begin(), static_cells.end());
        _rows.emplace_back(_schema, std::move(cells));
    }
    _pkey_cells.clear();
}

std::unordered_map<sstring, non_null_data_value>
result_set_builder::deserialize(const partition_key& key)
{
    std::unordered_map<sstring, non_null_data_value> cells;
    auto i = key.begin(*_schema);
    for (auto&& col : _schema->partition_key_columns()) {
        cells.emplace(col.name_as_text(), col.type->deserialize_value(*i));
        ++i;
    }
    return cells;
}

std::unordered_map<sstring, non_null_data_value>
result_set_builder::deserialize(const clustering_key& key)
{
    std::unordered_map<sstring, non_null_data_value> cells;
    auto i = key.begin(*_schema);
    for (auto&& col : _schema->clustering_key_columns()) {
        if (i == key.end(*_schema)) {
            break;
        }
        cells.emplace(col.name_as_text(), col.type->deserialize_value(*i));
        ++i;
    }
    return cells;
}

std::unordered_map<sstring, non_null_data_value>
result_set_builder::deserialize(const result_row_view& row, bool is_static)
{
    std::unordered_map<sstring, non_null_data_value> cells;
    auto i = row.iterator();
    auto column_ids = is_static ? _slice.static_columns : _slice.regular_columns;
    auto columns = column_ids | boost::adaptors::transformed([this, is_static] (column_id id) -> const column_definition& {
        if (is_static) {
            return _schema->static_column_at(id);
        } else {
            return _schema->regular_column_at(id);
        }
    });
    size_t index = 0;
    for (auto &&col : columns) {
      try {
        if (col.is_atomic()) {
            auto cell = i.next_atomic_cell();
            if (cell) {
                cells.emplace(col.name_as_text(), col.type->deserialize_value(cell->value()));
            }
        } else {
            auto cell = i.next_collection_cell();
            if (cell) {
                    if (col.type->is_collection()) {
                        auto ctype = static_pointer_cast<const collection_type_impl>(col.type);
                        if (_slice.options.contains<partition_slice::option::collections_as_maps>()) {
                            ctype = map_type_impl::get_instance(ctype->name_comparator(), ctype->value_comparator(), true);
                        }

                        cells.emplace(col.name_as_text(), ctype->deserialize_value(*cell, _slice.cql_format()));
                    } else {
                        cells.emplace(col.name_as_text(), col.type->deserialize_value(*cell));
                    }
            }
        }
        index++;
      } catch (...) {
            throw deserialization_error(fmt::format(FMT_STRING("failed on column {}.{}#{} (version: {}, id: {}, index: {}, type: {}): {}"),
                _schema->ks_name(), _schema->cf_name(), col.name_as_text(), _schema->version(), col.id, index, col.type->name(), std::current_exception()));
      }
    }
    return cells;
}

result_set
result_set::from_raw_result(schema_ptr s, const partition_slice& slice, const result& r) {
    result_set_builder builder{std::move(s), slice};
    result_view::consume(r, slice, builder);
    return builder.build();
}

result_set::result_set(const mutation& m) : result_set([&m] {
    auto slice = partition_slice_builder(*m.schema()).build();
    auto qr = query_mutation(mutation(m), slice);
    return result_set::from_raw_result(m.schema(), slice, qr);
}())
{ }

}<|MERGE_RESOLUTION|>--- conflicted
+++ resolved
@@ -3,13 +3,7 @@
  */
 
 /*
-<<<<<<< HEAD
- * This file is part of Scylla.
- *
- * See the LICENSE.PROPRIETARY file in the top-level directory for licensing information.
-=======
- * SPDX-License-Identifier: AGPL-3.0-or-later
->>>>>>> fcb8d040
+ * SPDX-License-Identifier: ScyllaDB-Proprietary
  */
 
 #include "query-result-set.hh"
