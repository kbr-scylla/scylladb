#!/bin/bash
#
# This file is open source software, licensed to you under the terms
# of the Apache License, Version 2.0 (the "License").  See the NOTICE file
# distributed with this work for additional information regarding copyright
# ownership.  You may not use this file except in compliance with the License.
#
# You may obtain a copy of the License at
#
#   http://www.apache.org/licenses/LICENSE-2.0
#
# Unless required by applicable law or agreed to in writing,
# software distributed under the License is distributed on an
# "AS IS" BASIS, WITHOUT WARRANTIES OR CONDITIONS OF ANY
# KIND, either express or implied.  See the License for the
# specific language governing permissions and limitations
# under the License.
#

. /etc/os-release

bash seastar/install-dependencies.sh

debian_base_packages=(
    liblua5.3-dev
    python3-pyparsing
    libsnappy-dev
    libjsoncpp-dev
    rapidjson-dev
    scylla-libthrift010-dev
    scylla-antlr35-c++-dev
    thrift-compiler
    git
    pigz
    libunistring-dev
    slapd
    ldap-utils
)

fedora_packages=(
    lua-devel
    yaml-cpp-devel
    thrift-devel
    antlr3-tool
    antlr3-C++-devel
    jsoncpp-devel
    rapidjson-devel
    snappy-devel
    systemd-devel
    git
    python
    sudo
    java-1.8.0-openjdk-headless
    ant
    ant-junit
    maven
    pystache
    patchelf
    python3
    python3-PyYAML
    python3-pyudev
    python3-setuptools
    python3-urwid
    python3-pyparsing
    python3-requests
    python3-pyudev
    python3-setuptools
    python3-magic
    python3-psutil
    python3-cassandra-driver
    dnf-utils
    pigz
    net-tools
    tar
    gzip
    gawk
    util-linux
    ethtool
    hwloc
<<<<<<< HEAD
    openldap-servers
    openldap-devel
    toxiproxy
=======
    glibc-langpack-en
>>>>>>> c5a95210
)

centos_packages=(
    yaml-cpp-devel
    thrift-devel
    scylla-antlr35-tool
    scylla-antlr35-C++-devel
    jsoncpp-devel snappy-devel
    rapidjson-devel
    scylla-boost163-static
    scylla-python34-pyparsing20
    systemd-devel
    pigz
    openldap-servers
    openldap-devel
)

if [ "$ID" = "ubuntu" ] || [ "$ID" = "debian" ]; then
    apt-get -y install "${debian_base_packages[@]}"
    if [ "$VERSION_ID" = "8" ]; then
        apt-get -y install libsystemd-dev scylla-antlr35 libyaml-cpp-dev
    elif [ "$VERSION_ID" = "14.04" ]; then
        apt-get -y install scylla-antlr35 libyaml-cpp-dev
    elif [ "$VERSION_ID" = "9" ]; then
        apt-get -y install libsystemd-dev antlr3 scylla-libyaml-cpp05-dev
    else
        apt-get -y install libsystemd-dev antlr3 libyaml-cpp-dev
    fi
    apt-get -y install libssl-dev
    
    echo -e "Configure example:\n\t./configure.py --enable-dpdk --mode=release --static-thrift --static-boost --static-yaml-cpp --compiler=/opt/scylladb/bin/g++-7 --cflags=\"-I/opt/scylladb/include -L/opt/scylladb/lib/x86-linux-gnu/\" --ldflags=\"-Wl,-rpath=/opt/scylladb/lib\""
elif [ "$ID" = "fedora" ]; then
    fedora_packages+=(openssl-devel)
    if rpm -q --quiet yum-utils; then
        echo
        echo "This script will install dnf-utils package, witch will conflict with currently installed package: yum-utils"
        echo "Please remove the package and try to run this script again."
        exit 1
    fi
    yum install -y "${fedora_packages[@]}"
elif [ "$ID" = "centos" ]; then
    centos_packages+=(openssl-devel)
    yum install -y "${centos_packages[@]}"
    echo -e "Configure example:\n\tpython3.4 ./configure.py --enable-dpdk --mode=release --static-boost --compiler=/opt/scylladb/bin/g++-7.3 --python python3.4 --ldflag=-Wl,-rpath=/opt/scylladb/lib64 --cflags=-I/opt/scylladb/include --with-antlr3=/opt/scylladb/bin/antlr3"
fi<|MERGE_RESOLUTION|>--- conflicted
+++ resolved
@@ -77,13 +77,10 @@
     util-linux
     ethtool
     hwloc
-<<<<<<< HEAD
+    glibc-langpack-en
     openldap-servers
     openldap-devel
     toxiproxy
-=======
-    glibc-langpack-en
->>>>>>> c5a95210
 )
 
 centos_packages=(
