--- conflicted
+++ resolved
@@ -328,12 +328,8 @@
         fi
     fi
 elif [ "$ID" = "centos" ]; then
-<<<<<<< HEAD
     centos_packages+=(openssl-devel)
-    yum install -y "${centos_packages[@]}"
-=======
     dnf install -y "${centos_packages[@]}"
->>>>>>> bf6898a5
     echo -e "Configure example:\n\tpython3.4 ./configure.py --enable-dpdk --mode=release --static-boost --compiler=/opt/scylladb/bin/g++-7.3 --python python3.4 --ldflag=-Wl,-rpath=/opt/scylladb/lib64 --cflags=-I/opt/scylladb/include --with-antlr3=/opt/scylladb/bin/antlr3"
 elif [ "$ID" == "arch" ]; then
     # main
