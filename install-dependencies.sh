#!/bin/bash -e
#
# This file is open source software, licensed to you under the terms
# of the Apache License, Version 2.0 (the "License").  See the NOTICE file
# distributed with this work for additional information regarding copyright
# ownership.  You may not use this file except in compliance with the License.
#
# You may obtain a copy of the License at
#
#   http://www.apache.org/licenses/LICENSE-2.0
#
# Unless required by applicable law or agreed to in writing,
# software distributed under the License is distributed on an
# "AS IS" BASIS, WITHOUT WARRANTIES OR CONDITIONS OF ANY
# KIND, either express or implied.  See the License for the
# specific language governing permissions and limitations
# under the License.
#

# os-release may be missing in container environment by default.
if [ -f "/etc/os-release" ]; then
    . /etc/os-release
elif [ -f "/etc/arch-release" ]; then
    export ID=arch
else
    echo "/etc/os-release missing."
    exit 1
fi

debian_base_packages=(
    clang
    gdb
    liblua5.3-dev
    python3-pyparsing
    python3-colorama
    libsnappy-dev
    libjsoncpp-dev
    rapidjson-dev
    scylla-libthrift010-dev
    scylla-antlr35-c++-dev
    thrift-compiler
    git
    pigz
    libunistring-dev
    libzstd-dev
    slapd
    ldap-utils
)

fedora_packages=(
    clang
    gdb
    lua-devel
    yaml-cpp-devel
    thrift-devel
    antlr3-tool
    antlr3-C++-devel
    jsoncpp-devel
    rapidjson-devel
    snappy-devel
    systemd-devel
    git
    python
    sudo
    java-1.8.0-openjdk-headless
    java-1.8.0-openjdk-devel
    ant
    ant-junit
    maven
    patchelf
    python3
    python3-pip
    python3-magic
    python3-colorama
    python3-boto3
    python3-pytest
    python3-redis
    dnf-utils
    pigz
    net-tools
    tar
    gzip
    gawk
    util-linux
    ethtool
    hwloc
    glibc-langpack-en
    xxhash-devel
    makeself
    libzstd-static libzstd-devel
    rpm-build
    devscripts
    debhelper
    fakeroot
    file
    dpkg-dev
    curl
<<<<<<< HEAD

    openldap-servers
    openldap-devel
    toxiproxy
    cyrus-sasl
=======
    rust
    cargo
>>>>>>> 7b1589cb
)

# lld is not available on s390x, see
# https://src.fedoraproject.org/rpms/lld/c/aa6e69df60747496f8f22121ae8cc605c9d3498a?branch=rawhide
if [ "$(uname -m)" != "s390x" ]; then
    fedora_packages+=(lld)
fi

fedora_python3_packages=(
    python3-pyyaml
    python3-urwid
    python3-pyparsing
    python3-requests
    python3-pyudev
    python3-setuptools
    python3-psutil
    python3-distro
    python3-click
    python3-six
)

pip_packages=(
    scylla-driver
    geomet
)

centos_packages=(
    gdb
    yaml-cpp-devel
    thrift-devel
    scylla-antlr35-tool
    scylla-antlr35-C++-devel
    jsoncpp-devel snappy-devel
    rapidjson-devel
    scylla-boost163-static
    scylla-python34-pyparsing20
    systemd-devel
    pigz
    openldap-servers
    openldap-devel
)

# 1) glibc 2.30-3 has sys/sdt.h (systemtap include)
#    some old containers may contain glibc older,
#    so enforce update on that one.
# 2) if problems with signatures, ensure having fresh
#    archlinux-keyring: pacman -Sy archlinux-keyring && pacman -Syyu
# 3) aur installations require having sudo and being
#    a sudoer. makepkg does not work otherwise.
#
# aur: antlr3, antlr3-cpp-headers-git
arch_packages=(
    gdb
    base-devel
    filesystem
    git
    glibc
    jsoncpp
    lua
    python-pyparsing
    python3
    rapidjson
    snappy
    thrift
)

NODE_EXPORTER_VERSION=1.0.1
declare -A NODE_EXPORTER_CHECKSUM=(
    ["x86_64"]=3369b76cd2b0ba678b6d618deab320e565c3d93ccb5c2a0d5db51a53857768ae
    ["aarch64"]=017514906922fcc4b7d727655690787faed0562bc7a17aa9f72b0651cb1b47fb
    ["s390x"]=2f22d1ce18969017fb32dbd285a264adf3da6252eec05f03f105cf638ec0bb06
)
declare -A NODE_EXPORTER_ARCH=(
    ["x86_64"]=amd64
    ["aarch64"]=arm64
    ["s390x"]=s390x
)
NODE_EXPORTER_DIR=/opt/scylladb/dependencies

node_exporter_filename() {
    echo "node_exporter-$NODE_EXPORTER_VERSION.linux-${NODE_EXPORTER_ARCH["$(arch)"]}.tar.gz"
}

node_exporter_fullpath() {
    echo "$NODE_EXPORTER_DIR/$(node_exporter_filename)"
}

node_exporter_checksum() {
    sha256sum "$(node_exporter_fullpath)" | while read -r sum _; do [[ "$sum" == "${NODE_EXPORTER_CHECKSUM["$(arch)"]}" ]]; done
}

node_exporter_url() {
    echo "https://github.com/prometheus/node_exporter/releases/download/v$NODE_EXPORTER_VERSION/$(node_exporter_filename)"
}

WASMTIME_VERSION=0.29.0
WASMTIME_DIR=/opt/scylladb/dependencies
declare -A WASMTIME_CHECKSUM=(
    ["x86_64"]=e94a9a768270e86e7f7eac1a68575bb1f287702822e83b14c3b04bf7e865a84c
    ["aarch64"]=36a257aef36f5a0cabc8ce414e31ccede9c16ca996d6b07cb440a32aaa263164
)

wasmtime_filename() {
    echo "wasmtime-v$WASMTIME_VERSION-$(arch)-linux-c-api.tar.xz"
}

wasmtime_fullpath() {
    echo "$WASMTIME_DIR/$(wasmtime_filename)"
}

wasmtime_checksum() {
    sha256sum "$(wasmtime_fullpath)" | while read -r sum _; do [[ "$sum" == "${WASMTIME_CHECKSUM["$(arch)"]}" ]]; done
}

wasmtime_url() {
    echo "https://github.com/bytecodealliance/wasmtime/releases/download/v$WASMTIME_VERSION/$(wasmtime_filename)"
}

print_usage() {
    echo "Usage: install-dependencies.sh [OPTION]..."
    echo ""
    echo "  --print-python3-runtime-packages Print required python3 packages for Scylla"
    echo "  --print-pip-runtime-packages Print required pip packages for Scylla"
    echo "  --print-node-exporter-filename Print node_exporter filename"
    exit 1
}

PRINT_PYTHON3=false
PRINT_PIP=false
PRINT_NODE_EXPORTER=false
while [ $# -gt 0 ]; do
    case "$1" in
        "--print-python3-runtime-packages")
            PRINT_PYTHON3=true
            shift 1
            ;;
        "--print-pip-runtime-packages")
            PRINT_PIP=true
            shift 1
            ;;
        "--print-node-exporter-filename")
            PRINT_NODE_EXPORTER=true
            shift 1
            ;;
         *)
            print_usage
            ;;
    esac
done

if $PRINT_PYTHON3; then
    if [ "$ID" != "fedora" ]; then
        echo "Unsupported Distribution: $ID"
        exit 1
    fi
    echo "${fedora_python3_packages[@]}"
    exit 0
fi

if $PRINT_PIP; then
    echo "${pip_packages[@]}"
    exit 0
fi

if $PRINT_NODE_EXPORTER; then
    node_exporter_fullpath
    exit 0
fi

./seastar/install-dependencies.sh
./tools/jmx/install-dependencies.sh
./tools/java/install-dependencies.sh

if [ "$ID" = "ubuntu" ] || [ "$ID" = "debian" ]; then
    apt-get -y install "${debian_base_packages[@]}"
    if [ "$VERSION_ID" = "8" ]; then
        apt-get -y install libsystemd-dev scylla-antlr35 libyaml-cpp-dev
    elif [ "$VERSION_ID" = "14.04" ]; then
        apt-get -y install scylla-antlr35 libyaml-cpp-dev
    elif [ "$VERSION_ID" = "9" ]; then
        apt-get -y install libsystemd-dev antlr3 scylla-libyaml-cpp05-dev
    else
        apt-get -y install libsystemd-dev antlr3 libyaml-cpp-dev
    fi
    apt-get -y install libssl-dev
    
    echo -e "Configure example:\n\t./configure.py --enable-dpdk --mode=release --static-thrift --static-boost --static-yaml-cpp --compiler=/opt/scylladb/bin/g++-7 --cflags=\"-I/opt/scylladb/include -L/opt/scylladb/lib/x86-linux-gnu/\" --ldflags=\"-Wl,-rpath=/opt/scylladb/lib\""
elif [ "$ID" = "fedora" ]; then
    fedora_packages+=(openssl-devel)
    if rpm -q --quiet yum-utils; then
        echo
        echo "This script will install dnf-utils package, witch will conflict with currently installed package: yum-utils"
        echo "Please remove the package and try to run this script again."
        exit 1
    fi
    dnf install -y "${fedora_packages[@]}" "${fedora_python3_packages[@]}"
    pip3 install "geomet<0.3,>=0.1"
    # Disable C extensions
    pip3 install scylla-driver --install-option="--no-murmur3" --install-option="--no-libev" --install-option="--no-cython"

    cargo install cxxbridge-cmd --root /usr/local
    if [ -f "$(node_exporter_fullpath)" ] && node_exporter_checksum; then
        echo "$(node_exporter_filename) already exists, skipping download"
    else
        mkdir -p "$NODE_EXPORTER_DIR"
        curl -fSL -o "$(node_exporter_fullpath)" "$(node_exporter_url)"
        if ! node_exporter_checksum; then
            echo "$(node_exporter_filename) download failed"
            exit 1
        fi
    fi
    if [ -f "$(wasmtime_fullpath)" ] && wasmtime_checksum; then
        echo "$(wasmtime_filename) already exists, skipping download"
    else
        mkdir -p "$WASMTIME_DIR"
        if curl --retry 5 -fSL -o "$(wasmtime_fullpath)" "$(wasmtime_url)"; then
            if ! wasmtime_checksum; then
                echo "$(wasmtime_filename) download failed, skipping"
            else
                ( cd $WASMTIME_DIR; tar xvf $(wasmtime_filename) )
                wasmtime_unpacked=$(basename $(wasmtime_filename) .tar.xz)
                cp $WASMTIME_DIR/$wasmtime_unpacked/lib/libwasmtime.a /usr/lib64/
                cp -r $WASMTIME_DIR/$wasmtime_unpacked/include/was{m.h,i.h,mtime,mtime.h} /usr/local/include/
            fi
        else
            echo "$(wasmtime_url) is unreachable, skipping"
        fi
    fi
elif [ "$ID" = "centos" ]; then
    centos_packages+=(openssl-devel)
    dnf install -y "${centos_packages[@]}"
    echo -e "Configure example:\n\tpython3.4 ./configure.py --enable-dpdk --mode=release --static-boost --compiler=/opt/scylladb/bin/g++-7.3 --python python3.4 --ldflag=-Wl,-rpath=/opt/scylladb/lib64 --cflags=-I/opt/scylladb/include --with-antlr3=/opt/scylladb/bin/antlr3"
elif [ "$ID" == "arch" ]; then
    # main
    if [ "$EUID" -eq "0" ]; then
        pacman -Sy --needed --noconfirm "${arch_packages[@]}"
    else
        echo "scylla: You now ran $0 as non-root. Run it again as root to execute the pacman part of the installation." 1>&2
    fi

    # aur
    if [ ! -x /usr/bin/antlr3 ]; then
        echo "Installing aur/antlr3..."
        if (( EUID == 0 )); then
            echo "You now ran $0 as root. This can only update dependencies with pacman. Please run again it as non-root to complete the AUR part of the installation." 1>&2
            exit 1
        fi
        TEMP=$(mktemp -d)
        pushd "$TEMP" > /dev/null || exit 1
        git clone --depth 1 https://aur.archlinux.org/antlr3.git
        cd antlr3 || exit 1
        makepkg -si
        popd > /dev/null || exit 1
    fi
    if [ ! -f /usr/include/antlr3.hpp ]; then
        echo "Installing aur/antlr3-cpp-headers-git..."
        if (( EUID == 0 )); then
            echo "You now ran $0 as root. This can only update dependencies with pacman. Please run again it as non-root to complete the AUR part of the installation." 1>&2
            exit 1
        fi
        TEMP=$(mktemp -d)
        pushd "$TEMP" > /dev/null || exit 1
        git clone --depth 1 https://aur.archlinux.org/antlr3-cpp-headers-git.git
        cd antlr3-cpp-headers-git || exit 1
        makepkg -si
        popd > /dev/null || exit 1
    fi
    echo -e "Configure example:\n\t./configure.py\n\tninja release"
fi<|MERGE_RESOLUTION|>--- conflicted
+++ resolved
@@ -95,16 +95,13 @@
     file
     dpkg-dev
     curl
-<<<<<<< HEAD
+    rust
+    cargo
 
     openldap-servers
     openldap-devel
     toxiproxy
     cyrus-sasl
-=======
-    rust
-    cargo
->>>>>>> 7b1589cb
 )
 
 # lld is not available on s390x, see
