#!/bin/bash -e
#
# This file is open source software, licensed to you under the terms
# of the Apache License, Version 2.0 (the "License").  See the NOTICE file
# distributed with this work for additional information regarding copyright
# ownership.  You may not use this file except in compliance with the License.
#
# You may obtain a copy of the License at
#
#   http://www.apache.org/licenses/LICENSE-2.0
#
# Unless required by applicable law or agreed to in writing,
# software distributed under the License is distributed on an
# "AS IS" BASIS, WITHOUT WARRANTIES OR CONDITIONS OF ANY
# KIND, either express or implied.  See the License for the
# specific language governing permissions and limitations
# under the License.
#

# os-release may be missing in container environment by default.
if [ -f "/etc/os-release" ]; then
    . /etc/os-release
elif [ -f "/etc/arch-release" ]; then
    export ID=arch
else
    echo "/etc/os-release missing."
    exit 1
fi

debian_base_packages=(
    clang
    gdb
    liblua5.3-dev
    python3-aiohttp
    python3-pyparsing
    python3-colorama
    python3-tabulate
    libsnappy-dev
    libjsoncpp-dev
    rapidjson-dev
    scylla-libthrift010-dev
    scylla-antlr35-c++-dev
    thrift-compiler
    git
    pigz
    libunistring-dev
    libzstd-dev
<<<<<<< HEAD
    slapd
    ldap-utils
=======
    libdeflate-dev
>>>>>>> 41629e97
)

fedora_packages=(
    clang
    gdb
    lua-devel
    yaml-cpp-devel
    thrift-devel
    antlr3-tool
    antlr3-C++-devel
    jsoncpp-devel
    rapidjson-devel
    snappy-devel
    libdeflate-devel
    systemd-devel
    git
    python
    sudo
    java-1.8.0-openjdk-headless
    java-1.8.0-openjdk-devel
    ant
    ant-junit
    maven
    patchelf
    python3
    python3-aiohttp
    python3-pip
    python3-magic
    python3-colorama
    python3-tabulate
    python3-boto3
    python3-pytest
    python3-pytest-asyncio
    python3-redis
    dnf-utils
    pigz
    net-tools
    tar
    gzip
    gawk
    util-linux
    ethtool
    hwloc
    glibc-langpack-en
    xxhash-devel
    makeself
    libzstd-static libzstd-devel
    rpm-build
    devscripts
    debhelper
    fakeroot
    file
    dpkg-dev
    curl
    rust
    cargo

    openldap-servers
    openldap-devel
    toxiproxy
    cyrus-sasl
)

# lld is not available on s390x, see
# https://src.fedoraproject.org/rpms/lld/c/aa6e69df60747496f8f22121ae8cc605c9d3498a?branch=rawhide
if [ "$(uname -m)" != "s390x" ]; then
    fedora_packages+=(lld)
fi

fedora_python3_packages=(
    python3-pyyaml
    python3-urwid
    python3-pyparsing
    python3-requests
    python3-pyudev
    python3-setuptools
    python3-psutil
    python3-distro
    python3-click
    python3-six
)

pip_packages=(
    scylla-driver
    geomet
    traceback-with-variables
    scylla-api-client
)

pip_symlinks=(
    scylla-api-client
)

centos_packages=(
    gdb
    yaml-cpp-devel
    thrift-devel
    scylla-antlr35-tool
    scylla-antlr35-C++-devel
    jsoncpp-devel snappy-devel
    rapidjson-devel
    scylla-boost163-static
    scylla-python34-pyparsing20
    systemd-devel
    pigz
    openldap-servers
    openldap-devel
)

# 1) glibc 2.30-3 has sys/sdt.h (systemtap include)
#    some old containers may contain glibc older,
#    so enforce update on that one.
# 2) if problems with signatures, ensure having fresh
#    archlinux-keyring: pacman -Sy archlinux-keyring && pacman -Syyu
# 3) aur installations require having sudo and being
#    a sudoer. makepkg does not work otherwise.
#
# aur: antlr3, antlr3-cpp-headers-git
arch_packages=(
    gdb
    base-devel
    filesystem
    git
    glibc
    jsoncpp
    lua
    python-pyparsing
    python3
    rapidjson
    snappy
    thrift
)

NODE_EXPORTER_VERSION=1.4.0
declare -A NODE_EXPORTER_CHECKSUM=(
    ["x86_64"]=e77ff1b0a824a4e13f82a35d98595fe526849c09e3480d0789a56b72242d2abc
    ["aarch64"]=0b20aa75385a42857a67ee5f6c7f67b229039a22a49c5c61c33f071356415b59
    ["s390x"]=a98e2aa5f9e557441190d233ba752c0cae28f3130c6a6742b038f3997d034065
)
declare -A NODE_EXPORTER_ARCH=(
    ["x86_64"]=amd64
    ["aarch64"]=arm64
    ["s390x"]=s390x
)
NODE_EXPORTER_DIR=/opt/scylladb/dependencies

node_exporter_filename() {
    echo "node_exporter-$NODE_EXPORTER_VERSION.linux-${NODE_EXPORTER_ARCH["$(arch)"]}.tar.gz"
}

node_exporter_fullpath() {
    echo "$NODE_EXPORTER_DIR/$(node_exporter_filename)"
}

node_exporter_checksum() {
    sha256sum "$(node_exporter_fullpath)" | while read -r sum _; do [[ "$sum" == "${NODE_EXPORTER_CHECKSUM["$(arch)"]}" ]]; done
}

node_exporter_url() {
    echo "https://github.com/prometheus/node_exporter/releases/download/v$NODE_EXPORTER_VERSION/$(node_exporter_filename)"
}

WASMTIME_VERSION=0.29.0
WASMTIME_DIR=/opt/scylladb/dependencies
declare -A WASMTIME_CHECKSUM=(
    ["x86_64"]=e94a9a768270e86e7f7eac1a68575bb1f287702822e83b14c3b04bf7e865a84c
    ["aarch64"]=36a257aef36f5a0cabc8ce414e31ccede9c16ca996d6b07cb440a32aaa263164
)

wasmtime_filename() {
    echo "wasmtime-v$WASMTIME_VERSION-$(arch)-linux-c-api.tar.xz"
}

wasmtime_fullpath() {
    echo "$WASMTIME_DIR/$(wasmtime_filename)"
}

wasmtime_checksum() {
    sha256sum "$(wasmtime_fullpath)" | while read -r sum _; do [[ "$sum" == "${WASMTIME_CHECKSUM["$(arch)"]}" ]]; done
}

wasmtime_url() {
    echo "https://github.com/bytecodealliance/wasmtime/releases/download/v$WASMTIME_VERSION/$(wasmtime_filename)"
}

print_usage() {
    echo "Usage: install-dependencies.sh [OPTION]..."
    echo ""
    echo "  --print-python3-runtime-packages Print required python3 packages for Scylla"
    echo "  --print-pip-runtime-packages Print required pip packages for Scylla"
    echo "  --print-pip-symlinks Print list of pip provided commands which need to install to /usr/bin"
    echo "  --print-node-exporter-filename Print node_exporter filename"
    exit 1
}

PRINT_PYTHON3=false
PRINT_PIP=false
PRINT_PIP_SYMLINK=false
PRINT_NODE_EXPORTER=false
while [ $# -gt 0 ]; do
    case "$1" in
        "--print-python3-runtime-packages")
            PRINT_PYTHON3=true
            shift 1
            ;;
        "--print-pip-runtime-packages")
            PRINT_PIP=true
            shift 1
            ;;
        "--print-pip-symlinks")
            PRINT_PIP_SYMLINK=true
            shift 1
            ;;
        "--print-node-exporter-filename")
            PRINT_NODE_EXPORTER=true
            shift 1
            ;;
         *)
            print_usage
            ;;
    esac
done

if $PRINT_PYTHON3; then
    if [ "$ID" != "fedora" ]; then
        echo "Unsupported Distribution: $ID"
        exit 1
    fi
    echo "${fedora_python3_packages[@]}"
    exit 0
fi

if $PRINT_PIP; then
    echo "${pip_packages[@]}"
    exit 0
fi

if $PRINT_PIP_SYMLINK; then
    echo "${pip_symlinks[@]}"
    exit 0
fi

if $PRINT_NODE_EXPORTER; then
    node_exporter_fullpath
    exit 0
fi

./seastar/install-dependencies.sh
./tools/jmx/install-dependencies.sh
./tools/java/install-dependencies.sh

if [ "$ID" = "ubuntu" ] || [ "$ID" = "debian" ]; then
    apt-get -y install "${debian_base_packages[@]}"
    if [ "$VERSION_ID" = "8" ]; then
        apt-get -y install libsystemd-dev scylla-antlr35 libyaml-cpp-dev
    elif [ "$VERSION_ID" = "14.04" ]; then
        apt-get -y install scylla-antlr35 libyaml-cpp-dev
    elif [ "$VERSION_ID" = "9" ]; then
        apt-get -y install libsystemd-dev antlr3 scylla-libyaml-cpp05-dev
    else
        apt-get -y install libsystemd-dev antlr3 libyaml-cpp-dev
    fi
    apt-get -y install libssl-dev
    
    echo -e "Configure example:\n\t./configure.py --enable-dpdk --mode=release --static-thrift --static-boost --static-yaml-cpp --compiler=/opt/scylladb/bin/g++-7 --cflags=\"-I/opt/scylladb/include -L/opt/scylladb/lib/x86-linux-gnu/\" --ldflags=\"-Wl,-rpath=/opt/scylladb/lib\""
elif [ "$ID" = "fedora" ]; then
    fedora_packages+=(openssl-devel)
    if rpm -q --quiet yum-utils; then
        echo
        echo "This script will install dnf-utils package, witch will conflict with currently installed package: yum-utils"
        echo "Please remove the package and try to run this script again."
        exit 1
    fi
    dnf install -y "${fedora_packages[@]}" "${fedora_python3_packages[@]}"
    PIP_DEFAULT_ARGS="--only-binary=:all: -v"
    pip3 install "$PIP_DEFAULT_ARGS" "geomet<0.3,>=0.1"
    pip3 install "$PIP_DEFAULT_ARGS" scylla-driver
    pip3 install "$PIP_DEFAULT_ARGS" traceback-with-variables
    pip3 install "$PIP_DEFAULT_ARGS" scylla-api-client

    cargo --config net.git-fetch-with-cli=true install cxxbridge-cmd --root /usr/local
    if [ -f "$(node_exporter_fullpath)" ] && node_exporter_checksum; then
        echo "$(node_exporter_filename) already exists, skipping download"
    else
        mkdir -p "$NODE_EXPORTER_DIR"
        curl -fSL -o "$(node_exporter_fullpath)" "$(node_exporter_url)"
        if ! node_exporter_checksum; then
            echo "$(node_exporter_filename) download failed"
            exit 1
        fi
    fi
    if [ -f "$(wasmtime_fullpath)" ] && wasmtime_checksum; then
        echo "$(wasmtime_filename) already exists, skipping download"
    else
        mkdir -p "$WASMTIME_DIR"
        if curl --retry 5 -fSL -o "$(wasmtime_fullpath)" "$(wasmtime_url)"; then
            if ! wasmtime_checksum; then
                echo "$(wasmtime_filename) download failed, skipping"
            else
                ( cd $WASMTIME_DIR; tar xvf $(wasmtime_filename) )
                wasmtime_unpacked=$(basename $(wasmtime_filename) .tar.xz)
                cp $WASMTIME_DIR/$wasmtime_unpacked/lib/libwasmtime.a /usr/lib64/
                cp -r $WASMTIME_DIR/$wasmtime_unpacked/include/was{m.h,i.h,mtime,mtime.h} /usr/local/include/
            fi
        else
            echo "$(wasmtime_url) is unreachable, skipping"
        fi
    fi
elif [ "$ID" = "centos" ]; then
    centos_packages+=(openssl-devel)
    dnf install -y "${centos_packages[@]}"
    echo -e "Configure example:\n\tpython3.4 ./configure.py --enable-dpdk --mode=release --static-boost --compiler=/opt/scylladb/bin/g++-7.3 --python python3.4 --ldflag=-Wl,-rpath=/opt/scylladb/lib64 --cflags=-I/opt/scylladb/include --with-antlr3=/opt/scylladb/bin/antlr3"
elif [ "$ID" == "arch" ]; then
    # main
    if [ "$EUID" -eq "0" ]; then
        pacman -Sy --needed --noconfirm "${arch_packages[@]}"
    else
        echo "scylla: You now ran $0 as non-root. Run it again as root to execute the pacman part of the installation." 1>&2
    fi

    # aur
    if [ ! -x /usr/bin/antlr3 ]; then
        echo "Installing aur/antlr3..."
        if (( EUID == 0 )); then
            echo "You now ran $0 as root. This can only update dependencies with pacman. Please run again it as non-root to complete the AUR part of the installation." 1>&2
            exit 1
        fi
        TEMP=$(mktemp -d)
        pushd "$TEMP" > /dev/null || exit 1
        git clone --depth 1 https://aur.archlinux.org/antlr3.git
        cd antlr3 || exit 1
        makepkg -si
        popd > /dev/null || exit 1
    fi
    if [ ! -f /usr/include/antlr3.hpp ]; then
        echo "Installing aur/antlr3-cpp-headers-git..."
        if (( EUID == 0 )); then
            echo "You now ran $0 as root. This can only update dependencies with pacman. Please run again it as non-root to complete the AUR part of the installation." 1>&2
            exit 1
        fi
        TEMP=$(mktemp -d)
        pushd "$TEMP" > /dev/null || exit 1
        git clone --depth 1 https://aur.archlinux.org/antlr3-cpp-headers-git.git
        cd antlr3-cpp-headers-git || exit 1
        makepkg -si
        popd > /dev/null || exit 1
    fi
    echo -e "Configure example:\n\t./configure.py\n\tninja release"
fi<|MERGE_RESOLUTION|>--- conflicted
+++ resolved
@@ -45,12 +45,9 @@
     pigz
     libunistring-dev
     libzstd-dev
-<<<<<<< HEAD
+    libdeflate-dev
     slapd
     ldap-utils
-=======
-    libdeflate-dev
->>>>>>> 41629e97
 )
 
 fedora_packages=(
