/*
 * Copyright (C) 2014 ScyllaDB
 */

/*
 * This file is part of Scylla.
 *
 * See the LICENSE.PROPRIETARY file in the top-level directory for licensing information.
 */

#include "build_id.hh"
#include "supervisor.hh"
#include "database.hh"
#include <seastar/core/app-template.hh>
#include <seastar/core/distributed.hh>
#include "transport/server.hh"
#include <seastar/http/httpd.hh>
#include "api/api_init.hh"
#include "db/config.hh"
#include "db/extensions.hh"
#include "db/legacy_schema_migrator.hh"
#include "service/storage_service.hh"
#include "service/migration_manager.hh"
#include "service/load_broadcaster.hh"
#include "service/view_update_backlog_broker.hh"
#include "service/qos/service_level_controller.hh"
#include "streaming/stream_session.hh"
#include "db/system_keyspace.hh"
#include "db/system_distributed_keyspace.hh"
#include "db/batchlog_manager.hh"
#include "db/commitlog/commitlog.hh"
#include "db/hints/manager.hh"
#include "db/commitlog/commitlog_replayer.hh"
#include "db/view/view_builder.hh"
#include "utils/runtime.hh"
#include "log.hh"
#include "utils/directories.hh"
#include "debug.hh"
#include "init.hh"
#include "release.hh"
#include "repair/repair.hh"
#include "repair/row_level.hh"
#include <cstdio>
#include <seastar/core/file.hh>
#include <sys/time.h>
#include <sys/resource.h>
#include <sys/prctl.h>
#include "tracing/tracing.hh"
#include "audit/audit.hh"
#include "tracing/tracing_backend_registry.hh"
#include <seastar/core/prometheus.hh>
#include "message/messaging_service.hh"
#include <seastar/net/dns.hh>
#include <seastar/core/io_queue.hh>
#include <seastar/core/abort_on_ebadf.hh>

#include "db/view/view_update_generator.hh"
#include "service/cache_hitrate_calculator.hh"
#include "sstables/compaction_manager.hh"
#include "sstables/sstables.hh"
#include "utils/memory.hh"
#include "gms/feature_service.hh"
#include "distributed_loader.hh"
#include "cql3/cql_config.hh"
#include "connection_notifier.hh"

#include "alternator/server.hh"
#include "redis/service.hh"
#include "cdc/cdc.hh"

namespace fs = std::filesystem;

seastar::metrics::metric_groups app_metrics;

using namespace std::chrono_literals;

namespace bpo = boost::program_options;

// Must live in a seastar::thread
class stop_signal {
    bool _caught = false;
    condition_variable _cond;
    sharded<abort_source> _abort_sources;
    future<> _broadcasts_to_abort_sources_done = make_ready_future<>();
private:
    void signaled() {
        if (_caught) {
            return;
        }
        _caught = true;
        _cond.broadcast();
        _broadcasts_to_abort_sources_done = _broadcasts_to_abort_sources_done.then([this] {
            return _abort_sources.invoke_on_all(&abort_source::request_abort);
        });
    }
public:
    stop_signal() {
        _abort_sources.start().get();
        engine().handle_signal(SIGINT, [this] { signaled(); });
        engine().handle_signal(SIGTERM, [this] { signaled(); });
    }
    ~stop_signal() {
        // There's no way to unregister a handler yet, so register a no-op handler instead.
        engine().handle_signal(SIGINT, [] {});
        engine().handle_signal(SIGTERM, [] {});
        _broadcasts_to_abort_sources_done.get();
        _abort_sources.stop().get();
    }
    future<> wait() {
        return _cond.wait([this] { return _caught; });
    }
    bool stopping() const {
        return _caught;
    }
    abort_source& as_local_abort_source() { return _abort_sources.local(); }
    sharded<abort_source>& as_sharded_abort_source() { return _abort_sources; }
};

template<typename K, typename V, typename... Args, typename K2, typename V2 = V>
V get_or_default(const std::unordered_map<K, V, Args...>& ss, const K2& key, const V2& def = V()) {
    const auto iter = ss.find(key);
    if (iter != ss.end()) {
        return iter->second;
    }
    return def;
}

static future<>
read_config(bpo::variables_map& opts, db::config& cfg) {
    sstring file;

    if (opts.count("options-file") > 0) {
        file = opts["options-file"].as<sstring>();
    } else {
        file = db::config::get_conf_sub("scylla.yaml").string();
    }
    return check_direct_io_support(file).then([file, &cfg] {
        return cfg.read_from_file(file, [](auto & opt, auto & msg, auto status) {
            auto level = log_level::warn;
            if (status.value_or(db::config::value_status::Invalid) != db::config::value_status::Invalid) {
                level = log_level::error;
            }
            startlog.log(level, "{} : {}", msg, opt);
        });
    }).handle_exception([file](auto ep) {
        startlog.error("Could not read configuration file {}: {}", file, ep);
        return make_exception_future<>(ep);
    });
}

// Handles SIGHUP, using it to trigger re-reading of the configuration file. Should
// only be constructed on shard 0.
class sighup_handler {
    bpo::variables_map& _opts;
    db::config& _cfg;
    condition_variable _cond;
    bool _pending = false; // if asked to reread while already reading
    bool _stopping = false;
    future<> _done = do_work();  // Launch main work loop, capture completion future
public:
    // Installs the signal handler. Must call stop() (and wait for it) before destruction.
    sighup_handler(bpo::variables_map& opts, db::config& cfg) : _opts(opts), _cfg(cfg) {
        startlog.info("installing SIGHUP handler");
        engine().handle_signal(SIGHUP, [this] { reread_config(); });
    }
private:
    void reread_config() {
        if (_stopping) {
            return;
        }
        _pending = true;
        _cond.broadcast();
    }
    // Main work loop. Waits for either _stopping or _pending to be raised, and
    // re-reads the configuration file if _pending. We use a repeat loop here to
    // avoid having multiple reads of the configuration file happening in parallel
    // (this can cause an older read to overwrite the results of a younger read).
    future<> do_work() {
        return repeat([this] {
            return _cond.wait([this] { return _pending || _stopping; }).then([this] {
                return async([this] {
                    if (_stopping) {
                        return stop_iteration::yes;
                    } else if (_pending) {
                        _pending = false;
                        try {
                            startlog.info("re-reading configuration file");
                            read_config(_opts, _cfg).get();
                            _cfg.broadcast_to_all_shards().get();
                            startlog.info("completed re-reading configuration file");
                        } catch (...) {
                            startlog.error("failed to re-read configuration file: {}", std::current_exception());
                        }
                    }
                    return stop_iteration::no;
                });
            });
        });
    }
public:
    // Signals the main work loop to stop, and waits for it (and any in-progress work)
    // to complete. After this is waited for, the object can be destroyed.
    future<> stop() {
        // No way to unregister yet
        engine().handle_signal(SIGHUP, [] {});
        _pending = false;
        _stopping = true;
        _cond.broadcast();
        return std::move(_done);
    }
};

static
void
verify_rlimit(bool developer_mode) {
    struct rlimit lim;
    int r = getrlimit(RLIMIT_NOFILE, &lim);
    if (r == -1) {
        throw std::system_error(errno, std::system_category());
    }
    auto recommended = 200'000U;
    auto min = 10'000U;
    if (lim.rlim_cur < min) {
        if (developer_mode) {
            startlog.warn("NOFILE rlimit too low (recommended setting {}, minimum setting {};"
                          " you may run out of file descriptors.", recommended, min);
        } else {
            startlog.error("NOFILE rlimit too low (recommended setting {}, minimum setting {};"
                          " refusing to start.", recommended, min);
            throw std::runtime_error("NOFILE rlimit too low");
        }
    }
}

static bool cpu_sanity() {
#if defined(__x86_64__) || defined(__i386__)
    if (!__builtin_cpu_supports("sse4.2") || !__builtin_cpu_supports("pclmul")) {
        std::cerr << "Scylla requires a processor with SSE 4.2 and PCLMUL support\n";
        return false;
    }
#endif
    return true;
}

static void tcp_syncookies_sanity() {
    try {
        auto f = file_desc::open("/proc/sys/net/ipv4/tcp_syncookies", O_RDONLY | O_CLOEXEC);
        char buf[128] = {};
        f.read(buf, 128);
        if (sstring(buf) == "0\n") {
            startlog.warn("sysctl entry net.ipv4.tcp_syncookies is set to 0.\n"
                          "For better performance, set following parameter on sysctl is strongly recommended:\n"
                          "net.ipv4.tcp_syncookies=1");
        }
    } catch (const std::system_error& e) {
            startlog.warn("Unable to check if net.ipv4.tcp_syncookies is set {}", e);
    }
}

static future<>
verify_seastar_io_scheduler(bool has_max_io_requests, bool has_properties, bool developer_mode) {
    auto note_bad_conf = [developer_mode] (sstring cause) {
        sstring msg = "I/O Scheduler is not properly configured! This is a non-supported setup, and performance is expected to be unpredictably bad.\n Reason found: "
                    + cause + "\n"
                    + "To properly configure the I/O Scheduler, run the scylla_io_setup utility shipped with Scylla.\n";

        sstring devmode_msg = msg + "To ignore this, see the developer-mode configuration option.";
        if (developer_mode) {
            startlog.warn(msg.c_str());
        } else {
            startlog.error(devmode_msg.c_str());
            throw std::runtime_error("Bad I/O Scheduler configuration");
        }
    };

    if (!has_max_io_requests && !has_properties) {
        note_bad_conf("none of --max-io-requests, --io-properties and --io-properties-file are set.");
    }
    return smp::invoke_on_all([developer_mode, note_bad_conf, has_max_io_requests] {
        if (has_max_io_requests) {
            auto capacity = engine().get_io_queue().capacity();
            if (capacity < 4) {
                auto cause = format("I/O Queue capacity for this shard is too low ({:d}, minimum 4 expected).", capacity);
                note_bad_conf(cause);
            }
        }
    });
}

static
void
verify_adequate_memory_per_shard(bool developer_mode) {
    auto shard_mem = get_available_memory();
    if (shard_mem >= (1 << 30)) {
        return;
    }
    if (developer_mode) {
        startlog.warn("Only {} MiB per shard; this is below the recommended minimum of 1 GiB/shard;"
                " continuing since running in developer mode", shard_mem >> 20);
    } else {
        startlog.error("Only {} MiB per shard; this is below the recommended minimum of 1 GiB/shard; terminating."
                "Configure more memory (--memory option) or decrease shard count (--smp option).", shard_mem >> 20);
        throw std::runtime_error("configuration (memory per shard too low)");
    }
}

class memory_threshold_guard {
    seastar::memory::scoped_large_allocation_warning_threshold _slawt;
public:
    explicit memory_threshold_guard(size_t threshold) : _slawt(threshold)  {}
    future<> stop() { return make_ready_future<>(); }
};

static std::optional<std::vector<sstring>> parse_hinted_handoff_enabled(sstring opt) {
    using namespace boost::algorithm;

    if (boost::iequals(opt, "false") || opt == "0") {
        return std::nullopt;
    } else if (boost::iequals(opt, "true") || opt == "1") {
        return std::vector<sstring>{};
    }

    std::vector<sstring> dcs;
    split(dcs, opt, is_any_of(","));

    std::for_each(dcs.begin(), dcs.end(), [] (sstring& dc) {
        trim(dc);
        if (dc.empty()) {
            startlog.error("hinted_handoff_enabled: DC name may not be an empty string");
            throw bad_configuration_error();
        }
    });

    return dcs;
}

// Formats parsed program options into a string as follows:
// "[key1: value1_1 value1_2 ..., key2: value2_1 value 2_2 ..., (positional) value3, ...]"
std::string format_parsed_options(const std::vector<bpo::option>& opts) {
    return fmt::format("[{}]",
        boost::algorithm::join(opts | boost::adaptors::transformed([] (const bpo::option& opt) {
            if (opt.value.empty()) {
                return opt.string_key;
            }

            return (opt.string_key.empty() ?  "(positional) " : fmt::format("{}: ", opt.string_key)) +
                        boost::algorithm::join(opt.value, " ");
        }), ", ")
    );
}

static constexpr char startup_msg[] = "Scylla version {} with build-id {} starting ...\n";

void print_starting_message(int ac, char** av, const bpo::parsed_options& opts) {
    fmt::print(startup_msg, scylla_version(), get_build_id());
    if (ac) {
        fmt::print("command used: \"{}", av[0]);
        for (int i = 1; i < ac; ++i) {
            fmt::print(" {}", av[i]);
        }
        fmt::print("\"\n");
    }

    fmt::print("parsed command line options: {}\n", format_parsed_options(opts.options));
}

// Glue logic between db::config and cql3::cql_config
class cql_config_updater {
    cql3::cql_config& _cql_config;
    const db::config& _cfg;
    std::vector<std::any> _observers;
private:
    template <typename T>
    void tie(T& dest, const db::config::named_value<T>& src) {
        dest = src();
        _observers.emplace_back(make_lw_shared<utils::observer<T>>(src.observe([&dest] (const T& value) { dest = value; })));
    }
public:
    cql_config_updater(cql3::cql_config& cql_config, const db::config& cfg)
            : _cql_config(cql_config), _cfg(cfg) {
        tie(_cql_config.restrictions.partition_key_restrictions_max_cartesian_product_size, _cfg.max_partition_key_restrictions_per_query);
        tie(_cql_config.restrictions.clustering_key_restrictions_max_cartesian_product_size, _cfg.max_clustering_key_restrictions_per_query);
    }
};

template <typename Func>
inline auto defer_verbose_shutdown(const char* what, Func&& func) {
    auto vfunc = [what, func = std::forward<Func>(func)] () mutable {
        startlog.info("Shutting down {}", what);
        try {
            func();
        } catch (...) {
            startlog.error("Unexpected error shutting down {}: {}", what, std::current_exception());
            throw;
        }
        startlog.info("Shutting down {} was successful", what);
    };

    return deferred_action(std::move(vfunc));
}

int main(int ac, char** av) {
    // Allow core dumps. The would be disabled by default if
    // CAP_SYS_NICE was added to the binary, as is suggested by the
    // epoll backend.
    int r = prctl(PR_SET_DUMPABLE, 1, 0, 0, 0);
    if (r) {
        std::cerr << "Could not make scylla dumpable\n";
        exit(1);
    }

  try {
    // early check to avoid triggering
    if (!cpu_sanity()) {
        _exit(71);
    }
    runtime::init_uptime();
    std::setvbuf(stdout, nullptr, _IOLBF, 1000);
    app_template::config app_cfg;
    app_cfg.name = "Scylla";
    app_cfg.default_task_quota = 500us;
    app_cfg.auto_handle_sigint_sigterm = false;
    app_template app(std::move(app_cfg));

    auto ext = std::make_shared<db::extensions>();
    auto cfg = make_lw_shared<db::config>(ext);
    auto init = app.get_options_description().add_options();

    init("version", bpo::bool_switch(), "print version number and exit");

    bpo::options_description deprecated("Deprecated options - ignored");
    deprecated.add_options()
        ("background-writer-scheduling-quota", bpo::value<float>())
        ("auto-adjust-flush-quota", bpo::value<bool>());
    app.get_options_description().add(deprecated);

    // TODO : default, always read?
    init("options-file", bpo::value<sstring>(), "configuration file (i.e. <SCYLLA_HOME>/conf/scylla.yaml)");

    std::any get_in_memory_config_hook(utils::config_file& cfg);
    static std::any in_memory_hook = get_in_memory_config_hook(*cfg);

    configurable::append_all(*cfg, init);
    cfg->add_options(init);

    // If --version is requested, print it out and exit immediately to avoid
    // Seastar-specific warnings that may occur when running the app
    bpo::variables_map vm;
    auto parsed_opts = bpo::command_line_parser(ac, av).options(app.get_options_description()).allow_unregistered().run();
    bpo::store(parsed_opts, vm);
    if (vm["version"].as<bool>()) {
        fmt::print("{}\n", scylla_version());
        return 0;
    }

    print_starting_message(ac, av, parsed_opts);

    distributed<database> db;
    seastar::sharded<service::cache_hitrate_calculator> cf_cache_hitrate_calculator;
    debug::db = &db;
    auto& qp = cql3::get_query_processor();
    auto& proxy = service::get_storage_proxy();
    auto& mm = service::get_migration_manager();
    api::http_context ctx(db, proxy);
    httpd::http_server_control prometheus_server;
    utils::directories dirs;
    sharded<gms::feature_service> feature_service;

    return app.run(ac, av, [&] () -> future<int> {

        auto&& opts = app.configuration();

        namespace sm = seastar::metrics;
        app_metrics.add_group("scylladb", {
            sm::make_gauge("current_version", sm::description("Current ScyllaDB version."), { sm::label_instance("version", scylla_version()), sm::shard_label("") }, [] { return 0; })
        });

        const std::unordered_set<sstring> ignored_options = { "auto-adjust-flush-quota", "background-writer-scheduling-quota" };
        for (auto& opt: ignored_options) {
            if (opts.count(opt)) {
                fmt::print("{} option ignored (deprecated)\n", opt);
            }
        }

        // Check developer mode before even reading the config file, because we may not be
        // able to read it if we need to disable strict dma mode.
        // We'll redo this later and apply it to all reactors.
        if (opts.count("developer-mode")) {
            engine().set_strict_dma(false);
        }

        tcp_syncookies_sanity();

        return seastar::async([cfg, ext, &db, &qp, &proxy, &mm, &ctx, &opts, &dirs,
                &prometheus_server, &cf_cache_hitrate_calculator, &feature_service] {
          try {
            ::stop_signal stop_signal; // we can move this earlier to support SIGINT during initialization
            read_config(opts, *cfg).get();
            configurable::init_all(opts, *cfg, *ext).get();
            cfg->setup_directories();

            // We're writing to a non-atomic variable here. But bool writes are atomic
            // in all supported architectures, and the broadcast_to_all_shards().get() below
            // will apply the required memory barriers anyway.
            ser::gc_clock_using_3_1_0_serialization = cfg->enable_3_1_0_compatibility_mode();

            cfg->broadcast_to_all_shards().get();

            ::sighup_handler sighup_handler(opts, *cfg);
            auto stop_sighup_handler = defer_verbose_shutdown("sighup", [&] {
                sighup_handler.stop().get();
            });

            logalloc::prime_segment_pool(get_available_memory(), memory::min_free_memory()).get();
            logging::apply_settings(cfg->logging_settings(opts));

            startlog.info(startup_msg, scylla_version(), get_build_id());

            verify_rlimit(cfg->developer_mode());
            verify_adequate_memory_per_shard(cfg->developer_mode());
            if (cfg->partitioner() != "org.apache.cassandra.dht.Murmur3Partitioner") {
                if (cfg->enable_deprecated_partitioners()) {
                    startlog.warn("The partitioner {} is deprecated and will be removed in a future version."
                            "  Contact scylladb-users@googlegroups.com if you are using it in production", cfg->partitioner());
                } else {
                    startlog.error("The partitioner {} is deprecated and will be removed in a future version."
                            "  To enable it, add \"enable_deprecated_partitioners: true\" to scylla.yaml"
                            "  Contact scylladb-users@googlegroups.com if you are using it in production", cfg->partitioner());
                    throw bad_configuration_error();
                }
            }
            feature_service.start().get();
            // FIXME: feature_service.stop(), when we fix up shutdown
            dht::set_global_partitioner(cfg->partitioner(), cfg->murmur3_partitioner_ignore_msb_bits());
            auto make_sched_group = [&] (sstring name, unsigned shares) {
                if (cfg->cpu_scheduler()) {
                    return seastar::create_scheduling_group(name, shares).get0();
                } else {
                    return seastar::scheduling_group();
                }
            };
            auto maintenance_scheduling_group = make_sched_group("streaming", 200);
            uint16_t api_port = cfg->api_port();
            ctx.api_dir = cfg->api_ui_dir();
            ctx.api_doc = cfg->api_doc_dir();
            auto preferred = cfg->listen_interface_prefer_ipv6() ? std::make_optional(net::inet_address::family::INET6) : std::nullopt;
            auto family = cfg->enable_ipv6_dns_lookup() || preferred ? std::nullopt : std::make_optional(net::inet_address::family::INET);
            sstring listen_address = cfg->listen_address();
            sstring rpc_address = cfg->rpc_address();
            sstring api_address = cfg->api_address() != "" ? cfg->api_address() : rpc_address;
            sstring broadcast_address = cfg->broadcast_address();
            sstring broadcast_rpc_address = cfg->broadcast_rpc_address();
            std::optional<std::vector<sstring>> hinted_handoff_enabled = parse_hinted_handoff_enabled(cfg->hinted_handoff_enabled());
            auto prom_addr = [&] {
                try {
                    return gms::inet_address::lookup(cfg->prometheus_address(), family, preferred).get0();
                } catch (...) {
                    std::throw_with_nested(std::runtime_error(fmt::format("Unable to resolve prometheus_address {}", cfg->prometheus_address())));
                }
            }();
            supervisor::notify("starting prometheus API server");
            uint16_t pport = cfg->prometheus_port();
            std::any stop_prometheus;
            if (pport) {
                prometheus_server.start("prometheus").get();
                stop_prometheus = ::make_shared(defer_verbose_shutdown("prometheus API server", [&prometheus_server, pport] {
                    prometheus_server.stop().get();
                }));

                //FIXME discarded future
                prometheus::config pctx;
                pctx.metric_help = "Scylla server statistics";
                pctx.prefix = cfg->prometheus_prefix();
                (void)prometheus::start(prometheus_server, pctx);
                with_scheduling_group(maintenance_scheduling_group, [&] {
                  return prometheus_server.listen(socket_address{prom_addr, pport}).handle_exception([pport, &cfg] (auto ep) {
                    startlog.error("Could not start Prometheus API server on {}:{}: {}", cfg->prometheus_address(), pport, ep);
                    return make_exception_future<>(ep);
                  });
                }).get();
            }
            if (!broadcast_address.empty()) {
                try {
                    utils::fb_utilities::set_broadcast_address(gms::inet_address::lookup(broadcast_address, family, preferred).get0());
                } catch (...) {
                    startlog.error("Bad configuration: invalid 'broadcast_address': {}: {}", broadcast_address, std::current_exception());
                    throw bad_configuration_error();
                }
            } else if (!listen_address.empty()) {
                try {
                    utils::fb_utilities::set_broadcast_address(gms::inet_address::lookup(listen_address, family, preferred).get0());
                } catch (...) {
                    startlog.error("Bad configuration: invalid 'listen_address': {}: {}", listen_address, std::current_exception());
                    throw bad_configuration_error();
                }
            } else {
                startlog.error("Bad configuration: neither listen_address nor broadcast_address are defined\n");
                throw bad_configuration_error();
            }

            if (!broadcast_rpc_address.empty()) {
                utils::fb_utilities::set_broadcast_rpc_address(gms::inet_address::lookup(broadcast_rpc_address, family, preferred).get0());
            } else {
                if (rpc_address == "0.0.0.0") {
                    startlog.error("If rpc_address is set to a wildcard address {}, then you must set broadcast_rpc_address to a value other than {}", rpc_address, rpc_address);
                    throw bad_configuration_error();
                }
                utils::fb_utilities::set_broadcast_rpc_address(gms::inet_address::lookup(rpc_address, family, preferred).get0());
            }

            // TODO: lib.
            auto is_true = [](sstring val) {
                std::transform(val.begin(), val.end(), val.begin(), ::tolower);
                return val == "true" || val == "1";
            };

            // The start_native_transport method is invoked by API as well, and uses the config object
            // (through db) directly. Lets fixup default valued right here instead then, so it in turn can be
            // kept simple
            // TODO: make intrinsic part of config defaults instead
            auto ceo = cfg->client_encryption_options();
            if (is_true(get_or_default(ceo, "enabled", "false"))) {
                ceo["enabled"] = "true";
                ceo["certificate"] = get_or_default(ceo, "certificate", db::config::get_conf_sub("scylla.crt").string());
                ceo["keyfile"] = get_or_default(ceo, "keyfile", db::config::get_conf_sub("scylla.key").string());
                ceo["require_client_auth"] = is_true(get_or_default(ceo, "require_client_auth", "false")) ? "true" : "false";
            } else {
                ceo["enabled"] = "false";
            }
            cfg->client_encryption_options(std::move(ceo), cfg->client_encryption_options.source());

            using namespace locator;
            // Re-apply strict-dma after we've read the config file, this time
            // to all reactors
            if (opts.count("developer-mode")) {
                smp::invoke_on_all([] { engine().set_strict_dma(false); }).get();
            }

            auto abort_on_internal_error_observer = cfg->abort_on_internal_error.observe([] (bool val) {
                set_abort_on_internal_error(val);
            });
            set_abort_on_internal_error(cfg->abort_on_internal_error());

            supervisor::notify("creating tracing");
            tracing::backend_registry tracing_backend_registry;
            tracing::register_tracing_keyspace_backend(tracing_backend_registry);
            tracing::tracing::create_tracing(tracing_backend_registry, "trace_keyspace_helper").get();
            audit::audit::create_audit(*cfg).handle_exception([&] (auto&& e) {
                startlog.error("audit creation failed: {}", e);
            }).get();
            supervisor::notify("creating snitch");
            i_endpoint_snitch::create_snitch(cfg->endpoint_snitch()).get();
            // #293 - do not stop anything
            // engine().at_exit([] { return i_endpoint_snitch::stop_snitch(); });
            supervisor::notify("determining DNS name");
            auto ip = [&] {
                try {
                    return gms::inet_address::lookup(api_address, family, preferred).get0();
                } catch (...) {
                    std::throw_with_nested(std::runtime_error(fmt::format("Unable to resolve api_address {}", api_address)));
                }
            }();
            supervisor::notify("starting API server");
            ctx.http_server.start("API").get();
            api::set_server_init(ctx).get();
            with_scheduling_group(maintenance_scheduling_group, [&] {
                return ctx.http_server.listen(socket_address{ip, api_port});
            }).get();
            startlog.info("Scylla API server listening on {}:{} ...", api_address, api_port);
            static sharded<auth::service> auth_service;
            static sharded<db::system_distributed_keyspace> sys_dist_ks;
            static sharded<db::view::view_update_generator> view_update_generator;
            static sharded<cql3::cql_config> cql_config;
            static sharded<::cql_config_updater> cql_config_updater;
            cql_config.start().get();
            //FIXME: discarded future
            (void)cql_config_updater.start(std::ref(cql_config), std::ref(*cfg));
            auto stop_cql_config_updater = defer([&] { cql_config_updater.stop().get(); });
            auto& gossiper = gms::get_gossiper();
            gossiper.start(std::ref(feature_service), std::ref(*cfg)).get();
            // #293 - do not stop anything
            //engine().at_exit([]{ return gms::get_gossiper().stop(); });

            static sharded<qos::service_level_controller> sl_controller;

            //starting service level controller
            qos::service_level_options default_service_level_configuration;
            default_service_level_configuration.shares = 1000;
            sl_controller.start(default_service_level_configuration).get();
            sl_controller.invoke_on_all(&qos::service_level_controller::start).get();
            //This starts the update loop - but no real update happens until the data accessor is not initialized.
            sl_controller.local().update_from_distributed_data(std::chrono::seconds(10));

            supervisor::notify("initializing storage service");
            service::storage_service_config sscfg;
            sscfg.available_memory = memory::stats().total_memory();
            //FIXME: discarded future
            (void)init_storage_service(stop_signal.as_sharded_abort_source(), db, gossiper, auth_service, cql_config, sys_dist_ks, view_update_generator, feature_service, sscfg, sl_controller);
            supervisor::notify("starting per-shard database core");

            // Note: changed from using a move here, because we want the config object intact.
            database_config dbcfg;
            dbcfg.compaction_scheduling_group = make_sched_group("compaction", 1000);
            dbcfg.memory_compaction_scheduling_group = make_sched_group("mem_compaction", 1000);
            dbcfg.streaming_scheduling_group = maintenance_scheduling_group;
            dbcfg.statement_scheduling_group = make_sched_group("statement", 1000);
            dbcfg.memtable_scheduling_group = make_sched_group("memtable", 1000);
            dbcfg.memtable_to_cache_scheduling_group = make_sched_group("memtable_to_cache", 200);
            dbcfg.available_memory = get_available_memory();
            db.start(std::ref(*cfg), dbcfg).get();
            auto stop_database_and_sstables = defer_verbose_shutdown("database", [&db] {
                // #293 - do not stop anything - not even db (for real)
                //return db.stop();
                // call stop on each db instance, but leave the shareded<database> pointers alive.
                stop_database(db).then([&db] {
                    return db.invoke_on_all([](auto& db) {
                        return db.stop();
                    });
                }).then([] {
                    startlog.info("Shutting down database: waiting for background jobs...");
                    return sstables::await_background_jobs_on_all_shards();
                }).get();
            });
            verify_seastar_io_scheduler(opts.count("max-io-requests"), opts.count("io-properties") || opts.count("io-properties-file"),
                                        cfg->developer_mode()).get();

            dirs.init(*cfg, bool(hinted_handoff_enabled)).get();

            // Initialization of a keyspace is done by shard 0 only. For system
            // keyspace, the procedure  will go through the hardcoded column
            // families, and in each of them, it will load the sstables for all
            // shards using distributed database object.
            // Iteration through column family directory for sstable loading is
            // done only by shard 0, so we'll no longer face race conditions as
            // described here: https://github.com/scylladb/scylla/issues/1014
            distributed_loader::init_system_keyspace(db).get();

            supervisor::notify("starting gossip");
            // Moved local parameters here, esp since with the
            // ssl stuff it gets to be a lot.
            uint16_t storage_port = cfg->storage_port();
            uint16_t ssl_storage_port = cfg->ssl_storage_port();
            double phi = cfg->phi_convict_threshold();
            auto seed_provider= cfg->seed_provider();
            sstring cluster_name = cfg->cluster_name();

            const auto& ssl_opts = cfg->server_encryption_options();
            auto tcp_nodelay_inter_dc = cfg->inter_dc_tcp_nodelay();
            auto encrypt_what = get_or_default(ssl_opts, "internode_encryption", "none");
            auto trust_store = get_or_default(ssl_opts, "truststore");
            auto cert = get_or_default(ssl_opts, "certificate", db::config::get_conf_sub("scylla.crt").string());
            auto key = get_or_default(ssl_opts, "keyfile", db::config::get_conf_sub("scylla.key").string());
            auto prio = get_or_default(ssl_opts, "priority_string", sstring());
            auto clauth = is_true(get_or_default(ssl_opts, "require_client_auth", "false"));
            if (cluster_name.empty()) {
                cluster_name = "Test Cluster";
                startlog.warn("Using default cluster name is not recommended. Using a unique cluster name will reduce the chance of adding nodes to the wrong cluster by mistake");
            }
            init_scheduling_config scfg;
            scfg.statement = dbcfg.statement_scheduling_group;
            scfg.streaming = dbcfg.streaming_scheduling_group;
            scfg.gossip = scheduling_group();
            init_ms_fd_gossiper(sl_controller
                    , gossiper
                    , feature_service
                    , *cfg
                    , listen_address
                    , storage_port
                    , ssl_storage_port
                    , tcp_nodelay_inter_dc
                    , encrypt_what
                    , trust_store
                    , cert
                    , key
                    , prio
                    , clauth
                    , cfg->internode_compression()
                    , seed_provider
                    , get_available_memory()
                    , scfg
                    , cluster_name
                    , phi
                    , cfg->listen_on_broadcast_address());
            supervisor::notify("starting storage proxy");
            service::storage_proxy::config spcfg;
            spcfg.hinted_handoff_enabled = hinted_handoff_enabled;
            spcfg.available_memory = get_available_memory();
            smp_service_group_config storage_proxy_smp_service_group_config;
            // Assuming less than 1kB per queued request, this limits storage_proxy submit_to() queues to 5MB or less
            storage_proxy_smp_service_group_config.max_nonlocal_requests = 5000;
            spcfg.read_smp_service_group = create_smp_service_group(storage_proxy_smp_service_group_config).get0();
            spcfg.write_smp_service_group = create_smp_service_group(storage_proxy_smp_service_group_config).get0();
            spcfg.write_ack_smp_service_group = create_smp_service_group(storage_proxy_smp_service_group_config).get0();
            static db::view::node_update_backlog node_backlog(smp::count, 10ms);
            proxy.start(std::ref(db), spcfg, std::ref(node_backlog)).get();
            // #293 - do not stop anything
            // engine().at_exit([&proxy] { return proxy.stop(); });
            supervisor::notify("starting migration manager");
            mm.start().get();
            auto stop_migration_manager = defer_verbose_shutdown("migration manager", [&mm] {
                mm.stop().get();
            });
            supervisor::notify("starting query processor");
            cql3::query_processor::memory_config qp_mcfg = {get_available_memory() / 256, get_available_memory() / 2560};
            qp.start(std::ref(proxy), std::ref(db), qp_mcfg, std::ref(sl_controller)).get();
            // #293 - do not stop anything
            // engine().at_exit([&qp] { return qp.stop(); });
            supervisor::notify("initializing batchlog manager");
            db::batchlog_manager_config bm_cfg;
            bm_cfg.write_request_timeout = cfg->write_request_timeout_in_ms() * 1ms;
            bm_cfg.replay_rate = cfg->batchlog_replay_throttle_in_kb() * 1000;

            db::get_batchlog_manager().start(std::ref(qp), bm_cfg).get();
            // #293 - do not stop anything
            // engine().at_exit([] { return db::get_batchlog_manager().stop(); });
            sstables::init_metrics().get();

            db::system_keyspace::minimal_setup(db, qp);
            service::read_sstables_format(service::get_storage_service()).get();

            // schema migration, if needed, is also done on shard 0
            db::legacy_schema_migrator::migrate(proxy, db, qp.local()).get();

            // truncation record migration
            db::system_keyspace::migrate_truncation_records().get();

            supervisor::notify("loading system sstables");

            distributed_loader::ensure_system_table_directories(db).get();

            static sharded<cdc::cdc_service> cdc;
            cdc.start(std::ref(proxy)).get();
            auto stop_cdc_service = defer_verbose_shutdown("cdc", [] {
                cdc.stop().get();
            });

            supervisor::notify("loading non-system sstables");
            distributed_loader::init_non_system_keyspaces(db, proxy).get();

            supervisor::notify("starting view update generator");
            view_update_generator.start(std::ref(db), std::ref(proxy)).get();
            supervisor::notify("discovering staging sstables");
            db.invoke_on_all([] (database& db) {
                for (auto& x : db.get_column_families()) {
                    table& t = *(x.second);
                    for (sstables::shared_sstable sst : *t.get_sstables()) {
                        if (sst->requires_view_building()) {
                            // FIXME: discarded future.
                            (void)view_update_generator.local().register_staging_sstable(std::move(sst), t.shared_from_this());
                        }
                    }
                }
            }).get();

            // register connection drop notification to update cf's cache hit rate data
            db.invoke_on_all([] (database& db) {
                db.register_connection_drop_notifier(netw::get_local_messaging_service());
            }).get();
            supervisor::notify("setting up system keyspace");
            db::system_keyspace::setup(db, qp, service::get_storage_service()).get();
            supervisor::notify("starting commit log");
            auto cl = db.local().commitlog();
            if (cl != nullptr) {
                auto paths = cl->get_segments_to_replay();
                if (!paths.empty()) {
                    supervisor::notify("replaying commit log");
                    auto rp = db::commitlog_replayer::create_replayer(db).get0();
                    rp.recover(paths, db::commitlog::descriptor::FILENAME_PREFIX).get();
                    supervisor::notify("replaying commit log - flushing memtables");
                    db.invoke_on_all([] (database& db) {
                        return db.flush_all_memtables();
                    }).get();
                    supervisor::notify("replaying commit log - removing old commitlog segments");
                    //FIXME: discarded future
                    (void)cl->delete_segments(std::move(paths));
                }
            }

            db.invoke_on_all([&proxy] (database& db) {
                db.get_compaction_manager().start();
            }).get();

            // If the same sstable is shared by several shards, it cannot be
            // deleted until all shards decide to compact it. So we want to
            // start these compactions now. Note we start compacting only after
            // all sstables in this CF were loaded on all shards - otherwise
            // we will have races between the compaction and loading processes
            // We also want to trigger regular compaction on boot.

            for (auto& x : db.local().get_column_families()) {
                column_family& cf = *(x.second);
                distributed_loader::reshard(db, cf.schema()->ks_name(), cf.schema()->cf_name());
            }
            db.invoke_on_all([&proxy] (database& db) {
                for (auto& x : db.get_column_families()) {
                    column_family& cf = *(x.second);
                    cf.trigger_compaction();
                }
            }).get();
            api::set_server_gossip(ctx).get();
            api::set_server_snitch(ctx).get();
            api::set_server_storage_proxy(ctx).get();
            api::set_server_load_sstable(ctx).get();
            static seastar::sharded<memory_threshold_guard> mtg;
            //FIXME: discarded future
            (void)mtg.start(cfg->large_memory_allocation_warning_threshold());
            supervisor::notify("initializing migration manager RPC verbs");
            mm.invoke_on_all([] (auto& mm) {
                mm.init_messaging_service();
            }).get();
            supervisor::notify("initializing storage proxy RPC verbs");
            proxy.invoke_on_all([] (service::storage_proxy& p) {
                p.init_messaging_service();
            }).get();

            supervisor::notify("starting streaming service");
            streaming::stream_session::init_streaming_service(db, sys_dist_ks, view_update_generator).get();
            api::set_server_stream_manager(ctx).get();

            supervisor::notify("starting hinted handoff manager");
            if (hinted_handoff_enabled) {
                db::hints::manager::rebalance(cfg->hints_directory()).get();
            }
            db::hints::manager::rebalance(cfg->view_hints_directory()).get();

            proxy.invoke_on_all([] (service::storage_proxy& local_proxy) {
                auto& ss = service::get_local_storage_service();
                ss.register_subscriber(&local_proxy);
                //FIXME: discarded future
                (void)local_proxy.start_hints_manager(gms::get_local_gossiper().shared_from_this(), ss.shared_from_this());
            }).get();

            supervisor::notify("starting messaging service");
            // Start handling REPAIR_CHECKSUM_RANGE messages
            netw::get_messaging_service().invoke_on_all([&db] (auto& ms) {
                ms.register_repair_checksum_range([&db] (sstring keyspace, sstring cf, dht::token_range range, rpc::optional<repair_checksum> hash_version) {
                    auto hv = hash_version ? *hash_version : repair_checksum::legacy;
                    return do_with(std::move(keyspace), std::move(cf), std::move(range),
                            [&db, hv] (auto& keyspace, auto& cf, auto& range) {
                        return checksum_range(db, keyspace, cf, range, hv);
                    });
                });
            }).get();
            auto max_memory_repair = db.local().get_available_memory() * 0.1;
            repair_service rs(gossiper, max_memory_repair);
            repair_init_messaging_service_handler(rs, sys_dist_ks, view_update_generator).get();
            supervisor::notify("starting storage service", true);
            auto& ss = service::get_local_storage_service();
            ss.init_messaging_service_part().get();
            api::set_server_messaging_service(ctx).get();
            api::set_server_storage_service(ctx).get();
            ss.init_server_without_the_messaging_service_part().get();
            supervisor::notify("starting batchlog manager");
            db::get_batchlog_manager().invoke_on_all([] (db::batchlog_manager& b) {
                return b.start();
            }).get();
            supervisor::notify("starting load broadcaster");
            // should be unique_ptr, but then lambda passed to at_exit will be non copieable and
            // casting to std::function<> will fail to compile
            auto lb = make_shared<service::load_broadcaster>(db, gms::get_local_gossiper());
            lb->start_broadcasting();
            service::get_local_storage_service().set_load_broadcaster(lb);
            auto stop_load_broadcater = defer_verbose_shutdown("broadcaster", [lb = std::move(lb)] () {
                lb->stop_broadcasting().get();
            });
            supervisor::notify("starting cf cache hit rate calculator");
            cf_cache_hitrate_calculator.start(std::ref(db)).get();
            auto stop_cache_hitrate_calculator = defer_verbose_shutdown("cf cache hit rate calculator",
                    [&cf_cache_hitrate_calculator] {
                        return cf_cache_hitrate_calculator.stop().get();
                    }
            );
            cf_cache_hitrate_calculator.local().run_on(engine().cpu_id());

            supervisor::notify("starting view update backlog broker");
            static sharded<service::view_update_backlog_broker> view_backlog_broker;
            view_backlog_broker.start(std::ref(proxy), std::ref(gms::get_gossiper())).get();
            view_backlog_broker.invoke_on_all(&service::view_update_backlog_broker::start).get();
            auto stop_view_backlog_broker = defer_verbose_shutdown("view update backlog broker", [] {
                view_backlog_broker.stop().get();
            });

            //FIXME: discarded future
            (void)api::set_server_cache(ctx);
            startlog.info("Waiting for gossip to settle before accepting client requests...");
            gms::get_local_gossiper().wait_for_gossip_to_settle().get();
            api::set_server_gossip_settle(ctx).get();

            supervisor::notify("allow replaying hints");
            proxy.invoke_on_all([] (service::storage_proxy& local_proxy) {
                local_proxy.allow_replaying_hints();
            }).get();

            if (cfg->view_building()) {
                supervisor::notify("Launching generate_mv_updates for non system tables");
                view_update_generator.invoke_on_all(&db::view::view_update_generator::start).get();
            }

            static sharded<db::view::view_builder> view_builder;
            if (cfg->view_building()) {
                supervisor::notify("starting the view builder");
                view_builder.start(std::ref(db), std::ref(sys_dist_ks), std::ref(mm)).get();
                view_builder.invoke_on_all(&db::view::view_builder::start).get();
            }

<<<<<<< HEAD
            audit::audit::start_audit(*cfg).get();
=======
            // Truncate `clients' CF - this table should not persist between server restarts.
            clear_clientlist().get();

>>>>>>> 6909d4db
            supervisor::notify("starting native transport");
            with_scheduling_group(dbcfg.statement_scheduling_group, [] {
                return service::get_local_storage_service().start_native_transport();
            }).get();
            if (cfg->start_rpc()) {
                with_scheduling_group(dbcfg.statement_scheduling_group, [] {
                    return service::get_local_storage_service().start_rpc_server();
                }).get();
            }

            if (cfg->alternator_port() || cfg->alternator_https_port()) {
                net::inet_address addr;
                try {
                    addr = net::dns::get_host_by_name(cfg->alternator_address(), family).get0().addr_list.front();
                } catch (...) {
                    std::throw_with_nested(std::runtime_error(fmt::format("Unable to resolve alternator_address {}", cfg->alternator_address())));
                }
                static sharded<alternator::executor> alternator_executor;
                alternator_executor.start(std::ref(proxy), std::ref(mm)).get();
                static alternator::server alternator_server(alternator_executor);
                std::optional<uint16_t> alternator_port;
                if (cfg->alternator_port()) {
                    alternator_port = cfg->alternator_port();
                }
                std::optional<uint16_t> alternator_https_port;
                std::optional<tls::credentials_builder> creds;
                if (cfg->alternator_https_port()) {
                    creds.emplace();
                    alternator_https_port = cfg->alternator_https_port();
                    creds->set_dh_level(tls::dh_params::level::MEDIUM);
                    creds->set_x509_key_file(cert, key, tls::x509_crt_format::PEM).get();
                    if (trust_store.empty()) {
                        creds->set_system_trust().get();
                    } else {
                        creds->set_x509_trust_file(trust_store, tls::x509_crt_format::PEM).get();
                    }
                    creds->set_priority_string(db::config::default_tls_priority);
                    if (!prio.empty()) {
                        creds->set_priority_string(prio);
                    }
                    if (clauth) {
                        creds->set_client_auth(seastar::tls::client_auth::REQUIRE);
                    }
                }
                alternator_server.init(addr, alternator_port, alternator_https_port, creds, cfg->alternator_enforce_authorization()).get();
            }

            static redis_service redis;
            if (cfg->redis_port() || cfg->redis_ssl_port()) {
                redis.init(std::ref(proxy), std::ref(db), std::ref(auth_service), *cfg).get();
            }

            if (cfg->defragment_memory_on_idle()) {
                smp::invoke_on_all([] () {
                    engine().set_idle_cpu_handler([] (reactor::work_waiting_on_reactor check_for_work) {
                        return logalloc::shard_tracker().compact_on_idle(check_for_work);
                    });
                }).get();
            }
            smp::invoke_on_all([&cfg] () {
                return logalloc::shard_tracker().set_reclamation_step(cfg->lsa_reclamation_step());
            }).get();
            if (cfg->abort_on_lsa_bad_alloc()) {
                smp::invoke_on_all([&cfg]() {
                    return logalloc::shard_tracker().enable_abort_on_bad_alloc();
                }).get();
            }
            seastar::set_abort_on_ebadf(cfg->abort_on_ebadf());
            api::set_server_done(ctx).get();
            supervisor::notify("serving");
            // Register at_exit last, so that storage_service::drain_on_shutdown will be called first

            auto stop_repair = defer_verbose_shutdown("repair", [] {
                repair_shutdown(service::get_local_storage_service().db()).get();
            });

            auto stop_view_update_generator = defer_verbose_shutdown("view update generator", [] {
                view_update_generator.stop().get();
            });

            auto do_drain = defer_verbose_shutdown("local storage", [] {
                service::get_local_storage_service().drain_on_shutdown().get();
            });

            auto stop_view_builder = defer_verbose_shutdown("view builder", [cfg] {
                if (cfg->view_building()) {
                    view_builder.stop().get();
                }
            });

            auto stop_compaction_manager = defer_verbose_shutdown("compaction manager", [&db] {
                db.invoke_on_all([](auto& db) {
                    return db.get_compaction_manager().stop();
                }).get();
            });

            auto stop_redis_service = defer_verbose_shutdown("redis service", [&cfg] {
                if (cfg->redis_port() || cfg->redis_ssl_port()) {
                    redis.stop().get();
                }
            });

            startlog.info("Scylla version {} initialization completed.", scylla_version());
            stop_signal.wait().get();
            startlog.info("Signal received; shutting down");
	    // At this point, all objects destructors and all shutdown hooks registered with defer() are executed
          } catch (...) {
            startlog.info("Startup failed: {}", std::current_exception());
            // We should be returning 1 here, but the system is not yet prepared for orderly rollback of main() objects
            // and thread_local variables.
            _exit(1);
            return 1;
          }
          startlog.info("Scylla version {} shutdown complete.", scylla_version());
          // We should be returning 0 here, but the system is not yet prepared for orderly rollback of main() objects
          // and thread_local variables.
          _exit(0);
          return 0;
        });
    });
  } catch (...) {
      // reactor may not have been initialized, so can't use logger
      fprint(std::cerr, "FATAL: Exception during startup, aborting: %s\n", std::current_exception());
      return 7; // 1 has a special meaning for upstart
  }
}

namespace debug {

seastar::sharded<database>* db;

}<|MERGE_RESOLUTION|>--- conflicted
+++ resolved
@@ -1003,13 +1003,11 @@
                 view_builder.invoke_on_all(&db::view::view_builder::start).get();
             }
 
-<<<<<<< HEAD
-            audit::audit::start_audit(*cfg).get();
-=======
             // Truncate `clients' CF - this table should not persist between server restarts.
             clear_clientlist().get();
 
->>>>>>> 6909d4db
+            audit::audit::start_audit(*cfg).get();
+
             supervisor::notify("starting native transport");
             with_scheduling_group(dbcfg.statement_scheduling_group, [] {
                 return service::get_local_storage_service().start_native_transport();
