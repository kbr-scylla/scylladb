/*
 * Copyright (C) 2014-present ScyllaDB
 */

/*
 * This file is part of Scylla.
 *
 * See the LICENSE.PROPRIETARY file in the top-level directory for licensing information.
 */

#include <functional>

#include <seastar/util/closeable.hh>
#include "utils/build_id.hh"
#include "supervisor.hh"
#include "database.hh"
#include <seastar/core/reactor.hh>
#include <seastar/core/app-template.hh>
#include <seastar/core/distributed.hh>
#include "transport/server.hh"
#include <seastar/http/httpd.hh>
#include "api/api_init.hh"
#include "db/config.hh"
#include "db/extensions.hh"
#include "db/legacy_schema_migrator.hh"
#include "service/storage_service.hh"
#include "service/migration_manager.hh"
#include "service/load_meter.hh"
#include "service/view_update_backlog_broker.hh"
#include "service/qos/service_level_controller.hh"
#include "streaming/stream_session.hh"
#include "db/system_keyspace.hh"
#include "db/system_distributed_keyspace.hh"
#include "db/batchlog_manager.hh"
#include "db/commitlog/commitlog.hh"
#include "db/hints/manager.hh"
#include "db/commitlog/commitlog_replayer.hh"
#include "db/view/view_builder.hh"
#include "utils/runtime.hh"
#include "log.hh"
#include "utils/directories.hh"
#include "debug.hh"
#include "auth/common.hh"
#include "init.hh"
#include "release.hh"
#include "repair/repair.hh"
#include "repair/row_level.hh"
#include <cstdio>
#include <seastar/core/file.hh>
#include <sys/time.h>
#include <sys/resource.h>
#include <sys/prctl.h>
#include "tracing/tracing.hh"
#include "audit/audit.hh"
#include "tracing/tracing_backend_registry.hh"
#include <seastar/core/prometheus.hh>
#include "message/messaging_service.hh"
#include "db/sstables-format-selector.hh"
#include "db/snapshot-ctl.hh"
#include <seastar/net/dns.hh>
#include <seastar/core/io_queue.hh>
#include <seastar/core/abort_on_ebadf.hh>

#include "db/view/view_update_generator.hh"
#include "service/cache_hitrate_calculator.hh"
#include "compaction/compaction_manager.hh"
#include "sstables/sstables.hh"
#include "utils/memory.hh"
#include "gms/feature_service.hh"
#include "distributed_loader.hh"
#include "sstables_loader.hh"
#include "cql3/cql_config.hh"
#include "connection_notifier.hh"
#include "transport/controller.hh"
#include "thrift/controller.hh"
#include "service/memory_limiter.hh"
#include "service/endpoint_lifecycle_subscriber.hh"
#include "db/schema_tables.hh"

#include "redis/service.hh"
#include "cdc/log.hh"
#include "cdc/cdc_extension.hh"
#include "cdc/generation_service.hh"
#include "alternator/tags_extension.hh"
#include "db/paxos_grace_seconds_extension.hh"
#include "service/qos/standard_service_level_distributed_data_accessor.hh"
#include "service/storage_proxy.hh"
#include "alternator/controller.hh"

#include "service/raft/raft_group_registry.hh"

#include <boost/algorithm/string/join.hpp>

namespace fs = std::filesystem;

seastar::metrics::metric_groups app_metrics;

using namespace std::chrono_literals;

namespace bpo = boost::program_options;

// Must live in a seastar::thread
class stop_signal {
    bool _caught = false;
    condition_variable _cond;
    sharded<abort_source> _abort_sources;
    future<> _broadcasts_to_abort_sources_done = make_ready_future<>();
private:
    void signaled() {
        if (_caught) {
            return;
        }
        _caught = true;
        _cond.broadcast();
        _broadcasts_to_abort_sources_done = _broadcasts_to_abort_sources_done.then([this] {
            return _abort_sources.invoke_on_all(&abort_source::request_abort);
        });
    }
public:
    stop_signal() {
        _abort_sources.start().get();
        engine().handle_signal(SIGINT, [this] { signaled(); });
        engine().handle_signal(SIGTERM, [this] { signaled(); });
    }
    ~stop_signal() {
        // There's no way to unregister a handler yet, so register a no-op handler instead.
        engine().handle_signal(SIGINT, [] {});
        engine().handle_signal(SIGTERM, [] {});
        _broadcasts_to_abort_sources_done.get();
        _abort_sources.stop().get();
    }
    future<> wait() {
        return _cond.wait([this] { return _caught; });
    }
    bool stopping() const {
        return _caught;
    }
    abort_source& as_local_abort_source() { return _abort_sources.local(); }
    sharded<abort_source>& as_sharded_abort_source() { return _abort_sources; }
};

static future<>
read_config(bpo::variables_map& opts, db::config& cfg) {
    sstring file;

    if (opts.contains("options-file")) {
        file = opts["options-file"].as<sstring>();
    } else {
        file = db::config::get_conf_sub("scylla.yaml").string();
    }
    return check_direct_io_support(file).then([file, &cfg] {
        return cfg.read_from_file(file, [](auto & opt, auto & msg, auto status) {
            auto level = log_level::warn;
            if (status.value_or(db::config::value_status::Invalid) != db::config::value_status::Invalid) {
                level = log_level::error;
            }
            startlog.log(level, "{} : {}", msg, opt);
        });
    }).handle_exception([file](auto ep) {
        startlog.error("Could not read configuration file {}: {}", file, ep);
        return make_exception_future<>(ep);
    });
}

// Handles SIGHUP, using it to trigger re-reading of the configuration file. Should
// only be constructed on shard 0.
class sighup_handler {
    bpo::variables_map& _opts;
    db::config& _cfg;
    condition_variable _cond;
    bool _pending = false; // if asked to reread while already reading
    bool _stopping = false;
    future<> _done = do_work();  // Launch main work loop, capture completion future
public:
    // Installs the signal handler. Must call stop() (and wait for it) before destruction.
    sighup_handler(bpo::variables_map& opts, db::config& cfg) : _opts(opts), _cfg(cfg) {
        startlog.info("installing SIGHUP handler");
        engine().handle_signal(SIGHUP, [this] { reread_config(); });
    }
private:
    void reread_config() {
        if (_stopping) {
            return;
        }
        _pending = true;
        _cond.broadcast();
    }
    // Main work loop. Waits for either _stopping or _pending to be raised, and
    // re-reads the configuration file if _pending. We use a repeat loop here to
    // avoid having multiple reads of the configuration file happening in parallel
    // (this can cause an older read to overwrite the results of a younger read).
    future<> do_work() {
        return repeat([this] {
            return _cond.wait([this] { return _pending || _stopping; }).then([this] {
                return async([this] {
                    if (_stopping) {
                        return stop_iteration::yes;
                    } else if (_pending) {
                        _pending = false;
                        try {
                            startlog.info("re-reading configuration file");
                            read_config(_opts, _cfg).get();
                            _cfg.broadcast_to_all_shards().get();
                            startlog.info("completed re-reading configuration file");
                        } catch (...) {
                            startlog.error("failed to re-read configuration file: {}", std::current_exception());
                        }
                    }
                    return stop_iteration::no;
                });
            });
        });
    }
public:
    // Signals the main work loop to stop, and waits for it (and any in-progress work)
    // to complete. After this is waited for, the object can be destroyed.
    future<> stop() {
        // No way to unregister yet
        engine().handle_signal(SIGHUP, [] {});
        _pending = false;
        _stopping = true;
        _cond.broadcast();
        return std::move(_done);
    }
};

static
void
adjust_and_verify_rlimit(bool developer_mode) {
    struct rlimit lim;
    int r = getrlimit(RLIMIT_NOFILE, &lim);
    if (r == -1) {
        throw std::system_error(errno, std::system_category());
    }

    // First, try to increase the soft limit to the hard limit
    // Ref: http://0pointer.net/blog/file-descriptor-limits.html

    if (lim.rlim_cur < lim.rlim_max) {
        lim.rlim_cur = lim.rlim_max;
        r = setrlimit(RLIMIT_NOFILE, &lim);
        if (r == -1) {
            startlog.warn("adjusting RLIMIT_NOFILE failed with {}", std::system_error(errno, std::system_category()));
        }
    }

    auto recommended = 200'000U;
    auto min = 10'000U;
    if (lim.rlim_cur < min) {
        if (developer_mode) {
            startlog.warn("NOFILE rlimit too low (recommended setting {}, minimum setting {};"
                          " you may run out of file descriptors.", recommended, min);
        } else {
            startlog.error("NOFILE rlimit too low (recommended setting {}, minimum setting {};"
                          " refusing to start.", recommended, min);
            throw std::runtime_error("NOFILE rlimit too low");
        }
    }
}

static bool cpu_sanity() {
#if defined(__x86_64__) || defined(__i386__)
    if (!__builtin_cpu_supports("sse4.2") || !__builtin_cpu_supports("pclmul")) {
        std::cerr << "Scylla requires a processor with SSE 4.2 and PCLMUL support\n";
        return false;
    }
#endif
    return true;
}

static void tcp_syncookies_sanity() {
    try {
        auto f = file_desc::open("/proc/sys/net/ipv4/tcp_syncookies", O_RDONLY | O_CLOEXEC);
        char buf[128] = {};
        f.read(buf, 128);
        if (sstring(buf) == "0\n") {
            startlog.warn("sysctl entry net.ipv4.tcp_syncookies is set to 0.\n"
                          "For better performance, set following parameter on sysctl is strongly recommended:\n"
                          "net.ipv4.tcp_syncookies=1");
        }
    } catch (const std::system_error& e) {
            startlog.warn("Unable to check if net.ipv4.tcp_syncookies is set {}", e);
    }
}

static void
verify_seastar_io_scheduler(const boost::program_options::variables_map& opts, bool developer_mode) {
    auto note_bad_conf = [developer_mode] (sstring cause) {
        sstring msg = "I/O Scheduler is not properly configured! This is a non-supported setup, and performance is expected to be unpredictably bad.\n Reason found: "
                    + cause + "\n"
                    + "To properly configure the I/O Scheduler, run the scylla_io_setup utility shipped with Scylla.\n";

        sstring devmode_msg = msg + "To ignore this, see the developer-mode configuration option.";
        if (developer_mode) {
            startlog.warn(msg.c_str());
        } else {
            startlog.error(devmode_msg.c_str());
            throw std::runtime_error("Bad I/O Scheduler configuration");
        }
    };

    if (!opts.contains("max-io-requests") && !(opts.contains("io-properties") || opts.contains("io-properties-file"))) {
        note_bad_conf("none of --max-io-requests, --io-properties and --io-properties-file are set.");
    }
    if (opts.contains("max-io-requests") && opts["max-io-requests"].as<unsigned>() < 4) {
        auto cause = format("I/O Queue capacity for this shard is too low ({:d}, minimum 4 expected).", opts["max-io-requests"].as<unsigned>());
        note_bad_conf(cause);
    }
}

static
void
verify_adequate_memory_per_shard(bool developer_mode) {
    auto shard_mem = get_available_memory();
    if (shard_mem >= (1 << 30)) {
        return;
    }
    if (developer_mode) {
        startlog.warn("Only {} MiB per shard; this is below the recommended minimum of 1 GiB/shard;"
                " continuing since running in developer mode", shard_mem >> 20);
    } else {
        startlog.error("Only {} MiB per shard; this is below the recommended minimum of 1 GiB/shard; terminating."
                "Configure more memory (--memory option) or decrease shard count (--smp option).", shard_mem >> 20);
        throw std::runtime_error("configuration (memory per shard too low)");
    }
}

class memory_threshold_guard {
    seastar::memory::scoped_large_allocation_warning_threshold _slawt;
public:
    explicit memory_threshold_guard(size_t threshold) : _slawt(threshold)  {}
    future<> stop() { return make_ready_future<>(); }
};

// Formats parsed program options into a string as follows:
// "[key1: value1_1 value1_2 ..., key2: value2_1 value 2_2 ..., (positional) value3, ...]"
std::string format_parsed_options(const std::vector<bpo::option>& opts) {
    return fmt::format("[{}]",
        boost::algorithm::join(opts | boost::adaptors::transformed([] (const bpo::option& opt) {
            if (opt.value.empty()) {
                return opt.string_key;
            }

            return (opt.string_key.empty() ?  "(positional) " : fmt::format("{}: ", opt.string_key)) +
                        boost::algorithm::join(opt.value, " ");
        }), ", ")
    );
}

static constexpr char startup_msg[] = "Scylla version {} with build-id {} starting ...\n";

void print_starting_message(int ac, char** av, const bpo::parsed_options& opts) {
    fmt::print(startup_msg, scylla_version(), get_build_id());
    if (ac) {
        fmt::print("command used: \"{}", av[0]);
        for (int i = 1; i < ac; ++i) {
            fmt::print(" {}", av[i]);
        }
        fmt::print("\"\n");
    }

    fmt::print("parsed command line options: {}\n", format_parsed_options(opts.options));
}

template <typename Func>
static auto defer_verbose_shutdown(const char* what, Func&& func) {
    auto vfunc = [what, func = std::forward<Func>(func)] () mutable {
        startlog.info("Shutting down {}", what);
        try {
            func();
        } catch (...) {
            startlog.error("Unexpected error shutting down {}: {}", what, std::current_exception());
            throw;
        }
        startlog.info("Shutting down {} was successful", what);
    };

    auto ret = deferred_action(std::move(vfunc));
    return ::make_shared<decltype(ret)>(std::move(ret));
}

namespace debug {
sharded<netw::messaging_service>* the_messaging_service;
sharded<cql3::query_processor>* the_query_processor;
sharded<qos::service_level_controller>* the_sl_controller;
sharded<service::migration_manager>* the_migration_manager;
sharded<service::storage_service>* the_storage_service;
sharded<database>* the_database;
}

int main(int ac, char** av) {
    // Allow core dumps. The would be disabled by default if
    // CAP_SYS_NICE was added to the binary, as is suggested by the
    // epoll backend.
    int r = prctl(PR_SET_DUMPABLE, 1, 0, 0, 0);
    if (r) {
        std::cerr << "Could not make scylla dumpable\n";
        exit(1);
    }

  try {
    // early check to avoid triggering
    if (!cpu_sanity()) {
        _exit(71);
    }
    runtime::init_uptime();
    std::setvbuf(stdout, nullptr, _IOLBF, 1000);
    app_template::config app_cfg;
    app_cfg.name = "Scylla";
    app_cfg.default_task_quota = 500us;
    app_cfg.auto_handle_sigint_sigterm = false;
    app_cfg.max_networking_aio_io_control_blocks = 50000;
    app_template app(std::move(app_cfg));

    auto ext = std::make_shared<db::extensions>();
    ext->add_schema_extension<alternator::tags_extension>(alternator::tags_extension::NAME);
    ext->add_schema_extension<cdc::cdc_extension>(cdc::cdc_extension::NAME);
    ext->add_schema_extension<db::paxos_grace_seconds_extension>(db::paxos_grace_seconds_extension::NAME);

    auto cfg = make_lw_shared<db::config>(ext);
    auto init = app.get_options_description().add_options();

    init("version", bpo::bool_switch(), "print version number and exit");
    init("build-id", bpo::bool_switch(), "print build-id and exit");
    init("build-mode", bpo::bool_switch(), "print build mode and exit");

    bpo::options_description deprecated("Deprecated options - ignored");
    deprecated.add_options()
        ("background-writer-scheduling-quota", bpo::value<float>())
        ("auto-adjust-flush-quota", bpo::value<bool>());
    app.get_options_description().add(deprecated);

    // TODO : default, always read?
    init("options-file", bpo::value<sstring>(), "configuration file (i.e. <SCYLLA_HOME>/conf/scylla.yaml)");

    std::any get_in_memory_config_hook(utils::config_file& cfg);
    static std::any in_memory_hook = get_in_memory_config_hook(*cfg);

    configurable::append_all(*cfg, init);
    cfg->add_options(init);

    // If --version is requested, print it out and exit immediately to avoid
    // Seastar-specific warnings that may occur when running the app
    bpo::variables_map vm;
    auto parsed_opts = bpo::command_line_parser(ac, av).options(app.get_options_description()).allow_unregistered().run();
    bpo::store(parsed_opts, vm);
    if (vm["version"].as<bool>()) {
        fmt::print("{}\n", scylla_version());
        return 0;
    }
    if (vm["build-id"].as<bool>()) {
        fmt::print("{}\n", get_build_id());
        return 0;
    }
    if (vm["build-mode"].as<bool>()) {
        fmt::print("{}\n", scylla_build_mode());
        return 0;
    }

    print_starting_message(ac, av, parsed_opts);

    sharded<locator::shared_token_metadata> token_metadata;
    sharded<service::migration_notifier> mm_notifier;
    sharded<service::endpoint_lifecycle_notifier> lifecycle_notifier;
    distributed<database> db;
    extern sharded<database>* hack_database_for_encryption;
    hack_database_for_encryption = &db;
    seastar::sharded<service::cache_hitrate_calculator> cf_cache_hitrate_calculator;
    service::load_meter load_meter;
    auto& proxy = service::get_storage_proxy();
    sharded<service::storage_service> ss;
    extern sharded<service::storage_service>* hack_storage_service_for_encryption;
    hack_storage_service_for_encryption = &ss;
    sharded<service::migration_manager> mm;
    extern sharded<service::migration_manager>* hack_migration_manager_for_encryption;
    hack_migration_manager_for_encryption = &mm;
    api::http_context ctx(db, proxy, load_meter, token_metadata);
    httpd::http_server_control prometheus_server;
    std::optional<utils::directories> dirs = {};
    sharded<gms::feature_service> feature_service;
    sharded<db::snapshot_ctl> snapshot_ctl;
    sharded<netw::messaging_service> messaging;
    sharded<cql3::query_processor> qp;
    sharded<semaphore> sst_dir_semaphore;
    sharded<service::raft_group_registry> raft_gr;
    sharded<service::memory_limiter> service_memory_limiter;
    sharded<repair_service> repair;
    sharded<sstables_loader> sst_loader;

    return app.run(ac, av, [&] () -> future<int> {

        auto&& opts = app.configuration();

        namespace sm = seastar::metrics;
        app_metrics.add_group("scylladb", {
            sm::make_gauge("current_version", sm::description("Current ScyllaDB version."), { sm::label_instance("version", scylla_version()), sm::shard_label("") }, [] { return 0; })
        });

        const std::unordered_set<sstring> ignored_options = { "auto-adjust-flush-quota", "background-writer-scheduling-quota" };
        for (auto& opt: ignored_options) {
            if (opts.contains(opt)) {
                fmt::print("{} option ignored (deprecated)\n", opt);
            }
        }

        // Check developer mode before even reading the config file, because we may not be
        // able to read it if we need to disable strict dma mode.
        // We'll redo this later and apply it to all reactors.
        if (opts.contains("developer-mode")) {
            engine().set_strict_dma(false);
        }

        tcp_syncookies_sanity();

        return seastar::async([cfg, ext, &db, &qp, &proxy, &mm, &mm_notifier, &ctx, &opts, &dirs,
                &prometheus_server, &cf_cache_hitrate_calculator, &load_meter, &feature_service,
                &token_metadata, &snapshot_ctl, &messaging, &sst_dir_semaphore, &raft_gr, &service_memory_limiter,
                &repair, &sst_loader, &ss, &lifecycle_notifier] {
          try {
            // disable reactor stall detection during startup
            auto blocked_reactor_notify_ms = engine().get_blocked_reactor_notify_ms();
            smp::invoke_on_all([] {
                engine().update_blocked_reactor_notify_ms(std::chrono::milliseconds(1000000));
            }).get();

            ::stop_signal stop_signal; // we can move this earlier to support SIGINT during initialization
            read_config(opts, *cfg).get();
            configurable::init_all(opts, *cfg, *ext).get();
            cfg->setup_directories();

            // We're writing to a non-atomic variable here. But bool writes are atomic
            // in all supported architectures, and the broadcast_to_all_shards().get() below
            // will apply the required memory barriers anyway.
            ser::gc_clock_using_3_1_0_serialization = cfg->enable_3_1_0_compatibility_mode();

            cfg->broadcast_to_all_shards().get();

            ::sighup_handler sighup_handler(opts, *cfg);
            auto stop_sighup_handler = defer_verbose_shutdown("sighup", [&] {
                sighup_handler.stop().get();
            });

            logalloc::prime_segment_pool(get_available_memory(), memory::min_free_memory()).get();
            logging::apply_settings(cfg->logging_settings(opts));

            startlog.info(startup_msg, scylla_version(), get_build_id());

            // Set the default scheduling_group, i.e., the main scheduling
            // group to a lower shares. Subsystems needs higher shares
            // should set it explicitly. This prevents code that is supposed to
            // run inside its own scheduling group leaking to main group and
            // causing latency issues.
            smp::invoke_on_all([] {
                auto default_sg = default_scheduling_group();
                default_sg.set_shares(200);
            }).get();

            adjust_and_verify_rlimit(cfg->developer_mode());
            verify_adequate_memory_per_shard(cfg->developer_mode());
            verify_seastar_io_scheduler(opts, cfg->developer_mode());
            if (cfg->partitioner() != "org.apache.cassandra.dht.Murmur3Partitioner") {
                if (cfg->enable_deprecated_partitioners()) {
                    startlog.warn("The partitioner {} is deprecated and will be removed in a future version."
                            "  Contact scylladb-users@googlegroups.com if you are using it in production", cfg->partitioner());
                } else {
                    startlog.error("The partitioner {} is deprecated and will be removed in a future version."
                            "  To enable it, add \"enable_deprecated_partitioners: true\" to scylla.yaml"
                            "  Contact scylladb-users@googlegroups.com if you are using it in production", cfg->partitioner());
                    throw bad_configuration_error();
                }
            }
            gms::feature_config fcfg = gms::feature_config_from_db_config(*cfg);

            feature_service.start(fcfg).get();
            // FIXME storage_proxy holds a reference on it and is not yet stopped.
            // also the proxy leaves range_slice_read_executor-s hanging around
            // and willing to find out if the cluster_supports_digest_multipartition_reads
            //
            //auto stop_feature_service = defer_verbose_shutdown("feature service", [&feature_service] {
            //    feature_service.stop().get();
            //});

            schema::set_default_partitioner(cfg->partitioner(), cfg->murmur3_partitioner_ignore_msb_bits());
            auto make_sched_group = [&] (sstring name, unsigned shares) {
                if (cfg->cpu_scheduler()) {
                    return seastar::create_scheduling_group(name, shares).get0();
                } else {
                    return seastar::scheduling_group();
                }
            };
            auto background_reclaim_scheduling_group = make_sched_group("background_reclaim", 50);
            auto maintenance_scheduling_group = make_sched_group("streaming", 200);

            smp::invoke_on_all([&cfg, background_reclaim_scheduling_group] {
                logalloc::tracker::config st_cfg;
                st_cfg.defragment_on_idle = cfg->defragment_memory_on_idle();
                st_cfg.abort_on_lsa_bad_alloc = cfg->abort_on_lsa_bad_alloc();
                st_cfg.lsa_reclamation_step = cfg->lsa_reclamation_step();
                st_cfg.background_reclaim_sched_group = background_reclaim_scheduling_group;
                st_cfg.sanitizer_report_backtrace = cfg->sanitizer_report_backtrace();
                logalloc::shard_tracker().configure(st_cfg);
            }).get();

            auto stop_lsa_background_reclaim = defer([&] () noexcept {
                smp::invoke_on_all([&] {
                    return logalloc::shard_tracker().stop();
                }).get();
            });

            uint16_t api_port = cfg->api_port();
            ctx.api_dir = cfg->api_ui_dir();
            ctx.api_doc = cfg->api_doc_dir();
            auto preferred = cfg->listen_interface_prefer_ipv6() ? std::make_optional(net::inet_address::family::INET6) : std::nullopt;
            auto family = cfg->enable_ipv6_dns_lookup() || preferred ? std::nullopt : std::make_optional(net::inet_address::family::INET);
            sstring listen_address = cfg->listen_address();
            sstring rpc_address = cfg->rpc_address();
            sstring api_address = cfg->api_address() != "" ? cfg->api_address() : rpc_address;
            sstring broadcast_address = cfg->broadcast_address();
            sstring broadcast_rpc_address = cfg->broadcast_rpc_address();
            const auto hinted_handoff_enabled = cfg->hinted_handoff_enabled();
            auto prom_addr = [&] {
                try {
                    return gms::inet_address::lookup(cfg->prometheus_address(), family, preferred).get0();
                } catch (...) {
                    std::throw_with_nested(std::runtime_error(fmt::format("Unable to resolve prometheus_address {}", cfg->prometheus_address())));
                }
            }();
            supervisor::notify("starting prometheus API server");
            uint16_t pport = cfg->prometheus_port();
            std::any stop_prometheus;
            if (pport) {
                prometheus_server.start("prometheus").get();
                stop_prometheus = defer_verbose_shutdown("prometheus API server", [&prometheus_server, pport] {
                    prometheus_server.stop().get();
                });

                //FIXME discarded future
                prometheus::config pctx;
                pctx.metric_help = "Scylla server statistics";
                pctx.prefix = cfg->prometheus_prefix();
                (void)prometheus::start(prometheus_server, pctx);
                with_scheduling_group(maintenance_scheduling_group, [&] {
                  return prometheus_server.listen(socket_address{prom_addr, pport}).handle_exception([pport, &cfg] (auto ep) {
                    startlog.error("Could not start Prometheus API server on {}:{}: {}", cfg->prometheus_address(), pport, ep);
                    return make_exception_future<>(ep);
                  });
                }).get();
            }
            if (!broadcast_address.empty()) {
                try {
                    utils::fb_utilities::set_broadcast_address(gms::inet_address::lookup(broadcast_address, family, preferred).get0());
                } catch (...) {
                    startlog.error("Bad configuration: invalid 'broadcast_address': {}: {}", broadcast_address, std::current_exception());
                    throw bad_configuration_error();
                }
            } else if (!listen_address.empty()) {
                try {
                    utils::fb_utilities::set_broadcast_address(gms::inet_address::lookup(listen_address, family, preferred).get0());
                } catch (...) {
                    startlog.error("Bad configuration: invalid 'listen_address': {}: {}", listen_address, std::current_exception());
                    throw bad_configuration_error();
                }
            } else {
                startlog.error("Bad configuration: neither listen_address nor broadcast_address are defined\n");
                throw bad_configuration_error();
            }

            if (!broadcast_rpc_address.empty()) {
                utils::fb_utilities::set_broadcast_rpc_address(gms::inet_address::lookup(broadcast_rpc_address, family, preferred).get0());
            } else {
                if (rpc_address == "0.0.0.0") {
                    startlog.error("If rpc_address is set to a wildcard address {}, then you must set broadcast_rpc_address to a value other than {}", rpc_address, rpc_address);
                    throw bad_configuration_error();
                }
                utils::fb_utilities::set_broadcast_rpc_address(gms::inet_address::lookup(rpc_address, family, preferred).get0());
            }

            using namespace locator;
            // Re-apply strict-dma after we've read the config file, this time
            // to all reactors
            if (opts.contains("developer-mode")) {
                smp::invoke_on_all([] { engine().set_strict_dma(false); }).get();
            }

            auto abort_on_internal_error_observer = cfg->abort_on_internal_error.observe([] (bool val) {
                set_abort_on_internal_error(val);
            });
            set_abort_on_internal_error(cfg->abort_on_internal_error());

            supervisor::notify("starting tokens manager");
            token_metadata.start([] () noexcept { return db::schema_tables::hold_merge_lock(); }).get();
            // storage_proxy holds a reference on it and is not yet stopped.
            // what's worse is that the calltrace
            //   storage_proxy::do_query 
            //                ::query_partition_key_range
            //                ::query_partition_key_range_concurrent
            // leaves unwaited futures on the reactor and once it gets there
            // the token_metadata instance is accessed and ...
            //
            //auto stop_token_metadata = defer_verbose_shutdown("token metadata", [ &token_metadata ] {
            //    token_metadata.stop().get();
            //});

            supervisor::notify("starting migration manager notifier");
            mm_notifier.start().get();
            auto stop_mm_notifier = defer_verbose_shutdown("migration manager notifier", [ &mm_notifier ] {
                mm_notifier.stop().get();
            });

            supervisor::notify("starting lifecycle notifier");
            lifecycle_notifier.start().get();
            // storage_service references this notifier and is not stopped yet
            // auto stop_lifecycle_notifier = defer_verbose_shutdown("lifecycle notifier", [ &lifecycle_notifier ] {
            //     lifecycle_notifier.stop().get();
            // });

            supervisor::notify("creating tracing");
            tracing::backend_registry tracing_backend_registry;
            tracing::register_tracing_keyspace_backend(tracing_backend_registry);
            tracing::tracing::create_tracing(tracing_backend_registry, "trace_keyspace_helper").get();
            auto destroy_tracing = defer_verbose_shutdown("tracing instance", [] {
                tracing::tracing::tracing_instance().stop().get();
            });
            audit::audit::create_audit(*cfg).handle_exception([&] (auto&& e) {
                startlog.error("audit creation failed: {}", e);
            }).get();
            supervisor::notify("creating snitch");
            i_endpoint_snitch::create_snitch(cfg->endpoint_snitch()).get();
            // #293 - do not stop anything
            // engine().at_exit([] { return i_endpoint_snitch::stop_snitch(); });
            supervisor::notify("determining DNS name");
            auto ip = [&] {
                try {
                    return gms::inet_address::lookup(api_address, family, preferred).get0();
                } catch (...) {
                    std::throw_with_nested(std::runtime_error(fmt::format("Unable to resolve api_address {}", api_address)));
                }
            }();
            supervisor::notify("starting API server");
            ctx.http_server.start("API").get();
            auto stop_http_server = defer_verbose_shutdown("API server", [&ctx] {
                ctx.http_server.stop().get();
            });
            api::set_server_init(ctx).get();
            with_scheduling_group(maintenance_scheduling_group, [&] {
                return ctx.http_server.listen(socket_address{ip, api_port});
            }).get();
            startlog.info("Scylla API server listening on {}:{} ...", api_address, api_port);

            api::set_server_config(ctx, *cfg).get();

            // Note: changed from using a move here, because we want the config object intact.
            database_config dbcfg;
            dbcfg.compaction_scheduling_group = make_sched_group("compaction", 1000);
            dbcfg.memory_compaction_scheduling_group = make_sched_group("mem_compaction", 1000);
            dbcfg.streaming_scheduling_group = maintenance_scheduling_group;
            dbcfg.statement_scheduling_group = make_sched_group("statement", 1000);
            dbcfg.memtable_scheduling_group = make_sched_group("memtable", 1000);
            dbcfg.memtable_to_cache_scheduling_group = make_sched_group("memtable_to_cache", 200);
            dbcfg.gossip_scheduling_group = make_sched_group("gossip", 1000);
            dbcfg.available_memory = get_available_memory();

            netw::messaging_service::config mscfg;

            mscfg.ip = gms::inet_address::lookup(listen_address, family).get0();
            mscfg.port = cfg->storage_port();
            mscfg.ssl_port = cfg->ssl_storage_port();
            mscfg.listen_on_broadcast_address = cfg->listen_on_broadcast_address();
            mscfg.rpc_memory_limit = std::max<size_t>(0.08 * memory::stats().total_memory(), mscfg.rpc_memory_limit);

            const auto& seo = cfg->server_encryption_options();
            if (utils::is_true(utils::get_or_default(seo, "require_client_auth", "false"))) {
                auto encrypt = utils::get_or_default(seo, "internode_encryption", "none");
                if (encrypt == "dc" || encrypt == "rack") {
                    startlog.warn("Setting require_client_auth is incompatible with 'rack' and 'dc' internode_encryption values."
                        " To ensure that mutual TLS authentication is enforced, please set internode_encryption to 'all'. Continuing with"
                        " potentially insecure configuration."
                    );
                }
            }

            sstring compress_what = cfg->internode_compression();
            if (compress_what == "all") {
                mscfg.compress = netw::messaging_service::compress_what::all;
            } else if (compress_what == "dc") {
                mscfg.compress = netw::messaging_service::compress_what::dc;
            }

            if (!cfg->inter_dc_tcp_nodelay()) {
                mscfg.tcp_nodelay = netw::messaging_service::tcp_nodelay_what::local;
            }

            static sharded<auth::service> auth_service;
            static sharded<qos::service_level_controller> sl_controller;
            debug::the_sl_controller = &sl_controller;

            //starting service level controller
            qos::service_level_options default_service_level_configuration;
            default_service_level_configuration.shares = 1000;
            sl_controller.start(std::ref(auth_service), default_service_level_configuration).get();
            sl_controller.invoke_on_all(&qos::service_level_controller::start).get();
            auto stop_sl_controller = defer_verbose_shutdown("service level controller", [] {
                sl_controller.stop().get();
            });

            //This starts the update loop - but no real update happens until the data accessor is not initialized.
            sl_controller.local().update_from_distributed_data(std::chrono::seconds(10));

            supervisor::notify("initializing storage service");
            netw::messaging_service::scheduling_config scfg;
            scfg.statement_tenants = { {default_scheduling_group(), "$system"} };
            scfg.streaming = dbcfg.streaming_scheduling_group;
            scfg.gossip = dbcfg.gossip_scheduling_group;

            debug::the_messaging_service = &messaging;
            netw::init_messaging_service(messaging, sl_controller, std::move(mscfg), std::move(scfg), *cfg);
            auto stop_ms = defer_verbose_shutdown("messaging service", [&messaging] {
                netw::uninit_messaging_service(messaging).get();
            });

            static sharded<db::system_distributed_keyspace> sys_dist_ks;
            static sharded<db::view::view_update_generator> view_update_generator;
            static sharded<cql3::cql_config> cql_config;
            static sharded<cdc::generation_service> cdc_generation_service;
            cql_config.start(std::ref(*cfg)).get();

            supervisor::notify("starting gossiper");
            gms::gossip_config gcfg;
            gcfg.gossip_scheduling_group = dbcfg.gossip_scheduling_group;
            gcfg.seeds = get_seeds_from_db_config(*cfg);
            gcfg.cluster_name = cfg->cluster_name();
            if (gcfg.cluster_name.empty()) {
                gcfg.cluster_name = "Test Cluster";
                startlog.warn("Using default cluster name is not recommended. Using a unique cluster name will reduce the chance of adding nodes to the wrong cluster by mistake");
            }

            auto& gossiper = gms::get_gossiper();
            gossiper.start(std::ref(stop_signal.as_sharded_abort_source()), std::ref(feature_service), std::ref(token_metadata), std::ref(messaging), std::ref(*cfg), std::ref(gcfg)).get();
            auto stop_gossiper = defer_verbose_shutdown("gossiper", [&gossiper] {
                // call stop on each instance, but leave the sharded<> pointers alive
                gossiper.invoke_on_all(&gms::gossiper::stop).get();
            });
            gossiper.invoke_on_all(&gms::gossiper::start).get();

            supervisor::notify("starting Raft service");
            raft_gr.start(std::ref(messaging), std::ref(gossiper), std::ref(qp)).get();
            auto stop_raft = defer_verbose_shutdown("Raft", [&raft_gr] {
                raft_gr.stop().get();
            });
            supervisor::notify("initializing storage service");
            service::storage_service_config sscfg;
            sscfg.available_memory = memory::stats().total_memory();
            debug::the_storage_service = &ss;
            ss.start(std::ref(stop_signal.as_sharded_abort_source()),
                std::ref(db), std::ref(gossiper), std::ref(sys_dist_ks),
                std::ref(feature_service), sscfg, std::ref(mm), std::ref(token_metadata),
                std::ref(messaging), std::ref(cdc_generation_service), std::ref(repair),
<<<<<<< HEAD
                std::ref(raft_gr), std::ref(lifecycle_notifier), std::ref(sl_controller)).get();
=======
                std::ref(raft_gr), std::ref(lifecycle_notifier)).get();

            auto stop_storage_service = defer_verbose_shutdown("storage_service", [&] {
                ss.stop().get();
            });

>>>>>>> 3c0a48ac
            supervisor::notify("starting per-shard database core");

            sst_dir_semaphore.start(cfg->initial_sstable_loading_concurrency()).get();
            auto stop_sst_dir_sem = defer_verbose_shutdown("sst_dir_semaphore", [&sst_dir_semaphore] {
                sst_dir_semaphore.stop().get();
            });

            service_memory_limiter.start(memory::stats().total_memory()).get();
            auto stop_mem_limiter = defer_verbose_shutdown("service_memory_limiter", [&service_memory_limiter] {
                // Uncomment this once services release all the memory on stop
                // service_memory_limiter.stop().get();
            });

            supervisor::notify("creating and verifying directories");
            utils::directories::set dir_set;
            dir_set.add(cfg->data_file_directories());
            dir_set.add(cfg->commitlog_directory());
            dirs.emplace(cfg->developer_mode());
            dirs->create_and_verify(std::move(dir_set)).get();

            auto hints_dir_initializer = db::hints::directory_initializer::make(*dirs, cfg->hints_directory()).get();
            auto view_hints_dir_initializer = db::hints::directory_initializer::make(*dirs, cfg->view_hints_directory()).get();
            if (!hinted_handoff_enabled.is_disabled_for_all()) {
                hints_dir_initializer.ensure_created_and_verified().get();
            }
            view_hints_dir_initializer.ensure_created_and_verified().get();

            supervisor::notify("starting database");
            debug::the_database = &db;
            db.start(std::ref(*cfg), dbcfg, std::ref(mm_notifier), std::ref(feature_service), std::ref(token_metadata),
                    std::ref(stop_signal.as_sharded_abort_source()), std::ref(sst_dir_semaphore), utils::cross_shard_barrier()).get();
            auto stop_database_and_sstables = defer_verbose_shutdown("database", [&db] {
                // #293 - do not stop anything - not even db (for real)
                //return db.stop();
                // call stop on each db instance, but leave the shareded<database> pointers alive.
                db.invoke_on_all(&database::stop).get();
            });

            // We need to init commitlog on shard0 before it is inited on other shards
            // because it obtains the list of pre-existing segments for replay, which must
            // not include reserve segments created by active commitlogs.
            db.local().init_commitlog().get();
            db.invoke_on_all(&database::start).get();

            // Initialization of a keyspace is done by shard 0 only. For system
            // keyspace, the procedure  will go through the hardcoded column
            // families, and in each of them, it will load the sstables for all
            // shards using distributed database object.
            // Iteration through column family directory for sstable loading is
            // done only by shard 0, so we'll no longer face race conditions as
            // described here: https://github.com/scylladb/scylla/issues/1014
            distributed_loader::init_system_keyspace(db, ss).get();

            smp::invoke_on_all([blocked_reactor_notify_ms] {
                engine().update_blocked_reactor_notify_ms(blocked_reactor_notify_ms);
            }).get();

            supervisor::notify("starting storage proxy");
            service::storage_proxy::config spcfg {
                .hints_directory_initializer = hints_dir_initializer,
            };
            spcfg.hinted_handoff_enabled = hinted_handoff_enabled;
            spcfg.available_memory = get_available_memory();
            smp_service_group_config storage_proxy_smp_service_group_config;
            // Assuming less than 1kB per queued request, this limits storage_proxy submit_to() queues to 5MB or less
            storage_proxy_smp_service_group_config.max_nonlocal_requests = 5000;
            spcfg.read_smp_service_group = create_smp_service_group(storage_proxy_smp_service_group_config).get0();
            spcfg.write_smp_service_group = create_smp_service_group(storage_proxy_smp_service_group_config).get0();
            spcfg.hints_write_smp_service_group = create_smp_service_group(storage_proxy_smp_service_group_config).get0();
            spcfg.write_ack_smp_service_group = create_smp_service_group(storage_proxy_smp_service_group_config).get0();
            static db::view::node_update_backlog node_backlog(smp::count, 10ms);
            scheduling_group_key_config storage_proxy_stats_cfg =
                    make_scheduling_group_key_config<service::storage_proxy_stats::stats>();
            storage_proxy_stats_cfg.constructor = [plain_constructor = storage_proxy_stats_cfg.constructor] (void* ptr) {
                plain_constructor(ptr);
                reinterpret_cast<service::storage_proxy_stats::stats*>(ptr)->register_stats();
                reinterpret_cast<service::storage_proxy_stats::stats*>(ptr)->register_split_metrics_local();
            };
            proxy.start(std::ref(db), std::ref(gossiper), spcfg, std::ref(node_backlog),
                    scheduling_group_key_create(storage_proxy_stats_cfg).get0(),
                    std::ref(feature_service), std::ref(token_metadata), std::ref(messaging)).get();
            // #293 - do not stop anything
            // engine().at_exit([&proxy] { return proxy.stop(); });
            supervisor::notify("starting migration manager");
            debug::the_migration_manager = &mm;
            mm.start(std::ref(mm_notifier), std::ref(feature_service), std::ref(messaging), std::ref(gossiper)).get();
            auto stop_migration_manager = defer_verbose_shutdown("migration manager", [&mm] {
                mm.stop().get();
            });
            supervisor::notify("starting query processor");
            cql3::query_processor::memory_config qp_mcfg = {get_available_memory() / 256, get_available_memory() / 2560};
            debug::the_query_processor = &qp;
            qp.start(std::ref(proxy), std::ref(db), std::ref(mm_notifier), std::ref(mm), qp_mcfg, std::ref(cql_config)).get();
            extern sharded<cql3::query_processor>* hack_query_processor_for_encryption;
            hack_query_processor_for_encryption = &qp;
            // #293 - do not stop anything
            // engine().at_exit([&qp] { return qp.stop(); });
            supervisor::notify("initializing batchlog manager");
            db::batchlog_manager_config bm_cfg;
            bm_cfg.write_request_timeout = cfg->write_request_timeout_in_ms() * 1ms;
            bm_cfg.replay_rate = cfg->batchlog_replay_throttle_in_kb() * 1000;
            bm_cfg.delay = std::chrono::milliseconds(cfg->ring_delay_ms());

            db::get_batchlog_manager().start(std::ref(qp), bm_cfg).get();
            // #293 - do not stop anything
            sstables::init_metrics().get();

            db::system_keyspace::minimal_setup(qp);

            db::sstables_format_selector sst_format_selector(gossiper.local(), feature_service, db);

            sst_format_selector.start().get();
            auto stop_format_selector = defer_verbose_shutdown("sstables format selector", [&sst_format_selector] {
                sst_format_selector.stop().get();
            });

            // schema migration, if needed, is also done on shard 0
            db::legacy_schema_migrator::migrate(proxy, db, qp.local()).get();

            supervisor::notify("loading system sstables");

            distributed_loader::ensure_system_table_directories(db).get();

            // making compaction manager api available, after system keyspace has already been established.
            api::set_server_compaction_manager(ctx).get();

            supervisor::notify("loading non-system sstables");
            distributed_loader::init_non_system_keyspaces(db, proxy).get();

            supervisor::notify("starting view update generator");
            view_update_generator.start(std::ref(db)).get();

            supervisor::notify("setting up system keyspace");
            db::system_keyspace::setup(db, qp, feature_service, messaging).get();
            supervisor::notify("starting commit log");
            auto cl = db.local().commitlog();
            if (cl != nullptr) {
                auto paths = cl->get_segments_to_replay();
                if (!paths.empty()) {
                    supervisor::notify("replaying commit log");
                    auto rp = db::commitlog_replayer::create_replayer(db).get0();
                    rp.recover(paths, db::commitlog::descriptor::FILENAME_PREFIX).get();
                    supervisor::notify("replaying commit log - flushing memtables");
                    db.invoke_on_all([] (database& db) {
                        return db.flush_all_memtables();
                    }).get();
                    supervisor::notify("replaying commit log - removing old commitlog segments");
                    //FIXME: discarded future
                    (void)cl->delete_segments(std::move(paths));
                }
            }

            db.invoke_on_all([] (database& db) {
                for (auto& x : db.get_column_families()) {
                    table& t = *(x.second);
                    t.enable_auto_compaction();
                }
            }).get();

            // If the same sstable is shared by several shards, it cannot be
            // deleted until all shards decide to compact it. So we want to
            // start these compactions now. Note we start compacting only after
            // all sstables in this CF were loaded on all shards - otherwise
            // we will have races between the compaction and loading processes
            // We also want to trigger regular compaction on boot.

            // FIXME: temporary as this code is being replaced. I am keeping the scheduling
            // group that was effectively used in the bulk of it (compaction). Soon it will become
            // streaming

            db.invoke_on_all([&proxy] (database& db) {
                for (auto& x : db.get_column_families()) {
                    column_family& cf = *(x.second);
                    cf.trigger_compaction();
                }
            }).get();
            api::set_server_gossip(ctx, gossiper).get();
            api::set_server_snitch(ctx).get();
            api::set_server_storage_proxy(ctx, ss).get();
            api::set_server_load_sstable(ctx).get();
            static seastar::sharded<memory_threshold_guard> mtg;
            //FIXME: discarded future
            (void)mtg.start(cfg->large_memory_allocation_warning_threshold());
            supervisor::notify("initializing migration manager RPC verbs");
            mm.invoke_on_all([] (auto& mm) {
                mm.init_messaging_service();
            }).get();
            supervisor::notify("initializing storage proxy RPC verbs");
            proxy.invoke_on_all([&mm] (service::storage_proxy& proxy) {
                proxy.init_messaging_service(mm.local().shared_from_this());
            }).get();
            auto stop_proxy_handlers = defer_verbose_shutdown("storage proxy RPC verbs", [&proxy] {
                proxy.invoke_on_all(&service::storage_proxy::uninit_messaging_service).get();
            });

            const bool raft_enabled = cfg->check_experimental(db::experimental_features_t::RAFT);
            if (raft_enabled) {
                supervisor::notify("starting Raft RPC");
                raft_gr.invoke_on_all(&service::raft_group_registry::init).get();
            }
            auto stop_raft_rpc = defer_verbose_shutdown("Raft RPC", [&raft_gr] {
                raft_gr.invoke_on_all(&service::raft_group_registry::uninit).get();
            });
            if (!raft_enabled) {
                stop_raft_rpc->cancel();
            }

            supervisor::notify("starting streaming service");
            streaming::stream_session::init_streaming_service(db, sys_dist_ks, view_update_generator, messaging, mm).get();
            auto stop_streaming_service = defer_verbose_shutdown("streaming service", [] {
                streaming::stream_session::uninit_streaming_service().get();
            });
            api::set_server_stream_manager(ctx).get();

            supervisor::notify("starting hinted handoff manager");
            if (!hinted_handoff_enabled.is_disabled_for_all()) {
                hints_dir_initializer.ensure_rebalanced().get();
            }
            view_hints_dir_initializer.ensure_rebalanced().get();

            proxy.invoke_on_all([&lifecycle_notifier] (service::storage_proxy& local_proxy) {
                lifecycle_notifier.local().register_subscriber(&local_proxy);
                return local_proxy.start_hints_manager();
            }).get();

            auto drain_proxy = defer_verbose_shutdown("drain storage proxy", [&proxy, &lifecycle_notifier] {
                proxy.invoke_on_all([&lifecycle_notifier] (service::storage_proxy& local_proxy) mutable {
                    return lifecycle_notifier.local().unregister_subscriber(&local_proxy).finally([&local_proxy] {
                        return local_proxy.drain_on_shutdown();
                    });
                }).get();
            });

            // ATTN -- sharded repair reference already sits on storage_service and if
            // it calls repair.local() before this place it'll crash (now it doesn't do
            // both)
            supervisor::notify("starting messaging service");
            auto max_memory_repair = memory::stats().total_memory() * 0.1;
            repair.start(std::ref(gossiper), std::ref(messaging), std::ref(db), std::ref(sys_dist_ks), std::ref(view_update_generator), std::ref(mm), max_memory_repair).get();
            auto stop_repair_service = defer_verbose_shutdown("repair service", [&repair] {
                repair.stop().get();
            });
            repair.invoke_on_all(&repair_service::start).get();

            supervisor::notify("starting CDC Generation Management service");
            /* This service uses the system distributed keyspace.
             * It will only do that *after* the node has joined the token ring, and the token ring joining
             * procedure (`storage_service::init_server`) is responsible for initializing sys_dist_ks.
             * Hence the service will start using sys_dist_ks only after it was initialized.
             *
             * However, there is a problem with the service shutdown order: sys_dist_ks is stopped
             * *before* CDC generation service is stopped (`storage_service::drain_on_shutdown` below),
             * so CDC generation service takes sharded<db::sys_dist_ks> and must check local_is_initialized()
             * every time it accesses it (because it may have been stopped already), then take local_shared()
             * which will prevent sys_dist_ks from being destroyed while the service operates on it.
             */
            cdc::generation_service::config cdc_config;
            cdc_config.ignore_msb_bits = cfg->murmur3_partitioner_ignore_msb_bits();
            cdc_config.ring_delay = std::chrono::milliseconds(cfg->ring_delay_ms());
            cdc_config.dont_rewrite_streams = cfg->cdc_dont_rewrite_streams();
            cdc_generation_service.start(std::move(cdc_config), std::ref(gossiper), std::ref(sys_dist_ks),
                    std::ref(stop_signal.as_sharded_abort_source()), std::ref(token_metadata), std::ref(feature_service), std::ref(db)).get();
            auto stop_cdc_generation_service = defer_verbose_shutdown("CDC Generation Management service", [] {
                cdc_generation_service.stop().get();
            });

            auto get_cdc_metadata = [] (cdc::generation_service& svc) { return std::ref(svc.get_cdc_metadata()); };

            supervisor::notify("starting CDC log service");
            static sharded<cdc::cdc_service> cdc;
            cdc.start(std::ref(proxy), sharded_parameter(get_cdc_metadata, std::ref(cdc_generation_service)), std::ref(mm_notifier)).get();
            auto stop_cdc_service = defer_verbose_shutdown("cdc log service", [] {
                cdc.stop().get();
            });

            supervisor::notify("starting storage service", true);
            ss.local().init_messaging_service_part().get();
            auto stop_ss_msg = defer_verbose_shutdown("storage service messaging", [&ss] {
                ss.local().uninit_messaging_service_part().get();
            });
            api::set_server_messaging_service(ctx, messaging).get();
            auto stop_messaging_api = defer_verbose_shutdown("messaging service API", [&ctx] {
                api::unset_server_messaging_service(ctx).get();
            });
            api::set_server_storage_service(ctx, ss, gossiper, cdc_generation_service).get();
            api::set_server_repair(ctx, repair).get();
            auto stop_repair_api = defer_verbose_shutdown("repair API", [&ctx] {
                api::unset_server_repair(ctx).get();
            });

            supervisor::notify("starting sstables loader");
            sst_loader.start(std::ref(db), std::ref(sys_dist_ks), std::ref(view_update_generator), std::ref(messaging)).get();
            auto stop_sst_loader = defer_verbose_shutdown("sstables loader", [&sst_loader] {
                sst_loader.stop().get();
            });
            api::set_server_sstables_loader(ctx, sst_loader).get();
            auto stop_sstl_api = defer_verbose_shutdown("sstables loader API", [&ctx] {
                api::unset_server_sstables_loader(ctx).get();
            });


            gossiper.local().register_(ss.local().shared_from_this());
            auto stop_listening = defer_verbose_shutdown("storage service notifications", [&gossiper, &ss] {
                gossiper.local().unregister_(ss.local().shared_from_this()).get();
            });

            sys_dist_ks.start(std::ref(qp), std::ref(mm), std::ref(proxy)).get();
            auto stop_sdks = defer_verbose_shutdown("system distributed keyspace", [] {
                sys_dist_ks.invoke_on_all(&db::system_distributed_keyspace::stop).get();
            });

            // Register storage_service to migration_notifier so we can update
            // pending ranges when keyspace is chagned
            mm_notifier.local().register_listener(&ss.local());
            auto stop_mm_listener = defer_verbose_shutdown("storage service notifications", [&mm_notifier, &ss] {
                mm_notifier.local().unregister_listener(&ss.local()).get();
            });

            /*
             * FIXME. In bb07678346 commit the API toggle for autocompaction was
             * (partially) delayed until system prepared to join the ring. Probably
             * it was an overkill and it can be enabled earlier, even as early as
             * 'by default'. E.g. the per-table toggle was 'enabled' right after
             * the system keyspace started and nobody seemed to have any troubles.
             */
            db.local().enable_autocompaction_toggle();

            with_scheduling_group(maintenance_scheduling_group, [&] {
                return messaging.invoke_on_all(&netw::messaging_service::start_listen);
            }).get();

            with_scheduling_group(maintenance_scheduling_group, [&] {
                return ss.local().init_server();
            }).get();

            gossiper.local().wait_for_gossip_to_settle().get();
            sst_format_selector.sync();

            with_scheduling_group(maintenance_scheduling_group, [&] {
                return ss.local().join_cluster();
            }).get();

            sl_controller.invoke_on_all([&lifecycle_notifier] (qos::service_level_controller& controller) {
                controller.set_distributed_data_accessor(::static_pointer_cast<qos::service_level_controller::service_level_distributed_data_accessor>(
                        ::make_shared<qos::standard_service_level_distributed_data_accessor>(sys_dist_ks.local())));
                lifecycle_notifier.local().register_subscriber(&controller);
            }).get();

            supervisor::notify("starting tracing");
            tracing::tracing::start_tracing(qp).get();
            auto stop_tracing = defer_verbose_shutdown("tracing", [] {
                tracing::tracing::stop_tracing().get();
            });

            startlog.info("SSTable data integrity checker is {}.",
                    cfg->enable_sstable_data_integrity_check() ? "enabled" : "disabled");


            supervisor::notify("starting auth service");
            auth::permissions_cache_config perm_cache_config;
            perm_cache_config.max_entries = cfg->permissions_cache_max_entries();
            perm_cache_config.validity_period = std::chrono::milliseconds(cfg->permissions_validity_in_ms());
            perm_cache_config.update_period = std::chrono::milliseconds(cfg->permissions_update_interval_in_ms());

            const qualified_name qualified_authorizer_name(auth::meta::AUTH_PACKAGE_NAME, cfg->authorizer());
            const qualified_name qualified_authenticator_name(auth::meta::AUTH_PACKAGE_NAME, cfg->authenticator());
            const qualified_name qualified_role_manager_name(auth::meta::AUTH_PACKAGE_NAME, cfg->role_manager());

            auth::service_config auth_config;
            auth_config.authorizer_java_name = qualified_authorizer_name;
            auth_config.authenticator_java_name = qualified_authenticator_name;
            auth_config.role_manager_java_name = qualified_role_manager_name;

            auth_service.start(perm_cache_config, std::ref(qp), std::ref(mm_notifier), std::ref(mm), auth_config).get();

            auth_service.invoke_on_all([&mm] (auth::service& auth) {
                return auth.start(mm.local());
            }).get();

            auto stop_auth_service = defer_verbose_shutdown("auth service", [] {
                auth_service.stop().get();
            });


            snapshot_ctl.start(std::ref(db)).get();
            auto stop_snapshot_ctl = defer_verbose_shutdown("snapshots", [&snapshot_ctl] {
                snapshot_ctl.stop().get();
            });

            api::set_server_snapshot(ctx, snapshot_ctl).get();
            auto stop_api_snapshots = defer_verbose_shutdown("snapshots API", [&ctx] {
                api::unset_server_snapshot(ctx).get();
            });

            supervisor::notify("starting batchlog manager");
            db::get_batchlog_manager().invoke_on_all([] (db::batchlog_manager& b) {
                return b.start();
            }).get();
            auto stop_batchlog_manager = defer_verbose_shutdown("batchlog manager", [] {
                db::get_batchlog_manager().invoke_on_all(&db::batchlog_manager::stop).get();
            });

            supervisor::notify("starting load meter");
            load_meter.init(db, gms::get_local_gossiper()).get();
            auto stop_load_meter = defer_verbose_shutdown("load meter", [&load_meter] {
                load_meter.exit().get();
            });

            supervisor::notify("starting cf cache hit rate calculator");
            cf_cache_hitrate_calculator.start(std::ref(db)).get();
            auto stop_cache_hitrate_calculator = defer_verbose_shutdown("cf cache hit rate calculator",
                    [&cf_cache_hitrate_calculator] {
                        return cf_cache_hitrate_calculator.stop().get();
                    }
            );
            cf_cache_hitrate_calculator.local().run_on(this_shard_id());

            supervisor::notify("starting view update backlog broker");
            static sharded<service::view_update_backlog_broker> view_backlog_broker;
            view_backlog_broker.start(std::ref(proxy), std::ref(gms::get_gossiper())).get();
            view_backlog_broker.invoke_on_all(&service::view_update_backlog_broker::start).get();
            auto stop_view_backlog_broker = defer_verbose_shutdown("view update backlog broker", [] {
                view_backlog_broker.stop().get();
            });

            //FIXME: discarded future
            (void)api::set_server_cache(ctx);
            startlog.info("Waiting for gossip to settle before accepting client requests...");
            gms::get_local_gossiper().wait_for_gossip_to_settle().get();
            api::set_server_gossip_settle(ctx, gossiper).get();

            supervisor::notify("allow replaying hints");
            proxy.invoke_on_all([] (service::storage_proxy& local_proxy) {
                local_proxy.allow_replaying_hints();
            }).get();

            api::set_hinted_handoff(ctx, gossiper).get();
            auto stop_hinted_handoff_api = defer_verbose_shutdown("hinted handoff API", [&ctx] {
                api::unset_hinted_handoff(ctx).get();
            });

            if (cfg->view_building()) {
                supervisor::notify("Launching generate_mv_updates for non system tables");
                view_update_generator.invoke_on_all(&db::view::view_update_generator::start).get();
            }

            static sharded<db::view::view_builder> view_builder;
            if (cfg->view_building()) {
                supervisor::notify("starting the view builder");
                view_builder.start(std::ref(db), std::ref(sys_dist_ks), std::ref(mm_notifier)).get();
                view_builder.invoke_on_all([&mm] (db::view::view_builder& vb) { 
                    return vb.start(mm.local());
                }).get();
            }
            auto stop_view_builder = defer_verbose_shutdown("view builder", [cfg] {
                if (cfg->view_building()) {
                    view_builder.stop().get();
                }
            });

            api::set_server_view_builder(ctx, view_builder).get();
            auto stop_vb_api = defer_verbose_shutdown("view builder API", [&ctx] {
                api::unset_server_view_builder(ctx).get();
            });

            // Truncate `clients' CF - this table should not persist between server restarts.
            clear_clientlist().get();

            db.invoke_on_all([] (database& db) {
                db.revert_initial_system_read_concurrency_boost();
            }).get();

            audit::audit::start_audit(*cfg, qp).get();
            auto audit_stop = defer([] {
                audit::audit::stop_audit().get();
            });

            cql_transport::controller cql_server_ctl(auth_service, mm_notifier, gossiper.local(), qp, service_memory_limiter, sl_controller, lifecycle_notifier, *cfg);

            ss.local().register_client_shutdown_hook("native transport", [&cql_server_ctl] {
                cql_server_ctl.stop().get();
            });

            std::any stop_cql;
            if (cfg->start_native_transport()) {
                supervisor::notify("starting native transport");
                with_scheduling_group(dbcfg.statement_scheduling_group, [&cql_server_ctl] {
                    return cql_server_ctl.start_server();
                }).get();

                // FIXME -- this should be done via client hooks instead
                stop_cql = defer_verbose_shutdown("native transport", [&cql_server_ctl] {
                    cql_server_ctl.stop().get();
                });
            }

            api::set_transport_controller(ctx, cql_server_ctl).get();
            auto stop_transport_controller = defer_verbose_shutdown("transport controller API", [&ctx] {
                api::unset_transport_controller(ctx).get();
            });

            ::thrift_controller thrift_ctl(db, auth_service, qp, service_memory_limiter, ss);

            ss.local().register_client_shutdown_hook("rpc server", [&thrift_ctl] {
                thrift_ctl.stop().get();
            });

            std::any stop_rpc;
            if (cfg->start_rpc()) {
                with_scheduling_group(dbcfg.statement_scheduling_group, [&thrift_ctl] {
                    return thrift_ctl.start_server();
                }).get();

                // FIXME -- this should be done via client hooks instead
                stop_rpc = defer_verbose_shutdown("rpc server", [&thrift_ctl] {
                    thrift_ctl.stop().get();
                });
            }

            api::set_rpc_controller(ctx, thrift_ctl).get();
            auto stop_rpc_controller = defer_verbose_shutdown("rpc controller API", [&ctx] {
                api::unset_rpc_controller(ctx).get();
            });

            alternator::controller alternator_ctl(gossiper, proxy, mm, sys_dist_ks, cdc_generation_service, qp, service_memory_limiter, *cfg);

            if (cfg->alternator_port() || cfg->alternator_https_port()) {
                with_scheduling_group(dbcfg.statement_scheduling_group, [&alternator_ctl] () mutable {
                    return alternator_ctl.start();
                }).get();

                ss.local().register_client_shutdown_hook("alternator", [&alternator_ctl] {
                    alternator_ctl.stop().get();
                });
            }

            static redis_service redis;
            if (cfg->redis_port() || cfg->redis_ssl_port()) {
                with_scheduling_group(dbcfg.statement_scheduling_group, [proxy = std::ref(proxy), db = std::ref(db), auth_service = std::ref(auth_service), mm = std::ref(mm), cfg, &gossiper] {
                    return redis.init(proxy, db, auth_service, mm, *cfg, gossiper);
                }).get();
            }

            seastar::set_abort_on_ebadf(cfg->abort_on_ebadf());
            api::set_server_done(ctx).get();
            supervisor::notify("serving");
            // Register at_exit last, so that storage_service::drain_on_shutdown will be called first

            auto stop_repair = defer_verbose_shutdown("repair", [&repair] {
                repair.invoke_on_all(&repair_service::shutdown).get();
            });

            auto drain_sl_controller = defer_verbose_shutdown("service level controller update loop", [&lifecycle_notifier] {
                sl_controller.invoke_on_all([&lifecycle_notifier] (qos::service_level_controller& controller) {
                    return lifecycle_notifier.local().unregister_subscriber(&controller);
                }).get();
                sl_controller.invoke_on_all(&qos::service_level_controller::drain).get();
            });

            auto stop_view_update_generator = defer_verbose_shutdown("view update generator", [] {
                view_update_generator.stop().get();
            });

            auto do_drain = defer_verbose_shutdown("local storage", [&ss] {
                ss.local().drain_on_shutdown().get();
            });

            auto drain_view_builder = defer_verbose_shutdown("view builder ops", [cfg] {
                if (cfg->view_building()) {
                    view_builder.invoke_on_all(&db::view::view_builder::drain).get();
                }
            });

            auto stop_redis_service = defer_verbose_shutdown("redis service", [&cfg] {
                if (cfg->redis_port() || cfg->redis_ssl_port()) {
                    redis.stop().get();
                }
            });

            startlog.info("Scylla version {} initialization completed.", scylla_version());
            stop_signal.wait().get();
            startlog.info("Signal received; shutting down");
	    // At this point, all objects destructors and all shutdown hooks registered with defer() are executed
          } catch (...) {
            startlog.error("Startup failed: {}", std::current_exception());
            // We should be returning 1 here, but the system is not yet prepared for orderly rollback of main() objects
            // and thread_local variables.
            _exit(1);
            return 1;
          }
          startlog.info("Scylla version {} shutdown complete.", scylla_version());
          // We should be returning 0 here, but the system is not yet prepared for orderly rollback of main() objects
          // and thread_local variables.
          _exit(0);
          return 0;
        });
    });
  } catch (...) {
      // reactor may not have been initialized, so can't use logger
      fprint(std::cerr, "FATAL: Exception during startup, aborting: %s\n", std::current_exception());
      return 7; // 1 has a special meaning for upstart
  }
}<|MERGE_RESOLUTION|>--- conflicted
+++ resolved
@@ -855,16 +855,12 @@
                 std::ref(db), std::ref(gossiper), std::ref(sys_dist_ks),
                 std::ref(feature_service), sscfg, std::ref(mm), std::ref(token_metadata),
                 std::ref(messaging), std::ref(cdc_generation_service), std::ref(repair),
-<<<<<<< HEAD
                 std::ref(raft_gr), std::ref(lifecycle_notifier), std::ref(sl_controller)).get();
-=======
-                std::ref(raft_gr), std::ref(lifecycle_notifier)).get();
 
             auto stop_storage_service = defer_verbose_shutdown("storage_service", [&] {
                 ss.stop().get();
             });
 
->>>>>>> 3c0a48ac
             supervisor::notify("starting per-shard database core");
 
             sst_dir_semaphore.start(cfg->initial_sstable_loading_concurrency()).get();
