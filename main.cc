--- conflicted
+++ resolved
@@ -1057,11 +1057,6 @@
             cql3::query_processor::memory_config qp_mcfg = {get_available_memory() / 256, get_available_memory() / 2560};
             debug::the_query_processor = &qp;
             auto local_data_dict = seastar::sharded_parameter([] (const replica::database& db) { return db.as_data_dictionary(); }, std::ref(db));
-<<<<<<< HEAD
-            qp.start(std::ref(proxy), std::ref(forward_service), std::move(local_data_dict), std::ref(mm_notifier), std::ref(mm), qp_mcfg, std::ref(cql_config)).get();
-            extern sharded<cql3::query_processor>* hack_query_processor_for_encryption;
-            hack_query_processor_for_encryption = &qp;
-=======
 
             utils::loading_cache_config auth_prep_cache_config;
             auth_prep_cache_config.max_size = qp_mcfg.authorized_prepared_cache_size;
@@ -1070,7 +1065,8 @@
             auth_prep_cache_config.refresh = std::chrono::milliseconds(cfg->permissions_update_interval_in_ms());
 
             qp.start(std::ref(proxy), std::ref(forward_service), std::move(local_data_dict), std::ref(mm_notifier), std::ref(mm), qp_mcfg, std::ref(cql_config), std::move(auth_prep_cache_config)).get();
->>>>>>> a7fa29bc
+            extern sharded<cql3::query_processor>* hack_query_processor_for_encryption;
+            hack_query_processor_for_encryption = &qp;
             // #293 - do not stop anything
             // engine().at_exit([&qp] { return qp.stop(); });
             supervisor::notify("initializing batchlog manager");
