/*
 * Copyright (C) 2014-present ScyllaDB
 */

/*
 * SPDX-License-Identifier: ScyllaDB-Proprietary
 */

#include <functional>

#include <seastar/util/closeable.hh>
#include "tasks/task_manager.hh"
#include "utils/build_id.hh"
#include "supervisor.hh"
#include "replica/database.hh"
#include <seastar/core/reactor.hh>
#include <seastar/core/app-template.hh>
#include <seastar/core/distributed.hh>
#include "transport/server.hh"
#include <seastar/http/httpd.hh>
#include "api/api_init.hh"
#include "db/config.hh"
#include "db/extensions.hh"
#include "db/legacy_schema_migrator.hh"
#include "service/storage_service.hh"
#include "service/migration_manager.hh"
#include "service/load_meter.hh"
#include "service/view_update_backlog_broker.hh"
#include "service/qos/service_level_controller.hh"
#include "streaming/stream_session.hh"
#include "db/system_keyspace.hh"
#include "db/system_distributed_keyspace.hh"
#include "db/batchlog_manager.hh"
#include "db/commitlog/commitlog.hh"
#include "db/hints/manager.hh"
#include "db/commitlog/commitlog_replayer.hh"
#include "db/view/view_builder.hh"
#include "utils/runtime.hh"
#include "log.hh"
#include "utils/directories.hh"
#include "debug.hh"
#include "auth/common.hh"
#include "init.hh"
#include "release.hh"
#include "repair/repair.hh"
#include "repair/row_level.hh"
#include <cstdio>
#include <seastar/core/file.hh>
#include <sys/time.h>
#include <sys/resource.h>
#include <sys/prctl.h>
#include "tracing/tracing.hh"
#include "audit/audit.hh"
#include "tracing/tracing_backend_registry.hh"
#include <seastar/core/prometheus.hh>
#include "message/messaging_service.hh"
#include "db/sstables-format-selector.hh"
#include "db/snapshot-ctl.hh"
#include "cql3/query_processor.hh"
#include <seastar/net/dns.hh>
#include <seastar/core/io_queue.hh>
#include <seastar/core/abort_on_ebadf.hh>

#include "db/view/view_update_generator.hh"
#include "service/cache_hitrate_calculator.hh"
#include "compaction/compaction_manager.hh"
#include "sstables/sstables.hh"
#include "utils/memory.hh"
#include "gms/feature_service.hh"
#include "replica/distributed_loader.hh"
#include "sstables_loader.hh"
#include "cql3/cql_config.hh"
#include "transport/controller.hh"
#include "thrift/controller.hh"
#include "service/memory_limiter.hh"
#include "service/endpoint_lifecycle_subscriber.hh"
#include "db/schema_tables.hh"

#include "redis/controller.hh"
#include "cdc/log.hh"
#include "cdc/cdc_extension.hh"
#include "cdc/generation_service.hh"
#include "tombstone_gc_extension.hh"
#include "db/tags/extension.hh"
#include "db/paxos_grace_seconds_extension.hh"
#include "service/qos/standard_service_level_distributed_data_accessor.hh"
#include "service/storage_proxy.hh"
#include "service/forward_service.hh"
#include "alternator/controller.hh"
#include "alternator/ttl.hh"
#include "tools/entry_point.hh"
#include "db/per_partition_rate_limit_extension.hh"
#include "lang/wasm_instance_cache.hh"

#include "service/raft/raft_group_registry.hh"
#include "service/raft/raft_group0_client.hh"
#include "service/raft/raft_group0.hh"

#include <boost/algorithm/string/join.hpp>

namespace fs = std::filesystem;

seastar::metrics::metric_groups app_metrics;

using namespace std::chrono_literals;

namespace bpo = boost::program_options;

// Must live in a seastar::thread
class stop_signal {
    bool _caught = false;
    condition_variable _cond;
    sharded<abort_source> _abort_sources;
    future<> _broadcasts_to_abort_sources_done = make_ready_future<>();
private:
    void signaled() {
        if (_caught) {
            return;
        }
        _caught = true;
        _cond.broadcast();
        _broadcasts_to_abort_sources_done = _broadcasts_to_abort_sources_done.then([this] {
            return _abort_sources.invoke_on_all(&abort_source::request_abort);
        });
    }
public:
    stop_signal() {
        _abort_sources.start().get();
        engine().handle_signal(SIGINT, [this] { signaled(); });
        engine().handle_signal(SIGTERM, [this] { signaled(); });
    }
    ~stop_signal() {
        // There's no way to unregister a handler yet, so register a no-op handler instead.
        engine().handle_signal(SIGINT, [] {});
        engine().handle_signal(SIGTERM, [] {});
        _broadcasts_to_abort_sources_done.get();
        _abort_sources.stop().get();
    }
    future<> wait() {
        return _cond.wait([this] { return _caught; });
    }
    bool stopping() const {
        return _caught;
    }
    abort_source& as_local_abort_source() { return _abort_sources.local(); }
    sharded<abort_source>& as_sharded_abort_source() { return _abort_sources; }
};

static future<>
read_config(bpo::variables_map& opts, db::config& cfg) {
    sstring file;

    if (opts.contains("options-file")) {
        file = opts["options-file"].as<sstring>();
    } else {
        file = db::config::get_conf_sub("scylla.yaml").string();
    }
    return check_direct_io_support(file).then([file, &cfg] {
        return cfg.read_from_file(file, [](auto & opt, auto & msg, auto status) {
            auto level = log_level::warn;
            if (status.value_or(db::config::value_status::Invalid) != db::config::value_status::Invalid) {
                level = log_level::error;
            }
            startlog.log(level, "{} : {}", msg, opt);
        });
    }).handle_exception([file](auto ep) {
        startlog.error("Could not read configuration file {}: {}", file, ep);
        return make_exception_future<>(ep);
    });
}

// Handles SIGHUP, using it to trigger re-reading of the configuration file. Should
// only be constructed on shard 0.
class sighup_handler {
    bpo::variables_map& _opts;
    db::config& _cfg;
    condition_variable _cond;
    bool _pending = false; // if asked to reread while already reading
    bool _stopping = false;
    future<> _done = do_work();  // Launch main work loop, capture completion future
public:
    // Installs the signal handler. Must call stop() (and wait for it) before destruction.
    sighup_handler(bpo::variables_map& opts, db::config& cfg) : _opts(opts), _cfg(cfg) {
        startlog.info("installing SIGHUP handler");
        engine().handle_signal(SIGHUP, [this] { reread_config(); });
    }
private:
    void reread_config() {
        if (_stopping) {
            return;
        }
        _pending = true;
        _cond.broadcast();
    }
    // Main work loop. Waits for either _stopping or _pending to be raised, and
    // re-reads the configuration file if _pending. We use a repeat loop here to
    // avoid having multiple reads of the configuration file happening in parallel
    // (this can cause an older read to overwrite the results of a younger read).
    future<> do_work() {
        return repeat([this] {
            return _cond.wait([this] { return _pending || _stopping; }).then([this] {
                return async([this] {
                    if (_stopping) {
                        return stop_iteration::yes;
                    } else if (_pending) {
                        _pending = false;
                        try {
                            startlog.info("re-reading configuration file");
                            read_config(_opts, _cfg).get();
                            _cfg.broadcast_to_all_shards().get();
                            startlog.info("completed re-reading configuration file");
                        } catch (...) {
                            startlog.error("failed to re-read configuration file: {}", std::current_exception());
                        }
                    }
                    return stop_iteration::no;
                });
            });
        });
    }
public:
    // Signals the main work loop to stop, and waits for it (and any in-progress work)
    // to complete. After this is waited for, the object can be destroyed.
    future<> stop() {
        // No way to unregister yet
        engine().handle_signal(SIGHUP, [] {});
        _pending = false;
        _stopping = true;
        _cond.broadcast();
        return std::move(_done);
    }
};

static
void
adjust_and_verify_rlimit(bool developer_mode) {
    struct rlimit lim;
    int r = getrlimit(RLIMIT_NOFILE, &lim);
    if (r == -1) {
        throw std::system_error(errno, std::system_category());
    }

    // First, try to increase the soft limit to the hard limit
    // Ref: http://0pointer.net/blog/file-descriptor-limits.html

    if (lim.rlim_cur < lim.rlim_max) {
        lim.rlim_cur = lim.rlim_max;
        r = setrlimit(RLIMIT_NOFILE, &lim);
        if (r == -1) {
            startlog.warn("adjusting RLIMIT_NOFILE failed with {}", std::system_error(errno, std::system_category()));
        }
    }

    auto recommended = 200'000U;
    auto min = 10'000U;
    if (lim.rlim_cur < min) {
        if (developer_mode) {
            startlog.warn("NOFILE rlimit too low (recommended setting {}, minimum setting {};"
                          " you may run out of file descriptors.", recommended, min);
        } else {
            startlog.error("NOFILE rlimit too low (recommended setting {}, minimum setting {};"
                          " refusing to start.", recommended, min);
            throw std::runtime_error("NOFILE rlimit too low");
        }
    }
}

static bool cpu_sanity() {
#if defined(__x86_64__) || defined(__i386__)
    if (!__builtin_cpu_supports("sse4.2") || !__builtin_cpu_supports("pclmul")) {
        std::cerr << "Scylla requires a processor with SSE 4.2 and PCLMUL support\n";
        return false;
    }
#endif
    return true;
}

static void tcp_syncookies_sanity() {
    try {
        auto f = file_desc::open("/proc/sys/net/ipv4/tcp_syncookies", O_RDONLY | O_CLOEXEC);
        char buf[128] = {};
        f.read(buf, 128);
        if (sstring(buf) == "0\n") {
            startlog.warn("sysctl entry net.ipv4.tcp_syncookies is set to 0.\n"
                          "For better performance, set following parameter on sysctl is strongly recommended:\n"
                          "net.ipv4.tcp_syncookies=1");
        }
    } catch (const std::system_error& e) {
            startlog.warn("Unable to check if net.ipv4.tcp_syncookies is set {}", e);
    }
}

static void
verify_seastar_io_scheduler(const boost::program_options::variables_map& opts, bool developer_mode) {
    auto note_bad_conf = [developer_mode] (sstring cause) {
        sstring msg = "I/O Scheduler is not properly configured! This is a non-supported setup, and performance is expected to be unpredictably bad.\n Reason found: "
                    + cause + "\n"
                    + "To properly configure the I/O Scheduler, run the scylla_io_setup utility shipped with Scylla.\n";

        sstring devmode_msg = msg + "To ignore this, see the developer-mode configuration option.";
        if (developer_mode) {
            startlog.warn(msg.c_str());
        } else {
            startlog.error(devmode_msg.c_str());
            throw std::runtime_error("Bad I/O Scheduler configuration");
        }
    };

    if (!opts.contains("max-io-requests") && !(opts.contains("io-properties") || opts.contains("io-properties-file"))) {
        note_bad_conf("none of --max-io-requests, --io-properties and --io-properties-file are set.");
    }
    if (opts.contains("max-io-requests") && opts["max-io-requests"].as<unsigned>() < 4) {
        auto cause = format("I/O Queue capacity for this shard is too low ({:d}, minimum 4 expected).", opts["max-io-requests"].as<unsigned>());
        note_bad_conf(cause);
    }
}

static
void
verify_adequate_memory_per_shard(bool developer_mode) {
    auto shard_mem = get_available_memory();
    if (shard_mem >= (1 << 30)) {
        return;
    }
    if (developer_mode) {
        startlog.warn("Only {} MiB per shard; this is below the recommended minimum of 1 GiB/shard;"
                " continuing since running in developer mode", shard_mem >> 20);
    } else {
        startlog.error("Only {} MiB per shard; this is below the recommended minimum of 1 GiB/shard; terminating."
                "Configure more memory (--memory option) or decrease shard count (--smp option).", shard_mem >> 20);
        throw std::runtime_error("configuration (memory per shard too low)");
    }
}

class memory_threshold_guard {
    seastar::memory::scoped_large_allocation_warning_threshold _slawt;
public:
    explicit memory_threshold_guard(size_t threshold) : _slawt(threshold)  {}
    future<> stop() { return make_ready_future<>(); }
};

// Formats parsed program options into a string as follows:
// "[key1: value1_1 value1_2 ..., key2: value2_1 value 2_2 ..., (positional) value3, ...]"
std::string format_parsed_options(const std::vector<bpo::option>& opts) {
    return fmt::format("[{}]",
        boost::algorithm::join(opts | boost::adaptors::transformed([] (const bpo::option& opt) {
            if (opt.value.empty()) {
                return opt.string_key;
            }

            return (opt.string_key.empty() ?  "(positional) " : fmt::format("{}: ", opt.string_key)) +
                        boost::algorithm::join(opt.value, " ");
        }), ", ")
    );
}

static constexpr char startup_msg[] = "Scylla version {} with build-id {} starting ...\n";

void print_starting_message(int ac, char** av, const bpo::parsed_options& opts) {
    fmt::print(startup_msg, scylla_version(), get_build_id());
    if (ac) {
        fmt::print("command used: \"{}", av[0]);
        for (int i = 1; i < ac; ++i) {
            fmt::print(" {}", av[i]);
        }
        fmt::print("\"\n");
    }

    fmt::print("parsed command line options: {}\n", format_parsed_options(opts.options));
}

template <typename Func>
static auto defer_verbose_shutdown(const char* what, Func&& func) {
    auto vfunc = [what, func = std::forward<Func>(func)] () mutable {
        startlog.info("Shutting down {}", what);
        try {
            func();
            startlog.info("Shutting down {} was successful", what);
        } catch (...) {
            auto ex = std::current_exception();
            bool do_abort = true;
            try {
                std::rethrow_exception(ex);
            } catch (const std::system_error& e) {
                // System error codes we consider "environmental",
                // i.e. not scylla's fault, therefore there is no point in
                // aborting and dumping core.
                for (int i : {EIO, EACCES, ENOSPC}) {
                    if (e.code() == std::error_code(i, std::system_category())) {
                        do_abort = false;
                        break;
                    }
                }
            } catch (const storage_io_error& e) {
                do_abort = false;
            } catch (...) {
            }
            auto msg = fmt::format("Unexpected error shutting down {}: {}", what, ex);
            if (do_abort) {
                startlog.error("{}: aborting", msg);
                abort();
            } else {
                startlog.error("{}: exiting, at {}", msg, current_backtrace());

                // Call _exit() rather than exit() to exit immediately
                // without calling exit handlers, avoiding
                // boost::intrusive::detail::destructor_impl assert failure
                // from ~segment_pool exit handler.
                _exit(255);
            }
        }
    };

    auto ret = deferred_action(std::move(vfunc));
    return ::make_shared<decltype(ret)>(std::move(ret));
}

namespace debug {
sharded<netw::messaging_service>* the_messaging_service;
sharded<cql3::query_processor>* the_query_processor;
sharded<qos::service_level_controller>* the_sl_controller;
sharded<service::migration_manager>* the_migration_manager;
sharded<service::storage_service>* the_storage_service;
sharded<replica::database>* the_database;
sharded<streaming::stream_manager> *the_stream_manager;
sharded<gms::feature_service> *the_feature_service;
sharded<gms::gossiper> *the_gossiper;
}

static int scylla_main(int ac, char** av) {
    // Allow core dumps. The would be disabled by default if
    // CAP_SYS_NICE was added to the binary, as is suggested by the
    // epoll backend.
    int r = prctl(PR_SET_DUMPABLE, 1, 0, 0, 0);
    if (r) {
        std::cerr << "Could not make scylla dumpable\n";
        exit(1);
    }

  try {
    runtime::init_uptime();
    std::setvbuf(stdout, nullptr, _IOLBF, 1000);
    app_template::config app_cfg;
    app_cfg.name = "Scylla";
    app_cfg.description =
R"(scylla - NoSQL data store using the seastar framework

For more information, see https://github.com/scylladb/scylla.

The scylla executable hosts tools in addition to the main scylla server, these
can be invoked as: scylla {tool_name} [...]

For a list of available tools, run: scylla --list-tools
For more information about individual tools, run: scylla {tool_name} --help

To start the scylla server proper, simply invoke as: scylla server (or just scylla).
)";
    app_cfg.default_task_quota = 500us;
    app_cfg.auto_handle_sigint_sigterm = false;
    app_cfg.max_networking_aio_io_control_blocks = 50000;
    app_template app(std::move(app_cfg));

    auto ext = std::make_shared<db::extensions>();
    ext->add_schema_extension<db::tags_extension>(db::tags_extension::NAME);
    ext->add_schema_extension<cdc::cdc_extension>(cdc::cdc_extension::NAME);
    ext->add_schema_extension<db::paxos_grace_seconds_extension>(db::paxos_grace_seconds_extension::NAME);
    ext->add_schema_extension<tombstone_gc_extension>(tombstone_gc_extension::NAME);
    ext->add_schema_extension<db::per_partition_rate_limit_extension>(db::per_partition_rate_limit_extension::NAME);

    auto cfg = make_lw_shared<db::config>(ext);
    auto init = app.get_options_description().add_options();

    init("version", bpo::bool_switch(), "print version number and exit");
    init("build-id", bpo::bool_switch(), "print build-id and exit");
    init("build-mode", bpo::bool_switch(), "print build mode and exit");
    init("list-tools", bpo::bool_switch(), "list included tools and exit");

    bpo::options_description deprecated("Deprecated options - ignored");
    deprecated.add_options()
        ("background-writer-scheduling-quota", bpo::value<float>())
        ("auto-adjust-flush-quota", bpo::value<bool>());
    app.get_options_description().add(deprecated);

    // TODO : default, always read?
    init("options-file", bpo::value<sstring>(), "configuration file (i.e. <SCYLLA_HOME>/conf/scylla.yaml)");

    std::any get_in_memory_config_hook(utils::config_file& cfg);
    static std::any in_memory_hook = get_in_memory_config_hook(*cfg);

    configurable::append_all(*cfg, init);
    cfg->add_options(init);

    // If --version is requested, print it out and exit immediately to avoid
    // Seastar-specific warnings that may occur when running the app
    bpo::variables_map vm;
    auto parsed_opts = bpo::command_line_parser(ac, av).options(app.get_options_description()).allow_unregistered().run();
    bpo::store(parsed_opts, vm);
    print_starting_message(ac, av, parsed_opts);

    sharded<locator::shared_token_metadata> token_metadata;
    sharded<locator::effective_replication_map_factory> erm_factory;
    sharded<service::migration_notifier> mm_notifier;
    sharded<service::endpoint_lifecycle_notifier> lifecycle_notifier;
    sharded<compaction_manager> cm;
    distributed<replica::database> db;
    extern sharded<replica::database>* hack_database_for_encryption;
    hack_database_for_encryption = &db;
    seastar::sharded<service::cache_hitrate_calculator> cf_cache_hitrate_calculator;
    service::load_meter load_meter;
    auto& proxy = service::get_storage_proxy();
    sharded<service::storage_service> ss;
    extern sharded<service::storage_service>* hack_storage_service_for_encryption;
    hack_storage_service_for_encryption = &ss;
    sharded<service::migration_manager> mm;
<<<<<<< HEAD
    extern sharded<service::migration_manager>* hack_migration_manager_for_encryption;
    hack_migration_manager_for_encryption = &mm;
    api::http_context ctx(db, proxy, load_meter, token_metadata);
=======
    sharded<tasks::task_manager> task_manager;
    api::http_context ctx(db, proxy, load_meter, token_metadata, task_manager);
>>>>>>> 4c93a694
    httpd::http_server_control prometheus_server;
    std::optional<utils::directories> dirs = {};
    sharded<gms::feature_service> feature_service;
    sharded<db::snapshot_ctl> snapshot_ctl;
    sharded<netw::messaging_service> messaging;
    sharded<cql3::query_processor> qp;
    sharded<db::batchlog_manager> bm;
    sharded<semaphore> sst_dir_semaphore;
    sharded<service::raft_group_registry> raft_gr;
    sharded<service::memory_limiter> service_memory_limiter;
    sharded<repair_service> repair;
    sharded<sstables_loader> sst_loader;
    sharded<streaming::stream_manager> stream_manager;
    sharded<service::forward_service> forward_service;
    sharded<gms::gossiper> gossiper;

    return app.run(ac, av, [&] () -> future<int> {

        auto&& opts = app.configuration();

        namespace sm = seastar::metrics;
        app_metrics.add_group("scylladb", {
            sm::make_gauge("current_version", sm::description("Current ScyllaDB version."), { sm::label_instance("version", scylla_version()), sm::shard_label("") }, [] { return 0; })
        });

        const std::unordered_set<sstring> ignored_options = { "auto-adjust-flush-quota", "background-writer-scheduling-quota" };
        for (auto& opt: ignored_options) {
            if (opts.contains(opt)) {
                fmt::print("{} option ignored (deprecated)\n", opt);
            }
        }

        // Check developer mode before even reading the config file, because we may not be
        // able to read it if we need to disable strict dma mode.
        // We'll redo this later and apply it to all reactors.
        if (opts.contains("developer-mode")) {
            engine().set_strict_dma(false);
        }

        tcp_syncookies_sanity();

        return seastar::async([&app, cfg, ext, &cm, &db, &qp, &bm, &proxy, &forward_service, &mm, &mm_notifier, &ctx, &opts, &dirs,
                &prometheus_server, &cf_cache_hitrate_calculator, &load_meter, &feature_service, &gossiper,
                &token_metadata, &erm_factory, &snapshot_ctl, &messaging, &sst_dir_semaphore, &raft_gr, &service_memory_limiter,
                &repair, &sst_loader, &ss, &lifecycle_notifier, &stream_manager, &task_manager] {
          try {
            // disable reactor stall detection during startup
            auto blocked_reactor_notify_ms = engine().get_blocked_reactor_notify_ms();
            smp::invoke_on_all([] {
                engine().update_blocked_reactor_notify_ms(std::chrono::milliseconds(1000000));
            }).get();

            ::stop_signal stop_signal; // we can move this earlier to support SIGINT during initialization
            read_config(opts, *cfg).get();
            configurable::init_all(opts, *cfg, *ext).get();
            cfg->setup_directories();

            // We're writing to a non-atomic variable here. But bool writes are atomic
            // in all supported architectures, and the broadcast_to_all_shards().get() below
            // will apply the required memory barriers anyway.
            ser::gc_clock_using_3_1_0_serialization = cfg->enable_3_1_0_compatibility_mode();

            cfg->broadcast_to_all_shards().get();

            // We pass this piece of config through a global as a temporary hack.
            // See the comment at the definition of sstables::global_cache_index_pages.
            smp::invoke_on_all([&cfg] {
                sstables::global_cache_index_pages = cfg->cache_index_pages.operator utils::updateable_value<bool>();
            }).get();

            ::sighup_handler sighup_handler(opts, *cfg);
            auto stop_sighup_handler = defer_verbose_shutdown("sighup", [&] {
                sighup_handler.stop().get();
            });

            logalloc::prime_segment_pool(get_available_memory(), memory::min_free_memory()).get();
            logging::apply_settings(cfg->logging_settings(app.options().log_opts));

            startlog.info(startup_msg, scylla_version(), get_build_id());

            // Set the default scheduling_group, i.e., the main scheduling
            // group to a lower shares. Subsystems needs higher shares
            // should set it explicitly. This prevents code that is supposed to
            // run inside its own scheduling group leaking to main group and
            // causing latency issues.
            smp::invoke_on_all([] {
                auto default_sg = default_scheduling_group();
                default_sg.set_shares(200);
            }).get();

            adjust_and_verify_rlimit(cfg->developer_mode());
            verify_adequate_memory_per_shard(cfg->developer_mode());
            verify_seastar_io_scheduler(opts, cfg->developer_mode());
            if (cfg->partitioner() != "org.apache.cassandra.dht.Murmur3Partitioner") {
                if (cfg->enable_deprecated_partitioners()) {
                    startlog.warn("The partitioner {} is deprecated and will be removed in a future version."
                            "  Contact scylladb-users@googlegroups.com if you are using it in production", cfg->partitioner());
                } else {
                    startlog.error("The partitioner {} is deprecated and will be removed in a future version."
                            "  To enable it, add \"enable_deprecated_partitioners: true\" to scylla.yaml"
                            "  Contact scylladb-users@googlegroups.com if you are using it in production", cfg->partitioner());
                    throw bad_configuration_error();
                }
            }
            gms::feature_config fcfg = gms::feature_config_from_db_config(*cfg);

            debug::the_feature_service = &feature_service;
            feature_service.start(fcfg).get();
            // FIXME storage_proxy holds a reference on it and is not yet stopped.
            // also the proxy leaves range_slice_read_executor-s hanging around
            // and willing to find out if the cluster_supports_digest_multipartition_reads
            //
            //auto stop_feature_service = defer_verbose_shutdown("feature service", [&feature_service] {
            //    feature_service.stop().get();
            //});

            schema::set_default_partitioner(cfg->partitioner(), cfg->murmur3_partitioner_ignore_msb_bits());
            auto make_sched_group = [&] (sstring name, unsigned shares) {
                if (cfg->cpu_scheduler()) {
                    return seastar::create_scheduling_group(name, shares).get0();
                } else {
                    return seastar::scheduling_group();
                }
            };
            auto background_reclaim_scheduling_group = make_sched_group("background_reclaim", 50);
            auto maintenance_scheduling_group = make_sched_group("streaming", 200);

            smp::invoke_on_all([&cfg, background_reclaim_scheduling_group] {
                logalloc::tracker::config st_cfg;
                st_cfg.defragment_on_idle = cfg->defragment_memory_on_idle();
                st_cfg.abort_on_lsa_bad_alloc = cfg->abort_on_lsa_bad_alloc();
                st_cfg.lsa_reclamation_step = cfg->lsa_reclamation_step();
                st_cfg.background_reclaim_sched_group = background_reclaim_scheduling_group;
                st_cfg.sanitizer_report_backtrace = cfg->sanitizer_report_backtrace();
                logalloc::shard_tracker().configure(st_cfg);
            }).get();

            auto stop_lsa_background_reclaim = defer([&] () noexcept {
                smp::invoke_on_all([&] {
                    return logalloc::shard_tracker().stop();
                }).get();
            });

            if (cfg->broadcast_address().empty() && cfg->listen_address().empty()) {
                startlog.error("Bad configuration: neither listen_address nor broadcast_address are defined\n");
                throw bad_configuration_error();
            }

            if (cfg->broadcast_rpc_address().empty() && cfg->rpc_address() == "0.0.0.0") {
                startlog.error("If rpc_address is set to a wildcard address {}, then you must set broadcast_rpc_address", cfg->rpc_address());
                throw bad_configuration_error();
            }

            auto preferred = cfg->listen_interface_prefer_ipv6() ? std::make_optional(net::inet_address::family::INET6) : std::nullopt;
            auto family = cfg->enable_ipv6_dns_lookup() || preferred ? std::nullopt : std::make_optional(net::inet_address::family::INET);

            auto broadcast_addr = utils::resolve(cfg->broadcast_address || cfg->listen_address, family, preferred).get0();
            utils::fb_utilities::set_broadcast_address(broadcast_addr);
            auto broadcast_rpc_addr = utils::resolve(cfg->broadcast_rpc_address || cfg->rpc_address, family, preferred).get0();
            utils::fb_utilities::set_broadcast_rpc_address(broadcast_rpc_addr);

            ctx.api_dir = cfg->api_ui_dir();
            if (!ctx.api_dir.empty() && ctx.api_dir.back() != '/') {
                // The api_dir should end with a backslash, add it if it's missing
                ctx.api_dir.append("/", 1);
            }
            ctx.api_doc = cfg->api_doc_dir();
            if (!ctx.api_doc.empty() && ctx.api_doc.back() != '/') {
                // The api_doc should end with a backslash, add it if it's missing
                ctx.api_doc.append("/", 1);
            }
            const auto hinted_handoff_enabled = cfg->hinted_handoff_enabled();

            supervisor::notify("starting prometheus API server");
            std::any stop_prometheus;
            if (cfg->prometheus_port()) {
                prometheus_server.start("prometheus").get();
                stop_prometheus = defer_verbose_shutdown("prometheus API server", [&prometheus_server] {
                    prometheus_server.stop().get();
                });

                auto ip = utils::resolve(cfg->prometheus_address || cfg->listen_address, family, preferred).get0();

                prometheus::config pctx;
                pctx.metric_help = "Scylla server statistics";
                pctx.prefix = cfg->prometheus_prefix();
                prometheus::start(prometheus_server, pctx).get();
                with_scheduling_group(maintenance_scheduling_group, [&] {
                  return prometheus_server.listen(socket_address{ip, cfg->prometheus_port()}).handle_exception([&ip, &cfg] (auto ep) {
                    startlog.error("Could not start Prometheus API server on {}:{}: {}", ip, cfg->prometheus_port(), ep);
                    return make_exception_future<>(ep);
                  });
                }).get();
            }

            using namespace locator;
            // Re-apply strict-dma after we've read the config file, this time
            // to all reactors
            if (opts.contains("developer-mode")) {
                smp::invoke_on_all([] { engine().set_strict_dma(false); }).get();
            }

            auto abort_on_internal_error_observer = cfg->abort_on_internal_error.observe([] (bool val) {
                set_abort_on_internal_error(val);
            });
            set_abort_on_internal_error(cfg->abort_on_internal_error());

            supervisor::notify("starting tokens manager");
            token_metadata.start([] () noexcept { return db::schema_tables::hold_merge_lock(); }).get();
            // storage_proxy holds a reference on it and is not yet stopped.
            // what's worse is that the calltrace
            //   storage_proxy::do_query 
            //                ::query_partition_key_range
            //                ::query_partition_key_range_concurrent
            // leaves unwaited futures on the reactor and once it gets there
            // the token_metadata instance is accessed and ...
            //
            //auto stop_token_metadata = defer_verbose_shutdown("token metadata", [ &token_metadata ] {
            //    token_metadata.stop().get();
            //});

            supervisor::notify("starting effective_replication_map factory");
            erm_factory.start().get();
            auto stop_erm_factory = deferred_stop(erm_factory);

            supervisor::notify("starting migration manager notifier");
            mm_notifier.start().get();
            auto stop_mm_notifier = defer_verbose_shutdown("migration manager notifier", [ &mm_notifier ] {
                mm_notifier.stop().get();
            });

            supervisor::notify("starting lifecycle notifier");
            lifecycle_notifier.start().get();
            // storage_service references this notifier and is not stopped yet
            // auto stop_lifecycle_notifier = defer_verbose_shutdown("lifecycle notifier", [ &lifecycle_notifier ] {
            //     lifecycle_notifier.stop().get();
            // });

            supervisor::notify("creating tracing");
            tracing::backend_registry tracing_backend_registry;
            tracing::register_tracing_keyspace_backend(tracing_backend_registry);
            tracing::tracing::create_tracing(tracing_backend_registry, "trace_keyspace_helper").get();
            auto destroy_tracing = defer_verbose_shutdown("tracing instance", [] {
                tracing::tracing::tracing_instance().stop().get();
            });
            audit::audit::create_audit(*cfg).handle_exception([&] (auto&& e) {
                startlog.error("audit creation failed: {}", e);
            }).get();

            auto api_addr = utils::resolve(cfg->api_address || cfg->rpc_address, family, preferred).get0();
            supervisor::notify("starting API server");
            ctx.http_server.start("API").get();
            auto stop_http_server = defer_verbose_shutdown("API server", [&ctx] {
                ctx.http_server.stop().get();
            });
            api::set_server_init(ctx).get();
            with_scheduling_group(maintenance_scheduling_group, [&] {
                return ctx.http_server.listen(socket_address{api_addr, cfg->api_port()});
            }).get();
            startlog.info("Scylla API server listening on {}:{} ...", api_addr, cfg->api_port());

            api::set_server_config(ctx, *cfg).get();

            // Note: changed from using a move here, because we want the config object intact.
            replica::database_config dbcfg;
            dbcfg.compaction_scheduling_group = make_sched_group("compaction", 1000);
            dbcfg.memory_compaction_scheduling_group = make_sched_group("mem_compaction", 1000);
            dbcfg.streaming_scheduling_group = maintenance_scheduling_group;
            dbcfg.statement_scheduling_group = make_sched_group("statement", 1000);
            dbcfg.memtable_scheduling_group = make_sched_group("memtable", 1000);
            dbcfg.memtable_to_cache_scheduling_group = make_sched_group("memtable_to_cache", 200);
            dbcfg.gossip_scheduling_group = make_sched_group("gossip", 1000);
            dbcfg.available_memory = get_available_memory();

            netw::messaging_service::config mscfg;

            mscfg.ip = utils::resolve(cfg->listen_address, family).get0();
            mscfg.port = cfg->storage_port();
            mscfg.ssl_port = cfg->ssl_storage_port();
            mscfg.listen_on_broadcast_address = cfg->listen_on_broadcast_address();
            mscfg.rpc_memory_limit = std::max<size_t>(0.08 * memory::stats().total_memory(), mscfg.rpc_memory_limit);

            const auto& seo = cfg->server_encryption_options();
            auto encrypt = utils::get_or_default(seo, "internode_encryption", "none");

            if (utils::is_true(utils::get_or_default(seo, "require_client_auth", "false"))) {
                if (encrypt == "dc" || encrypt == "rack") {
                    startlog.warn("Setting require_client_auth is incompatible with 'rack' and 'dc' internode_encryption values."
                        " To ensure that mutual TLS authentication is enforced, please set internode_encryption to 'all'. Continuing with"
                        " potentially insecure configuration."
                    );
                }
            }

            sstring compress_what = cfg->internode_compression();
            if (compress_what == "all") {
                mscfg.compress = netw::messaging_service::compress_what::all;
            } else if (compress_what == "dc") {
                mscfg.compress = netw::messaging_service::compress_what::dc;
            }

            if (encrypt == "all") {
                mscfg.encrypt = netw::messaging_service::encrypt_what::all;
            } else if (encrypt == "dc") {
                mscfg.encrypt = netw::messaging_service::encrypt_what::dc;
            } else if (encrypt == "rack") {
                mscfg.encrypt = netw::messaging_service::encrypt_what::rack;
            }

            if (!cfg->inter_dc_tcp_nodelay()) {
                mscfg.tcp_nodelay = netw::messaging_service::tcp_nodelay_what::local;
            }

            static sharded<auth::service> auth_service;
            static sharded<qos::service_level_controller> sl_controller;
            debug::the_sl_controller = &sl_controller;

            //starting service level controller
            qos::service_level_options default_service_level_configuration;
            default_service_level_configuration.shares = 1000;
            sl_controller.start(std::ref(auth_service), default_service_level_configuration, dbcfg.statement_scheduling_group).get();
            sl_controller.invoke_on_all(&qos::service_level_controller::start).get();
            auto stop_sl_controller = defer_verbose_shutdown("service level controller", [] {
                sl_controller.stop().get();
            });

            //This starts the update loop - but no real update happens until the data accessor is not initialized.
            sl_controller.local().update_from_distributed_data(std::chrono::seconds(10));

            supervisor::notify("initializing storage service");
            netw::messaging_service::scheduling_config scfg;
            scfg.statement_tenants = { {default_scheduling_group(), "$system"} };
            scfg.streaming = dbcfg.streaming_scheduling_group;
            scfg.gossip = dbcfg.gossip_scheduling_group;

            debug::the_messaging_service = &messaging;
<<<<<<< HEAD
            netw::init_messaging_service(messaging, sl_controller, std::move(mscfg), std::move(scfg), *cfg);
=======

            std::shared_ptr<seastar::tls::credentials_builder> creds;
            if (mscfg.encrypt != netw::messaging_service::encrypt_what::none) {
                creds = std::make_shared<seastar::tls::credentials_builder>();
                utils::configure_tls_creds_builder(*creds, cfg->server_encryption_options()).get();
            }

            // Delay listening messaging_service until gossip message handlers are registered
            messaging.start(mscfg, scfg, creds).get();
>>>>>>> 4c93a694
            auto stop_ms = defer_verbose_shutdown("messaging service", [&messaging] {
                messaging.invoke_on_all(&netw::messaging_service::stop).get();
            });

            static sharded<db::system_distributed_keyspace> sys_dist_ks;
            static sharded<db::system_keyspace> sys_ks;
            static sharded<db::view::view_update_generator> view_update_generator;
            static sharded<cql3::cql_config> cql_config;
            static sharded<cdc::generation_service> cdc_generation_service;
            cql_config.start(std::ref(*cfg)).get();

            supervisor::notify("starting system keyspace");
            // FIXME -- the query processor is not started yet and is thus not usable. It starts later
            // on (look up the qp.start() thing) and cannot be started earlier, before proxy does. The
            // plan is to equip system keyspace with its own instance of the query processor that doesn't
            // need storage proxy to work, but uses some other local replica access mechanism. Similar
            // thing for database -- it's not yet started and should be replaced with the aforementioned
            // replica accessor.
            sys_ks.start(std::ref(qp), std::ref(db)).get();

            supervisor::notify("starting gossiper");
            gms::gossip_config gcfg;
            gcfg.gossip_scheduling_group = dbcfg.gossip_scheduling_group;
            gcfg.seeds = get_seeds_from_db_config(*cfg);
            gcfg.cluster_name = cfg->cluster_name();
            gcfg.partitioner = cfg->partitioner();
            gcfg.ring_delay_ms = cfg->ring_delay_ms();
            gcfg.shadow_round_ms = cfg->shadow_round_ms();
            gcfg.shutdown_announce_ms = cfg->shutdown_announce_in_ms();
            gcfg.skip_wait_for_gossip_to_settle = cfg->skip_wait_for_gossip_to_settle();
            if (gcfg.cluster_name.empty()) {
                gcfg.cluster_name = "Test Cluster";
                startlog.warn("Using default cluster name is not recommended. Using a unique cluster name will reduce the chance of adding nodes to the wrong cluster by mistake");
            }

            debug::the_gossiper = &gossiper;
            gossiper.start(std::ref(stop_signal.as_sharded_abort_source()), std::ref(feature_service), std::ref(token_metadata), std::ref(messaging), std::ref(sys_ks), std::ref(*cfg), std::ref(gcfg)).get();
            auto stop_gossiper = defer_verbose_shutdown("gossiper", [&gossiper] {
                // call stop on each instance, but leave the sharded<> pointers alive
                gossiper.invoke_on_all(&gms::gossiper::stop).get();
            });
            gossiper.invoke_on_all(&gms::gossiper::start).get();

            supervisor::notify("creating snitch");
            snitch_config snitch_cfg;
            snitch_cfg.name = cfg->endpoint_snitch();
            snitch_cfg.broadcast_rpc_address_specified_by_user = !cfg->broadcast_rpc_address().empty();
            sharded<locator::snitch_ptr>& snitch = i_endpoint_snitch::snitch_instance();
            snitch.start(snitch_cfg, std::ref(gossiper)).get();
            auto stop_snitch = defer_verbose_shutdown("snitch", [&snitch] {
                snitch.stop().get();
            });
            snitch.invoke_on_all(&locator::snitch_ptr::start).get();
            // #293 - do not stop anything (unless snitch.on_all(start) fails)
            stop_snitch->cancel();

            if (snitch.local()->get_name() == "org.apache.cassandra.locator.SimpleSnitch") {
                //
                // Simple snitch wants sort_by_proximity() not to reorder nodes anyhow
                //
                // "Making all endpoints equal ensures we won't change the original
                // ordering." - quote from C* code.
                //
                // The snitch_base implementation should handle the above case correctly.
                // I'm leaving the this implementation anyway since it's the C*'s
                // implementation and some installations may depend on it.
                //
                token_metadata.invoke_on_all([] (shared_token_metadata& tm) mutable {
                    const auto& topo = tm.get()->get_topology();
                    // There's no real need in mutate_token_metadata here as it just
                    // sets a single boolean bit on topology object, this change is
                    // never ever performed again and by this point no code uses neither
                    // topology nor the token metadata itself
                    const_cast<locator::topology&>(topo).disable_proximity_sorting();
                }).get();
            }

            static direct_fd_clock fd_clock;
            static sharded<direct_failure_detector::failure_detector> fd;
            supervisor::notify("starting direct failure detector service");
            fd.start(
                sharded_parameter([] (gms::gossiper& g) { return std::ref(g.get_direct_fd_pinger()); }, std::ref(gossiper)),
                std::ref(fd_clock),
                direct_fd_clock::base::duration{std::chrono::milliseconds{100}}.count()).get();

            auto stop_fd = defer_verbose_shutdown("direct_failure_detector", [] {
                fd.stop().get();
            });

            supervisor::notify("initializing storage service");
            debug::the_storage_service = &ss;
            ss.start(std::ref(stop_signal.as_sharded_abort_source()),
                std::ref(db), std::ref(gossiper), std::ref(sys_ks),
                std::ref(feature_service), std::ref(mm), std::ref(token_metadata), std::ref(erm_factory),
                std::ref(messaging), std::ref(repair),
                std::ref(stream_manager), std::ref(lifecycle_notifier), std::ref(bm), std::ref(sl_controller)).get();

            auto stop_storage_service = defer_verbose_shutdown("storage_service", [&] {
                ss.stop().get();
            });

            supervisor::notify("starting per-shard database core");

            sst_dir_semaphore.start(cfg->initial_sstable_loading_concurrency()).get();
            auto stop_sst_dir_sem = defer_verbose_shutdown("sst_dir_semaphore", [&sst_dir_semaphore] {
                sst_dir_semaphore.stop().get();
            });

            service_memory_limiter.start(memory::stats().total_memory()).get();
            auto stop_mem_limiter = defer_verbose_shutdown("service_memory_limiter", [&service_memory_limiter] {
                // Uncomment this once services release all the memory on stop
                // service_memory_limiter.stop().get();
            });
            supervisor::notify("creating and verifying directories");
            utils::directories::set dir_set;
            dir_set.add(cfg->data_file_directories());
            dir_set.add(cfg->commitlog_directory());
            dirs.emplace(cfg->developer_mode());
            dirs->create_and_verify(std::move(dir_set)).get();

            auto hints_dir_initializer = db::hints::directory_initializer::make(*dirs, cfg->hints_directory()).get();
            auto view_hints_dir_initializer = db::hints::directory_initializer::make(*dirs, cfg->view_hints_directory()).get();
            if (!hinted_handoff_enabled.is_disabled_for_all()) {
                hints_dir_initializer.ensure_created_and_verified().get();
            }
            view_hints_dir_initializer.ensure_created_and_verified().get();

            static sharded<wasm::instance_cache> wasm_instance_cache;
            auto udf_enabled = cfg->enable_user_defined_functions() && cfg->check_experimental(db::experimental_features_t::feature::UDF);
            std::any stop_udf_cache_handlers;
            if (udf_enabled) {
                supervisor::notify("starting wasm udf cache");
                wasm_instance_cache.start(128*1024*1024, std::chrono::seconds(5)).get();
                stop_udf_cache_handlers = defer_verbose_shutdown("udf cache", [] {
                    wasm_instance_cache.stop().get();
                });
            }

            auto get_tm_cfg = sharded_parameter([&] {
                return tasks::task_manager::config {
                    .task_ttl = cfg->task_ttl_seconds,
                };
            });
            task_manager.start(std::move(get_tm_cfg), std::ref(stop_signal.as_sharded_abort_source())).get();
            auto stop_task_manager = defer_verbose_shutdown("task_manager", [&task_manager] {
                task_manager.stop().get();
            });

            supervisor::notify("starting compaction_manager");
            // get_cm_cfg is called on each shard when starting a sharded<compaction_manager>
            // we need the getter since updateable_value is not shard-safe (#7316)
            auto get_cm_cfg = sharded_parameter([&] {
                return compaction_manager::config {
                    .compaction_sched_group = compaction_manager::scheduling_group{dbcfg.compaction_scheduling_group, service::get_local_compaction_priority()},
                    .maintenance_sched_group = compaction_manager::scheduling_group{dbcfg.streaming_scheduling_group, service::get_local_streaming_priority()},
                    .available_memory = dbcfg.available_memory,
                    .static_shares = cfg->compaction_static_shares,
                    .throughput_mb_per_sec = cfg->compaction_throughput_mb_per_sec,
                };
            });
            cm.start(std::move(get_cm_cfg), std::ref(stop_signal.as_sharded_abort_source())).get();
            auto stop_cm = deferred_stop(cm);

            supervisor::notify("starting database");
            debug::the_database = &db;
            db.start(std::ref(*cfg), dbcfg, std::ref(mm_notifier), std::ref(feature_service), std::ref(token_metadata),
                    std::ref(cm), std::ref(sst_dir_semaphore), utils::cross_shard_barrier()).get();
            auto stop_database_and_sstables = defer_verbose_shutdown("database", [&db] {
                // #293 - do not stop anything - not even db (for real)
                //return db.stop();
                // call stop on each db instance, but leave the shareded<database> pointers alive.
                db.invoke_on_all(&replica::database::stop).get();
            });

            // We need to init commitlog on shard0 before it is inited on other shards
            // because it obtains the list of pre-existing segments for replay, which must
            // not include reserve segments created by active commitlogs.
            db.local().init_commitlog().get();
            db.invoke_on_all(&replica::database::start, std::ref(sl_controller)).get();

            // Initialization of a keyspace is done by shard 0 only. For system
            // keyspace, the procedure  will go through the hardcoded column
            // families, and in each of them, it will load the sstables for all
            // shards using distributed database object.
            // Iteration through column family directory for sstable loading is
            // done only by shard 0, so we'll no longer face race conditions as
            // described here: https://github.com/scylladb/scylla/issues/1014
            supervisor::notify("loading system sstables");
            auto system_keyspace_sel = db::table_selector::all_in_keyspace(db::system_keyspace::NAME);
            replica::distributed_loader::init_system_keyspace(db, ss, gossiper, *cfg, *system_keyspace_sel).get();

            smp::invoke_on_all([blocked_reactor_notify_ms] {
                engine().update_blocked_reactor_notify_ms(blocked_reactor_notify_ms);
            }).get();

            supervisor::notify("starting storage proxy");
            service::storage_proxy::config spcfg {
                .hints_directory_initializer = hints_dir_initializer,
            };
            spcfg.hinted_handoff_enabled = hinted_handoff_enabled;
            spcfg.available_memory = get_available_memory();
            smp_service_group_config storage_proxy_smp_service_group_config;
            // Assuming less than 1kB per queued request, this limits storage_proxy submit_to() queues to 5MB or less
            storage_proxy_smp_service_group_config.max_nonlocal_requests = 5000;
            spcfg.read_smp_service_group = create_smp_service_group(storage_proxy_smp_service_group_config).get0();
            spcfg.write_smp_service_group = create_smp_service_group(storage_proxy_smp_service_group_config).get0();
            spcfg.hints_write_smp_service_group = create_smp_service_group(storage_proxy_smp_service_group_config).get0();
            spcfg.write_ack_smp_service_group = create_smp_service_group(storage_proxy_smp_service_group_config).get0();
            static db::view::node_update_backlog node_backlog(smp::count, 10ms);
            scheduling_group_key_config storage_proxy_stats_cfg =
                    make_scheduling_group_key_config<service::storage_proxy_stats::stats>();
            storage_proxy_stats_cfg.constructor = [plain_constructor = storage_proxy_stats_cfg.constructor] (void* ptr) {
                plain_constructor(ptr);
                reinterpret_cast<service::storage_proxy_stats::stats*>(ptr)->register_stats();
                reinterpret_cast<service::storage_proxy_stats::stats*>(ptr)->register_split_metrics_local();
            };
            proxy.start(std::ref(db), std::ref(gossiper), spcfg, std::ref(node_backlog),
                    scheduling_group_key_create(storage_proxy_stats_cfg).get0(),
                    std::ref(feature_service), std::ref(token_metadata), std::ref(erm_factory), std::ref(messaging)).get();
            supervisor::notify("starting forward service");
            forward_service.start(std::ref(messaging), std::ref(proxy), std::ref(db), std::ref(token_metadata)).get();
            auto stop_forward_service_handlers = defer_verbose_shutdown("forward service", [&forward_service] {
                forward_service.stop().get();
            });

            // #293 - do not stop anything
            // engine().at_exit([&proxy] { return proxy.stop(); });

            raft_gr.start(cfg->check_experimental(db::experimental_features_t::feature::RAFT),
                std::ref(messaging), std::ref(gossiper), std::ref(fd)).get();

            // group0 client exists only on shard 0.
            // The client has to be created before `stop_raft` since during
            // destruction it has to exist until raft_gr.stop() completes.
            service::raft_group0_client group0_client{raft_gr.local(), sys_ks.local()};

            supervisor::notify("starting migration manager");
            debug::the_migration_manager = &mm;
            mm.start(std::ref(mm_notifier), std::ref(feature_service), std::ref(messaging), std::ref(proxy), std::ref(gossiper), std::ref(group0_client), std::ref(sys_ks)).get();
            auto stop_migration_manager = defer_verbose_shutdown("migration manager", [&mm] {
                mm.stop().get();
            });

            // XXX: stop_raft has to happen before query_processor and migration_manager
            // is stopped, since some groups keep using the query
            // processor until are stopped inside stop_raft.
            auto stop_raft = defer_verbose_shutdown("Raft", [&raft_gr] {
                raft_gr.stop().get();
            });
            if (cfg->check_experimental(db::experimental_features_t::feature::RAFT)) {
                supervisor::notify("starting Raft Group Registry service");
            } else {
                if (cfg->check_experimental(db::experimental_features_t::feature::BROADCAST_TABLES)) {
                    startlog.error("Bad configuration: RAFT feature has to be enabled if BROADCAST_TABLES is enabled");
                    throw bad_configuration_error();
                }
            }
            raft_gr.invoke_on_all(&service::raft_group_registry::start).get();

            supervisor::notify("starting query processor");
            cql3::query_processor::memory_config qp_mcfg = {get_available_memory() / 256, get_available_memory() / 2560};
            debug::the_query_processor = &qp;
            auto local_data_dict = seastar::sharded_parameter([] (const replica::database& db) { return db.as_data_dictionary(); }, std::ref(db));

            utils::loading_cache_config auth_prep_cache_config;
            auth_prep_cache_config.max_size = qp_mcfg.authorized_prepared_cache_size;
            auth_prep_cache_config.expiry = std::min(std::chrono::milliseconds(cfg->permissions_validity_in_ms()),
                                                     std::chrono::duration_cast<std::chrono::milliseconds>(cql3::prepared_statements_cache::entry_expiry));
            auth_prep_cache_config.refresh = std::chrono::milliseconds(cfg->permissions_update_interval_in_ms());

            qp.start(std::ref(proxy), std::ref(forward_service), std::move(local_data_dict), std::ref(mm_notifier), std::ref(mm), qp_mcfg, std::ref(cql_config), std::move(auth_prep_cache_config), std::ref(group0_client)).get();
            extern sharded<cql3::query_processor>* hack_query_processor_for_encryption;
            hack_query_processor_for_encryption = &qp;
            // #293 - do not stop anything
            // engine().at_exit([&qp] { return qp.stop(); });
            if (udf_enabled) {
                qp.invoke_on_all([&] (cql3::query_processor& qp) {
                    qp.set_wasm_instance_cache(&wasm_instance_cache.local());
                }).get();
            }
            supervisor::notify("initializing batchlog manager");
            db::batchlog_manager_config bm_cfg;
            bm_cfg.write_request_timeout = cfg->write_request_timeout_in_ms() * 1ms;
            bm_cfg.replay_rate = cfg->batchlog_replay_throttle_in_kb() * 1000;
            bm_cfg.delay = std::chrono::milliseconds(cfg->ring_delay_ms());

            bm.start(std::ref(qp), bm_cfg).get();

            sstables::init_metrics().get();

            // FIXME -- this sys_ks start should really be up above, where its instance
            // start, but we only have query processor started that late
            sys_ks.invoke_on_all(&db::system_keyspace::start).get();
            cfg->host_id = sys_ks.local().load_local_host_id().get0();

            group0_client.init().get();

            db::sstables_format_selector sst_format_selector(gossiper.local(), feature_service, db);

            sst_format_selector.start().get();
            auto stop_format_selector = defer_verbose_shutdown("sstables format selector", [&sst_format_selector] {
                sst_format_selector.stop().get();
            });

            // Re-enable previously enabled features on node startup.
            // This should be done before commitlog starts replaying
            // since some features affect storage.
            db::system_keyspace::enable_features_on_startup(feature_service).get();

            db.local().before_schema_keyspace_init();

            // Init schema tables only after enable_features_on_startup()
            // because table construction consults enabled features.
            // Needs to be before system_keyspace::setup(), which writes to schema tables.
            supervisor::notify("loading system_schema sstables");
            auto schema_keyspace_sel = db::table_selector::all_in_keyspace(db::schema_tables::NAME);
            replica::distributed_loader::init_system_keyspace(db, ss, gossiper, *cfg, *schema_keyspace_sel).get();

            // schema migration, if needed, is also done on shard 0
            db::legacy_schema_migrator::migrate(proxy, db, qp.local()).get();

            // making compaction manager api available, after system keyspace has already been established.
            api::set_server_compaction_manager(ctx).get();

            supervisor::notify("setting up system keyspace");
            // FIXME -- should happen in start(), but
            // 1. messaging is on the way with its preferred ip cache
            // 2. cql_test_env() doesn't do it
            // 3. need to check if it depends on any of the above steps
            sys_ks.local().setup(messaging).get();

            supervisor::notify("starting schema commit log");

            // Check there is no truncation record for schema tables.
            // Needs to happen before replaying the schema commitlog, which interprets
            // replay position in the truncation record.
            // Needs to happen before system_keyspace::setup(), which reads truncation records.
            for (auto&& e : db.local().get_column_families()) {
                auto table_ptr = e.second;
                if (table_ptr->schema()->ks_name() == db::schema_tables::NAME) {
                    if (table_ptr->get_truncation_record() != db_clock::time_point::min()) {
                        // replay_position stored in the truncation record may belong to
                        // the old (default) commitlog domain. It's not safe to interpret
                        // that replay position in the schema commitlog domain.
                        // Refuse to boot in this case. We assume no one truncated schema tables.
                        // We will hit this during rolling upgrade, in which case the user will
                        // roll back and let us know.
                        throw std::runtime_error(format("Schema table {}.{} has a truncation record. Booting is not safe.",
                                                        table_ptr->schema()->ks_name(), table_ptr->schema()->cf_name()));
                    }
                }
            }

            auto sch_cl = db.local().schema_commitlog();
            if (sch_cl != nullptr) {
                auto paths = sch_cl->get_segments_to_replay().get();
                if (!paths.empty()) {
                    supervisor::notify("replaying schema commit log");
                    auto rp = db::commitlog_replayer::create_replayer(db).get0();
                    rp.recover(paths, db::schema_tables::COMMITLOG_FILENAME_PREFIX).get();
                    supervisor::notify("replaying schema commit log - flushing memtables");
                    db.invoke_on_all([] (replica::database& db) {
                        return db.flush_all_memtables();
                    }).get();
                    supervisor::notify("replaying schema commit log - removing old commitlog segments");
                    //FIXME: discarded future
                    (void)sch_cl->delete_segments(std::move(paths));
                }
            }

            db::schema_tables::recalculate_schema_version(sys_ks, proxy, feature_service.local()).get();

            supervisor::notify("loading non-system sstables");
            replica::distributed_loader::init_non_system_keyspaces(db, proxy, sys_ks).get();

            supervisor::notify("starting view update generator");
            view_update_generator.start(std::ref(db)).get();

            supervisor::notify("starting commit log");
            auto cl = db.local().commitlog();
            if (cl != nullptr) {
                auto paths = cl->get_segments_to_replay().get();
                if (!paths.empty()) {
                    supervisor::notify("replaying commit log");
                    auto rp = db::commitlog_replayer::create_replayer(db).get0();
                    rp.recover(paths, db::commitlog::descriptor::FILENAME_PREFIX).get();
                    supervisor::notify("replaying commit log - flushing memtables");
                    db.invoke_on_all([] (replica::database& db) {
                        return db.flush_all_memtables();
                    }).get();
                    supervisor::notify("replaying commit log - removing old commitlog segments");
                    //FIXME: discarded future
                    (void)cl->delete_segments(std::move(paths));
                }
            }

            db.invoke_on_all([] (replica::database& db) {
                for (auto& x : db.get_column_families()) {
                    replica::table& t = *(x.second);
                    t.enable_auto_compaction();
                }
            }).get();

            // If the same sstable is shared by several shards, it cannot be
            // deleted until all shards decide to compact it. So we want to
            // start these compactions now. Note we start compacting only after
            // all sstables in this CF were loaded on all shards - otherwise
            // we will have races between the compaction and loading processes
            // We also want to trigger regular compaction on boot.

            // FIXME: temporary as this code is being replaced. I am keeping the scheduling
            // group that was effectively used in the bulk of it (compaction). Soon it will become
            // streaming

            db.invoke_on_all([&proxy] (replica::database& db) {
                for (auto& x : db.get_column_families()) {
                    replica::column_family& cf = *(x.second);
                    cf.trigger_compaction();
                }
            }).get();
            api::set_server_gossip(ctx, gossiper).get();
            api::set_server_snitch(ctx).get();
            api::set_server_storage_proxy(ctx, ss).get();
            api::set_server_load_sstable(ctx).get();
            static seastar::sharded<memory_threshold_guard> mtg;
            mtg.start(cfg->large_memory_allocation_warning_threshold()).get();
            supervisor::notify("initializing migration manager RPC verbs");
            mm.invoke_on_all([] (auto& mm) {
                mm.init_messaging_service();
            }).get();
            supervisor::notify("initializing storage proxy RPC verbs");
            proxy.invoke_on_all([&mm] (service::storage_proxy& proxy) {
                proxy.init_messaging_service(&mm.local());
            }).get();
            auto stop_proxy_handlers = defer_verbose_shutdown("storage proxy RPC verbs", [&proxy] {
                proxy.invoke_on_all(&service::storage_proxy::uninit_messaging_service).get();
            });

            debug::the_stream_manager = &stream_manager;
            supervisor::notify("starting streaming service");
            stream_manager.start(std::ref(*cfg), std::ref(db), std::ref(sys_dist_ks), std::ref(view_update_generator), std::ref(messaging), std::ref(mm), std::ref(gossiper)).get();
            auto stop_stream_manager = defer_verbose_shutdown("stream manager", [&stream_manager] {
                // FIXME -- keep the instances alive, just call .stop on them
                stream_manager.invoke_on_all(&streaming::stream_manager::stop).get();
            });

            stream_manager.invoke_on_all(&streaming::stream_manager::start).get();

            api::set_server_stream_manager(ctx, stream_manager).get();
            auto stop_stream_manager_api = defer_verbose_shutdown("stream manager api", [&ctx] {
                api::unset_server_stream_manager(ctx).get();
            });

            supervisor::notify("starting hinted handoff manager");
            if (!hinted_handoff_enabled.is_disabled_for_all()) {
                hints_dir_initializer.ensure_rebalanced().get();
            }
            view_hints_dir_initializer.ensure_rebalanced().get();

            proxy.invoke_on_all([&lifecycle_notifier, &gossiper] (service::storage_proxy& local_proxy) {
                lifecycle_notifier.local().register_subscriber(&local_proxy);
                return local_proxy.start_hints_manager(gossiper.local().shared_from_this());
            }).get();

            auto drain_proxy = defer_verbose_shutdown("drain storage proxy", [&proxy, &lifecycle_notifier] {
                proxy.invoke_on_all([&lifecycle_notifier] (service::storage_proxy& local_proxy) mutable {
                    return lifecycle_notifier.local().unregister_subscriber(&local_proxy).finally([&local_proxy] {
                        return local_proxy.drain_on_shutdown();
                    });
                }).get();
            });

            // ATTN -- sharded repair reference already sits on storage_service and if
            // it calls repair.local() before this place it'll crash (now it doesn't do
            // both)
            supervisor::notify("starting messaging service");
            auto max_memory_repair = memory::stats().total_memory() * 0.1;
            repair.start(std::ref(gossiper), std::ref(messaging), std::ref(db), std::ref(proxy), std::ref(bm), std::ref(sys_dist_ks), std::ref(sys_ks), std::ref(view_update_generator), std::ref(mm), max_memory_repair).get();
            auto stop_repair_service = defer_verbose_shutdown("repair service", [&repair] {
                repair.stop().get();
            });
            repair.invoke_on_all(&repair_service::start).get();

            supervisor::notify("starting CDC Generation Management service");
            /* This service uses the system distributed keyspace.
             * It will only do that *after* the node has joined the token ring, and the token ring joining
             * procedure (`storage_service::init_server`) is responsible for initializing sys_dist_ks.
             * Hence the service will start using sys_dist_ks only after it was initialized.
             *
             * However, there is a problem with the service shutdown order: sys_dist_ks is stopped
             * *before* CDC generation service is stopped (`storage_service::drain_on_shutdown` below),
             * so CDC generation service takes sharded<db::sys_dist_ks> and must check local_is_initialized()
             * every time it accesses it (because it may have been stopped already), then take local_shared()
             * which will prevent sys_dist_ks from being destroyed while the service operates on it.
             */
            cdc::generation_service::config cdc_config;
            cdc_config.ignore_msb_bits = cfg->murmur3_partitioner_ignore_msb_bits();
            cdc_config.ring_delay = std::chrono::milliseconds(cfg->ring_delay_ms());
            cdc_config.dont_rewrite_streams = cfg->cdc_dont_rewrite_streams();
            cdc_generation_service.start(std::move(cdc_config), std::ref(gossiper), std::ref(sys_dist_ks), std::ref(sys_ks),
                    std::ref(stop_signal.as_sharded_abort_source()), std::ref(token_metadata), std::ref(feature_service), std::ref(db)).get();
            auto stop_cdc_generation_service = defer_verbose_shutdown("CDC Generation Management service", [] {
                cdc_generation_service.stop().get();
            });

            auto get_cdc_metadata = [] (cdc::generation_service& svc) { return std::ref(svc.get_cdc_metadata()); };

            supervisor::notify("starting CDC log service");
            static sharded<cdc::cdc_service> cdc;
            cdc.start(std::ref(proxy), sharded_parameter(get_cdc_metadata, std::ref(cdc_generation_service)), std::ref(mm_notifier)).get();
            auto stop_cdc_service = defer_verbose_shutdown("cdc log service", [] {
                cdc.stop().get();
            });

            supervisor::notify("starting storage service", true);
            ss.local().init_messaging_service_part().get();
            auto stop_ss_msg = defer_verbose_shutdown("storage service messaging", [&ss] {
                ss.local().uninit_messaging_service_part().get();
            });
            api::set_server_messaging_service(ctx, messaging).get();
            auto stop_messaging_api = defer_verbose_shutdown("messaging service API", [&ctx] {
                api::unset_server_messaging_service(ctx).get();
            });
            api::set_server_storage_service(ctx, ss, gossiper, cdc_generation_service, sys_ks).get();
            api::set_server_repair(ctx, repair).get();
            auto stop_repair_api = defer_verbose_shutdown("repair API", [&ctx] {
                api::unset_server_repair(ctx).get();
            });

            api::set_server_task_manager(ctx).get();
#ifndef SCYLLA_BUILD_MODE_RELEASE
            api::set_server_task_manager_test(ctx, cfg).get();
#endif
            supervisor::notify("starting sstables loader");
            sst_loader.start(std::ref(db), std::ref(sys_dist_ks), std::ref(view_update_generator), std::ref(messaging)).get();
            auto stop_sst_loader = defer_verbose_shutdown("sstables loader", [&sst_loader] {
                sst_loader.stop().get();
            });
            api::set_server_sstables_loader(ctx, sst_loader).get();
            auto stop_sstl_api = defer_verbose_shutdown("sstables loader API", [&ctx] {
                api::unset_server_sstables_loader(ctx).get();
            });


            gossiper.local().register_(ss.local().shared_from_this());
            auto stop_listening = defer_verbose_shutdown("storage service notifications", [&gossiper, &ss] {
                gossiper.local().unregister_(ss.local().shared_from_this()).get();
            });

            gossiper.local().register_(mm.local().shared_from_this());
            auto stop_mm_listening = defer_verbose_shutdown("migration manager notifications", [&gossiper, &mm] {
                gossiper.local().unregister_(mm.local().shared_from_this()).get();
            });

            sys_dist_ks.start(std::ref(qp), std::ref(mm), std::ref(proxy)).get();
            auto stop_sdks = defer_verbose_shutdown("system distributed keyspace", [] {
                sys_dist_ks.invoke_on_all(&db::system_distributed_keyspace::stop).get();
            });

            // Register storage_service to migration_notifier so we can update
            // pending ranges when keyspace is chagned
            mm_notifier.local().register_listener(&ss.local());
            auto stop_mm_listener = defer_verbose_shutdown("storage service notifications", [&mm_notifier, &ss] {
                mm_notifier.local().unregister_listener(&ss.local()).get();
            });

            /*
             * FIXME. In bb07678346 commit the API toggle for autocompaction was
             * (partially) delayed until system prepared to join the ring. Probably
             * it was an overkill and it can be enabled earlier, even as early as
             * 'by default'. E.g. the per-table toggle was 'enabled' right after
             * the system keyspace started and nobody seemed to have any troubles.
             */
            db.local().enable_autocompaction_toggle();

            service::raft_group0 group0_service{
                    stop_signal.as_local_abort_source(), raft_gr.local(), messaging.local(),
                    gossiper.local(), qp.local(), mm.local(), feature_service.local(), group0_client};
            auto stop_group0_service = defer_verbose_shutdown("group 0 service", [&group0_service] {
                group0_service.abort().get();
            });

            with_scheduling_group(maintenance_scheduling_group, [&] {
                return messaging.invoke_on_all([&token_metadata] (auto& netw) {
                    return netw.start_listen(token_metadata.local());
                });
            }).get();

            with_scheduling_group(maintenance_scheduling_group, [&] {
                return ss.local().join_cluster(cdc_generation_service.local(), sys_dist_ks, proxy, group0_service);
            }).get();

            sl_controller.invoke_on_all([&lifecycle_notifier] (qos::service_level_controller& controller) {
                controller.set_distributed_data_accessor(::static_pointer_cast<qos::service_level_controller::service_level_distributed_data_accessor>(
                        ::make_shared<qos::standard_service_level_distributed_data_accessor>(sys_dist_ks.local())));
                lifecycle_notifier.local().register_subscriber(&controller);
            }).get();

            supervisor::notify("starting tracing");
            tracing::tracing::start_tracing(qp).get();
            auto stop_tracing = defer_verbose_shutdown("tracing", [] {
                tracing::tracing::stop_tracing().get();
            });

            startlog.info("SSTable data integrity checker is {}.",
                    cfg->enable_sstable_data_integrity_check() ? "enabled" : "disabled");


            supervisor::notify("starting auth service");
            utils::loading_cache_config perm_cache_config;
            perm_cache_config.max_size = cfg->permissions_cache_max_entries();
            perm_cache_config.expiry = std::chrono::milliseconds(cfg->permissions_validity_in_ms());
            perm_cache_config.refresh = std::chrono::milliseconds(cfg->permissions_update_interval_in_ms());

            const qualified_name qualified_authorizer_name(auth::meta::AUTH_PACKAGE_NAME, cfg->authorizer());
            const qualified_name qualified_authenticator_name(auth::meta::AUTH_PACKAGE_NAME, cfg->authenticator());
            const qualified_name qualified_role_manager_name(auth::meta::AUTH_PACKAGE_NAME, cfg->role_manager());

            auth::service_config auth_config;
            auth_config.authorizer_java_name = qualified_authorizer_name;
            auth_config.authenticator_java_name = qualified_authenticator_name;
            auth_config.role_manager_java_name = qualified_role_manager_name;

            auth_service.start(std::move(perm_cache_config), std::ref(qp), std::ref(mm_notifier), std::ref(mm), auth_config).get();

            auth_service.invoke_on_all([&mm] (auth::service& auth) {
                return auth.start(mm.local());
            }).get();

            auto stop_auth_service = defer_verbose_shutdown("auth service", [] {
                auth_service.stop().get();
            });

            api::set_server_authorization_cache(ctx, auth_service).get();
            auto stop_authorization_cache_api = defer_verbose_shutdown("authorization cache api", [&ctx] {
                api::unset_server_authorization_cache(ctx).get();
            });

            snapshot_ctl.start(std::ref(db)).get();
            auto stop_snapshot_ctl = defer_verbose_shutdown("snapshots", [&snapshot_ctl] {
                snapshot_ctl.stop().get();
            });

            api::set_server_snapshot(ctx, snapshot_ctl).get();
            auto stop_api_snapshots = defer_verbose_shutdown("snapshots API", [&ctx] {
                api::unset_server_snapshot(ctx).get();
            });

            supervisor::notify("starting batchlog manager");
            bm.invoke_on_all([] (db::batchlog_manager& b) {
                return b.start();
            }).get();
            auto stop_batchlog_manager = defer_verbose_shutdown("batchlog manager", [&bm] {
                bm.stop().get();
            });

            supervisor::notify("starting load meter");
            load_meter.init(db, gossiper.local()).get();
            auto stop_load_meter = defer_verbose_shutdown("load meter", [&load_meter] {
                load_meter.exit().get();
            });

            supervisor::notify("starting cf cache hit rate calculator");
            cf_cache_hitrate_calculator.start(std::ref(db), std::ref(gossiper)).get();
            auto stop_cache_hitrate_calculator = defer_verbose_shutdown("cf cache hit rate calculator",
                    [&cf_cache_hitrate_calculator] {
                        return cf_cache_hitrate_calculator.stop().get();
                    }
            );
            cf_cache_hitrate_calculator.local().run_on(this_shard_id());

            supervisor::notify("starting view update backlog broker");
            static sharded<service::view_update_backlog_broker> view_backlog_broker;
            view_backlog_broker.start(std::ref(proxy), std::ref(gossiper)).get();
            view_backlog_broker.invoke_on_all(&service::view_update_backlog_broker::start).get();
            auto stop_view_backlog_broker = defer_verbose_shutdown("view update backlog broker", [] {
                view_backlog_broker.stop().get();
            });

            //FIXME: discarded future
            (void)api::set_server_cache(ctx);
            startlog.info("Waiting for gossip to settle before accepting client requests...");
            gossiper.local().wait_for_gossip_to_settle().get();
            api::set_server_gossip_settle(ctx, gossiper).get();

            supervisor::notify("allow replaying hints");
            proxy.invoke_on_all([] (service::storage_proxy& local_proxy) {
                local_proxy.allow_replaying_hints();
            }).get();

            api::set_hinted_handoff(ctx, gossiper).get();
            auto stop_hinted_handoff_api = defer_verbose_shutdown("hinted handoff API", [&ctx] {
                api::unset_hinted_handoff(ctx).get();
            });

            if (cfg->view_building()) {
                supervisor::notify("Launching generate_mv_updates for non system tables");
                view_update_generator.invoke_on_all(&db::view::view_update_generator::start).get();
            }

            static sharded<db::view::view_builder> view_builder;
            if (cfg->view_building()) {
                supervisor::notify("starting the view builder");
                view_builder.start(std::ref(db), std::ref(sys_dist_ks), std::ref(mm_notifier)).get();
                view_builder.invoke_on_all([&mm] (db::view::view_builder& vb) { 
                    return vb.start(mm.local());
                }).get();
            }
            auto stop_view_builder = defer_verbose_shutdown("view builder", [cfg] {
                if (cfg->view_building()) {
                    view_builder.stop().get();
                }
            });

            api::set_server_view_builder(ctx, view_builder).get();
            auto stop_vb_api = defer_verbose_shutdown("view builder API", [&ctx] {
                api::unset_server_view_builder(ctx).get();
            });

            db.invoke_on_all([] (replica::database& db) {
                db.revert_initial_system_read_concurrency_boost();
            }).get();

            audit::audit::start_audit(*cfg, qp).get();
            auto audit_stop = defer([] {
                audit::audit::stop_audit().get();
            });

            cql_transport::controller cql_server_ctl(auth_service, mm_notifier, gossiper, qp, service_memory_limiter, sl_controller, lifecycle_notifier, *cfg);

            ss.local().register_protocol_server(cql_server_ctl);

            std::any stop_cql;
            if (cfg->start_native_transport()) {
                supervisor::notify("starting native transport");
                with_scheduling_group(dbcfg.statement_scheduling_group, [&cql_server_ctl] {
                    return cql_server_ctl.start_server();
                }).get();

                // FIXME -- this should be done via client hooks instead
                stop_cql = defer_verbose_shutdown("native transport", [&cql_server_ctl] {
                    cql_server_ctl.stop_server().get();
                });
            }

            api::set_transport_controller(ctx, cql_server_ctl).get();
            auto stop_transport_controller = defer_verbose_shutdown("transport controller API", [&ctx] {
                api::unset_transport_controller(ctx).get();
            });

            ::thrift_controller thrift_ctl(db, auth_service, qp, service_memory_limiter, ss, proxy);

            ss.local().register_protocol_server(thrift_ctl);

            std::any stop_rpc;
            if (cfg->start_rpc()) {
                with_scheduling_group(dbcfg.statement_scheduling_group, [&thrift_ctl] {
                    return thrift_ctl.start_server();
                }).get();

                // FIXME -- this should be done via client hooks instead
                stop_rpc = defer_verbose_shutdown("rpc server", [&thrift_ctl] {
                    thrift_ctl.stop_server().get();
                });
            }

            api::set_rpc_controller(ctx, thrift_ctl).get();
            auto stop_rpc_controller = defer_verbose_shutdown("rpc controller API", [&ctx] {
                api::unset_rpc_controller(ctx).get();
            });

            alternator::controller alternator_ctl(gossiper, proxy, mm, sys_dist_ks, cdc_generation_service, service_memory_limiter, *cfg);
            sharded<alternator::expiration_service> es;
            std::any stop_expiration_service;

            if (cfg->alternator_port() || cfg->alternator_https_port()) {
                with_scheduling_group(dbcfg.statement_scheduling_group, [&alternator_ctl] () mutable {
                    return alternator_ctl.start_server();
                }).get();
                // Start the expiration service on all shards.
                // Currently we only run it if Alternator is enabled, because
                // only Alternator uses it for its TTL feature. But in the
                // future if we add a CQL interface to it, we may want to
                // start this outside the Alternator if().
                if (cfg->check_experimental(db::experimental_features_t::feature::ALTERNATOR_TTL)) {
                    supervisor::notify("starting the expiration service");
                    es.start(seastar::sharded_parameter([] (const replica::database& db) { return db.as_data_dictionary(); }, std::ref(db)),
                             std::ref(proxy), std::ref(gossiper)).get();
                    stop_expiration_service = defer_verbose_shutdown("expiration service", [&es] {
                        es.stop().get();
                    });
                    with_scheduling_group(maintenance_scheduling_group, [&es] {
                        return es.invoke_on_all(&alternator::expiration_service::start);
                    }).get();
                }
            }
            ss.local().register_protocol_server(alternator_ctl);

            redis::controller redis_ctl(proxy, auth_service, mm, *cfg, gossiper);
            if (cfg->redis_port() || cfg->redis_ssl_port()) {
                with_scheduling_group(dbcfg.statement_scheduling_group, [&redis_ctl] {
                    return redis_ctl.start_server();
                }).get();
            }
            ss.local().register_protocol_server(redis_ctl);

            seastar::set_abort_on_ebadf(cfg->abort_on_ebadf());
            api::set_server_done(ctx).get();
            supervisor::notify("serving");
            // Register at_exit last, so that storage_service::drain_on_shutdown will be called first

            auto stop_repair = defer_verbose_shutdown("repair", [&repair] {
                repair.invoke_on_all(&repair_service::shutdown).get();
            });

            auto drain_sl_controller = defer_verbose_shutdown("service level controller update loop", [&lifecycle_notifier] {
                sl_controller.invoke_on_all([&lifecycle_notifier] (qos::service_level_controller& controller) {
                    return lifecycle_notifier.local().unregister_subscriber(&controller);
                }).get();
                sl_controller.invoke_on_all(&qos::service_level_controller::drain).get();
            });

            auto stop_view_update_generator = defer_verbose_shutdown("view update generator", [] {
                view_update_generator.stop().get();
            });

            auto do_drain = defer_verbose_shutdown("local storage", [&ss] {
                ss.local().drain_on_shutdown().get();
            });

            auto drain_view_builder = defer_verbose_shutdown("view builder ops", [cfg] {
                if (cfg->view_building()) {
                    view_builder.invoke_on_all(&db::view::view_builder::drain).get();
                }
            });

            startlog.info("Scylla version {} initialization completed.", scylla_version());
            stop_signal.wait().get();
            startlog.info("Signal received; shutting down");
	    // At this point, all objects destructors and all shutdown hooks registered with defer() are executed
          } catch (...) {
            startlog.error("Startup failed: {}", std::current_exception());
            // We should be returning 1 here, but the system is not yet prepared for orderly rollback of main() objects
            // and thread_local variables.
            _exit(1);
            return 1;
          }
          startlog.info("Scylla version {} shutdown complete.", scylla_version());
          // We should be returning 0 here, but the system is not yet prepared for orderly rollback of main() objects
          // and thread_local variables.
          _exit(0);
          return 0;
        });
    });
  } catch (...) {
      // reactor may not have been initialized, so can't use logger
      fmt::print(std::cerr, "FATAL: Exception during startup, aborting: {}\n", std::current_exception());
      return 7; // 1 has a special meaning for upstart
  }
}

int main(int ac, char** av) {
    // early check to avoid triggering
    if (!cpu_sanity()) {
        _exit(71);
    }

    std::function<int(int, char**)> main_func;

    std::string exec_name;
    if (ac >= 2) {
        exec_name = av[1];
    }

    bool recognized = true;
    if (exec_name == "server") {
        main_func = scylla_main;
    } else if (exec_name == "types") {
        main_func = tools::scylla_types_main;
    } else if (exec_name == "sstable") {
        main_func = tools::scylla_sstable_main;
    } else if (exec_name.empty() || exec_name[0] == '-') {
        main_func = scylla_main;
        recognized = false;
    } else {
        fmt::print("error: unrecognized first argument: expected it to be \"server\", a regular command-line argument or a valid tool name (see `scylla --list-tools`), but got {}\n", exec_name);
        return 1;
    }

    if (recognized) {
        // shift args to consume the recognized tool name
        --ac;
        for (int i = 1; i < ac; ++i) {
            std::swap(av[i], av[i + 1]);
        }
    }

    // Even on the environment which causes error during initalize Scylla,
    // "scylla --version" should be able to run without error.
    // To do so, we need to parse and execute these options before
    // initializing Scylla/Seastar classes.
    bpo::options_description preinit_description("Scylla options");
    bpo::variables_map preinit_vm;
    preinit_description.add_options()
        ("version", bpo::bool_switch(), "print version number and exit")
        ("build-id", bpo::bool_switch(), "print build-id and exit")
        ("build-mode", bpo::bool_switch(), "print build mode and exit")
        ("list-tools", bpo::bool_switch(), "list included tools and exit");
    auto preinit_parsed_opts = bpo::command_line_parser(ac, av).options(preinit_description).allow_unregistered().run();
    bpo::store(preinit_parsed_opts, preinit_vm);
    if (preinit_vm["version"].as<bool>()) {
        fmt::print("{}\n", scylla_version());
        return 0;
    }
    if (preinit_vm["build-id"].as<bool>()) {
        fmt::print("{}\n", get_build_id());
        return 0;
    }
    if (preinit_vm["build-mode"].as<bool>()) {
        fmt::print("{}\n", scylla_build_mode());
        return 0;
    }
    if (preinit_vm["list-tools"].as<bool>()) {
        fmt::print(
                "types - a command-line tool to examine values belonging to scylla types\n"
                "sstable - a multifunctional command-line tool to examine the content of sstables\n"
        );
        return 0;
    }

    return main_func(ac, av);
}<|MERGE_RESOLUTION|>--- conflicted
+++ resolved
@@ -512,14 +512,10 @@
     extern sharded<service::storage_service>* hack_storage_service_for_encryption;
     hack_storage_service_for_encryption = &ss;
     sharded<service::migration_manager> mm;
-<<<<<<< HEAD
     extern sharded<service::migration_manager>* hack_migration_manager_for_encryption;
     hack_migration_manager_for_encryption = &mm;
-    api::http_context ctx(db, proxy, load_meter, token_metadata);
-=======
     sharded<tasks::task_manager> task_manager;
     api::http_context ctx(db, proxy, load_meter, token_metadata, task_manager);
->>>>>>> 4c93a694
     httpd::http_server_control prometheus_server;
     std::optional<utils::directories> dirs = {};
     sharded<gms::feature_service> feature_service;
@@ -856,9 +852,6 @@
             scfg.gossip = dbcfg.gossip_scheduling_group;
 
             debug::the_messaging_service = &messaging;
-<<<<<<< HEAD
-            netw::init_messaging_service(messaging, sl_controller, std::move(mscfg), std::move(scfg), *cfg);
-=======
 
             std::shared_ptr<seastar::tls::credentials_builder> creds;
             if (mscfg.encrypt != netw::messaging_service::encrypt_what::none) {
@@ -867,8 +860,7 @@
             }
 
             // Delay listening messaging_service until gossip message handlers are registered
-            messaging.start(mscfg, scfg, creds).get();
->>>>>>> 4c93a694
+            messaging.start(std::ref(sl_controller), mscfg, scfg, creds).get();
             auto stop_ms = defer_verbose_shutdown("messaging service", [&messaging] {
                 messaging.invoke_on_all(&netw::messaging_service::stop).get();
             });
