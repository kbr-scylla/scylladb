/*
 * Copyright (C) 2014-present ScyllaDB
 */

/*
 * This file is part of Scylla.
 *
 * See the LICENSE.PROPRIETARY file in the top-level directory for licensing information.
 */

#include "utils/build_id.hh"
#include "supervisor.hh"
#include "database.hh"
#include <seastar/core/reactor.hh>
#include <seastar/core/app-template.hh>
#include <seastar/core/distributed.hh>
#include "transport/server.hh"
#include <seastar/http/httpd.hh>
#include "api/api_init.hh"
#include "db/config.hh"
#include "db/extensions.hh"
#include "db/legacy_schema_migrator.hh"
#include "service/storage_service.hh"
#include "service/migration_manager.hh"
#include "service/load_meter.hh"
#include "service/view_update_backlog_broker.hh"
#include "service/qos/service_level_controller.hh"
#include "streaming/stream_session.hh"
#include "db/system_keyspace.hh"
#include "db/system_distributed_keyspace.hh"
#include "db/batchlog_manager.hh"
#include "db/commitlog/commitlog.hh"
#include "db/hints/manager.hh"
#include "db/commitlog/commitlog_replayer.hh"
#include "db/view/view_builder.hh"
#include "utils/runtime.hh"
#include "log.hh"
#include "utils/directories.hh"
#include "debug.hh"
#include "auth/common.hh"
#include "init.hh"
#include "release.hh"
#include "repair/repair.hh"
#include "repair/row_level.hh"
#include <cstdio>
#include <seastar/core/file.hh>
#include <sys/time.h>
#include <sys/resource.h>
#include <sys/prctl.h>
#include "tracing/tracing.hh"
#include "audit/audit.hh"
#include "tracing/tracing_backend_registry.hh"
#include <seastar/core/prometheus.hh>
#include "message/messaging_service.hh"
#include "db/sstables-format-selector.hh"
#include "db/snapshot-ctl.hh"
#include <seastar/net/dns.hh>
#include <seastar/core/io_queue.hh>
#include <seastar/core/abort_on_ebadf.hh>

#include "db/view/view_update_generator.hh"
#include "service/cache_hitrate_calculator.hh"
#include "compaction/compaction_manager.hh"
#include "sstables/sstables.hh"
#include "utils/memory.hh"
#include "gms/feature_service.hh"
#include "distributed_loader.hh"
#include "cql3/cql_config.hh"
#include "connection_notifier.hh"
#include "transport/controller.hh"
#include "thrift/controller.hh"
#include "service/memory_limiter.hh"
#include "service/endpoint_lifecycle_subscriber.hh"

#include "redis/service.hh"
#include "cdc/log.hh"
#include "cdc/cdc_extension.hh"
#include "cdc/generation_service.hh"
#include "alternator/tags_extension.hh"
#include "db/paxos_grace_seconds_extension.hh"
#include "service/qos/standard_service_level_distributed_data_accessor.hh"
#include "service/storage_proxy.hh"
#include "alternator/controller.hh"

#include "service/raft/raft_group_registry.hh"

#include <boost/algorithm/string/join.hpp>

namespace fs = std::filesystem;

seastar::metrics::metric_groups app_metrics;

using namespace std::chrono_literals;

namespace bpo = boost::program_options;

// Must live in a seastar::thread
class stop_signal {
    bool _caught = false;
    condition_variable _cond;
    sharded<abort_source> _abort_sources;
    future<> _broadcasts_to_abort_sources_done = make_ready_future<>();
private:
    void signaled() {
        if (_caught) {
            return;
        }
        _caught = true;
        _cond.broadcast();
        _broadcasts_to_abort_sources_done = _broadcasts_to_abort_sources_done.then([this] {
            return _abort_sources.invoke_on_all(&abort_source::request_abort);
        });
    }
public:
    stop_signal() {
        _abort_sources.start().get();
        engine().handle_signal(SIGINT, [this] { signaled(); });
        engine().handle_signal(SIGTERM, [this] { signaled(); });
    }
    ~stop_signal() {
        // There's no way to unregister a handler yet, so register a no-op handler instead.
        engine().handle_signal(SIGINT, [] {});
        engine().handle_signal(SIGTERM, [] {});
        _broadcasts_to_abort_sources_done.get();
        _abort_sources.stop().get();
    }
    future<> wait() {
        return _cond.wait([this] { return _caught; });
    }
    bool stopping() const {
        return _caught;
    }
    abort_source& as_local_abort_source() { return _abort_sources.local(); }
    sharded<abort_source>& as_sharded_abort_source() { return _abort_sources; }
};

template<typename K, typename V, typename... Args, typename K2, typename V2 = V>
V get_or_default(const std::unordered_map<K, V, Args...>& ss, const K2& key, const V2& def = V()) {
    const auto iter = ss.find(key);
    if (iter != ss.end()) {
        return iter->second;
    }
    return def;
}

static future<>
read_config(bpo::variables_map& opts, db::config& cfg) {
    sstring file;

    if (opts.contains("options-file")) {
        file = opts["options-file"].as<sstring>();
    } else {
        file = db::config::get_conf_sub("scylla.yaml").string();
    }
    return check_direct_io_support(file).then([file, &cfg] {
        return cfg.read_from_file(file, [](auto & opt, auto & msg, auto status) {
            auto level = log_level::warn;
            if (status.value_or(db::config::value_status::Invalid) != db::config::value_status::Invalid) {
                level = log_level::error;
            }
            startlog.log(level, "{} : {}", msg, opt);
        });
    }).handle_exception([file](auto ep) {
        startlog.error("Could not read configuration file {}: {}", file, ep);
        return make_exception_future<>(ep);
    });
}

// Handles SIGHUP, using it to trigger re-reading of the configuration file. Should
// only be constructed on shard 0.
class sighup_handler {
    bpo::variables_map& _opts;
    db::config& _cfg;
    condition_variable _cond;
    bool _pending = false; // if asked to reread while already reading
    bool _stopping = false;
    future<> _done = do_work();  // Launch main work loop, capture completion future
public:
    // Installs the signal handler. Must call stop() (and wait for it) before destruction.
    sighup_handler(bpo::variables_map& opts, db::config& cfg) : _opts(opts), _cfg(cfg) {
        startlog.info("installing SIGHUP handler");
        engine().handle_signal(SIGHUP, [this] { reread_config(); });
    }
private:
    void reread_config() {
        if (_stopping) {
            return;
        }
        _pending = true;
        _cond.broadcast();
    }
    // Main work loop. Waits for either _stopping or _pending to be raised, and
    // re-reads the configuration file if _pending. We use a repeat loop here to
    // avoid having multiple reads of the configuration file happening in parallel
    // (this can cause an older read to overwrite the results of a younger read).
    future<> do_work() {
        return repeat([this] {
            return _cond.wait([this] { return _pending || _stopping; }).then([this] {
                return async([this] {
                    if (_stopping) {
                        return stop_iteration::yes;
                    } else if (_pending) {
                        _pending = false;
                        try {
                            startlog.info("re-reading configuration file");
                            read_config(_opts, _cfg).get();
                            _cfg.broadcast_to_all_shards().get();
                            startlog.info("completed re-reading configuration file");
                        } catch (...) {
                            startlog.error("failed to re-read configuration file: {}", std::current_exception());
                        }
                    }
                    return stop_iteration::no;
                });
            });
        });
    }
public:
    // Signals the main work loop to stop, and waits for it (and any in-progress work)
    // to complete. After this is waited for, the object can be destroyed.
    future<> stop() {
        // No way to unregister yet
        engine().handle_signal(SIGHUP, [] {});
        _pending = false;
        _stopping = true;
        _cond.broadcast();
        return std::move(_done);
    }
};

static
void
adjust_and_verify_rlimit(bool developer_mode) {
    struct rlimit lim;
    int r = getrlimit(RLIMIT_NOFILE, &lim);
    if (r == -1) {
        throw std::system_error(errno, std::system_category());
    }

    // First, try to increase the soft limit to the hard limit
    // Ref: http://0pointer.net/blog/file-descriptor-limits.html

    if (lim.rlim_cur < lim.rlim_max) {
        lim.rlim_cur = lim.rlim_max;
        r = setrlimit(RLIMIT_NOFILE, &lim);
        if (r == -1) {
            startlog.warn("adjusting RLIMIT_NOFILE failed with {}", std::system_error(errno, std::system_category()));
        }
    }

    auto recommended = 200'000U;
    auto min = 10'000U;
    if (lim.rlim_cur < min) {
        if (developer_mode) {
            startlog.warn("NOFILE rlimit too low (recommended setting {}, minimum setting {};"
                          " you may run out of file descriptors.", recommended, min);
        } else {
            startlog.error("NOFILE rlimit too low (recommended setting {}, minimum setting {};"
                          " refusing to start.", recommended, min);
            throw std::runtime_error("NOFILE rlimit too low");
        }
    }
}

static bool cpu_sanity() {
#if defined(__x86_64__) || defined(__i386__)
    if (!__builtin_cpu_supports("sse4.2") || !__builtin_cpu_supports("pclmul")) {
        std::cerr << "Scylla requires a processor with SSE 4.2 and PCLMUL support\n";
        return false;
    }
#endif
    return true;
}

static void tcp_syncookies_sanity() {
    try {
        auto f = file_desc::open("/proc/sys/net/ipv4/tcp_syncookies", O_RDONLY | O_CLOEXEC);
        char buf[128] = {};
        f.read(buf, 128);
        if (sstring(buf) == "0\n") {
            startlog.warn("sysctl entry net.ipv4.tcp_syncookies is set to 0.\n"
                          "For better performance, set following parameter on sysctl is strongly recommended:\n"
                          "net.ipv4.tcp_syncookies=1");
        }
    } catch (const std::system_error& e) {
            startlog.warn("Unable to check if net.ipv4.tcp_syncookies is set {}", e);
    }
}

static void
verify_seastar_io_scheduler(const boost::program_options::variables_map& opts, bool developer_mode) {
    auto note_bad_conf = [developer_mode] (sstring cause) {
        sstring msg = "I/O Scheduler is not properly configured! This is a non-supported setup, and performance is expected to be unpredictably bad.\n Reason found: "
                    + cause + "\n"
                    + "To properly configure the I/O Scheduler, run the scylla_io_setup utility shipped with Scylla.\n";

        sstring devmode_msg = msg + "To ignore this, see the developer-mode configuration option.";
        if (developer_mode) {
            startlog.warn(msg.c_str());
        } else {
            startlog.error(devmode_msg.c_str());
            throw std::runtime_error("Bad I/O Scheduler configuration");
        }
    };

    if (!opts.contains("max-io-requests") && !(opts.contains("io-properties") || opts.contains("io-properties-file"))) {
        note_bad_conf("none of --max-io-requests, --io-properties and --io-properties-file are set.");
    }
    if (opts.contains("max-io-requests") && opts["max-io-requests"].as<unsigned>() < 4) {
        auto cause = format("I/O Queue capacity for this shard is too low ({:d}, minimum 4 expected).", opts["max-io-requests"].as<unsigned>());
        note_bad_conf(cause);
    }
}

static
void
verify_adequate_memory_per_shard(bool developer_mode) {
    auto shard_mem = get_available_memory();
    if (shard_mem >= (1 << 30)) {
        return;
    }
    if (developer_mode) {
        startlog.warn("Only {} MiB per shard; this is below the recommended minimum of 1 GiB/shard;"
                " continuing since running in developer mode", shard_mem >> 20);
    } else {
        startlog.error("Only {} MiB per shard; this is below the recommended minimum of 1 GiB/shard; terminating."
                "Configure more memory (--memory option) or decrease shard count (--smp option).", shard_mem >> 20);
        throw std::runtime_error("configuration (memory per shard too low)");
    }
}

class memory_threshold_guard {
    seastar::memory::scoped_large_allocation_warning_threshold _slawt;
public:
    explicit memory_threshold_guard(size_t threshold) : _slawt(threshold)  {}
    future<> stop() { return make_ready_future<>(); }
};

// Formats parsed program options into a string as follows:
// "[key1: value1_1 value1_2 ..., key2: value2_1 value 2_2 ..., (positional) value3, ...]"
std::string format_parsed_options(const std::vector<bpo::option>& opts) {
    return fmt::format("[{}]",
        boost::algorithm::join(opts | boost::adaptors::transformed([] (const bpo::option& opt) {
            if (opt.value.empty()) {
                return opt.string_key;
            }

            return (opt.string_key.empty() ?  "(positional) " : fmt::format("{}: ", opt.string_key)) +
                        boost::algorithm::join(opt.value, " ");
        }), ", ")
    );
}

static constexpr char startup_msg[] = "Scylla version {} with build-id {} starting ...\n";

void print_starting_message(int ac, char** av, const bpo::parsed_options& opts) {
    fmt::print(startup_msg, scylla_version(), get_build_id());
    if (ac) {
        fmt::print("command used: \"{}", av[0]);
        for (int i = 1; i < ac; ++i) {
            fmt::print(" {}", av[i]);
        }
        fmt::print("\"\n");
    }

    fmt::print("parsed command line options: {}\n", format_parsed_options(opts.options));
}

// Glue logic between db::config and cql3::cql_config
class cql_config_updater {
    cql3::cql_config& _cql_config;
    const db::config& _cfg;
    std::vector<std::any> _observers;
private:
    template <typename T>
    void tie(T& dest, const db::config::named_value<T>& src) {
        dest = src();
        _observers.emplace_back(make_lw_shared<utils::observer<T>>(src.observe([&dest] (const T& value) { dest = value; })));
    }
public:
    cql_config_updater(cql3::cql_config& cql_config, const db::config& cfg)
            : _cql_config(cql_config), _cfg(cfg) {
        tie(_cql_config.restrictions.partition_key_restrictions_max_cartesian_product_size, _cfg.max_partition_key_restrictions_per_query);
        tie(_cql_config.restrictions.clustering_key_restrictions_max_cartesian_product_size, _cfg.max_clustering_key_restrictions_per_query);
    }
};

template <typename Func>
static auto defer_verbose_shutdown(const char* what, Func&& func) {
    auto vfunc = [what, func = std::forward<Func>(func)] () mutable {
        startlog.info("Shutting down {}", what);
        try {
            func();
        } catch (...) {
            startlog.error("Unexpected error shutting down {}: {}", what, std::current_exception());
            throw;
        }
        startlog.info("Shutting down {} was successful", what);
    };

    auto ret = deferred_action(std::move(vfunc));
    return ::make_shared<decltype(ret)>(std::move(ret));
}

namespace debug {
sharded<netw::messaging_service>* the_messaging_service;
sharded<cql3::query_processor>* the_query_processor;
sharded<qos::service_level_controller>* the_sl_controller;
sharded<service::migration_manager>* the_migration_manager;
sharded<service::storage_service>* the_storage_service;
}

int main(int ac, char** av) {
    // Allow core dumps. The would be disabled by default if
    // CAP_SYS_NICE was added to the binary, as is suggested by the
    // epoll backend.
    int r = prctl(PR_SET_DUMPABLE, 1, 0, 0, 0);
    if (r) {
        std::cerr << "Could not make scylla dumpable\n";
        exit(1);
    }

  try {
    // early check to avoid triggering
    if (!cpu_sanity()) {
        _exit(71);
    }
    runtime::init_uptime();
    std::setvbuf(stdout, nullptr, _IOLBF, 1000);
    app_template::config app_cfg;
    app_cfg.name = "Scylla";
    app_cfg.default_task_quota = 500us;
    app_cfg.auto_handle_sigint_sigterm = false;
    app_cfg.max_networking_aio_io_control_blocks = 50000;
    app_template app(std::move(app_cfg));

    auto ext = std::make_shared<db::extensions>();
    ext->add_schema_extension<alternator::tags_extension>(alternator::tags_extension::NAME);
    ext->add_schema_extension<cdc::cdc_extension>(cdc::cdc_extension::NAME);
    ext->add_schema_extension<db::paxos_grace_seconds_extension>(db::paxos_grace_seconds_extension::NAME);

    auto cfg = make_lw_shared<db::config>(ext);
    auto init = app.get_options_description().add_options();

    init("version", bpo::bool_switch(), "print version number and exit");
    init("build-id", bpo::bool_switch(), "print build-id and exit");
    init("build-mode", bpo::bool_switch(), "print build mode and exit");

    bpo::options_description deprecated("Deprecated options - ignored");
    deprecated.add_options()
        ("background-writer-scheduling-quota", bpo::value<float>())
        ("auto-adjust-flush-quota", bpo::value<bool>());
    app.get_options_description().add(deprecated);

    // TODO : default, always read?
    init("options-file", bpo::value<sstring>(), "configuration file (i.e. <SCYLLA_HOME>/conf/scylla.yaml)");

    std::any get_in_memory_config_hook(utils::config_file& cfg);
    static std::any in_memory_hook = get_in_memory_config_hook(*cfg);

    configurable::append_all(*cfg, init);
    cfg->add_options(init);

    // If --version is requested, print it out and exit immediately to avoid
    // Seastar-specific warnings that may occur when running the app
    bpo::variables_map vm;
    auto parsed_opts = bpo::command_line_parser(ac, av).options(app.get_options_description()).allow_unregistered().run();
    bpo::store(parsed_opts, vm);
    if (vm["version"].as<bool>()) {
        fmt::print("{}\n", scylla_version());
        return 0;
    }
    if (vm["build-id"].as<bool>()) {
        fmt::print("{}\n", get_build_id());
        return 0;
    }
    if (vm["build-mode"].as<bool>()) {
        fmt::print("{}\n", scylla_build_mode());
        return 0;
    }

    print_starting_message(ac, av, parsed_opts);

    sharded<locator::shared_token_metadata> token_metadata;
    sharded<service::migration_notifier> mm_notifier;
    sharded<service::endpoint_lifecycle_notifier> lifecycle_notifier;
    distributed<database> db;
    extern sharded<database>* hack_database_for_encryption;
    hack_database_for_encryption = &db;
    seastar::sharded<service::cache_hitrate_calculator> cf_cache_hitrate_calculator;
    service::load_meter load_meter;
    debug::db = &db;
    auto& proxy = service::get_storage_proxy();
    sharded<service::storage_service> ss;
    sharded<service::migration_manager> mm;
    extern sharded<service::migration_manager>* hack_migration_manager_for_encryption;
    hack_migration_manager_for_encryption = &mm;
    api::http_context ctx(db, proxy, load_meter, token_metadata);
    httpd::http_server_control prometheus_server;
    std::optional<utils::directories> dirs = {};
    sharded<gms::feature_service> feature_service;
    sharded<db::snapshot_ctl> snapshot_ctl;
    sharded<netw::messaging_service> messaging;
    sharded<cql3::query_processor> qp;
    sharded<semaphore> sst_dir_semaphore;
    sharded<service::raft_group_registry> raft_gr;
    sharded<service::memory_limiter> service_memory_limiter;
    sharded<repair_service> repair;

    return app.run(ac, av, [&] () -> future<int> {

        auto&& opts = app.configuration();

        namespace sm = seastar::metrics;
        app_metrics.add_group("scylladb", {
            sm::make_gauge("current_version", sm::description("Current ScyllaDB version."), { sm::label_instance("version", scylla_version()), sm::shard_label("") }, [] { return 0; })
        });

        const std::unordered_set<sstring> ignored_options = { "auto-adjust-flush-quota", "background-writer-scheduling-quota" };
        for (auto& opt: ignored_options) {
            if (opts.contains(opt)) {
                fmt::print("{} option ignored (deprecated)\n", opt);
            }
        }

        // Check developer mode before even reading the config file, because we may not be
        // able to read it if we need to disable strict dma mode.
        // We'll redo this later and apply it to all reactors.
        if (opts.contains("developer-mode")) {
            engine().set_strict_dma(false);
        }

        tcp_syncookies_sanity();

        return seastar::async([cfg, ext, &db, &qp, &proxy, &mm, &mm_notifier, &ctx, &opts, &dirs,
                &prometheus_server, &cf_cache_hitrate_calculator, &load_meter, &feature_service,
                &token_metadata, &snapshot_ctl, &messaging, &sst_dir_semaphore, &raft_gr, &service_memory_limiter,
                &repair, &ss, &lifecycle_notifier] {
          try {
            // disable reactor stall detection during startup
            auto blocked_reactor_notify_ms = engine().get_blocked_reactor_notify_ms();
            smp::invoke_on_all([] {
                engine().update_blocked_reactor_notify_ms(std::chrono::milliseconds(1000000));
            }).get();

            ::stop_signal stop_signal; // we can move this earlier to support SIGINT during initialization
            read_config(opts, *cfg).get();
            configurable::init_all(opts, *cfg, *ext).get();
            cfg->setup_directories();

            // We're writing to a non-atomic variable here. But bool writes are atomic
            // in all supported architectures, and the broadcast_to_all_shards().get() below
            // will apply the required memory barriers anyway.
            ser::gc_clock_using_3_1_0_serialization = cfg->enable_3_1_0_compatibility_mode();

            cfg->broadcast_to_all_shards().get();

            ::sighup_handler sighup_handler(opts, *cfg);
            auto stop_sighup_handler = defer_verbose_shutdown("sighup", [&] {
                sighup_handler.stop().get();
            });

            logalloc::prime_segment_pool(get_available_memory(), memory::min_free_memory()).get();
            logging::apply_settings(cfg->logging_settings(opts));

            startlog.info(startup_msg, scylla_version(), get_build_id());

            // Set the default scheduling_group, i.e., the main scheduling
            // group to a lower shares. Subsystems needs higher shares
            // should set it explicitly. This prevents code that is supposed to
            // run inside its own scheduling group leaking to main group and
            // causing latency issues.
            smp::invoke_on_all([] {
                auto default_sg = default_scheduling_group();
                default_sg.set_shares(200);
            }).get();

            adjust_and_verify_rlimit(cfg->developer_mode());
            verify_adequate_memory_per_shard(cfg->developer_mode());
            if (cfg->partitioner() != "org.apache.cassandra.dht.Murmur3Partitioner") {
                if (cfg->enable_deprecated_partitioners()) {
                    startlog.warn("The partitioner {} is deprecated and will be removed in a future version."
                            "  Contact scylladb-users@googlegroups.com if you are using it in production", cfg->partitioner());
                } else {
                    startlog.error("The partitioner {} is deprecated and will be removed in a future version."
                            "  To enable it, add \"enable_deprecated_partitioners: true\" to scylla.yaml"
                            "  Contact scylladb-users@googlegroups.com if you are using it in production", cfg->partitioner());
                    throw bad_configuration_error();
                }
            }
            gms::feature_config fcfg = gms::feature_config_from_db_config(*cfg);

            feature_service.start(fcfg).get();
            // FIXME storage_proxy holds a reference on it and is not yet stopped.
            // also the proxy leaves range_slice_read_executor-s hanging around
            // and willing to find out if the cluster_supports_digest_multipartition_reads
            //
            //auto stop_feature_service = defer_verbose_shutdown("feature service", [&feature_service] {
            //    feature_service.stop().get();
            //});

            schema::set_default_partitioner(cfg->partitioner(), cfg->murmur3_partitioner_ignore_msb_bits());
            auto make_sched_group = [&] (sstring name, unsigned shares) {
                if (cfg->cpu_scheduler()) {
                    return seastar::create_scheduling_group(name, shares).get0();
                } else {
                    return seastar::scheduling_group();
                }
            };
            auto background_reclaim_scheduling_group = make_sched_group("background_reclaim", 50);
            auto maintenance_scheduling_group = make_sched_group("streaming", 200);

            smp::invoke_on_all([&cfg, background_reclaim_scheduling_group] {
                logalloc::tracker::config st_cfg;
                st_cfg.defragment_on_idle = cfg->defragment_memory_on_idle();
                st_cfg.abort_on_lsa_bad_alloc = cfg->abort_on_lsa_bad_alloc();
                st_cfg.lsa_reclamation_step = cfg->lsa_reclamation_step();
                st_cfg.background_reclaim_sched_group = background_reclaim_scheduling_group;
                st_cfg.sanitizer_report_backtrace = cfg->sanitizer_report_backtrace();
                logalloc::shard_tracker().configure(st_cfg);
            }).get();

            auto stop_lsa_background_reclaim = defer([&] {
                smp::invoke_on_all([&] {
                    return logalloc::shard_tracker().stop();
                }).get();
            });

            uint16_t api_port = cfg->api_port();
            ctx.api_dir = cfg->api_ui_dir();
            ctx.api_doc = cfg->api_doc_dir();
            auto preferred = cfg->listen_interface_prefer_ipv6() ? std::make_optional(net::inet_address::family::INET6) : std::nullopt;
            auto family = cfg->enable_ipv6_dns_lookup() || preferred ? std::nullopt : std::make_optional(net::inet_address::family::INET);
            sstring listen_address = cfg->listen_address();
            sstring rpc_address = cfg->rpc_address();
            sstring api_address = cfg->api_address() != "" ? cfg->api_address() : rpc_address;
            sstring broadcast_address = cfg->broadcast_address();
            sstring broadcast_rpc_address = cfg->broadcast_rpc_address();
            const auto hinted_handoff_enabled = cfg->hinted_handoff_enabled();
            auto prom_addr = [&] {
                try {
                    return gms::inet_address::lookup(cfg->prometheus_address(), family, preferred).get0();
                } catch (...) {
                    std::throw_with_nested(std::runtime_error(fmt::format("Unable to resolve prometheus_address {}", cfg->prometheus_address())));
                }
            }();
            supervisor::notify("starting prometheus API server");
            uint16_t pport = cfg->prometheus_port();
            std::any stop_prometheus;
            if (pport) {
                prometheus_server.start("prometheus").get();
                stop_prometheus = defer_verbose_shutdown("prometheus API server", [&prometheus_server, pport] {
                    prometheus_server.stop().get();
                });

                //FIXME discarded future
                prometheus::config pctx;
                pctx.metric_help = "Scylla server statistics";
                pctx.prefix = cfg->prometheus_prefix();
                (void)prometheus::start(prometheus_server, pctx);
                with_scheduling_group(maintenance_scheduling_group, [&] {
                  return prometheus_server.listen(socket_address{prom_addr, pport}).handle_exception([pport, &cfg] (auto ep) {
                    startlog.error("Could not start Prometheus API server on {}:{}: {}", cfg->prometheus_address(), pport, ep);
                    return make_exception_future<>(ep);
                  });
                }).get();
            }
            if (!broadcast_address.empty()) {
                try {
                    utils::fb_utilities::set_broadcast_address(gms::inet_address::lookup(broadcast_address, family, preferred).get0());
                } catch (...) {
                    startlog.error("Bad configuration: invalid 'broadcast_address': {}: {}", broadcast_address, std::current_exception());
                    throw bad_configuration_error();
                }
            } else if (!listen_address.empty()) {
                try {
                    utils::fb_utilities::set_broadcast_address(gms::inet_address::lookup(listen_address, family, preferred).get0());
                } catch (...) {
                    startlog.error("Bad configuration: invalid 'listen_address': {}: {}", listen_address, std::current_exception());
                    throw bad_configuration_error();
                }
            } else {
                startlog.error("Bad configuration: neither listen_address nor broadcast_address are defined\n");
                throw bad_configuration_error();
            }

            if (!broadcast_rpc_address.empty()) {
                utils::fb_utilities::set_broadcast_rpc_address(gms::inet_address::lookup(broadcast_rpc_address, family, preferred).get0());
            } else {
                if (rpc_address == "0.0.0.0") {
                    startlog.error("If rpc_address is set to a wildcard address {}, then you must set broadcast_rpc_address to a value other than {}", rpc_address, rpc_address);
                    throw bad_configuration_error();
                }
                utils::fb_utilities::set_broadcast_rpc_address(gms::inet_address::lookup(rpc_address, family, preferred).get0());
            }

            // TODO: lib.
            auto is_true = [](sstring val) {
                std::transform(val.begin(), val.end(), val.begin(), ::tolower);
                return val == "true" || val == "1";
            };

            // The start_native_transport method is invoked by API as well, and uses the config object
            // (through db) directly. Lets fixup default valued right here instead then, so it in turn can be
            // kept simple
            // TODO: make intrinsic part of config defaults instead
            auto ceo = cfg->client_encryption_options();
            if (is_true(get_or_default(ceo, "enabled", "false"))) {
                ceo["enabled"] = "true";
                ceo["certificate"] = get_or_default(ceo, "certificate", db::config::get_conf_sub("scylla.crt").string());
                ceo["keyfile"] = get_or_default(ceo, "keyfile", db::config::get_conf_sub("scylla.key").string());
                ceo["require_client_auth"] = is_true(get_or_default(ceo, "require_client_auth", "false")) ? "true" : "false";
            } else {
                ceo["enabled"] = "false";
            }
            cfg->client_encryption_options(std::move(ceo), cfg->client_encryption_options.source());

            using namespace locator;
            // Re-apply strict-dma after we've read the config file, this time
            // to all reactors
            if (opts.contains("developer-mode")) {
                smp::invoke_on_all([] { engine().set_strict_dma(false); }).get();
            }

            auto abort_on_internal_error_observer = cfg->abort_on_internal_error.observe([] (bool val) {
                set_abort_on_internal_error(val);
            });
            set_abort_on_internal_error(cfg->abort_on_internal_error());

            supervisor::notify("starting tokens manager");
            token_metadata.start().get();
            // storage_proxy holds a reference on it and is not yet stopped.
            // what's worse is that the calltrace
            //   storage_proxy::do_query 
            //                ::query_partition_key_range
            //                ::query_partition_key_range_concurrent
            // leaves unwaited futures on the reactor and once it gets there
            // the token_metadata instance is accessed and ...
            //
            //auto stop_token_metadata = defer_verbose_shutdown("token metadata", [ &token_metadata ] {
            //    token_metadata.stop().get();
            //});

            supervisor::notify("starting migration manager notifier");
            mm_notifier.start().get();
            auto stop_mm_notifier = defer_verbose_shutdown("migration manager notifier", [ &mm_notifier ] {
                mm_notifier.stop().get();
            });

            supervisor::notify("starting lifecycle notifier");
            lifecycle_notifier.start().get();
            // storage_service references this notifier and is not stopped yet
            // auto stop_lifecycle_notifier = defer_verbose_shutdown("lifecycle notifier", [ &lifecycle_notifier ] {
            //     lifecycle_notifier.stop().get();
            // });

            supervisor::notify("creating tracing");
            tracing::backend_registry tracing_backend_registry;
            tracing::register_tracing_keyspace_backend(tracing_backend_registry);
            tracing::tracing::create_tracing(tracing_backend_registry, "trace_keyspace_helper").get();
            auto destroy_tracing = defer_verbose_shutdown("tracing instance", [] {
                tracing::tracing::tracing_instance().stop().get();
            });
            audit::audit::create_audit(*cfg).handle_exception([&] (auto&& e) {
                startlog.error("audit creation failed: {}", e);
            }).get();
            supervisor::notify("creating snitch");
            i_endpoint_snitch::create_snitch(cfg->endpoint_snitch()).get();
            // #293 - do not stop anything
            // engine().at_exit([] { return i_endpoint_snitch::stop_snitch(); });
            supervisor::notify("determining DNS name");
            auto ip = [&] {
                try {
                    return gms::inet_address::lookup(api_address, family, preferred).get0();
                } catch (...) {
                    std::throw_with_nested(std::runtime_error(fmt::format("Unable to resolve api_address {}", api_address)));
                }
            }();
            supervisor::notify("starting API server");
            ctx.http_server.start("API").get();
            auto stop_http_server = defer_verbose_shutdown("API server", [&ctx] {
                ctx.http_server.stop().get();
            });
            api::set_server_init(ctx).get();
            with_scheduling_group(maintenance_scheduling_group, [&] {
                return ctx.http_server.listen(socket_address{ip, api_port});
            }).get();
            startlog.info("Scylla API server listening on {}:{} ...", api_address, api_port);

            // Note: changed from using a move here, because we want the config object intact.
            database_config dbcfg;
            dbcfg.compaction_scheduling_group = make_sched_group("compaction", 1000);
            dbcfg.memory_compaction_scheduling_group = make_sched_group("mem_compaction", 1000);
            dbcfg.streaming_scheduling_group = maintenance_scheduling_group;
            dbcfg.statement_scheduling_group = make_sched_group("statement", 1000);
            dbcfg.memtable_scheduling_group = make_sched_group("memtable", 1000);
            dbcfg.memtable_to_cache_scheduling_group = make_sched_group("memtable_to_cache", 200);
            dbcfg.gossip_scheduling_group = make_sched_group("gossip", 1000);
            dbcfg.available_memory = get_available_memory();

            const auto& ssl_opts = cfg->server_encryption_options();
            auto encrypt_what = get_or_default(ssl_opts, "internode_encryption", "none");
            auto trust_store = get_or_default(ssl_opts, "truststore");
            auto cert = get_or_default(ssl_opts, "certificate", db::config::get_conf_sub("scylla.crt").string());
            auto key = get_or_default(ssl_opts, "keyfile", db::config::get_conf_sub("scylla.key").string());
            auto prio = get_or_default(ssl_opts, "priority_string", sstring());
            auto clauth = is_true(get_or_default(ssl_opts, "require_client_auth", "false"));

            netw::messaging_service::config mscfg;

            mscfg.ip = gms::inet_address::lookup(listen_address, family).get0();
            mscfg.port = cfg->storage_port();
            mscfg.ssl_port = cfg->ssl_storage_port();
            mscfg.listen_on_broadcast_address = cfg->listen_on_broadcast_address();
            mscfg.rpc_memory_limit = std::max<size_t>(0.08 * memory::stats().total_memory(), mscfg.rpc_memory_limit);

            if (encrypt_what == "all") {
                mscfg.encrypt = netw::messaging_service::encrypt_what::all;
            } else if (encrypt_what == "dc") {
                mscfg.encrypt = netw::messaging_service::encrypt_what::dc;
            } else if (encrypt_what == "rack") {
                mscfg.encrypt = netw::messaging_service::encrypt_what::rack;
            }

            if (clauth && (mscfg.encrypt == netw::messaging_service::encrypt_what::dc || mscfg.encrypt == netw::messaging_service::encrypt_what::dc)) {
                startlog.warn("Setting require_client_auth is incompatible with 'rack' and 'dc' internode_encryption values."
                    " To ensure that mutual TLS authentication is enforced, please set internode_encryption to 'all'. Continuing with"
                    " potentially insecure configuration."
                );
            }

            sstring compress_what = cfg->internode_compression();
            if (compress_what == "all") {
                mscfg.compress = netw::messaging_service::compress_what::all;
            } else if (compress_what == "dc") {
                mscfg.compress = netw::messaging_service::compress_what::dc;
            }

            if (!cfg->inter_dc_tcp_nodelay()) {
                mscfg.tcp_nodelay = netw::messaging_service::tcp_nodelay_what::local;
            }

            static sharded<auth::service> auth_service;
            static sharded<qos::service_level_controller> sl_controller;
            debug::the_sl_controller = &sl_controller;

            //starting service level controller
            qos::service_level_options default_service_level_configuration;
            default_service_level_configuration.shares = 1000;
            sl_controller.start(std::ref(auth_service), default_service_level_configuration).get();
            sl_controller.invoke_on_all(&qos::service_level_controller::start).get();
            auto stop_sl_controller = defer_verbose_shutdown("service level controller", [] {
                sl_controller.stop().get();
            });

            //This starts the update loop - but no real update happens until the data accessor is not initialized.
            sl_controller.local().update_from_distributed_data(std::chrono::seconds(10));

            supervisor::notify("initializing storage service");
            netw::messaging_service::scheduling_config scfg;
            scfg.statement_tenants = { {default_scheduling_group(), "$system"} };
            scfg.streaming = dbcfg.streaming_scheduling_group;
            scfg.gossip = dbcfg.gossip_scheduling_group;

            debug::the_messaging_service = &messaging;
            netw::init_messaging_service(messaging, sl_controller, std::move(mscfg), std::move(scfg), trust_store, cert, key, prio, clauth);
            auto stop_ms = defer_verbose_shutdown("messaging service", [&messaging] {
                netw::uninit_messaging_service(messaging).get();
            });

            static sharded<db::system_distributed_keyspace> sys_dist_ks;
            static sharded<db::view::view_update_generator> view_update_generator;
            static sharded<cql3::cql_config> cql_config;
            static sharded<::cql_config_updater> cql_config_updater;
            static sharded<cdc::generation_service> cdc_generation_service;
            cql_config.start().get();
            //FIXME: discarded future
            (void)cql_config_updater.start(std::ref(cql_config), std::ref(*cfg));
            auto stop_cql_config_updater = defer([&] { cql_config_updater.stop().get(); });

            gms::gossip_config gcfg;
            gcfg.gossip_scheduling_group = dbcfg.gossip_scheduling_group;
            auto& gossiper = gms::get_gossiper();
            gossiper.start(std::ref(stop_signal.as_sharded_abort_source()), std::ref(feature_service), std::ref(token_metadata), std::ref(messaging), std::ref(*cfg), std::ref(gcfg)).get();
            // #293 - do not stop anything
            //engine().at_exit([]{ return gms::get_gossiper().stop(); });
            supervisor::notify("starting Raft service");
            raft_gr.start(std::ref(messaging), std::ref(gossiper), std::ref(qp)).get();
            auto stop_raft = defer_verbose_shutdown("Raft", [&raft_gr] {
                raft_gr.stop().get();
            });
            supervisor::notify("initializing storage service");
            service::storage_service_config sscfg;
            sscfg.available_memory = memory::stats().total_memory();
<<<<<<< HEAD
            service::init_storage_service(stop_signal.as_sharded_abort_source(),
                db, gossiper, sys_dist_ks, view_update_generator,
                feature_service, sscfg, mm, token_metadata,
                messaging, cdc_generation_service, repair,
                raft_gr, lifecycle_notifier, sl_controller).get();
=======
            debug::the_storage_service = &ss;
            ss.start(std::ref(stop_signal.as_sharded_abort_source()),
                std::ref(db), std::ref(gossiper), std::ref(sys_dist_ks), std::ref(view_update_generator),
                std::ref(feature_service), sscfg, std::ref(mm), std::ref(token_metadata),
                std::ref(messaging), std::ref(cdc_generation_service), std::ref(repair),
                std::ref(raft_gr), std::ref(lifecycle_notifier)).get();
>>>>>>> 48860b13
            supervisor::notify("starting per-shard database core");

            sst_dir_semaphore.start(cfg->initial_sstable_loading_concurrency()).get();
            auto stop_sst_dir_sem = defer_verbose_shutdown("sst_dir_semaphore", [&sst_dir_semaphore] {
                sst_dir_semaphore.stop().get();
            });

            service_memory_limiter.start(memory::stats().total_memory()).get();
            auto stop_mem_limiter = defer_verbose_shutdown("service_memory_limiter", [&service_memory_limiter] {
                // Uncomment this once services release all the memory on stop
                // service_memory_limiter.stop().get();
            });

            db.start(std::ref(*cfg), dbcfg, std::ref(mm_notifier), std::ref(feature_service), std::ref(token_metadata), std::ref(stop_signal.as_sharded_abort_source()), std::ref(sst_dir_semaphore)).get();
            start_large_data_handler(db).get();
            auto stop_database_and_sstables = defer_verbose_shutdown("database", [&db] {
                // #293 - do not stop anything - not even db (for real)
                //return db.stop();
                // call stop on each db instance, but leave the shareded<database> pointers alive.
                stop_database(db).then([&db] {
                    return db.invoke_on_all([](auto& db) {
                        return db.stop();
                    });
                }).get();
            });
            api::set_server_config(ctx).get();
            verify_seastar_io_scheduler(opts, cfg->developer_mode());

            supervisor::notify("creating and verifying directories");
            utils::directories::set dir_set;
            dir_set.add(cfg->data_file_directories());
            dir_set.add(cfg->commitlog_directory());
            dirs.emplace(cfg->developer_mode());
            dirs->create_and_verify(std::move(dir_set)).get();

            auto hints_dir_initializer = db::hints::directory_initializer::make(*dirs, cfg->hints_directory()).get();
            auto view_hints_dir_initializer = db::hints::directory_initializer::make(*dirs, cfg->view_hints_directory()).get();
            if (!hinted_handoff_enabled.is_disabled_for_all()) {
                hints_dir_initializer.ensure_created_and_verified().get();
            }
            view_hints_dir_initializer.ensure_created_and_verified().get();

            // We need the compaction manager ready early so we can reshard.
            db.invoke_on_all([&proxy, &stop_signal] (database& db) {
                db.get_compaction_manager().enable();
            }).get();

            // Initialization of a keyspace is done by shard 0 only. For system
            // keyspace, the procedure  will go through the hardcoded column
            // families, and in each of them, it will load the sstables for all
            // shards using distributed database object.
            // Iteration through column family directory for sstable loading is
            // done only by shard 0, so we'll no longer face race conditions as
            // described here: https://github.com/scylladb/scylla/issues/1014
            distributed_loader::init_system_keyspace(db, ss).get();

            supervisor::notify("starting gossip");
            // Moved local parameters here, esp since with the
            // ssl stuff it gets to be a lot.
            auto seed_provider= cfg->seed_provider();
            sstring cluster_name = cfg->cluster_name();
            if (cluster_name.empty()) {
                cluster_name = "Test Cluster";
                startlog.warn("Using default cluster name is not recommended. Using a unique cluster name will reduce the chance of adding nodes to the wrong cluster by mistake");
            }

            init_gossiper(gossiper, *cfg, listen_address, seed_provider, cluster_name);

            smp::invoke_on_all([blocked_reactor_notify_ms] {
                engine().update_blocked_reactor_notify_ms(blocked_reactor_notify_ms);
            }).get();

            supervisor::notify("starting storage proxy");
            service::storage_proxy::config spcfg {
                .hints_directory_initializer = hints_dir_initializer,
            };
            spcfg.hinted_handoff_enabled = hinted_handoff_enabled;
            spcfg.available_memory = get_available_memory();
            smp_service_group_config storage_proxy_smp_service_group_config;
            // Assuming less than 1kB per queued request, this limits storage_proxy submit_to() queues to 5MB or less
            storage_proxy_smp_service_group_config.max_nonlocal_requests = 5000;
            spcfg.read_smp_service_group = create_smp_service_group(storage_proxy_smp_service_group_config).get0();
            spcfg.write_smp_service_group = create_smp_service_group(storage_proxy_smp_service_group_config).get0();
            spcfg.hints_write_smp_service_group = create_smp_service_group(storage_proxy_smp_service_group_config).get0();
            spcfg.write_ack_smp_service_group = create_smp_service_group(storage_proxy_smp_service_group_config).get0();
            static db::view::node_update_backlog node_backlog(smp::count, 10ms);
            scheduling_group_key_config storage_proxy_stats_cfg =
                    make_scheduling_group_key_config<service::storage_proxy_stats::stats>();
            storage_proxy_stats_cfg.constructor = [plain_constructor = storage_proxy_stats_cfg.constructor] (void* ptr) {
                plain_constructor(ptr);
                reinterpret_cast<service::storage_proxy_stats::stats*>(ptr)->register_stats();
                reinterpret_cast<service::storage_proxy_stats::stats*>(ptr)->register_split_metrics_local();
            };
            proxy.start(std::ref(db), spcfg, std::ref(node_backlog),
                    scheduling_group_key_create(storage_proxy_stats_cfg).get0(),
                    std::ref(feature_service), std::ref(token_metadata), std::ref(messaging)).get();
            // #293 - do not stop anything
            // engine().at_exit([&proxy] { return proxy.stop(); });
            supervisor::notify("starting migration manager");
            debug::the_migration_manager = &mm;
            mm.start(std::ref(mm_notifier), std::ref(feature_service), std::ref(messaging)).get();
            auto stop_migration_manager = defer_verbose_shutdown("migration manager", [&mm] {
                mm.stop().get();
            });
            supervisor::notify("starting query processor");
            cql3::query_processor::memory_config qp_mcfg = {get_available_memory() / 256, get_available_memory() / 2560};
            debug::the_query_processor = &qp;
            qp.start(std::ref(proxy), std::ref(db), std::ref(mm_notifier), std::ref(mm), qp_mcfg, std::ref(cql_config)).get();
            extern sharded<cql3::query_processor>* hack_query_processor_for_encryption;
            hack_query_processor_for_encryption = &qp;
            // #293 - do not stop anything
            // engine().at_exit([&qp] { return qp.stop(); });
            supervisor::notify("initializing batchlog manager");
            db::batchlog_manager_config bm_cfg;
            bm_cfg.write_request_timeout = cfg->write_request_timeout_in_ms() * 1ms;
            bm_cfg.replay_rate = cfg->batchlog_replay_throttle_in_kb() * 1000;
            bm_cfg.delay = std::chrono::milliseconds(cfg->ring_delay_ms());

            db::get_batchlog_manager().start(std::ref(qp), bm_cfg).get();
            // #293 - do not stop anything
            sstables::init_metrics().get();

            db::system_keyspace::minimal_setup(qp);

            db::sstables_format_selector sst_format_selector(gossiper.local(), feature_service, db);

            sst_format_selector.start().get();
            auto stop_format_selector = defer_verbose_shutdown("sstables format selector", [&sst_format_selector] {
                sst_format_selector.stop().get();
            });

            // schema migration, if needed, is also done on shard 0
            db::legacy_schema_migrator::migrate(proxy, db, qp.local()).get();

            supervisor::notify("loading system sstables");

            distributed_loader::ensure_system_table_directories(db).get();

            supervisor::notify("loading non-system sstables");
            distributed_loader::init_non_system_keyspaces(db, proxy, mm).get();

            supervisor::notify("starting view update generator");
            view_update_generator.start(std::ref(db)).get();
            supervisor::notify("discovering staging sstables");
            db.invoke_on_all([] (database& db) {
                for (auto& x : db.get_column_families()) {
                    table& t = *(x.second);
                    for (auto sstables = t.get_sstables(); sstables::shared_sstable sst : *sstables) {
                        if (sst->requires_view_building()) {
                            // FIXME: discarded future.
                            (void)view_update_generator.local().register_staging_sstable(std::move(sst), t.shared_from_this());
                        }
                    }
                }
            }).get();

            // register connection drop notification to update cf's cache hit rate data
            db.invoke_on_all([&messaging] (database& db) {
                db.register_connection_drop_notifier(messaging.local());
            }).get();
            supervisor::notify("setting up system keyspace");
            db::system_keyspace::setup(db, qp, feature_service, messaging).get();
            supervisor::notify("starting commit log");
            auto cl = db.local().commitlog();
            if (cl != nullptr) {
                auto paths = cl->get_segments_to_replay();
                if (!paths.empty()) {
                    supervisor::notify("replaying commit log");
                    auto rp = db::commitlog_replayer::create_replayer(db).get0();
                    rp.recover(paths, db::commitlog::descriptor::FILENAME_PREFIX).get();
                    supervisor::notify("replaying commit log - flushing memtables");
                    db.invoke_on_all([] (database& db) {
                        return db.flush_all_memtables();
                    }).get();
                    supervisor::notify("replaying commit log - removing old commitlog segments");
                    //FIXME: discarded future
                    (void)cl->delete_segments(std::move(paths));
                }
            }

            db.invoke_on_all([] (database& db) {
                for (auto& x : db.get_column_families()) {
                    table& t = *(x.second);
                    t.enable_auto_compaction();
                }
            }).get();

            // If the same sstable is shared by several shards, it cannot be
            // deleted until all shards decide to compact it. So we want to
            // start these compactions now. Note we start compacting only after
            // all sstables in this CF were loaded on all shards - otherwise
            // we will have races between the compaction and loading processes
            // We also want to trigger regular compaction on boot.

            // FIXME: temporary as this code is being replaced. I am keeping the scheduling
            // group that was effectively used in the bulk of it (compaction). Soon it will become
            // streaming

            db.invoke_on_all([&proxy] (database& db) {
                for (auto& x : db.get_column_families()) {
                    column_family& cf = *(x.second);
                    cf.trigger_compaction();
                }
            }).get();
            api::set_server_gossip(ctx).get();
            api::set_server_snitch(ctx).get();
            api::set_server_storage_proxy(ctx, ss).get();
            api::set_server_load_sstable(ctx).get();
            static seastar::sharded<memory_threshold_guard> mtg;
            //FIXME: discarded future
            (void)mtg.start(cfg->large_memory_allocation_warning_threshold());
            supervisor::notify("initializing migration manager RPC verbs");
            mm.invoke_on_all([] (auto& mm) {
                mm.init_messaging_service();
            }).get();
            supervisor::notify("initializing storage proxy RPC verbs");
            proxy.invoke_on_all([&mm] (service::storage_proxy& proxy) {
                proxy.init_messaging_service(mm.local().shared_from_this());
            }).get();
            auto stop_proxy_handlers = defer_verbose_shutdown("storage proxy RPC verbs", [&proxy] {
                proxy.invoke_on_all(&service::storage_proxy::uninit_messaging_service).get();
            });
            supervisor::notify("starting Raft RPC");
            raft_gr.invoke_on_all(&service::raft_group_registry::init).get();
            auto stop_raft_rpc = defer_verbose_shutdown("Raft RPC", [&raft_gr] {
                raft_gr.invoke_on_all(&service::raft_group_registry::uninit).get();
            });
            supervisor::notify("starting streaming service");
            streaming::stream_session::init_streaming_service(db, sys_dist_ks, view_update_generator, messaging, mm).get();
            auto stop_streaming_service = defer_verbose_shutdown("streaming service", [] {
                streaming::stream_session::uninit_streaming_service().get();
            });
            api::set_server_stream_manager(ctx).get();

            supervisor::notify("starting hinted handoff manager");
            if (!hinted_handoff_enabled.is_disabled_for_all()) {
                hints_dir_initializer.ensure_rebalanced().get();
            }
            view_hints_dir_initializer.ensure_rebalanced().get();

            proxy.invoke_on_all([&lifecycle_notifier] (service::storage_proxy& local_proxy) {
                lifecycle_notifier.local().register_subscriber(&local_proxy);
                return local_proxy.start_hints_manager(gms::get_local_gossiper().shared_from_this());
            }).get();

            auto drain_proxy = defer_verbose_shutdown("drain storage proxy", [&proxy, &lifecycle_notifier] {
                proxy.invoke_on_all([&lifecycle_notifier] (service::storage_proxy& local_proxy) mutable {
                    return lifecycle_notifier.local().unregister_subscriber(&local_proxy).finally([&local_proxy] {
                        return local_proxy.drain_on_shutdown();
                    });
                }).get();
            });

            // ATTN -- sharded repair reference already sits on storage_service and if
            // it calls repair.local() before this place it'll crash (now it doesn't do
            // both)
            supervisor::notify("starting messaging service");
            auto max_memory_repair = db.local().get_available_memory() * 0.1;
            repair.start(std::ref(gossiper), std::ref(messaging), std::ref(db), std::ref(sys_dist_ks), std::ref(view_update_generator), std::ref(mm), max_memory_repair).get();
            auto stop_repair_service = defer_verbose_shutdown("repair service", [&repair] {
                repair.stop().get();
            });
            repair.invoke_on_all(&repair_service::start).get();

            supervisor::notify("starting CDC Generation Management service");
            /* This service uses the system distributed keyspace.
             * It will only do that *after* the node has joined the token ring, and the token ring joining
             * procedure (`storage_service::init_server`) is responsible for initializing sys_dist_ks.
             * Hence the service will start using sys_dist_ks only after it was initialized.
             *
             * However, there is a problem with the service shutdown order: sys_dist_ks is stopped
             * *before* CDC generation service is stopped (`storage_service::drain_on_shutdown` below),
             * so CDC generation service takes sharded<db::sys_dist_ks> and must check local_is_initialized()
             * every time it accesses it (because it may have been stopped already), then take local_shared()
             * which will prevent sys_dist_ks from being destroyed while the service operates on it.
             */
            cdc_generation_service.start(std::ref(*cfg), std::ref(gossiper), std::ref(sys_dist_ks),
                    std::ref(stop_signal.as_sharded_abort_source()), std::ref(token_metadata), std::ref(feature_service)).get();
            auto stop_cdc_generation_service = defer_verbose_shutdown("CDC Generation Management service", [] {
                cdc_generation_service.stop().get();
            });

            auto get_cdc_metadata = [] (cdc::generation_service& svc) { return std::ref(svc.get_cdc_metadata()); };

            supervisor::notify("starting CDC log service");
            static sharded<cdc::cdc_service> cdc;
            cdc.start(std::ref(proxy), sharded_parameter(get_cdc_metadata, std::ref(cdc_generation_service)), std::ref(mm_notifier)).get();
            auto stop_cdc_service = defer_verbose_shutdown("cdc log service", [] {
                cdc.stop().get();
            });

            supervisor::notify("starting storage service", true);
            ss.local().init_messaging_service_part().get();
            auto stop_ss_msg = defer_verbose_shutdown("storage service messaging", [&ss] {
                ss.local().uninit_messaging_service_part().get();
            });
            api::set_server_messaging_service(ctx, messaging).get();
            auto stop_messaging_api = defer_verbose_shutdown("messaging service API", [&ctx] {
                api::unset_server_messaging_service(ctx).get();
            });
            api::set_server_storage_service(ctx, ss).get();
            api::set_server_repair(ctx, repair).get();
            auto stop_repair_api = defer_verbose_shutdown("repair API", [&ctx] {
                api::unset_server_repair(ctx).get();
            });

            gossiper.local().register_(ss.local().shared_from_this());
            auto stop_listening = defer_verbose_shutdown("storage service notifications", [&gossiper, &ss] {
                gossiper.local().unregister_(ss.local().shared_from_this()).get();
            });

            /*
             * This fuse prevents gossiper from staying active in case the
             * drain_on_shutdown below is not registered. When we fix the
             * start-stop sequence it will be removed.
             */
            auto gossiping_fuse = defer_verbose_shutdown("gossiping", [] {
                gms::stop_gossiping().get();
            });

            sys_dist_ks.start(std::ref(qp), std::ref(mm), std::ref(proxy)).get();
            auto stop_sdks = defer_verbose_shutdown("system distributed keyspace", [] {
                sys_dist_ks.invoke_on_all(&db::system_distributed_keyspace::stop).get();
            });

            // Register storage_service to migration_notifier so we can update
            // pending ranges when keyspace is chagned
            mm_notifier.local().register_listener(&ss.local());
            auto stop_mm_listener = defer_verbose_shutdown("storage service notifications", [&mm_notifier, &ss] {
                mm_notifier.local().unregister_listener(&ss.local()).get();
            });

            with_scheduling_group(maintenance_scheduling_group, [&] {
                return ss.local().init_server();
            }).get();

            sst_format_selector.sync();

            with_scheduling_group(maintenance_scheduling_group, [&] {
                return ss.local().join_cluster();
            }).get();

            sl_controller.invoke_on_all([&lifecycle_notifier] (qos::service_level_controller& controller) {
                controller.set_distributed_data_accessor(::static_pointer_cast<qos::service_level_controller::service_level_distributed_data_accessor>(
                        ::make_shared<qos::standard_service_level_distributed_data_accessor>(sys_dist_ks.local())));
                lifecycle_notifier.local().register_subscriber(&controller);
            }).get();

            supervisor::notify("starting tracing");
            tracing::tracing::start_tracing(qp).get();
            auto stop_tracing = defer_verbose_shutdown("tracing", [] {
                tracing::tracing::stop_tracing().get();
            });

            startlog.info("SSTable data integrity checker is {}.",
                    cfg->enable_sstable_data_integrity_check() ? "enabled" : "disabled");


            supervisor::notify("starting auth service");
            auth::permissions_cache_config perm_cache_config;
            perm_cache_config.max_entries = cfg->permissions_cache_max_entries();
            perm_cache_config.validity_period = std::chrono::milliseconds(cfg->permissions_validity_in_ms());
            perm_cache_config.update_period = std::chrono::milliseconds(cfg->permissions_update_interval_in_ms());

            const qualified_name qualified_authorizer_name(auth::meta::AUTH_PACKAGE_NAME, cfg->authorizer());
            const qualified_name qualified_authenticator_name(auth::meta::AUTH_PACKAGE_NAME, cfg->authenticator());
            const qualified_name qualified_role_manager_name(auth::meta::AUTH_PACKAGE_NAME, cfg->role_manager());

            auth::service_config auth_config;
            auth_config.authorizer_java_name = qualified_authorizer_name;
            auth_config.authenticator_java_name = qualified_authenticator_name;
            auth_config.role_manager_java_name = qualified_role_manager_name;

            auth_service.start(perm_cache_config, std::ref(qp), std::ref(mm_notifier), std::ref(mm), auth_config).get();

            auth_service.invoke_on_all([&mm] (auth::service& auth) {
                return auth.start(mm.local());
            }).get();

            auto stop_auth_service = defer_verbose_shutdown("auth service", [] {
                auth_service.stop().get();
            });


            snapshot_ctl.start(std::ref(db)).get();
            auto stop_snapshot_ctl = defer_verbose_shutdown("snapshots", [&snapshot_ctl] {
                snapshot_ctl.stop().get();
            });

            api::set_server_snapshot(ctx, snapshot_ctl).get();
            auto stop_api_snapshots = defer_verbose_shutdown("snapshots API", [&ctx] {
                api::unset_server_snapshot(ctx).get();
            });

            supervisor::notify("starting batchlog manager");
            db::get_batchlog_manager().invoke_on_all([] (db::batchlog_manager& b) {
                return b.start();
            }).get();
            auto stop_batchlog_manager = defer_verbose_shutdown("batchlog manager", [] {
                db::get_batchlog_manager().invoke_on_all(&db::batchlog_manager::stop).get();
            });

            supervisor::notify("starting load meter");
            load_meter.init(db, gms::get_local_gossiper()).get();
            auto stop_load_meter = defer_verbose_shutdown("load meter", [&load_meter] {
                load_meter.exit().get();
            });

            supervisor::notify("starting cf cache hit rate calculator");
            cf_cache_hitrate_calculator.start(std::ref(db)).get();
            auto stop_cache_hitrate_calculator = defer_verbose_shutdown("cf cache hit rate calculator",
                    [&cf_cache_hitrate_calculator] {
                        return cf_cache_hitrate_calculator.stop().get();
                    }
            );
            cf_cache_hitrate_calculator.local().run_on(this_shard_id());

            supervisor::notify("starting view update backlog broker");
            static sharded<service::view_update_backlog_broker> view_backlog_broker;
            view_backlog_broker.start(std::ref(proxy), std::ref(gms::get_gossiper())).get();
            view_backlog_broker.invoke_on_all(&service::view_update_backlog_broker::start).get();
            auto stop_view_backlog_broker = defer_verbose_shutdown("view update backlog broker", [] {
                view_backlog_broker.stop().get();
            });

            //FIXME: discarded future
            (void)api::set_server_cache(ctx);
            startlog.info("Waiting for gossip to settle before accepting client requests...");
            gms::get_local_gossiper().wait_for_gossip_to_settle().get();
            api::set_server_gossip_settle(ctx).get();

            supervisor::notify("allow replaying hints");
            proxy.invoke_on_all([] (service::storage_proxy& local_proxy) {
                local_proxy.allow_replaying_hints();
            }).get();

            if (cfg->view_building()) {
                supervisor::notify("Launching generate_mv_updates for non system tables");
                view_update_generator.invoke_on_all(&db::view::view_update_generator::start).get();
            }

            static sharded<db::view::view_builder> view_builder;
            if (cfg->view_building()) {
                supervisor::notify("starting the view builder");
                view_builder.start(std::ref(db), std::ref(sys_dist_ks), std::ref(mm_notifier)).get();
                view_builder.invoke_on_all([&mm] (db::view::view_builder& vb) { 
                    return vb.start(mm.local());
                }).get();
            }

            // Truncate `clients' CF - this table should not persist between server restarts.
            clear_clientlist().get();

            db.invoke_on_all([] (database& db) {
                db.revert_initial_system_read_concurrency_boost();
            }).get();

            audit::audit::start_audit(*cfg, qp).get();
            auto audit_stop = defer([] {
                audit::audit::stop_audit().get();
            });

            cql_transport::controller cql_server_ctl(auth_service, mm_notifier, gossiper.local(), qp, service_memory_limiter, sl_controller, lifecycle_notifier, *cfg);

            ss.local().register_client_shutdown_hook("native transport", [&cql_server_ctl] {
                cql_server_ctl.stop().get();
            });

            std::any stop_cql;
            if (cfg->start_native_transport()) {
                supervisor::notify("starting native transport");
                with_scheduling_group(dbcfg.statement_scheduling_group, [&cql_server_ctl] {
                    return cql_server_ctl.start_server();
                }).get();

                // FIXME -- this should be done via client hooks instead
                stop_cql = defer_verbose_shutdown("native transport", [&cql_server_ctl] {
                    cql_server_ctl.stop().get();
                });
            }

            api::set_transport_controller(ctx, cql_server_ctl).get();
            auto stop_transport_controller = defer_verbose_shutdown("transport controller API", [&ctx] {
                api::unset_transport_controller(ctx).get();
            });

            ::thrift_controller thrift_ctl(db, auth_service, qp, service_memory_limiter, ss);

            ss.local().register_client_shutdown_hook("rpc server", [&thrift_ctl] {
                thrift_ctl.stop().get();
            });

            std::any stop_rpc;
            if (cfg->start_rpc()) {
                with_scheduling_group(dbcfg.statement_scheduling_group, [&thrift_ctl] {
                    return thrift_ctl.start_server();
                }).get();

                // FIXME -- this should be done via client hooks instead
                stop_rpc = defer_verbose_shutdown("rpc server", [&thrift_ctl] {
                    thrift_ctl.stop().get();
                });
            }

            api::set_rpc_controller(ctx, thrift_ctl).get();
            auto stop_rpc_controller = defer_verbose_shutdown("rpc controller API", [&ctx] {
                api::unset_rpc_controller(ctx).get();
            });

            alternator::controller alternator_ctl(proxy, mm, sys_dist_ks, cdc_generation_service, qp, service_memory_limiter, *cfg);

            if (cfg->alternator_port() || cfg->alternator_https_port()) {
                with_scheduling_group(dbcfg.statement_scheduling_group, [&alternator_ctl] () mutable {
                    return alternator_ctl.start();
                }).get();

                ss.local().register_client_shutdown_hook("alternator", [&alternator_ctl] {
                    alternator_ctl.stop().get();
                });
            }

            static redis_service redis;
            if (cfg->redis_port() || cfg->redis_ssl_port()) {
                with_scheduling_group(dbcfg.statement_scheduling_group, [proxy = std::ref(proxy), db = std::ref(db), auth_service = std::ref(auth_service), mm = std::ref(mm), cfg] {
                    return redis.init(proxy, db, auth_service, mm, *cfg);
                }).get();
            }

            seastar::set_abort_on_ebadf(cfg->abort_on_ebadf());
            api::set_server_done(ctx).get();
            supervisor::notify("serving");
            // Register at_exit last, so that storage_service::drain_on_shutdown will be called first

            auto stop_repair = defer_verbose_shutdown("repair", [&db] {
                repair_shutdown(db).get();
            });

            auto drain_sl_controller = defer_verbose_shutdown("service level controller update loop", [&lifecycle_notifier] {
                sl_controller.invoke_on_all([&lifecycle_notifier] (qos::service_level_controller& controller) {
                    return lifecycle_notifier.local().unregister_subscriber(&controller);
                }).get();
                sl_controller.invoke_on_all(&qos::service_level_controller::drain).get();
            });

            auto stop_view_update_generator = defer_verbose_shutdown("view update generator", [] {
                view_update_generator.stop().get();
            });

            auto do_drain = defer_verbose_shutdown("local storage", [&ss] {
                ss.local().drain_on_shutdown().get();
            });

            auto stop_view_builder = defer_verbose_shutdown("view builder", [cfg] {
                if (cfg->view_building()) {
                    view_builder.stop().get();
                }
            });

            auto stop_redis_service = defer_verbose_shutdown("redis service", [&cfg] {
                if (cfg->redis_port() || cfg->redis_ssl_port()) {
                    redis.stop().get();
                }
            });

            startlog.info("Scylla version {} initialization completed.", scylla_version());
            stop_signal.wait().get();
            startlog.info("Signal received; shutting down");
	    // At this point, all objects destructors and all shutdown hooks registered with defer() are executed
          } catch (...) {
            startlog.error("Startup failed: {}", std::current_exception());
            // We should be returning 1 here, but the system is not yet prepared for orderly rollback of main() objects
            // and thread_local variables.
            _exit(1);
            return 1;
          }
          startlog.info("Scylla version {} shutdown complete.", scylla_version());
          // We should be returning 0 here, but the system is not yet prepared for orderly rollback of main() objects
          // and thread_local variables.
          _exit(0);
          return 0;
        });
    });
  } catch (...) {
      // reactor may not have been initialized, so can't use logger
      fprint(std::cerr, "FATAL: Exception during startup, aborting: %s\n", std::current_exception());
      return 7; // 1 has a special meaning for upstart
  }
}

namespace debug {

seastar::sharded<database>* db;

}<|MERGE_RESOLUTION|>--- conflicted
+++ resolved
@@ -492,6 +492,8 @@
     debug::db = &db;
     auto& proxy = service::get_storage_proxy();
     sharded<service::storage_service> ss;
+    extern sharded<service::storage_service>* hack_storage_service_for_encryption;
+    hack_storage_service_for_encryption = &ss;
     sharded<service::migration_manager> mm;
     extern sharded<service::migration_manager>* hack_migration_manager_for_encryption;
     hack_migration_manager_for_encryption = &mm;
@@ -892,20 +894,12 @@
             supervisor::notify("initializing storage service");
             service::storage_service_config sscfg;
             sscfg.available_memory = memory::stats().total_memory();
-<<<<<<< HEAD
-            service::init_storage_service(stop_signal.as_sharded_abort_source(),
-                db, gossiper, sys_dist_ks, view_update_generator,
-                feature_service, sscfg, mm, token_metadata,
-                messaging, cdc_generation_service, repair,
-                raft_gr, lifecycle_notifier, sl_controller).get();
-=======
             debug::the_storage_service = &ss;
             ss.start(std::ref(stop_signal.as_sharded_abort_source()),
                 std::ref(db), std::ref(gossiper), std::ref(sys_dist_ks), std::ref(view_update_generator),
                 std::ref(feature_service), sscfg, std::ref(mm), std::ref(token_metadata),
                 std::ref(messaging), std::ref(cdc_generation_service), std::ref(repair),
-                std::ref(raft_gr), std::ref(lifecycle_notifier)).get();
->>>>>>> 48860b13
+                std::ref(raft_gr), std::ref(lifecycle_notifier), std::ref(sl_controller)).get();
             supervisor::notify("starting per-shard database core");
 
             sst_dir_semaphore.start(cfg->initial_sstable_loading_concurrency()).get();
