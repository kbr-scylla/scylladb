/*
 * Copyright (C) 2014-present ScyllaDB
 */

/*
 * This file is part of Scylla.
 *
 * See the LICENSE.PROPRIETARY file in the top-level directory for licensing information.
 */

#include <seastar/util/closeable.hh>
#include "utils/build_id.hh"
#include "supervisor.hh"
#include "database.hh"
#include <seastar/core/reactor.hh>
#include <seastar/core/app-template.hh>
#include <seastar/core/distributed.hh>
#include "transport/server.hh"
#include <seastar/http/httpd.hh>
#include "api/api_init.hh"
#include "db/config.hh"
#include "db/extensions.hh"
#include "db/legacy_schema_migrator.hh"
#include "service/storage_service.hh"
#include "service/migration_manager.hh"
#include "service/load_meter.hh"
#include "service/view_update_backlog_broker.hh"
#include "service/qos/service_level_controller.hh"
#include "streaming/stream_session.hh"
#include "db/system_keyspace.hh"
#include "db/system_distributed_keyspace.hh"
#include "db/batchlog_manager.hh"
#include "db/commitlog/commitlog.hh"
#include "db/hints/manager.hh"
#include "db/commitlog/commitlog_replayer.hh"
#include "db/view/view_builder.hh"
#include "utils/runtime.hh"
#include "log.hh"
#include "utils/directories.hh"
#include "debug.hh"
#include "auth/common.hh"
#include "init.hh"
#include "release.hh"
#include "repair/repair.hh"
#include "repair/row_level.hh"
#include <cstdio>
#include <seastar/core/file.hh>
#include <sys/time.h>
#include <sys/resource.h>
#include <sys/prctl.h>
#include "tracing/tracing.hh"
#include "audit/audit.hh"
#include "tracing/tracing_backend_registry.hh"
#include <seastar/core/prometheus.hh>
#include "message/messaging_service.hh"
#include "db/sstables-format-selector.hh"
#include "db/snapshot-ctl.hh"
#include <seastar/net/dns.hh>
#include <seastar/core/io_queue.hh>
#include <seastar/core/abort_on_ebadf.hh>

#include "db/view/view_update_generator.hh"
#include "service/cache_hitrate_calculator.hh"
#include "compaction/compaction_manager.hh"
#include "sstables/sstables.hh"
#include "utils/memory.hh"
#include "gms/feature_service.hh"
#include "distributed_loader.hh"
#include "cql3/cql_config.hh"
#include "connection_notifier.hh"
#include "transport/controller.hh"
#include "thrift/controller.hh"
#include "service/memory_limiter.hh"
#include "service/endpoint_lifecycle_subscriber.hh"

#include "redis/service.hh"
#include "cdc/log.hh"
#include "cdc/cdc_extension.hh"
#include "cdc/generation_service.hh"
#include "alternator/tags_extension.hh"
#include "db/paxos_grace_seconds_extension.hh"
#include "service/qos/standard_service_level_distributed_data_accessor.hh"
#include "service/storage_proxy.hh"
#include "alternator/controller.hh"

#include "service/raft/raft_group_registry.hh"

#include <boost/algorithm/string/join.hpp>

namespace fs = std::filesystem;

seastar::metrics::metric_groups app_metrics;

using namespace std::chrono_literals;

namespace bpo = boost::program_options;

// Must live in a seastar::thread
class stop_signal {
    bool _caught = false;
    condition_variable _cond;
    sharded<abort_source> _abort_sources;
    future<> _broadcasts_to_abort_sources_done = make_ready_future<>();
private:
    void signaled() {
        if (_caught) {
            return;
        }
        _caught = true;
        _cond.broadcast();
        _broadcasts_to_abort_sources_done = _broadcasts_to_abort_sources_done.then([this] {
            return _abort_sources.invoke_on_all(&abort_source::request_abort);
        });
    }
public:
    stop_signal() {
        _abort_sources.start().get();
        engine().handle_signal(SIGINT, [this] { signaled(); });
        engine().handle_signal(SIGTERM, [this] { signaled(); });
    }
    ~stop_signal() {
        // There's no way to unregister a handler yet, so register a no-op handler instead.
        engine().handle_signal(SIGINT, [] {});
        engine().handle_signal(SIGTERM, [] {});
        _broadcasts_to_abort_sources_done.get();
        _abort_sources.stop().get();
    }
    future<> wait() {
        return _cond.wait([this] { return _caught; });
    }
    bool stopping() const {
        return _caught;
    }
    abort_source& as_local_abort_source() { return _abort_sources.local(); }
    sharded<abort_source>& as_sharded_abort_source() { return _abort_sources; }
};

static future<>
read_config(bpo::variables_map& opts, db::config& cfg) {
    sstring file;

    if (opts.contains("options-file")) {
        file = opts["options-file"].as<sstring>();
    } else {
        file = db::config::get_conf_sub("scylla.yaml").string();
    }
    return check_direct_io_support(file).then([file, &cfg] {
        return cfg.read_from_file(file, [](auto & opt, auto & msg, auto status) {
            auto level = log_level::warn;
            if (status.value_or(db::config::value_status::Invalid) != db::config::value_status::Invalid) {
                level = log_level::error;
            }
            startlog.log(level, "{} : {}", msg, opt);
        });
    }).handle_exception([file](auto ep) {
        startlog.error("Could not read configuration file {}: {}", file, ep);
        return make_exception_future<>(ep);
    });
}

// Handles SIGHUP, using it to trigger re-reading of the configuration file. Should
// only be constructed on shard 0.
class sighup_handler {
    bpo::variables_map& _opts;
    db::config& _cfg;
    condition_variable _cond;
    bool _pending = false; // if asked to reread while already reading
    bool _stopping = false;
    future<> _done = do_work();  // Launch main work loop, capture completion future
public:
    // Installs the signal handler. Must call stop() (and wait for it) before destruction.
    sighup_handler(bpo::variables_map& opts, db::config& cfg) : _opts(opts), _cfg(cfg) {
        startlog.info("installing SIGHUP handler");
        engine().handle_signal(SIGHUP, [this] { reread_config(); });
    }
private:
    void reread_config() {
        if (_stopping) {
            return;
        }
        _pending = true;
        _cond.broadcast();
    }
    // Main work loop. Waits for either _stopping or _pending to be raised, and
    // re-reads the configuration file if _pending. We use a repeat loop here to
    // avoid having multiple reads of the configuration file happening in parallel
    // (this can cause an older read to overwrite the results of a younger read).
    future<> do_work() {
        return repeat([this] {
            return _cond.wait([this] { return _pending || _stopping; }).then([this] {
                return async([this] {
                    if (_stopping) {
                        return stop_iteration::yes;
                    } else if (_pending) {
                        _pending = false;
                        try {
                            startlog.info("re-reading configuration file");
                            read_config(_opts, _cfg).get();
                            _cfg.broadcast_to_all_shards().get();
                            startlog.info("completed re-reading configuration file");
                        } catch (...) {
                            startlog.error("failed to re-read configuration file: {}", std::current_exception());
                        }
                    }
                    return stop_iteration::no;
                });
            });
        });
    }
public:
    // Signals the main work loop to stop, and waits for it (and any in-progress work)
    // to complete. After this is waited for, the object can be destroyed.
    future<> stop() {
        // No way to unregister yet
        engine().handle_signal(SIGHUP, [] {});
        _pending = false;
        _stopping = true;
        _cond.broadcast();
        return std::move(_done);
    }
};

static
void
adjust_and_verify_rlimit(bool developer_mode) {
    struct rlimit lim;
    int r = getrlimit(RLIMIT_NOFILE, &lim);
    if (r == -1) {
        throw std::system_error(errno, std::system_category());
    }

    // First, try to increase the soft limit to the hard limit
    // Ref: http://0pointer.net/blog/file-descriptor-limits.html

    if (lim.rlim_cur < lim.rlim_max) {
        lim.rlim_cur = lim.rlim_max;
        r = setrlimit(RLIMIT_NOFILE, &lim);
        if (r == -1) {
            startlog.warn("adjusting RLIMIT_NOFILE failed with {}", std::system_error(errno, std::system_category()));
        }
    }

    auto recommended = 200'000U;
    auto min = 10'000U;
    if (lim.rlim_cur < min) {
        if (developer_mode) {
            startlog.warn("NOFILE rlimit too low (recommended setting {}, minimum setting {};"
                          " you may run out of file descriptors.", recommended, min);
        } else {
            startlog.error("NOFILE rlimit too low (recommended setting {}, minimum setting {};"
                          " refusing to start.", recommended, min);
            throw std::runtime_error("NOFILE rlimit too low");
        }
    }
}

static bool cpu_sanity() {
#if defined(__x86_64__) || defined(__i386__)
    if (!__builtin_cpu_supports("sse4.2") || !__builtin_cpu_supports("pclmul")) {
        std::cerr << "Scylla requires a processor with SSE 4.2 and PCLMUL support\n";
        return false;
    }
#endif
    return true;
}

static void tcp_syncookies_sanity() {
    try {
        auto f = file_desc::open("/proc/sys/net/ipv4/tcp_syncookies", O_RDONLY | O_CLOEXEC);
        char buf[128] = {};
        f.read(buf, 128);
        if (sstring(buf) == "0\n") {
            startlog.warn("sysctl entry net.ipv4.tcp_syncookies is set to 0.\n"
                          "For better performance, set following parameter on sysctl is strongly recommended:\n"
                          "net.ipv4.tcp_syncookies=1");
        }
    } catch (const std::system_error& e) {
            startlog.warn("Unable to check if net.ipv4.tcp_syncookies is set {}", e);
    }
}

static void
verify_seastar_io_scheduler(const boost::program_options::variables_map& opts, bool developer_mode) {
    auto note_bad_conf = [developer_mode] (sstring cause) {
        sstring msg = "I/O Scheduler is not properly configured! This is a non-supported setup, and performance is expected to be unpredictably bad.\n Reason found: "
                    + cause + "\n"
                    + "To properly configure the I/O Scheduler, run the scylla_io_setup utility shipped with Scylla.\n";

        sstring devmode_msg = msg + "To ignore this, see the developer-mode configuration option.";
        if (developer_mode) {
            startlog.warn(msg.c_str());
        } else {
            startlog.error(devmode_msg.c_str());
            throw std::runtime_error("Bad I/O Scheduler configuration");
        }
    };

    if (!opts.contains("max-io-requests") && !(opts.contains("io-properties") || opts.contains("io-properties-file"))) {
        note_bad_conf("none of --max-io-requests, --io-properties and --io-properties-file are set.");
    }
    if (opts.contains("max-io-requests") && opts["max-io-requests"].as<unsigned>() < 4) {
        auto cause = format("I/O Queue capacity for this shard is too low ({:d}, minimum 4 expected).", opts["max-io-requests"].as<unsigned>());
        note_bad_conf(cause);
    }
}

static
void
verify_adequate_memory_per_shard(bool developer_mode) {
    auto shard_mem = get_available_memory();
    if (shard_mem >= (1 << 30)) {
        return;
    }
    if (developer_mode) {
        startlog.warn("Only {} MiB per shard; this is below the recommended minimum of 1 GiB/shard;"
                " continuing since running in developer mode", shard_mem >> 20);
    } else {
        startlog.error("Only {} MiB per shard; this is below the recommended minimum of 1 GiB/shard; terminating."
                "Configure more memory (--memory option) or decrease shard count (--smp option).", shard_mem >> 20);
        throw std::runtime_error("configuration (memory per shard too low)");
    }
}

class memory_threshold_guard {
    seastar::memory::scoped_large_allocation_warning_threshold _slawt;
public:
    explicit memory_threshold_guard(size_t threshold) : _slawt(threshold)  {}
    future<> stop() { return make_ready_future<>(); }
};

// Formats parsed program options into a string as follows:
// "[key1: value1_1 value1_2 ..., key2: value2_1 value 2_2 ..., (positional) value3, ...]"
std::string format_parsed_options(const std::vector<bpo::option>& opts) {
    return fmt::format("[{}]",
        boost::algorithm::join(opts | boost::adaptors::transformed([] (const bpo::option& opt) {
            if (opt.value.empty()) {
                return opt.string_key;
            }

            return (opt.string_key.empty() ?  "(positional) " : fmt::format("{}: ", opt.string_key)) +
                        boost::algorithm::join(opt.value, " ");
        }), ", ")
    );
}

static constexpr char startup_msg[] = "Scylla version {} with build-id {} starting ...\n";

void print_starting_message(int ac, char** av, const bpo::parsed_options& opts) {
    fmt::print(startup_msg, scylla_version(), get_build_id());
    if (ac) {
        fmt::print("command used: \"{}", av[0]);
        for (int i = 1; i < ac; ++i) {
            fmt::print(" {}", av[i]);
        }
        fmt::print("\"\n");
    }

    fmt::print("parsed command line options: {}\n", format_parsed_options(opts.options));
}

// Glue logic between db::config and cql3::cql_config
class cql_config_updater {
    cql3::cql_config& _cql_config;
    const db::config& _cfg;
    std::vector<std::any> _observers;
private:
    template <typename T>
    void tie(T& dest, const db::config::named_value<T>& src) {
        dest = src();
        _observers.emplace_back(make_lw_shared<utils::observer<T>>(src.observe([&dest] (const T& value) { dest = value; })));
    }
public:
    cql_config_updater(cql3::cql_config& cql_config, const db::config& cfg)
            : _cql_config(cql_config), _cfg(cfg) {
        tie(_cql_config.restrictions.partition_key_restrictions_max_cartesian_product_size, _cfg.max_partition_key_restrictions_per_query);
        tie(_cql_config.restrictions.clustering_key_restrictions_max_cartesian_product_size, _cfg.max_clustering_key_restrictions_per_query);
    }
};

template <typename Func>
static auto defer_verbose_shutdown(const char* what, Func&& func) {
    auto vfunc = [what, func = std::forward<Func>(func)] () mutable {
        startlog.info("Shutting down {}", what);
        try {
            func();
        } catch (...) {
            startlog.error("Unexpected error shutting down {}: {}", what, std::current_exception());
            throw;
        }
        startlog.info("Shutting down {} was successful", what);
    };

    auto ret = deferred_action(std::move(vfunc));
    return ::make_shared<decltype(ret)>(std::move(ret));
}

namespace debug {
sharded<netw::messaging_service>* the_messaging_service;
sharded<cql3::query_processor>* the_query_processor;
sharded<qos::service_level_controller>* the_sl_controller;
sharded<service::migration_manager>* the_migration_manager;
sharded<service::storage_service>* the_storage_service;
}

int main(int ac, char** av) {
    // Allow core dumps. The would be disabled by default if
    // CAP_SYS_NICE was added to the binary, as is suggested by the
    // epoll backend.
    int r = prctl(PR_SET_DUMPABLE, 1, 0, 0, 0);
    if (r) {
        std::cerr << "Could not make scylla dumpable\n";
        exit(1);
    }

  try {
    // early check to avoid triggering
    if (!cpu_sanity()) {
        _exit(71);
    }
    runtime::init_uptime();
    std::setvbuf(stdout, nullptr, _IOLBF, 1000);
    app_template::config app_cfg;
    app_cfg.name = "Scylla";
    app_cfg.default_task_quota = 500us;
    app_cfg.auto_handle_sigint_sigterm = false;
    app_cfg.max_networking_aio_io_control_blocks = 50000;
    app_template app(std::move(app_cfg));

    auto ext = std::make_shared<db::extensions>();
    ext->add_schema_extension<alternator::tags_extension>(alternator::tags_extension::NAME);
    ext->add_schema_extension<cdc::cdc_extension>(cdc::cdc_extension::NAME);
    ext->add_schema_extension<db::paxos_grace_seconds_extension>(db::paxos_grace_seconds_extension::NAME);

    auto cfg = make_lw_shared<db::config>(ext);
    auto init = app.get_options_description().add_options();

    init("version", bpo::bool_switch(), "print version number and exit");
    init("build-id", bpo::bool_switch(), "print build-id and exit");
    init("build-mode", bpo::bool_switch(), "print build mode and exit");

    bpo::options_description deprecated("Deprecated options - ignored");
    deprecated.add_options()
        ("background-writer-scheduling-quota", bpo::value<float>())
        ("auto-adjust-flush-quota", bpo::value<bool>());
    app.get_options_description().add(deprecated);

    // TODO : default, always read?
    init("options-file", bpo::value<sstring>(), "configuration file (i.e. <SCYLLA_HOME>/conf/scylla.yaml)");

    std::any get_in_memory_config_hook(utils::config_file& cfg);
    static std::any in_memory_hook = get_in_memory_config_hook(*cfg);

    configurable::append_all(*cfg, init);
    cfg->add_options(init);

    // If --version is requested, print it out and exit immediately to avoid
    // Seastar-specific warnings that may occur when running the app
    bpo::variables_map vm;
    auto parsed_opts = bpo::command_line_parser(ac, av).options(app.get_options_description()).allow_unregistered().run();
    bpo::store(parsed_opts, vm);
    if (vm["version"].as<bool>()) {
        fmt::print("{}\n", scylla_version());
        return 0;
    }
    if (vm["build-id"].as<bool>()) {
        fmt::print("{}\n", get_build_id());
        return 0;
    }
    if (vm["build-mode"].as<bool>()) {
        fmt::print("{}\n", scylla_build_mode());
        return 0;
    }

    print_starting_message(ac, av, parsed_opts);

    sharded<locator::shared_token_metadata> token_metadata;
    sharded<service::migration_notifier> mm_notifier;
    sharded<service::endpoint_lifecycle_notifier> lifecycle_notifier;
    distributed<database> db;
    extern sharded<database>* hack_database_for_encryption;
    hack_database_for_encryption = &db;
    seastar::sharded<service::cache_hitrate_calculator> cf_cache_hitrate_calculator;
    service::load_meter load_meter;
    debug::db = &db;
    auto& proxy = service::get_storage_proxy();
    sharded<service::storage_service> ss;
    extern sharded<service::storage_service>* hack_storage_service_for_encryption;
    hack_storage_service_for_encryption = &ss;
    sharded<service::migration_manager> mm;
    extern sharded<service::migration_manager>* hack_migration_manager_for_encryption;
    hack_migration_manager_for_encryption = &mm;
    api::http_context ctx(db, proxy, load_meter, token_metadata);
    httpd::http_server_control prometheus_server;
    std::optional<utils::directories> dirs = {};
    sharded<gms::feature_service> feature_service;
    sharded<db::snapshot_ctl> snapshot_ctl;
    sharded<netw::messaging_service> messaging;
    sharded<cql3::query_processor> qp;
    sharded<semaphore> sst_dir_semaphore;
    sharded<service::raft_group_registry> raft_gr;
    sharded<service::memory_limiter> service_memory_limiter;
    sharded<repair_service> repair;

    return app.run(ac, av, [&] () -> future<int> {

        auto&& opts = app.configuration();

        namespace sm = seastar::metrics;
        app_metrics.add_group("scylladb", {
            sm::make_gauge("current_version", sm::description("Current ScyllaDB version."), { sm::label_instance("version", scylla_version()), sm::shard_label("") }, [] { return 0; })
        });

        const std::unordered_set<sstring> ignored_options = { "auto-adjust-flush-quota", "background-writer-scheduling-quota" };
        for (auto& opt: ignored_options) {
            if (opts.contains(opt)) {
                fmt::print("{} option ignored (deprecated)\n", opt);
            }
        }

        // Check developer mode before even reading the config file, because we may not be
        // able to read it if we need to disable strict dma mode.
        // We'll redo this later and apply it to all reactors.
        if (opts.contains("developer-mode")) {
            engine().set_strict_dma(false);
        }

        tcp_syncookies_sanity();

        return seastar::async([cfg, ext, &db, &qp, &proxy, &mm, &mm_notifier, &ctx, &opts, &dirs,
                &prometheus_server, &cf_cache_hitrate_calculator, &load_meter, &feature_service,
                &token_metadata, &snapshot_ctl, &messaging, &sst_dir_semaphore, &raft_gr, &service_memory_limiter,
                &repair, &ss, &lifecycle_notifier] {
          try {
            // disable reactor stall detection during startup
            auto blocked_reactor_notify_ms = engine().get_blocked_reactor_notify_ms();
            smp::invoke_on_all([] {
                engine().update_blocked_reactor_notify_ms(std::chrono::milliseconds(1000000));
            }).get();

            ::stop_signal stop_signal; // we can move this earlier to support SIGINT during initialization
            read_config(opts, *cfg).get();
            configurable::init_all(opts, *cfg, *ext).get();
            cfg->setup_directories();

            // We're writing to a non-atomic variable here. But bool writes are atomic
            // in all supported architectures, and the broadcast_to_all_shards().get() below
            // will apply the required memory barriers anyway.
            ser::gc_clock_using_3_1_0_serialization = cfg->enable_3_1_0_compatibility_mode();

            cfg->broadcast_to_all_shards().get();

            ::sighup_handler sighup_handler(opts, *cfg);
            auto stop_sighup_handler = defer_verbose_shutdown("sighup", [&] {
                sighup_handler.stop().get();
            });

            logalloc::prime_segment_pool(get_available_memory(), memory::min_free_memory()).get();
            logging::apply_settings(cfg->logging_settings(opts));

            startlog.info(startup_msg, scylla_version(), get_build_id());

            // Set the default scheduling_group, i.e., the main scheduling
            // group to a lower shares. Subsystems needs higher shares
            // should set it explicitly. This prevents code that is supposed to
            // run inside its own scheduling group leaking to main group and
            // causing latency issues.
            smp::invoke_on_all([] {
                auto default_sg = default_scheduling_group();
                default_sg.set_shares(200);
            }).get();

            adjust_and_verify_rlimit(cfg->developer_mode());
            verify_adequate_memory_per_shard(cfg->developer_mode());
            if (cfg->partitioner() != "org.apache.cassandra.dht.Murmur3Partitioner") {
                if (cfg->enable_deprecated_partitioners()) {
                    startlog.warn("The partitioner {} is deprecated and will be removed in a future version."
                            "  Contact scylladb-users@googlegroups.com if you are using it in production", cfg->partitioner());
                } else {
                    startlog.error("The partitioner {} is deprecated and will be removed in a future version."
                            "  To enable it, add \"enable_deprecated_partitioners: true\" to scylla.yaml"
                            "  Contact scylladb-users@googlegroups.com if you are using it in production", cfg->partitioner());
                    throw bad_configuration_error();
                }
            }
            gms::feature_config fcfg = gms::feature_config_from_db_config(*cfg);

            feature_service.start(fcfg).get();
            // FIXME storage_proxy holds a reference on it and is not yet stopped.
            // also the proxy leaves range_slice_read_executor-s hanging around
            // and willing to find out if the cluster_supports_digest_multipartition_reads
            //
            //auto stop_feature_service = defer_verbose_shutdown("feature service", [&feature_service] {
            //    feature_service.stop().get();
            //});

            schema::set_default_partitioner(cfg->partitioner(), cfg->murmur3_partitioner_ignore_msb_bits());
            auto make_sched_group = [&] (sstring name, unsigned shares) {
                if (cfg->cpu_scheduler()) {
                    return seastar::create_scheduling_group(name, shares).get0();
                } else {
                    return seastar::scheduling_group();
                }
            };
            auto background_reclaim_scheduling_group = make_sched_group("background_reclaim", 50);
            auto maintenance_scheduling_group = make_sched_group("streaming", 200);

            smp::invoke_on_all([&cfg, background_reclaim_scheduling_group] {
                logalloc::tracker::config st_cfg;
                st_cfg.defragment_on_idle = cfg->defragment_memory_on_idle();
                st_cfg.abort_on_lsa_bad_alloc = cfg->abort_on_lsa_bad_alloc();
                st_cfg.lsa_reclamation_step = cfg->lsa_reclamation_step();
                st_cfg.background_reclaim_sched_group = background_reclaim_scheduling_group;
                st_cfg.sanitizer_report_backtrace = cfg->sanitizer_report_backtrace();
                logalloc::shard_tracker().configure(st_cfg);
            }).get();

            auto stop_lsa_background_reclaim = defer([&] () noexcept {
                smp::invoke_on_all([&] {
                    return logalloc::shard_tracker().stop();
                }).get();
            });

            uint16_t api_port = cfg->api_port();
            ctx.api_dir = cfg->api_ui_dir();
            ctx.api_doc = cfg->api_doc_dir();
            auto preferred = cfg->listen_interface_prefer_ipv6() ? std::make_optional(net::inet_address::family::INET6) : std::nullopt;
            auto family = cfg->enable_ipv6_dns_lookup() || preferred ? std::nullopt : std::make_optional(net::inet_address::family::INET);
            sstring listen_address = cfg->listen_address();
            sstring rpc_address = cfg->rpc_address();
            sstring api_address = cfg->api_address() != "" ? cfg->api_address() : rpc_address;
            sstring broadcast_address = cfg->broadcast_address();
            sstring broadcast_rpc_address = cfg->broadcast_rpc_address();
            const auto hinted_handoff_enabled = cfg->hinted_handoff_enabled();
            auto prom_addr = [&] {
                try {
                    return gms::inet_address::lookup(cfg->prometheus_address(), family, preferred).get0();
                } catch (...) {
                    std::throw_with_nested(std::runtime_error(fmt::format("Unable to resolve prometheus_address {}", cfg->prometheus_address())));
                }
            }();
            supervisor::notify("starting prometheus API server");
            uint16_t pport = cfg->prometheus_port();
            std::any stop_prometheus;
            if (pport) {
                prometheus_server.start("prometheus").get();
                stop_prometheus = defer_verbose_shutdown("prometheus API server", [&prometheus_server, pport] {
                    prometheus_server.stop().get();
                });

                //FIXME discarded future
                prometheus::config pctx;
                pctx.metric_help = "Scylla server statistics";
                pctx.prefix = cfg->prometheus_prefix();
                (void)prometheus::start(prometheus_server, pctx);
                with_scheduling_group(maintenance_scheduling_group, [&] {
                  return prometheus_server.listen(socket_address{prom_addr, pport}).handle_exception([pport, &cfg] (auto ep) {
                    startlog.error("Could not start Prometheus API server on {}:{}: {}", cfg->prometheus_address(), pport, ep);
                    return make_exception_future<>(ep);
                  });
                }).get();
            }
            if (!broadcast_address.empty()) {
                try {
                    utils::fb_utilities::set_broadcast_address(gms::inet_address::lookup(broadcast_address, family, preferred).get0());
                } catch (...) {
                    startlog.error("Bad configuration: invalid 'broadcast_address': {}: {}", broadcast_address, std::current_exception());
                    throw bad_configuration_error();
                }
            } else if (!listen_address.empty()) {
                try {
                    utils::fb_utilities::set_broadcast_address(gms::inet_address::lookup(listen_address, family, preferred).get0());
                } catch (...) {
                    startlog.error("Bad configuration: invalid 'listen_address': {}: {}", listen_address, std::current_exception());
                    throw bad_configuration_error();
                }
            } else {
                startlog.error("Bad configuration: neither listen_address nor broadcast_address are defined\n");
                throw bad_configuration_error();
            }

            if (!broadcast_rpc_address.empty()) {
                utils::fb_utilities::set_broadcast_rpc_address(gms::inet_address::lookup(broadcast_rpc_address, family, preferred).get0());
            } else {
                if (rpc_address == "0.0.0.0") {
                    startlog.error("If rpc_address is set to a wildcard address {}, then you must set broadcast_rpc_address to a value other than {}", rpc_address, rpc_address);
                    throw bad_configuration_error();
                }
                utils::fb_utilities::set_broadcast_rpc_address(gms::inet_address::lookup(rpc_address, family, preferred).get0());
            }

            using namespace locator;
            // Re-apply strict-dma after we've read the config file, this time
            // to all reactors
            if (opts.contains("developer-mode")) {
                smp::invoke_on_all([] { engine().set_strict_dma(false); }).get();
            }

            auto abort_on_internal_error_observer = cfg->abort_on_internal_error.observe([] (bool val) {
                set_abort_on_internal_error(val);
            });
            set_abort_on_internal_error(cfg->abort_on_internal_error());

            supervisor::notify("starting tokens manager");
            token_metadata.start().get();
            // storage_proxy holds a reference on it and is not yet stopped.
            // what's worse is that the calltrace
            //   storage_proxy::do_query 
            //                ::query_partition_key_range
            //                ::query_partition_key_range_concurrent
            // leaves unwaited futures on the reactor and once it gets there
            // the token_metadata instance is accessed and ...
            //
            //auto stop_token_metadata = defer_verbose_shutdown("token metadata", [ &token_metadata ] {
            //    token_metadata.stop().get();
            //});

            supervisor::notify("starting migration manager notifier");
            mm_notifier.start().get();
            auto stop_mm_notifier = defer_verbose_shutdown("migration manager notifier", [ &mm_notifier ] {
                mm_notifier.stop().get();
            });

            supervisor::notify("starting lifecycle notifier");
            lifecycle_notifier.start().get();
            // storage_service references this notifier and is not stopped yet
            // auto stop_lifecycle_notifier = defer_verbose_shutdown("lifecycle notifier", [ &lifecycle_notifier ] {
            //     lifecycle_notifier.stop().get();
            // });

            supervisor::notify("creating tracing");
            tracing::backend_registry tracing_backend_registry;
            tracing::register_tracing_keyspace_backend(tracing_backend_registry);
            tracing::tracing::create_tracing(tracing_backend_registry, "trace_keyspace_helper").get();
            auto destroy_tracing = defer_verbose_shutdown("tracing instance", [] {
                tracing::tracing::tracing_instance().stop().get();
            });
            audit::audit::create_audit(*cfg).handle_exception([&] (auto&& e) {
                startlog.error("audit creation failed: {}", e);
            }).get();
            supervisor::notify("creating snitch");
            i_endpoint_snitch::create_snitch(cfg->endpoint_snitch()).get();
            // #293 - do not stop anything
            // engine().at_exit([] { return i_endpoint_snitch::stop_snitch(); });
            supervisor::notify("determining DNS name");
            auto ip = [&] {
                try {
                    return gms::inet_address::lookup(api_address, family, preferred).get0();
                } catch (...) {
                    std::throw_with_nested(std::runtime_error(fmt::format("Unable to resolve api_address {}", api_address)));
                }
            }();
            supervisor::notify("starting API server");
            ctx.http_server.start("API").get();
            auto stop_http_server = defer_verbose_shutdown("API server", [&ctx] {
                ctx.http_server.stop().get();
            });
            api::set_server_init(ctx).get();
            with_scheduling_group(maintenance_scheduling_group, [&] {
                return ctx.http_server.listen(socket_address{ip, api_port});
            }).get();
            startlog.info("Scylla API server listening on {}:{} ...", api_address, api_port);

            // Note: changed from using a move here, because we want the config object intact.
            database_config dbcfg;
            dbcfg.compaction_scheduling_group = make_sched_group("compaction", 1000);
            dbcfg.memory_compaction_scheduling_group = make_sched_group("mem_compaction", 1000);
            dbcfg.streaming_scheduling_group = maintenance_scheduling_group;
            dbcfg.statement_scheduling_group = make_sched_group("statement", 1000);
            dbcfg.memtable_scheduling_group = make_sched_group("memtable", 1000);
            dbcfg.memtable_to_cache_scheduling_group = make_sched_group("memtable_to_cache", 200);
            dbcfg.gossip_scheduling_group = make_sched_group("gossip", 1000);
            dbcfg.available_memory = get_available_memory();

            netw::messaging_service::config mscfg;

            mscfg.ip = gms::inet_address::lookup(listen_address, family).get0();
            mscfg.port = cfg->storage_port();
            mscfg.ssl_port = cfg->ssl_storage_port();
            mscfg.listen_on_broadcast_address = cfg->listen_on_broadcast_address();
            mscfg.rpc_memory_limit = std::max<size_t>(0.08 * memory::stats().total_memory(), mscfg.rpc_memory_limit);

            const auto& seo = cfg->server_encryption_options();
            if (utils::is_true(utils::get_or_default(seo, "require_client_auth", "false"))) {
                auto encrypt = utils::get_or_default(seo, "internode_encryption", "none");
                if (encrypt == "dc" || encrypt == "rack") {
                    startlog.warn("Setting require_client_auth is incompatible with 'rack' and 'dc' internode_encryption values."
                        " To ensure that mutual TLS authentication is enforced, please set internode_encryption to 'all'. Continuing with"
                        " potentially insecure configuration."
                    );
                }
            }

            sstring compress_what = cfg->internode_compression();
            if (compress_what == "all") {
                mscfg.compress = netw::messaging_service::compress_what::all;
            } else if (compress_what == "dc") {
                mscfg.compress = netw::messaging_service::compress_what::dc;
            }

            if (!cfg->inter_dc_tcp_nodelay()) {
                mscfg.tcp_nodelay = netw::messaging_service::tcp_nodelay_what::local;
            }

            static sharded<auth::service> auth_service;
            static sharded<qos::service_level_controller> sl_controller;
            debug::the_sl_controller = &sl_controller;

            //starting service level controller
            qos::service_level_options default_service_level_configuration;
            default_service_level_configuration.shares = 1000;
            sl_controller.start(std::ref(auth_service), default_service_level_configuration).get();
            sl_controller.invoke_on_all(&qos::service_level_controller::start).get();
            auto stop_sl_controller = defer_verbose_shutdown("service level controller", [] {
                sl_controller.stop().get();
            });

            //This starts the update loop - but no real update happens until the data accessor is not initialized.
            sl_controller.local().update_from_distributed_data(std::chrono::seconds(10));

            supervisor::notify("initializing storage service");
            netw::messaging_service::scheduling_config scfg;
            scfg.statement_tenants = { {default_scheduling_group(), "$system"} };
            scfg.streaming = dbcfg.streaming_scheduling_group;
            scfg.gossip = dbcfg.gossip_scheduling_group;

            debug::the_messaging_service = &messaging;
<<<<<<< HEAD
            netw::init_messaging_service(messaging, sl_controller, std::move(mscfg), std::move(scfg), trust_store, cert, key, prio, clauth);
=======
            netw::init_messaging_service(messaging, std::move(mscfg), std::move(scfg), *cfg);
>>>>>>> b3f4a37a
            auto stop_ms = defer_verbose_shutdown("messaging service", [&messaging] {
                netw::uninit_messaging_service(messaging).get();
            });

            static sharded<db::system_distributed_keyspace> sys_dist_ks;
            static sharded<db::view::view_update_generator> view_update_generator;
            static sharded<cql3::cql_config> cql_config;
            static sharded<::cql_config_updater> cql_config_updater;
            static sharded<cdc::generation_service> cdc_generation_service;
            cql_config.start().get();
            //FIXME: discarded future
            (void)cql_config_updater.start(std::ref(cql_config), std::ref(*cfg));
            auto stop_cql_config_updater = deferred_stop(cql_config_updater);

            gms::gossip_config gcfg;
            gcfg.gossip_scheduling_group = dbcfg.gossip_scheduling_group;
            auto& gossiper = gms::get_gossiper();
            gossiper.start(std::ref(stop_signal.as_sharded_abort_source()), std::ref(feature_service), std::ref(token_metadata), std::ref(messaging), std::ref(*cfg), std::ref(gcfg)).get();
            // #293 - do not stop anything
            //engine().at_exit([]{ return gms::get_gossiper().stop(); });
            supervisor::notify("starting Raft service");
            raft_gr.start(std::ref(messaging), std::ref(gossiper), std::ref(qp)).get();
            auto stop_raft = defer_verbose_shutdown("Raft", [&raft_gr] {
                raft_gr.stop().get();
            });
            supervisor::notify("initializing storage service");
            service::storage_service_config sscfg;
            sscfg.available_memory = memory::stats().total_memory();
            debug::the_storage_service = &ss;
            ss.start(std::ref(stop_signal.as_sharded_abort_source()),
                std::ref(db), std::ref(gossiper), std::ref(sys_dist_ks), std::ref(view_update_generator),
                std::ref(feature_service), sscfg, std::ref(mm), std::ref(token_metadata),
                std::ref(messaging), std::ref(cdc_generation_service), std::ref(repair),
                std::ref(raft_gr), std::ref(lifecycle_notifier), std::ref(sl_controller)).get();
            supervisor::notify("starting per-shard database core");

            sst_dir_semaphore.start(cfg->initial_sstable_loading_concurrency()).get();
            auto stop_sst_dir_sem = defer_verbose_shutdown("sst_dir_semaphore", [&sst_dir_semaphore] {
                sst_dir_semaphore.stop().get();
            });

            service_memory_limiter.start(memory::stats().total_memory()).get();
            auto stop_mem_limiter = defer_verbose_shutdown("service_memory_limiter", [&service_memory_limiter] {
                // Uncomment this once services release all the memory on stop
                // service_memory_limiter.stop().get();
            });

            db.start(std::ref(*cfg), dbcfg, std::ref(mm_notifier), std::ref(feature_service), std::ref(token_metadata), std::ref(stop_signal.as_sharded_abort_source()), std::ref(sst_dir_semaphore)).get();
            start_large_data_handler(db).get();
            auto stop_database_and_sstables = defer_verbose_shutdown("database", [&db] {
                // #293 - do not stop anything - not even db (for real)
                //return db.stop();
                // call stop on each db instance, but leave the shareded<database> pointers alive.
                stop_database(db).then([&db] {
                    return db.invoke_on_all([](auto& db) {
                        return db.stop();
                    });
                }).get();
            });
            api::set_server_config(ctx).get();
            verify_seastar_io_scheduler(opts, cfg->developer_mode());

            supervisor::notify("creating and verifying directories");
            utils::directories::set dir_set;
            dir_set.add(cfg->data_file_directories());
            dir_set.add(cfg->commitlog_directory());
            dirs.emplace(cfg->developer_mode());
            dirs->create_and_verify(std::move(dir_set)).get();

            auto hints_dir_initializer = db::hints::directory_initializer::make(*dirs, cfg->hints_directory()).get();
            auto view_hints_dir_initializer = db::hints::directory_initializer::make(*dirs, cfg->view_hints_directory()).get();
            if (!hinted_handoff_enabled.is_disabled_for_all()) {
                hints_dir_initializer.ensure_created_and_verified().get();
            }
            view_hints_dir_initializer.ensure_created_and_verified().get();

            // We need the compaction manager ready early so we can reshard.
            db.invoke_on_all([&proxy, &stop_signal] (database& db) {
                db.get_compaction_manager().enable();
            }).get();

            // Initialization of a keyspace is done by shard 0 only. For system
            // keyspace, the procedure  will go through the hardcoded column
            // families, and in each of them, it will load the sstables for all
            // shards using distributed database object.
            // Iteration through column family directory for sstable loading is
            // done only by shard 0, so we'll no longer face race conditions as
            // described here: https://github.com/scylladb/scylla/issues/1014
            distributed_loader::init_system_keyspace(db, ss).get();

            supervisor::notify("starting gossip");
            // Moved local parameters here, esp since with the
            // ssl stuff it gets to be a lot.
            auto seed_provider= cfg->seed_provider();
            sstring cluster_name = cfg->cluster_name();
            if (cluster_name.empty()) {
                cluster_name = "Test Cluster";
                startlog.warn("Using default cluster name is not recommended. Using a unique cluster name will reduce the chance of adding nodes to the wrong cluster by mistake");
            }

            init_gossiper(gossiper, *cfg, listen_address, seed_provider, cluster_name);

            smp::invoke_on_all([blocked_reactor_notify_ms] {
                engine().update_blocked_reactor_notify_ms(blocked_reactor_notify_ms);
            }).get();

            supervisor::notify("starting storage proxy");
            service::storage_proxy::config spcfg {
                .hints_directory_initializer = hints_dir_initializer,
            };
            spcfg.hinted_handoff_enabled = hinted_handoff_enabled;
            spcfg.available_memory = get_available_memory();
            smp_service_group_config storage_proxy_smp_service_group_config;
            // Assuming less than 1kB per queued request, this limits storage_proxy submit_to() queues to 5MB or less
            storage_proxy_smp_service_group_config.max_nonlocal_requests = 5000;
            spcfg.read_smp_service_group = create_smp_service_group(storage_proxy_smp_service_group_config).get0();
            spcfg.write_smp_service_group = create_smp_service_group(storage_proxy_smp_service_group_config).get0();
            spcfg.hints_write_smp_service_group = create_smp_service_group(storage_proxy_smp_service_group_config).get0();
            spcfg.write_ack_smp_service_group = create_smp_service_group(storage_proxy_smp_service_group_config).get0();
            static db::view::node_update_backlog node_backlog(smp::count, 10ms);
            scheduling_group_key_config storage_proxy_stats_cfg =
                    make_scheduling_group_key_config<service::storage_proxy_stats::stats>();
            storage_proxy_stats_cfg.constructor = [plain_constructor = storage_proxy_stats_cfg.constructor] (void* ptr) {
                plain_constructor(ptr);
                reinterpret_cast<service::storage_proxy_stats::stats*>(ptr)->register_stats();
                reinterpret_cast<service::storage_proxy_stats::stats*>(ptr)->register_split_metrics_local();
            };
            proxy.start(std::ref(db), spcfg, std::ref(node_backlog),
                    scheduling_group_key_create(storage_proxy_stats_cfg).get0(),
                    std::ref(feature_service), std::ref(token_metadata), std::ref(messaging)).get();
            // #293 - do not stop anything
            // engine().at_exit([&proxy] { return proxy.stop(); });
            supervisor::notify("starting migration manager");
            debug::the_migration_manager = &mm;
            mm.start(std::ref(mm_notifier), std::ref(feature_service), std::ref(messaging)).get();
            auto stop_migration_manager = defer_verbose_shutdown("migration manager", [&mm] {
                mm.stop().get();
            });
            supervisor::notify("starting query processor");
            cql3::query_processor::memory_config qp_mcfg = {get_available_memory() / 256, get_available_memory() / 2560};
            debug::the_query_processor = &qp;
            qp.start(std::ref(proxy), std::ref(db), std::ref(mm_notifier), std::ref(mm), qp_mcfg, std::ref(cql_config)).get();
            extern sharded<cql3::query_processor>* hack_query_processor_for_encryption;
            hack_query_processor_for_encryption = &qp;
            // #293 - do not stop anything
            // engine().at_exit([&qp] { return qp.stop(); });
            supervisor::notify("initializing batchlog manager");
            db::batchlog_manager_config bm_cfg;
            bm_cfg.write_request_timeout = cfg->write_request_timeout_in_ms() * 1ms;
            bm_cfg.replay_rate = cfg->batchlog_replay_throttle_in_kb() * 1000;
            bm_cfg.delay = std::chrono::milliseconds(cfg->ring_delay_ms());

            db::get_batchlog_manager().start(std::ref(qp), bm_cfg).get();
            // #293 - do not stop anything
            sstables::init_metrics().get();

            db::system_keyspace::minimal_setup(qp);

            db::sstables_format_selector sst_format_selector(gossiper.local(), feature_service, db);

            sst_format_selector.start().get();
            auto stop_format_selector = defer_verbose_shutdown("sstables format selector", [&sst_format_selector] {
                sst_format_selector.stop().get();
            });

            // schema migration, if needed, is also done on shard 0
            db::legacy_schema_migrator::migrate(proxy, db, qp.local()).get();

            supervisor::notify("loading system sstables");

            distributed_loader::ensure_system_table_directories(db).get();

            // making compaction manager api available, after system keyspace has already been established.
            api::set_server_compaction_manager(ctx).get();

            supervisor::notify("loading non-system sstables");
            distributed_loader::init_non_system_keyspaces(db, proxy, mm).get();

            supervisor::notify("starting view update generator");
            view_update_generator.start(std::ref(db)).get();
            supervisor::notify("discovering staging sstables");
            db.invoke_on_all([] (database& db) {
                for (auto& x : db.get_column_families()) {
                    table& t = *(x.second);
                    for (auto sstables = t.get_sstables(); sstables::shared_sstable sst : *sstables) {
                        if (sst->requires_view_building()) {
                            // FIXME: discarded future.
                            (void)view_update_generator.local().register_staging_sstable(std::move(sst), t.shared_from_this());
                        }
                    }
                }
            }).get();

            // register connection drop notification to update cf's cache hit rate data
            db.invoke_on_all([&messaging] (database& db) {
                db.register_connection_drop_notifier(messaging.local());
            }).get();
            supervisor::notify("setting up system keyspace");
            db::system_keyspace::setup(db, qp, feature_service, messaging).get();
            supervisor::notify("starting commit log");
            auto cl = db.local().commitlog();
            if (cl != nullptr) {
                auto paths = cl->get_segments_to_replay();
                if (!paths.empty()) {
                    supervisor::notify("replaying commit log");
                    auto rp = db::commitlog_replayer::create_replayer(db).get0();
                    rp.recover(paths, db::commitlog::descriptor::FILENAME_PREFIX).get();
                    supervisor::notify("replaying commit log - flushing memtables");
                    db.invoke_on_all([] (database& db) {
                        return db.flush_all_memtables();
                    }).get();
                    supervisor::notify("replaying commit log - removing old commitlog segments");
                    //FIXME: discarded future
                    (void)cl->delete_segments(std::move(paths));
                }
            }

            db.invoke_on_all([] (database& db) {
                for (auto& x : db.get_column_families()) {
                    table& t = *(x.second);
                    t.enable_auto_compaction();
                }
            }).get();

            // If the same sstable is shared by several shards, it cannot be
            // deleted until all shards decide to compact it. So we want to
            // start these compactions now. Note we start compacting only after
            // all sstables in this CF were loaded on all shards - otherwise
            // we will have races between the compaction and loading processes
            // We also want to trigger regular compaction on boot.

            // FIXME: temporary as this code is being replaced. I am keeping the scheduling
            // group that was effectively used in the bulk of it (compaction). Soon it will become
            // streaming

            db.invoke_on_all([&proxy] (database& db) {
                for (auto& x : db.get_column_families()) {
                    column_family& cf = *(x.second);
                    cf.trigger_compaction();
                }
            }).get();
            api::set_server_gossip(ctx).get();
            api::set_server_snitch(ctx).get();
            api::set_server_storage_proxy(ctx, ss).get();
            api::set_server_load_sstable(ctx).get();
            static seastar::sharded<memory_threshold_guard> mtg;
            //FIXME: discarded future
            (void)mtg.start(cfg->large_memory_allocation_warning_threshold());
            supervisor::notify("initializing migration manager RPC verbs");
            mm.invoke_on_all([] (auto& mm) {
                mm.init_messaging_service();
            }).get();
            supervisor::notify("initializing storage proxy RPC verbs");
            proxy.invoke_on_all([&mm] (service::storage_proxy& proxy) {
                proxy.init_messaging_service(mm.local().shared_from_this());
            }).get();
            auto stop_proxy_handlers = defer_verbose_shutdown("storage proxy RPC verbs", [&proxy] {
                proxy.invoke_on_all(&service::storage_proxy::uninit_messaging_service).get();
            });

            const bool raft_enabled = cfg->check_experimental(db::experimental_features_t::RAFT);
            if (raft_enabled) {
                supervisor::notify("starting Raft RPC");
                raft_gr.invoke_on_all(&service::raft_group_registry::init).get();
            }
            auto stop_raft_rpc = defer_verbose_shutdown("Raft RPC", [&raft_gr] {
                raft_gr.invoke_on_all(&service::raft_group_registry::uninit).get();
            });
            if (!raft_enabled) {
                stop_raft_rpc->cancel();
            }

            supervisor::notify("starting streaming service");
            streaming::stream_session::init_streaming_service(db, sys_dist_ks, view_update_generator, messaging, mm).get();
            auto stop_streaming_service = defer_verbose_shutdown("streaming service", [] {
                streaming::stream_session::uninit_streaming_service().get();
            });
            api::set_server_stream_manager(ctx).get();

            supervisor::notify("starting hinted handoff manager");
            if (!hinted_handoff_enabled.is_disabled_for_all()) {
                hints_dir_initializer.ensure_rebalanced().get();
            }
            view_hints_dir_initializer.ensure_rebalanced().get();

            proxy.invoke_on_all([&lifecycle_notifier] (service::storage_proxy& local_proxy) {
                lifecycle_notifier.local().register_subscriber(&local_proxy);
                return local_proxy.start_hints_manager(gms::get_local_gossiper().shared_from_this());
            }).get();

            auto drain_proxy = defer_verbose_shutdown("drain storage proxy", [&proxy, &lifecycle_notifier] {
                proxy.invoke_on_all([&lifecycle_notifier] (service::storage_proxy& local_proxy) mutable {
                    return lifecycle_notifier.local().unregister_subscriber(&local_proxy).finally([&local_proxy] {
                        return local_proxy.drain_on_shutdown();
                    });
                }).get();
            });

            // ATTN -- sharded repair reference already sits on storage_service and if
            // it calls repair.local() before this place it'll crash (now it doesn't do
            // both)
            supervisor::notify("starting messaging service");
            auto max_memory_repair = db.local().get_available_memory() * 0.1;
            repair.start(std::ref(gossiper), std::ref(messaging), std::ref(db), std::ref(sys_dist_ks), std::ref(view_update_generator), std::ref(mm), max_memory_repair).get();
            auto stop_repair_service = defer_verbose_shutdown("repair service", [&repair] {
                repair.stop().get();
            });
            repair.invoke_on_all(&repair_service::start).get();

            supervisor::notify("starting CDC Generation Management service");
            /* This service uses the system distributed keyspace.
             * It will only do that *after* the node has joined the token ring, and the token ring joining
             * procedure (`storage_service::init_server`) is responsible for initializing sys_dist_ks.
             * Hence the service will start using sys_dist_ks only after it was initialized.
             *
             * However, there is a problem with the service shutdown order: sys_dist_ks is stopped
             * *before* CDC generation service is stopped (`storage_service::drain_on_shutdown` below),
             * so CDC generation service takes sharded<db::sys_dist_ks> and must check local_is_initialized()
             * every time it accesses it (because it may have been stopped already), then take local_shared()
             * which will prevent sys_dist_ks from being destroyed while the service operates on it.
             */
            cdc_generation_service.start(std::ref(*cfg), std::ref(gossiper), std::ref(sys_dist_ks),
                    std::ref(stop_signal.as_sharded_abort_source()), std::ref(token_metadata), std::ref(feature_service)).get();
            auto stop_cdc_generation_service = defer_verbose_shutdown("CDC Generation Management service", [] {
                cdc_generation_service.stop().get();
            });

            auto get_cdc_metadata = [] (cdc::generation_service& svc) { return std::ref(svc.get_cdc_metadata()); };

            supervisor::notify("starting CDC log service");
            static sharded<cdc::cdc_service> cdc;
            cdc.start(std::ref(proxy), sharded_parameter(get_cdc_metadata, std::ref(cdc_generation_service)), std::ref(mm_notifier)).get();
            auto stop_cdc_service = defer_verbose_shutdown("cdc log service", [] {
                cdc.stop().get();
            });

            supervisor::notify("starting storage service", true);
            ss.local().init_messaging_service_part().get();
            auto stop_ss_msg = defer_verbose_shutdown("storage service messaging", [&ss] {
                ss.local().uninit_messaging_service_part().get();
            });
            api::set_server_messaging_service(ctx, messaging).get();
            auto stop_messaging_api = defer_verbose_shutdown("messaging service API", [&ctx] {
                api::unset_server_messaging_service(ctx).get();
            });
            api::set_server_storage_service(ctx, ss).get();
            api::set_server_repair(ctx, repair).get();
            auto stop_repair_api = defer_verbose_shutdown("repair API", [&ctx] {
                api::unset_server_repair(ctx).get();
            });

            gossiper.local().register_(ss.local().shared_from_this());
            auto stop_listening = defer_verbose_shutdown("storage service notifications", [&gossiper, &ss] {
                gossiper.local().unregister_(ss.local().shared_from_this()).get();
            });

            /*
             * This fuse prevents gossiper from staying active in case the
             * drain_on_shutdown below is not registered. When we fix the
             * start-stop sequence it will be removed.
             */
            auto gossiping_fuse = defer_verbose_shutdown("gossiping", [] {
                gms::stop_gossiping().get();
            });

            sys_dist_ks.start(std::ref(qp), std::ref(mm), std::ref(proxy)).get();
            auto stop_sdks = defer_verbose_shutdown("system distributed keyspace", [] {
                sys_dist_ks.invoke_on_all(&db::system_distributed_keyspace::stop).get();
            });

            // Register storage_service to migration_notifier so we can update
            // pending ranges when keyspace is chagned
            mm_notifier.local().register_listener(&ss.local());
            auto stop_mm_listener = defer_verbose_shutdown("storage service notifications", [&mm_notifier, &ss] {
                mm_notifier.local().unregister_listener(&ss.local()).get();
            });

            with_scheduling_group(maintenance_scheduling_group, [&] {
                return ss.local().init_server();
            }).get();

            sst_format_selector.sync();

            with_scheduling_group(maintenance_scheduling_group, [&] {
                return ss.local().join_cluster();
            }).get();

            sl_controller.invoke_on_all([&lifecycle_notifier] (qos::service_level_controller& controller) {
                controller.set_distributed_data_accessor(::static_pointer_cast<qos::service_level_controller::service_level_distributed_data_accessor>(
                        ::make_shared<qos::standard_service_level_distributed_data_accessor>(sys_dist_ks.local())));
                lifecycle_notifier.local().register_subscriber(&controller);
            }).get();

            supervisor::notify("starting tracing");
            tracing::tracing::start_tracing(qp).get();
            auto stop_tracing = defer_verbose_shutdown("tracing", [] {
                tracing::tracing::stop_tracing().get();
            });

            startlog.info("SSTable data integrity checker is {}.",
                    cfg->enable_sstable_data_integrity_check() ? "enabled" : "disabled");


            supervisor::notify("starting auth service");
            auth::permissions_cache_config perm_cache_config;
            perm_cache_config.max_entries = cfg->permissions_cache_max_entries();
            perm_cache_config.validity_period = std::chrono::milliseconds(cfg->permissions_validity_in_ms());
            perm_cache_config.update_period = std::chrono::milliseconds(cfg->permissions_update_interval_in_ms());

            const qualified_name qualified_authorizer_name(auth::meta::AUTH_PACKAGE_NAME, cfg->authorizer());
            const qualified_name qualified_authenticator_name(auth::meta::AUTH_PACKAGE_NAME, cfg->authenticator());
            const qualified_name qualified_role_manager_name(auth::meta::AUTH_PACKAGE_NAME, cfg->role_manager());

            auth::service_config auth_config;
            auth_config.authorizer_java_name = qualified_authorizer_name;
            auth_config.authenticator_java_name = qualified_authenticator_name;
            auth_config.role_manager_java_name = qualified_role_manager_name;

            auth_service.start(perm_cache_config, std::ref(qp), std::ref(mm_notifier), std::ref(mm), auth_config).get();

            auth_service.invoke_on_all([&mm] (auth::service& auth) {
                return auth.start(mm.local());
            }).get();

            auto stop_auth_service = defer_verbose_shutdown("auth service", [] {
                auth_service.stop().get();
            });


            snapshot_ctl.start(std::ref(db)).get();
            auto stop_snapshot_ctl = defer_verbose_shutdown("snapshots", [&snapshot_ctl] {
                snapshot_ctl.stop().get();
            });

            api::set_server_snapshot(ctx, snapshot_ctl).get();
            auto stop_api_snapshots = defer_verbose_shutdown("snapshots API", [&ctx] {
                api::unset_server_snapshot(ctx).get();
            });

            supervisor::notify("starting batchlog manager");
            db::get_batchlog_manager().invoke_on_all([] (db::batchlog_manager& b) {
                return b.start();
            }).get();
            auto stop_batchlog_manager = defer_verbose_shutdown("batchlog manager", [] {
                db::get_batchlog_manager().invoke_on_all(&db::batchlog_manager::stop).get();
            });

            supervisor::notify("starting load meter");
            load_meter.init(db, gms::get_local_gossiper()).get();
            auto stop_load_meter = defer_verbose_shutdown("load meter", [&load_meter] {
                load_meter.exit().get();
            });

            supervisor::notify("starting cf cache hit rate calculator");
            cf_cache_hitrate_calculator.start(std::ref(db)).get();
            auto stop_cache_hitrate_calculator = defer_verbose_shutdown("cf cache hit rate calculator",
                    [&cf_cache_hitrate_calculator] {
                        return cf_cache_hitrate_calculator.stop().get();
                    }
            );
            cf_cache_hitrate_calculator.local().run_on(this_shard_id());

            supervisor::notify("starting view update backlog broker");
            static sharded<service::view_update_backlog_broker> view_backlog_broker;
            view_backlog_broker.start(std::ref(proxy), std::ref(gms::get_gossiper())).get();
            view_backlog_broker.invoke_on_all(&service::view_update_backlog_broker::start).get();
            auto stop_view_backlog_broker = defer_verbose_shutdown("view update backlog broker", [] {
                view_backlog_broker.stop().get();
            });

            //FIXME: discarded future
            (void)api::set_server_cache(ctx);
            startlog.info("Waiting for gossip to settle before accepting client requests...");
            gms::get_local_gossiper().wait_for_gossip_to_settle().get();
            api::set_server_gossip_settle(ctx).get();

            supervisor::notify("allow replaying hints");
            proxy.invoke_on_all([] (service::storage_proxy& local_proxy) {
                local_proxy.allow_replaying_hints();
            }).get();

            api::set_hinted_handoff(ctx).get();
            auto stop_hinted_handoff_api = defer_verbose_shutdown("hinted handoff API", [&ctx] {
                api::unset_hinted_handoff(ctx).get();
            });

            if (cfg->view_building()) {
                supervisor::notify("Launching generate_mv_updates for non system tables");
                view_update_generator.invoke_on_all(&db::view::view_update_generator::start).get();
            }

            static sharded<db::view::view_builder> view_builder;
            if (cfg->view_building()) {
                supervisor::notify("starting the view builder");
                view_builder.start(std::ref(db), std::ref(sys_dist_ks), std::ref(mm_notifier)).get();
                view_builder.invoke_on_all([&mm] (db::view::view_builder& vb) { 
                    return vb.start(mm.local());
                }).get();
            }

            // Truncate `clients' CF - this table should not persist between server restarts.
            clear_clientlist().get();

            db.invoke_on_all([] (database& db) {
                db.revert_initial_system_read_concurrency_boost();
            }).get();

            audit::audit::start_audit(*cfg, qp).get();
            auto audit_stop = defer([] {
                audit::audit::stop_audit().get();
            });

            cql_transport::controller cql_server_ctl(auth_service, mm_notifier, gossiper.local(), qp, service_memory_limiter, sl_controller, lifecycle_notifier, *cfg);

            ss.local().register_client_shutdown_hook("native transport", [&cql_server_ctl] {
                cql_server_ctl.stop().get();
            });

            std::any stop_cql;
            if (cfg->start_native_transport()) {
                supervisor::notify("starting native transport");
                with_scheduling_group(dbcfg.statement_scheduling_group, [&cql_server_ctl] {
                    return cql_server_ctl.start_server();
                }).get();

                // FIXME -- this should be done via client hooks instead
                stop_cql = defer_verbose_shutdown("native transport", [&cql_server_ctl] {
                    cql_server_ctl.stop().get();
                });
            }

            api::set_transport_controller(ctx, cql_server_ctl).get();
            auto stop_transport_controller = defer_verbose_shutdown("transport controller API", [&ctx] {
                api::unset_transport_controller(ctx).get();
            });

            ::thrift_controller thrift_ctl(db, auth_service, qp, service_memory_limiter, ss);

            ss.local().register_client_shutdown_hook("rpc server", [&thrift_ctl] {
                thrift_ctl.stop().get();
            });

            std::any stop_rpc;
            if (cfg->start_rpc()) {
                with_scheduling_group(dbcfg.statement_scheduling_group, [&thrift_ctl] {
                    return thrift_ctl.start_server();
                }).get();

                // FIXME -- this should be done via client hooks instead
                stop_rpc = defer_verbose_shutdown("rpc server", [&thrift_ctl] {
                    thrift_ctl.stop().get();
                });
            }

            api::set_rpc_controller(ctx, thrift_ctl).get();
            auto stop_rpc_controller = defer_verbose_shutdown("rpc controller API", [&ctx] {
                api::unset_rpc_controller(ctx).get();
            });

            alternator::controller alternator_ctl(proxy, mm, sys_dist_ks, cdc_generation_service, qp, service_memory_limiter, *cfg);

            if (cfg->alternator_port() || cfg->alternator_https_port()) {
                with_scheduling_group(dbcfg.statement_scheduling_group, [&alternator_ctl] () mutable {
                    return alternator_ctl.start();
                }).get();

                ss.local().register_client_shutdown_hook("alternator", [&alternator_ctl] {
                    alternator_ctl.stop().get();
                });
            }

            static redis_service redis;
            if (cfg->redis_port() || cfg->redis_ssl_port()) {
                with_scheduling_group(dbcfg.statement_scheduling_group, [proxy = std::ref(proxy), db = std::ref(db), auth_service = std::ref(auth_service), mm = std::ref(mm), cfg] {
                    return redis.init(proxy, db, auth_service, mm, *cfg);
                }).get();
            }

            seastar::set_abort_on_ebadf(cfg->abort_on_ebadf());
            api::set_server_done(ctx).get();
            supervisor::notify("serving");
            // Register at_exit last, so that storage_service::drain_on_shutdown will be called first

            auto stop_repair = defer_verbose_shutdown("repair", [&db] {
                repair_shutdown(db).get();
            });

            auto drain_sl_controller = defer_verbose_shutdown("service level controller update loop", [&lifecycle_notifier] {
                sl_controller.invoke_on_all([&lifecycle_notifier] (qos::service_level_controller& controller) {
                    return lifecycle_notifier.local().unregister_subscriber(&controller);
                }).get();
                sl_controller.invoke_on_all(&qos::service_level_controller::drain).get();
            });

            auto stop_view_update_generator = defer_verbose_shutdown("view update generator", [] {
                view_update_generator.stop().get();
            });

            auto do_drain = defer_verbose_shutdown("local storage", [&ss] {
                ss.local().drain_on_shutdown().get();
            });

            auto stop_view_builder = defer_verbose_shutdown("view builder", [cfg] {
                if (cfg->view_building()) {
                    view_builder.stop().get();
                }
            });

            auto stop_redis_service = defer_verbose_shutdown("redis service", [&cfg] {
                if (cfg->redis_port() || cfg->redis_ssl_port()) {
                    redis.stop().get();
                }
            });

            startlog.info("Scylla version {} initialization completed.", scylla_version());
            stop_signal.wait().get();
            startlog.info("Signal received; shutting down");
	    // At this point, all objects destructors and all shutdown hooks registered with defer() are executed
          } catch (...) {
            startlog.error("Startup failed: {}", std::current_exception());
            // We should be returning 1 here, but the system is not yet prepared for orderly rollback of main() objects
            // and thread_local variables.
            _exit(1);
            return 1;
          }
          startlog.info("Scylla version {} shutdown complete.", scylla_version());
          // We should be returning 0 here, but the system is not yet prepared for orderly rollback of main() objects
          // and thread_local variables.
          _exit(0);
          return 0;
        });
    });
  } catch (...) {
      // reactor may not have been initialized, so can't use logger
      fprint(std::cerr, "FATAL: Exception during startup, aborting: %s\n", std::current_exception());
      return 7; // 1 has a special meaning for upstart
  }
}

namespace debug {

seastar::sharded<database>* db;

}<|MERGE_RESOLUTION|>--- conflicted
+++ resolved
@@ -824,11 +824,7 @@
             scfg.gossip = dbcfg.gossip_scheduling_group;
 
             debug::the_messaging_service = &messaging;
-<<<<<<< HEAD
-            netw::init_messaging_service(messaging, sl_controller, std::move(mscfg), std::move(scfg), trust_store, cert, key, prio, clauth);
-=======
-            netw::init_messaging_service(messaging, std::move(mscfg), std::move(scfg), *cfg);
->>>>>>> b3f4a37a
+            netw::init_messaging_service(messaging, sl_controller, std::move(mscfg), std::move(scfg), *cfg);
             auto stop_ms = defer_verbose_shutdown("messaging service", [&messaging] {
                 netw::uninit_messaging_service(messaging).get();
             });
