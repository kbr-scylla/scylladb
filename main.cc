--- conflicted
+++ resolved
@@ -919,11 +919,7 @@
                 std::ref(db), std::ref(gossiper), std::ref(sys_ks),
                 std::ref(feature_service), sscfg, std::ref(mm), std::ref(token_metadata), std::ref(erm_factory),
                 std::ref(messaging), std::ref(repair),
-<<<<<<< HEAD
-                std::ref(stream_manager), std::ref(raft_gr), std::ref(lifecycle_notifier), std::ref(bm), std::ref(sl_controller)).get();
-=======
-                std::ref(stream_manager), std::ref(lifecycle_notifier), std::ref(bm)).get();
->>>>>>> 85263b2d
+                std::ref(stream_manager), std::ref(lifecycle_notifier), std::ref(bm), std::ref(sl_controller)).get();
 
             auto stop_storage_service = defer_verbose_shutdown("storage_service", [&] {
                 ss.stop().get();
