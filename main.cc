--- conflicted
+++ resolved
@@ -740,12 +740,8 @@
             dbcfg.statement_scheduling_group = make_sched_group("statement", 1000);
             dbcfg.memtable_scheduling_group = make_sched_group("memtable", 1000);
             dbcfg.memtable_to_cache_scheduling_group = make_sched_group("memtable_to_cache", 200);
-<<<<<<< HEAD
+            dbcfg.gossip_scheduling_group = make_sched_group("gossip", 1000);
             dbcfg.available_memory = get_available_memory();
-=======
-            dbcfg.gossip_scheduling_group = make_sched_group("gossip", 1000);
-            dbcfg.available_memory = memory::stats().total_memory();
->>>>>>> edf04cd3
 
             const auto& ssl_opts = cfg->server_encryption_options();
             auto encrypt_what = get_or_default(ssl_opts, "internode_encryption", "none");
