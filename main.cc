--- conflicted
+++ resolved
@@ -711,15 +711,12 @@
             tracing::backend_registry tracing_backend_registry;
             tracing::register_tracing_keyspace_backend(tracing_backend_registry);
             tracing::tracing::create_tracing(tracing_backend_registry, "trace_keyspace_helper").get();
-<<<<<<< HEAD
+            auto stop_tracing = defer_verbose_shutdown("tracing", [] {
+                tracing::tracing::tracing_instance().stop().get();
+            });
             audit::audit::create_audit(*cfg).handle_exception([&] (auto&& e) {
                 startlog.error("audit creation failed: {}", e);
             }).get();
-=======
-            auto stop_tracing = defer_verbose_shutdown("tracing", [] {
-                tracing::tracing::tracing_instance().stop().get();
-            });
->>>>>>> 6a2377a2
             supervisor::notify("creating snitch");
             i_endpoint_snitch::create_snitch(cfg->endpoint_snitch()).get();
             // #293 - do not stop anything
@@ -804,6 +801,10 @@
             default_service_level_configuration.shares = 1000;
             sl_controller.start(std::ref(auth_service), default_service_level_configuration).get();
             sl_controller.invoke_on_all(&qos::service_level_controller::start).get();
+            auto stop_sl_controller = defer_verbose_shutdown("service_level_controller", [&] {
+                sl_controller.stop().get();
+            });
+
             //This starts the update loop - but no real update happens until the data accessor is not initialized.
             sl_controller.local().update_from_distributed_data(std::chrono::seconds(10));
 
@@ -1295,6 +1296,9 @@
             }).get();
 
             audit::audit::start_audit(*cfg, qp).get();
+            auto audit_stop = defer([] {
+                audit::audit::stop_audit().get();
+            });
 
             cql_transport::controller cql_server_ctl(db, auth_service, mm_notifier, gossiper.local(), qp, service_memory_limiter, sl_controller);
 
