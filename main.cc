--- conflicted
+++ resolved
@@ -715,13 +715,9 @@
             sl_controller.local().update_from_distributed_data(std::chrono::seconds(10));
 
             supervisor::notify("initializing storage service");
-<<<<<<< HEAD
-            init_storage_service(db, gossiper, auth_service, sys_dist_ks, view_update_generator, feature_service, sl_controller);
-=======
             service::storage_service_config sscfg;
             sscfg.available_memory = memory::stats().total_memory();
-            init_storage_service(stop_signal.as_sharded_abort_source(), db, gossiper, auth_service, cql_config, sys_dist_ks, view_update_generator, feature_service, sscfg);
->>>>>>> 080989d2
+            init_storage_service(stop_signal.as_sharded_abort_source(), db, gossiper, auth_service, cql_config, sys_dist_ks, view_update_generator, feature_service, sscfg, sl_controller);
             supervisor::notify("starting per-shard database core");
 
             // Note: changed from using a move here, because we want the config object intact.
