/*
 * Copyright (C) 2014 ScyllaDB
 */

/*
 * This file is part of Scylla.
 *
 * See the LICENSE.PROPRIETARY file in the top-level directory for licensing information.
 */

#include "utils/build_id.hh"
#include "supervisor.hh"
#include "database.hh"
#include <seastar/core/reactor.hh>
#include <seastar/core/app-template.hh>
#include <seastar/core/distributed.hh>
#include "transport/server.hh"
#include <seastar/http/httpd.hh>
#include "api/api_init.hh"
#include "db/config.hh"
#include "db/extensions.hh"
#include "db/legacy_schema_migrator.hh"
#include "service/storage_service.hh"
#include "service/migration_manager.hh"
#include "service/load_meter.hh"
#include "service/view_update_backlog_broker.hh"
#include "service/qos/service_level_controller.hh"
#include "streaming/stream_session.hh"
#include "db/system_keyspace.hh"
#include "db/system_distributed_keyspace.hh"
#include "db/batchlog_manager.hh"
#include "db/commitlog/commitlog.hh"
#include "db/hints/manager.hh"
#include "db/commitlog/commitlog_replayer.hh"
#include "db/view/view_builder.hh"
#include "utils/runtime.hh"
#include "log.hh"
#include "utils/directories.hh"
#include "debug.hh"
#include "auth/common.hh"
#include "init.hh"
#include "release.hh"
#include "repair/repair.hh"
#include "repair/row_level.hh"
#include <cstdio>
#include <seastar/core/file.hh>
#include <sys/time.h>
#include <sys/resource.h>
#include <sys/prctl.h>
#include "tracing/tracing.hh"
#include "audit/audit.hh"
#include "tracing/tracing_backend_registry.hh"
#include <seastar/core/prometheus.hh>
#include "message/messaging_service.hh"
#include "db/sstables-format-selector.hh"
#include "db/snapshot-ctl.hh"
#include <seastar/net/dns.hh>
#include <seastar/core/io_queue.hh>
#include <seastar/core/abort_on_ebadf.hh>

#include "db/view/view_update_generator.hh"
#include "service/cache_hitrate_calculator.hh"
#include "sstables/compaction_manager.hh"
#include "sstables/sstables.hh"
#include "utils/memory.hh"
#include "gms/feature_service.hh"
#include "distributed_loader.hh"
#include "cql3/cql_config.hh"
#include "connection_notifier.hh"
#include "transport/controller.hh"
#include "thrift/controller.hh"
#include "service/memory_limiter.hh"

#include "alternator/server.hh"
#include "redis/service.hh"
#include "cdc/log.hh"
#include "cdc/cdc_extension.hh"
#include "cdc/generation_service.hh"
#include "alternator/tags_extension.hh"
#include "alternator/rmw_operation.hh"
#include "db/paxos_grace_seconds_extension.hh"
#include "service/qos/standard_service_level_distributed_data_accessor.hh"

#include "service/raft/raft_services.hh"

namespace fs = std::filesystem;

seastar::metrics::metric_groups app_metrics;

using namespace std::chrono_literals;

namespace bpo = boost::program_options;

// Must live in a seastar::thread
class stop_signal {
    bool _caught = false;
    condition_variable _cond;
    sharded<abort_source> _abort_sources;
    future<> _broadcasts_to_abort_sources_done = make_ready_future<>();
private:
    void signaled() {
        if (_caught) {
            return;
        }
        _caught = true;
        _cond.broadcast();
        _broadcasts_to_abort_sources_done = _broadcasts_to_abort_sources_done.then([this] {
            return _abort_sources.invoke_on_all(&abort_source::request_abort);
        });
    }
public:
    stop_signal() {
        _abort_sources.start().get();
        engine().handle_signal(SIGINT, [this] { signaled(); });
        engine().handle_signal(SIGTERM, [this] { signaled(); });
    }
    ~stop_signal() {
        // There's no way to unregister a handler yet, so register a no-op handler instead.
        engine().handle_signal(SIGINT, [] {});
        engine().handle_signal(SIGTERM, [] {});
        _broadcasts_to_abort_sources_done.get();
        _abort_sources.stop().get();
    }
    future<> wait() {
        return _cond.wait([this] { return _caught; });
    }
    bool stopping() const {
        return _caught;
    }
    abort_source& as_local_abort_source() { return _abort_sources.local(); }
    sharded<abort_source>& as_sharded_abort_source() { return _abort_sources; }
};

template<typename K, typename V, typename... Args, typename K2, typename V2 = V>
V get_or_default(const std::unordered_map<K, V, Args...>& ss, const K2& key, const V2& def = V()) {
    const auto iter = ss.find(key);
    if (iter != ss.end()) {
        return iter->second;
    }
    return def;
}

static future<>
read_config(bpo::variables_map& opts, db::config& cfg) {
    sstring file;

    if (opts.contains("options-file")) {
        file = opts["options-file"].as<sstring>();
    } else {
        file = db::config::get_conf_sub("scylla.yaml").string();
    }
    return check_direct_io_support(file).then([file, &cfg] {
        return cfg.read_from_file(file, [](auto & opt, auto & msg, auto status) {
            auto level = log_level::warn;
            if (status.value_or(db::config::value_status::Invalid) != db::config::value_status::Invalid) {
                level = log_level::error;
            }
            startlog.log(level, "{} : {}", msg, opt);
        });
    }).handle_exception([file](auto ep) {
        startlog.error("Could not read configuration file {}: {}", file, ep);
        return make_exception_future<>(ep);
    });
}

// Handles SIGHUP, using it to trigger re-reading of the configuration file. Should
// only be constructed on shard 0.
class sighup_handler {
    bpo::variables_map& _opts;
    db::config& _cfg;
    condition_variable _cond;
    bool _pending = false; // if asked to reread while already reading
    bool _stopping = false;
    future<> _done = do_work();  // Launch main work loop, capture completion future
public:
    // Installs the signal handler. Must call stop() (and wait for it) before destruction.
    sighup_handler(bpo::variables_map& opts, db::config& cfg) : _opts(opts), _cfg(cfg) {
        startlog.info("installing SIGHUP handler");
        engine().handle_signal(SIGHUP, [this] { reread_config(); });
    }
private:
    void reread_config() {
        if (_stopping) {
            return;
        }
        _pending = true;
        _cond.broadcast();
    }
    // Main work loop. Waits for either _stopping or _pending to be raised, and
    // re-reads the configuration file if _pending. We use a repeat loop here to
    // avoid having multiple reads of the configuration file happening in parallel
    // (this can cause an older read to overwrite the results of a younger read).
    future<> do_work() {
        return repeat([this] {
            return _cond.wait([this] { return _pending || _stopping; }).then([this] {
                return async([this] {
                    if (_stopping) {
                        return stop_iteration::yes;
                    } else if (_pending) {
                        _pending = false;
                        try {
                            startlog.info("re-reading configuration file");
                            read_config(_opts, _cfg).get();
                            _cfg.broadcast_to_all_shards().get();
                            startlog.info("completed re-reading configuration file");
                        } catch (...) {
                            startlog.error("failed to re-read configuration file: {}", std::current_exception());
                        }
                    }
                    return stop_iteration::no;
                });
            });
        });
    }
public:
    // Signals the main work loop to stop, and waits for it (and any in-progress work)
    // to complete. After this is waited for, the object can be destroyed.
    future<> stop() {
        // No way to unregister yet
        engine().handle_signal(SIGHUP, [] {});
        _pending = false;
        _stopping = true;
        _cond.broadcast();
        return std::move(_done);
    }
};

static
void
verify_rlimit(bool developer_mode) {
    struct rlimit lim;
    int r = getrlimit(RLIMIT_NOFILE, &lim);
    if (r == -1) {
        throw std::system_error(errno, std::system_category());
    }
    auto recommended = 200'000U;
    auto min = 10'000U;
    if (lim.rlim_cur < min) {
        if (developer_mode) {
            startlog.warn("NOFILE rlimit too low (recommended setting {}, minimum setting {};"
                          " you may run out of file descriptors.", recommended, min);
        } else {
            startlog.error("NOFILE rlimit too low (recommended setting {}, minimum setting {};"
                          " refusing to start.", recommended, min);
            throw std::runtime_error("NOFILE rlimit too low");
        }
    }
}

static bool cpu_sanity() {
#if defined(__x86_64__) || defined(__i386__)
    if (!__builtin_cpu_supports("sse4.2") || !__builtin_cpu_supports("pclmul")) {
        std::cerr << "Scylla requires a processor with SSE 4.2 and PCLMUL support\n";
        return false;
    }
#endif
    return true;
}

static void tcp_syncookies_sanity() {
    try {
        auto f = file_desc::open("/proc/sys/net/ipv4/tcp_syncookies", O_RDONLY | O_CLOEXEC);
        char buf[128] = {};
        f.read(buf, 128);
        if (sstring(buf) == "0\n") {
            startlog.warn("sysctl entry net.ipv4.tcp_syncookies is set to 0.\n"
                          "For better performance, set following parameter on sysctl is strongly recommended:\n"
                          "net.ipv4.tcp_syncookies=1");
        }
    } catch (const std::system_error& e) {
            startlog.warn("Unable to check if net.ipv4.tcp_syncookies is set {}", e);
    }
}

static future<>
verify_seastar_io_scheduler(bool has_max_io_requests, bool has_properties, bool developer_mode) {
    auto note_bad_conf = [developer_mode] (sstring cause) {
        sstring msg = "I/O Scheduler is not properly configured! This is a non-supported setup, and performance is expected to be unpredictably bad.\n Reason found: "
                    + cause + "\n"
                    + "To properly configure the I/O Scheduler, run the scylla_io_setup utility shipped with Scylla.\n";

        sstring devmode_msg = msg + "To ignore this, see the developer-mode configuration option.";
        if (developer_mode) {
            startlog.warn(msg.c_str());
        } else {
            startlog.error(devmode_msg.c_str());
            throw std::runtime_error("Bad I/O Scheduler configuration");
        }
    };

    if (!has_max_io_requests && !has_properties) {
        note_bad_conf("none of --max-io-requests, --io-properties and --io-properties-file are set.");
    }
    return smp::invoke_on_all([developer_mode, note_bad_conf, has_max_io_requests] {
        if (has_max_io_requests) {
            auto capacity = engine().get_io_queue().capacity();
            if (capacity < 4) {
                auto cause = format("I/O Queue capacity for this shard is too low ({:d}, minimum 4 expected).", capacity);
                note_bad_conf(cause);
            }
        }
    });
}

static
void
verify_adequate_memory_per_shard(bool developer_mode) {
    auto shard_mem = get_available_memory();
    if (shard_mem >= (1 << 30)) {
        return;
    }
    if (developer_mode) {
        startlog.warn("Only {} MiB per shard; this is below the recommended minimum of 1 GiB/shard;"
                " continuing since running in developer mode", shard_mem >> 20);
    } else {
        startlog.error("Only {} MiB per shard; this is below the recommended minimum of 1 GiB/shard; terminating."
                "Configure more memory (--memory option) or decrease shard count (--smp option).", shard_mem >> 20);
        throw std::runtime_error("configuration (memory per shard too low)");
    }
}

class memory_threshold_guard {
    seastar::memory::scoped_large_allocation_warning_threshold _slawt;
public:
    explicit memory_threshold_guard(size_t threshold) : _slawt(threshold)  {}
    future<> stop() { return make_ready_future<>(); }
};

// Formats parsed program options into a string as follows:
// "[key1: value1_1 value1_2 ..., key2: value2_1 value 2_2 ..., (positional) value3, ...]"
std::string format_parsed_options(const std::vector<bpo::option>& opts) {
    return fmt::format("[{}]",
        boost::algorithm::join(opts | boost::adaptors::transformed([] (const bpo::option& opt) {
            if (opt.value.empty()) {
                return opt.string_key;
            }

            return (opt.string_key.empty() ?  "(positional) " : fmt::format("{}: ", opt.string_key)) +
                        boost::algorithm::join(opt.value, " ");
        }), ", ")
    );
}

static constexpr char startup_msg[] = "Scylla version {} with build-id {} starting ...\n";

void print_starting_message(int ac, char** av, const bpo::parsed_options& opts) {
    fmt::print(startup_msg, scylla_version(), get_build_id());
    if (ac) {
        fmt::print("command used: \"{}", av[0]);
        for (int i = 1; i < ac; ++i) {
            fmt::print(" {}", av[i]);
        }
        fmt::print("\"\n");
    }

    fmt::print("parsed command line options: {}\n", format_parsed_options(opts.options));
}

// Glue logic between db::config and cql3::cql_config
class cql_config_updater {
    cql3::cql_config& _cql_config;
    const db::config& _cfg;
    std::vector<std::any> _observers;
private:
    template <typename T>
    void tie(T& dest, const db::config::named_value<T>& src) {
        dest = src();
        _observers.emplace_back(make_lw_shared<utils::observer<T>>(src.observe([&dest] (const T& value) { dest = value; })));
    }
public:
    cql_config_updater(cql3::cql_config& cql_config, const db::config& cfg)
            : _cql_config(cql_config), _cfg(cfg) {
        tie(_cql_config.restrictions.partition_key_restrictions_max_cartesian_product_size, _cfg.max_partition_key_restrictions_per_query);
        tie(_cql_config.restrictions.clustering_key_restrictions_max_cartesian_product_size, _cfg.max_clustering_key_restrictions_per_query);
    }
};

template <typename Func>
static auto defer_verbose_shutdown(const char* what, Func&& func) {
    auto vfunc = [what, func = std::forward<Func>(func)] () mutable {
        startlog.info("Shutting down {}", what);
        try {
            func();
        } catch (...) {
            startlog.error("Unexpected error shutting down {}: {}", what, std::current_exception());
            throw;
        }
        startlog.info("Shutting down {} was successful", what);
    };

    auto ret = deferred_action(std::move(vfunc));
    return ::make_shared<decltype(ret)>(std::move(ret));
}

namespace debug {
sharded<netw::messaging_service>* the_messaging_service;
sharded<cql3::query_processor>* the_query_processor;
sharded<qos::service_level_controller>* the_sl_controller;
sharded<service::migration_manager>* the_migration_manager;
}

int main(int ac, char** av) {
    // Allow core dumps. The would be disabled by default if
    // CAP_SYS_NICE was added to the binary, as is suggested by the
    // epoll backend.
    int r = prctl(PR_SET_DUMPABLE, 1, 0, 0, 0);
    if (r) {
        std::cerr << "Could not make scylla dumpable\n";
        exit(1);
    }

  try {
    // early check to avoid triggering
    if (!cpu_sanity()) {
        _exit(71);
    }
    runtime::init_uptime();
    std::setvbuf(stdout, nullptr, _IOLBF, 1000);
    app_template::config app_cfg;
    app_cfg.name = "Scylla";
    app_cfg.default_task_quota = 500us;
    app_cfg.auto_handle_sigint_sigterm = false;
    app_template app(std::move(app_cfg));

    auto ext = std::make_shared<db::extensions>();
    ext->add_schema_extension<alternator::tags_extension>(alternator::tags_extension::NAME);
    ext->add_schema_extension<cdc::cdc_extension>(cdc::cdc_extension::NAME);
    ext->add_schema_extension<db::paxos_grace_seconds_extension>(db::paxos_grace_seconds_extension::NAME);

    auto cfg = make_lw_shared<db::config>(ext);
    auto init = app.get_options_description().add_options();

    init("version", bpo::bool_switch(), "print version number and exit");
    init("build-id", bpo::bool_switch(), "print build-id and exit");
    init("build-mode", bpo::bool_switch(), "print build mode and exit");

    bpo::options_description deprecated("Deprecated options - ignored");
    deprecated.add_options()
        ("background-writer-scheduling-quota", bpo::value<float>())
        ("auto-adjust-flush-quota", bpo::value<bool>());
    app.get_options_description().add(deprecated);

    // TODO : default, always read?
    init("options-file", bpo::value<sstring>(), "configuration file (i.e. <SCYLLA_HOME>/conf/scylla.yaml)");

    std::any get_in_memory_config_hook(utils::config_file& cfg);
    static std::any in_memory_hook = get_in_memory_config_hook(*cfg);

    configurable::append_all(*cfg, init);
    cfg->add_options(init);

    // If --version is requested, print it out and exit immediately to avoid
    // Seastar-specific warnings that may occur when running the app
    bpo::variables_map vm;
    auto parsed_opts = bpo::command_line_parser(ac, av).options(app.get_options_description()).allow_unregistered().run();
    bpo::store(parsed_opts, vm);
    if (vm["version"].as<bool>()) {
        fmt::print("{}\n", scylla_version());
        return 0;
    }
    if (vm["build-id"].as<bool>()) {
        fmt::print("{}\n", get_build_id());
        return 0;
    }
    if (vm["build-mode"].as<bool>()) {
        fmt::print("{}\n", scylla_build_mode());
        return 0;
    }

    print_starting_message(ac, av, parsed_opts);

    sharded<locator::shared_token_metadata> token_metadata;
    sharded<service::migration_notifier> mm_notifier;
    distributed<database> db;
    seastar::sharded<service::cache_hitrate_calculator> cf_cache_hitrate_calculator;
    service::load_meter load_meter;
    debug::db = &db;
    auto& proxy = service::get_storage_proxy();
    sharded<service::migration_manager> mm;
    api::http_context ctx(db, proxy, load_meter, token_metadata);
    httpd::http_server_control prometheus_server;
    std::optional<utils::directories> dirs = {};
    sharded<gms::feature_service> feature_service;
    sharded<db::snapshot_ctl> snapshot_ctl;
    sharded<netw::messaging_service> messaging;
    sharded<cql3::query_processor> qp;
    sharded<semaphore> sst_dir_semaphore;
    sharded<raft_services> raft_srvs;
    sharded<service::memory_limiter> service_memory_limiter;

    return app.run(ac, av, [&] () -> future<int> {

        auto&& opts = app.configuration();

        namespace sm = seastar::metrics;
        app_metrics.add_group("scylladb", {
            sm::make_gauge("current_version", sm::description("Current ScyllaDB version."), { sm::label_instance("version", scylla_version()), sm::shard_label("") }, [] { return 0; })
        });

        const std::unordered_set<sstring> ignored_options = { "auto-adjust-flush-quota", "background-writer-scheduling-quota" };
        for (auto& opt: ignored_options) {
            if (opts.contains(opt)) {
                fmt::print("{} option ignored (deprecated)\n", opt);
            }
        }

        // Check developer mode before even reading the config file, because we may not be
        // able to read it if we need to disable strict dma mode.
        // We'll redo this later and apply it to all reactors.
        if (opts.contains("developer-mode")) {
            engine().set_strict_dma(false);
        }

        tcp_syncookies_sanity();

        return seastar::async([cfg, ext, &db, &qp, &proxy, &mm, &mm_notifier, &ctx, &opts, &dirs,
                &prometheus_server, &cf_cache_hitrate_calculator, &load_meter, &feature_service,
                &token_metadata, &snapshot_ctl, &messaging, &sst_dir_semaphore, &raft_srvs, &service_memory_limiter] {
          try {
            // disable reactor stall detection during startup
            auto blocked_reactor_notify_ms = engine().get_blocked_reactor_notify_ms();
            smp::invoke_on_all([] {
                engine().update_blocked_reactor_notify_ms(std::chrono::milliseconds(1000000));
            }).get();

            ::stop_signal stop_signal; // we can move this earlier to support SIGINT during initialization
            read_config(opts, *cfg).get();
            configurable::init_all(opts, *cfg, *ext).get();
            cfg->setup_directories();

            // We're writing to a non-atomic variable here. But bool writes are atomic
            // in all supported architectures, and the broadcast_to_all_shards().get() below
            // will apply the required memory barriers anyway.
            ser::gc_clock_using_3_1_0_serialization = cfg->enable_3_1_0_compatibility_mode();

            cfg->broadcast_to_all_shards().get();

            ::sighup_handler sighup_handler(opts, *cfg);
            auto stop_sighup_handler = defer_verbose_shutdown("sighup", [&] {
                sighup_handler.stop().get();
            });

            logalloc::prime_segment_pool(get_available_memory(), memory::min_free_memory()).get();
            logging::apply_settings(cfg->logging_settings(opts));

            startlog.info(startup_msg, scylla_version(), get_build_id());

            // Set the default scheduling_group, i.e., the main scheduling
            // group to a lower shares. Subsystems needs higher shares
            // should set it explicitly. This prevents code that is supposed to
            // run inside its own scheduling group leaking to main group and
            // causing latency issues.
            smp::invoke_on_all([] {
                auto default_sg = default_scheduling_group();
                default_sg.set_shares(200);
            }).get();

            verify_rlimit(cfg->developer_mode());
            verify_adequate_memory_per_shard(cfg->developer_mode());
            if (cfg->partitioner() != "org.apache.cassandra.dht.Murmur3Partitioner") {
                if (cfg->enable_deprecated_partitioners()) {
                    startlog.warn("The partitioner {} is deprecated and will be removed in a future version."
                            "  Contact scylladb-users@googlegroups.com if you are using it in production", cfg->partitioner());
                } else {
                    startlog.error("The partitioner {} is deprecated and will be removed in a future version."
                            "  To enable it, add \"enable_deprecated_partitioners: true\" to scylla.yaml"
                            "  Contact scylladb-users@googlegroups.com if you are using it in production", cfg->partitioner());
                    throw bad_configuration_error();
                }
            }
            gms::feature_config fcfg = gms::feature_config_from_db_config(*cfg);

            feature_service.start(fcfg).get();
            // FIXME storage_proxy holds a reference on it and is not yet stopped.
            // also the proxy leaves range_slice_read_executor-s hanging around
            // and willing to find out if the cluster_supports_digest_multipartition_reads
            //
            //auto stop_feature_service = defer_verbose_shutdown("feature service", [&feature_service] {
            //    feature_service.stop().get();
            //});

            schema::set_default_partitioner(cfg->partitioner(), cfg->murmur3_partitioner_ignore_msb_bits());
            auto make_sched_group = [&] (sstring name, unsigned shares) {
                if (cfg->cpu_scheduler()) {
                    return seastar::create_scheduling_group(name, shares).get0();
                } else {
                    return seastar::scheduling_group();
                }
            };
            auto background_reclaim_scheduling_group = make_sched_group("background_reclaim", 50);
            auto maintenance_scheduling_group = make_sched_group("streaming", 200);

            smp::invoke_on_all([&cfg, background_reclaim_scheduling_group] {
                logalloc::tracker::config st_cfg;
                st_cfg.defragment_on_idle = cfg->defragment_memory_on_idle();
                st_cfg.abort_on_lsa_bad_alloc = cfg->abort_on_lsa_bad_alloc();
                st_cfg.lsa_reclamation_step = cfg->lsa_reclamation_step();
                st_cfg.background_reclaim_sched_group = background_reclaim_scheduling_group;
                logalloc::shard_tracker().configure(st_cfg);
            }).get();

            auto stop_lsa_background_reclaim = defer([&] {
                smp::invoke_on_all([&] {
                    return logalloc::shard_tracker().stop();
                }).get();
            });

            uint16_t api_port = cfg->api_port();
            ctx.api_dir = cfg->api_ui_dir();
            ctx.api_doc = cfg->api_doc_dir();
            auto preferred = cfg->listen_interface_prefer_ipv6() ? std::make_optional(net::inet_address::family::INET6) : std::nullopt;
            auto family = cfg->enable_ipv6_dns_lookup() || preferred ? std::nullopt : std::make_optional(net::inet_address::family::INET);
            sstring listen_address = cfg->listen_address();
            sstring rpc_address = cfg->rpc_address();
            sstring api_address = cfg->api_address() != "" ? cfg->api_address() : rpc_address;
            sstring broadcast_address = cfg->broadcast_address();
            sstring broadcast_rpc_address = cfg->broadcast_rpc_address();
            const auto hinted_handoff_enabled = cfg->hinted_handoff_enabled();
            auto prom_addr = [&] {
                try {
                    return gms::inet_address::lookup(cfg->prometheus_address(), family, preferred).get0();
                } catch (...) {
                    std::throw_with_nested(std::runtime_error(fmt::format("Unable to resolve prometheus_address {}", cfg->prometheus_address())));
                }
            }();
            supervisor::notify("starting prometheus API server");
            uint16_t pport = cfg->prometheus_port();
            std::any stop_prometheus;
            if (pport) {
                prometheus_server.start("prometheus").get();
                stop_prometheus = defer_verbose_shutdown("prometheus API server", [&prometheus_server, pport] {
                    prometheus_server.stop().get();
                });

                //FIXME discarded future
                prometheus::config pctx;
                pctx.metric_help = "Scylla server statistics";
                pctx.prefix = cfg->prometheus_prefix();
                (void)prometheus::start(prometheus_server, pctx);
                with_scheduling_group(maintenance_scheduling_group, [&] {
                  return prometheus_server.listen(socket_address{prom_addr, pport}).handle_exception([pport, &cfg] (auto ep) {
                    startlog.error("Could not start Prometheus API server on {}:{}: {}", cfg->prometheus_address(), pport, ep);
                    return make_exception_future<>(ep);
                  });
                }).get();
            }
            if (!broadcast_address.empty()) {
                try {
                    utils::fb_utilities::set_broadcast_address(gms::inet_address::lookup(broadcast_address, family, preferred).get0());
                } catch (...) {
                    startlog.error("Bad configuration: invalid 'broadcast_address': {}: {}", broadcast_address, std::current_exception());
                    throw bad_configuration_error();
                }
            } else if (!listen_address.empty()) {
                try {
                    utils::fb_utilities::set_broadcast_address(gms::inet_address::lookup(listen_address, family, preferred).get0());
                } catch (...) {
                    startlog.error("Bad configuration: invalid 'listen_address': {}: {}", listen_address, std::current_exception());
                    throw bad_configuration_error();
                }
            } else {
                startlog.error("Bad configuration: neither listen_address nor broadcast_address are defined\n");
                throw bad_configuration_error();
            }

            if (!broadcast_rpc_address.empty()) {
                utils::fb_utilities::set_broadcast_rpc_address(gms::inet_address::lookup(broadcast_rpc_address, family, preferred).get0());
            } else {
                if (rpc_address == "0.0.0.0") {
                    startlog.error("If rpc_address is set to a wildcard address {}, then you must set broadcast_rpc_address to a value other than {}", rpc_address, rpc_address);
                    throw bad_configuration_error();
                }
                utils::fb_utilities::set_broadcast_rpc_address(gms::inet_address::lookup(rpc_address, family, preferred).get0());
            }

            // TODO: lib.
            auto is_true = [](sstring val) {
                std::transform(val.begin(), val.end(), val.begin(), ::tolower);
                return val == "true" || val == "1";
            };

            // The start_native_transport method is invoked by API as well, and uses the config object
            // (through db) directly. Lets fixup default valued right here instead then, so it in turn can be
            // kept simple
            // TODO: make intrinsic part of config defaults instead
            auto ceo = cfg->client_encryption_options();
            if (is_true(get_or_default(ceo, "enabled", "false"))) {
                ceo["enabled"] = "true";
                ceo["certificate"] = get_or_default(ceo, "certificate", db::config::get_conf_sub("scylla.crt").string());
                ceo["keyfile"] = get_or_default(ceo, "keyfile", db::config::get_conf_sub("scylla.key").string());
                ceo["require_client_auth"] = is_true(get_or_default(ceo, "require_client_auth", "false")) ? "true" : "false";
            } else {
                ceo["enabled"] = "false";
            }
            cfg->client_encryption_options(std::move(ceo), cfg->client_encryption_options.source());

            using namespace locator;
            // Re-apply strict-dma after we've read the config file, this time
            // to all reactors
            if (opts.contains("developer-mode")) {
                smp::invoke_on_all([] { engine().set_strict_dma(false); }).get();
            }

            auto abort_on_internal_error_observer = cfg->abort_on_internal_error.observe([] (bool val) {
                set_abort_on_internal_error(val);
            });
            set_abort_on_internal_error(cfg->abort_on_internal_error());

            supervisor::notify("starting tokens manager");
            token_metadata.start().get();
            // storage_proxy holds a reference on it and is not yet stopped.
            // what's worse is that the calltrace
            //   storage_proxy::do_query 
            //                ::query_partition_key_range
            //                ::query_partition_key_range_concurrent
            // leaves unwaited futures on the reactor and once it gets there
            // the token_metadata instance is accessed and ...
            //
            //auto stop_token_metadata = defer_verbose_shutdown("token metadata", [ &token_metadata ] {
            //    token_metadata.stop().get();
            //});

            supervisor::notify("starting migration manager notifier");
            mm_notifier.start().get();
            auto stop_mm_notifier = defer_verbose_shutdown("migration manager notifier", [ &mm_notifier ] {
                mm_notifier.stop().get();
            });

            supervisor::notify("creating tracing");
            tracing::backend_registry tracing_backend_registry;
            tracing::register_tracing_keyspace_backend(tracing_backend_registry);
            tracing::tracing::create_tracing(tracing_backend_registry, "trace_keyspace_helper").get();
            auto destroy_tracing = defer_verbose_shutdown("tracing instance", [] {
                tracing::tracing::tracing_instance().stop().get();
            });
            audit::audit::create_audit(*cfg).handle_exception([&] (auto&& e) {
                startlog.error("audit creation failed: {}", e);
            }).get();
            supervisor::notify("creating snitch");
            i_endpoint_snitch::create_snitch(cfg->endpoint_snitch()).get();
            // #293 - do not stop anything
            // engine().at_exit([] { return i_endpoint_snitch::stop_snitch(); });
            supervisor::notify("determining DNS name");
            auto ip = [&] {
                try {
                    return gms::inet_address::lookup(api_address, family, preferred).get0();
                } catch (...) {
                    std::throw_with_nested(std::runtime_error(fmt::format("Unable to resolve api_address {}", api_address)));
                }
            }();
            supervisor::notify("starting API server");
            ctx.http_server.start("API").get();
            auto stop_http_server = defer_verbose_shutdown("API server", [&ctx] {
                ctx.http_server.stop().get();
            });
            api::set_server_init(ctx).get();
            with_scheduling_group(maintenance_scheduling_group, [&] {
                return ctx.http_server.listen(socket_address{ip, api_port});
            }).get();
            startlog.info("Scylla API server listening on {}:{} ...", api_address, api_port);

            // Note: changed from using a move here, because we want the config object intact.
            database_config dbcfg;
            dbcfg.compaction_scheduling_group = make_sched_group("compaction", 1000);
            dbcfg.memory_compaction_scheduling_group = make_sched_group("mem_compaction", 1000);
            dbcfg.streaming_scheduling_group = maintenance_scheduling_group;
            dbcfg.statement_scheduling_group = make_sched_group("statement", 1000);
            dbcfg.memtable_scheduling_group = make_sched_group("memtable", 1000);
            dbcfg.memtable_to_cache_scheduling_group = make_sched_group("memtable_to_cache", 200);
            dbcfg.gossip_scheduling_group = make_sched_group("gossip", 1000);
            dbcfg.available_memory = get_available_memory();

            const auto& ssl_opts = cfg->server_encryption_options();
            auto encrypt_what = get_or_default(ssl_opts, "internode_encryption", "none");
            auto trust_store = get_or_default(ssl_opts, "truststore");
            auto cert = get_or_default(ssl_opts, "certificate", db::config::get_conf_sub("scylla.crt").string());
            auto key = get_or_default(ssl_opts, "keyfile", db::config::get_conf_sub("scylla.key").string());
            auto prio = get_or_default(ssl_opts, "priority_string", sstring());
            auto clauth = is_true(get_or_default(ssl_opts, "require_client_auth", "false"));

            netw::messaging_service::config mscfg;

            mscfg.ip = gms::inet_address::lookup(listen_address, family).get0();
            mscfg.port = cfg->storage_port();
            mscfg.ssl_port = cfg->ssl_storage_port();
            mscfg.listen_on_broadcast_address = cfg->listen_on_broadcast_address();
            mscfg.rpc_memory_limit = std::max<size_t>(0.08 * memory::stats().total_memory(), mscfg.rpc_memory_limit);

            if (encrypt_what == "all") {
                mscfg.encrypt = netw::messaging_service::encrypt_what::all;
            } else if (encrypt_what == "dc") {
                mscfg.encrypt = netw::messaging_service::encrypt_what::dc;
            } else if (encrypt_what == "rack") {
                mscfg.encrypt = netw::messaging_service::encrypt_what::rack;
            }

            if (clauth && (mscfg.encrypt == netw::messaging_service::encrypt_what::dc || mscfg.encrypt == netw::messaging_service::encrypt_what::dc)) {
                startlog.warn("Setting require_client_auth is incompatible with 'rack' and 'dc' internode_encryption values."
                    " To ensure that mutual TLS authentication is enforced, please set internode_encryption to 'all'. Continuing with"
                    " potentially insecure configuration."
                );
            }

            sstring compress_what = cfg->internode_compression();
            if (compress_what == "all") {
                mscfg.compress = netw::messaging_service::compress_what::all;
            } else if (compress_what == "dc") {
                mscfg.compress = netw::messaging_service::compress_what::dc;
            }

            if (!cfg->inter_dc_tcp_nodelay()) {
                mscfg.tcp_nodelay = netw::messaging_service::tcp_nodelay_what::local;
            }

            static sharded<auth::service> auth_service;
            static sharded<qos::service_level_controller> sl_controller;
            debug::the_sl_controller = &sl_controller;

            //starting service level controller
            qos::service_level_options default_service_level_configuration;
            default_service_level_configuration.shares = 1000;
            sl_controller.start(std::ref(auth_service), default_service_level_configuration).get();
            sl_controller.invoke_on_all(&qos::service_level_controller::start).get();
            auto stop_sl_controller = defer_verbose_shutdown("service_level_controller", [&] {
                sl_controller.stop().get();
            });

            //This starts the update loop - but no real update happens until the data accessor is not initialized.
            sl_controller.local().update_from_distributed_data(std::chrono::seconds(10));

            supervisor::notify("initializing storage service");
            netw::messaging_service::scheduling_config scfg;
            scfg.statement_tenants = { {default_scheduling_group(), "$system"} };
            scfg.streaming = dbcfg.streaming_scheduling_group;
            scfg.gossip = dbcfg.gossip_scheduling_group;

            debug::the_messaging_service = &messaging;
            netw::init_messaging_service(messaging, sl_controller, std::move(mscfg), std::move(scfg), trust_store, cert, key, prio, clauth);
            auto stop_ms = defer_verbose_shutdown("messaging service", [&messaging] {
                netw::uninit_messaging_service(messaging).get();
            });

            static sharded<db::system_distributed_keyspace> sys_dist_ks;
            static sharded<db::view::view_update_generator> view_update_generator;
            static sharded<cql3::cql_config> cql_config;
            static sharded<::cql_config_updater> cql_config_updater;
            static sharded<cdc::generation_service> cdc_generation_service;
            cql_config.start().get();
            //FIXME: discarded future
            (void)cql_config_updater.start(std::ref(cql_config), std::ref(*cfg));
            auto stop_cql_config_updater = defer([&] { cql_config_updater.stop().get(); });

            gms::gossip_config gcfg;
            gcfg.gossip_scheduling_group = dbcfg.gossip_scheduling_group;
            auto& gossiper = gms::get_gossiper();
            gossiper.start(std::ref(stop_signal.as_sharded_abort_source()), std::ref(feature_service), std::ref(token_metadata), std::ref(messaging), std::ref(*cfg), std::ref(gcfg)).get();
            // #293 - do not stop anything
            //engine().at_exit([]{ return gms::get_gossiper().stop(); });

            service::storage_service_config sscfg;
            sscfg.available_memory = memory::stats().total_memory();
<<<<<<< HEAD
            service::init_storage_service(stop_signal.as_sharded_abort_source(), db, gossiper, sys_dist_ks, view_update_generator, feature_service, sscfg, mm_notifier, token_metadata, messaging, cdc_generation_service, sl_controller).get();
=======
            service::init_storage_service(stop_signal.as_sharded_abort_source(), db, gossiper, sys_dist_ks, view_update_generator, feature_service, sscfg, mm_notifier, mm, token_metadata, messaging, cdc_generation_service).get();
>>>>>>> e2c8ff6b
            supervisor::notify("starting per-shard database core");

            sst_dir_semaphore.start(cfg->initial_sstable_loading_concurrency()).get();
            auto stop_sst_dir_sem = defer_verbose_shutdown("sst_dir_semaphore", [&sst_dir_semaphore] {
                sst_dir_semaphore.stop().get();
            });

            service_memory_limiter.start(memory::stats().total_memory()).get();
            auto stop_mem_limiter = defer_verbose_shutdown("service_memory_limiter", [&service_memory_limiter] {
                // Uncomment this once services release all the memory on stop
                // service_memory_limiter.stop().get();
            });

            db.start(std::ref(*cfg), dbcfg, std::ref(mm_notifier), std::ref(feature_service), std::ref(token_metadata), std::ref(stop_signal.as_sharded_abort_source()), std::ref(sst_dir_semaphore)).get();
            start_large_data_handler(db).get();
            auto stop_database_and_sstables = defer_verbose_shutdown("database", [&db] {
                // #293 - do not stop anything - not even db (for real)
                //return db.stop();
                // call stop on each db instance, but leave the shareded<database> pointers alive.
                stop_database(db).then([&db] {
                    return db.invoke_on_all([](auto& db) {
                        return db.stop();
                    });
                }).get();
            });
            api::set_server_config(ctx).get();
            verify_seastar_io_scheduler(opts.contains("max-io-requests"), opts.contains("io-properties") || opts.contains("io-properties-file"),
                                        cfg->developer_mode()).get();

            supervisor::notify("creating and verifying directories");
            utils::directories::set dir_set;
            dir_set.add(cfg->data_file_directories());
            dir_set.add(cfg->commitlog_directory());
            dirs.emplace(cfg->developer_mode());
            dirs->create_and_verify(std::move(dir_set)).get();

            auto hints_dir_initializer = db::hints::directory_initializer::make(*dirs, cfg->hints_directory()).get();
            auto view_hints_dir_initializer = db::hints::directory_initializer::make(*dirs, cfg->view_hints_directory()).get();
            if (!hinted_handoff_enabled.is_disabled_for_all()) {
                hints_dir_initializer.ensure_created_and_verified().get();
            }
            view_hints_dir_initializer.ensure_created_and_verified().get();

            // We need the compaction manager ready early so we can reshard.
            db.invoke_on_all([&proxy, &stop_signal] (database& db) {
                db.get_compaction_manager().enable();
            }).get();

            // Initialization of a keyspace is done by shard 0 only. For system
            // keyspace, the procedure  will go through the hardcoded column
            // families, and in each of them, it will load the sstables for all
            // shards using distributed database object.
            // Iteration through column family directory for sstable loading is
            // done only by shard 0, so we'll no longer face race conditions as
            // described here: https://github.com/scylladb/scylla/issues/1014
            distributed_loader::init_system_keyspace(db).get();

            supervisor::notify("starting gossip");
            // Moved local parameters here, esp since with the
            // ssl stuff it gets to be a lot.
            auto seed_provider= cfg->seed_provider();
            sstring cluster_name = cfg->cluster_name();
            if (cluster_name.empty()) {
                cluster_name = "Test Cluster";
                startlog.warn("Using default cluster name is not recommended. Using a unique cluster name will reduce the chance of adding nodes to the wrong cluster by mistake");
            }

            init_gossiper(gossiper, *cfg, listen_address, seed_provider, cluster_name);

            smp::invoke_on_all([blocked_reactor_notify_ms] {
                engine().update_blocked_reactor_notify_ms(blocked_reactor_notify_ms);
            }).get();

            supervisor::notify("starting storage proxy");
            service::storage_proxy::config spcfg {
                .hints_directory_initializer = hints_dir_initializer,
            };
            spcfg.hinted_handoff_enabled = hinted_handoff_enabled;
            spcfg.available_memory = get_available_memory();
            smp_service_group_config storage_proxy_smp_service_group_config;
            // Assuming less than 1kB per queued request, this limits storage_proxy submit_to() queues to 5MB or less
            storage_proxy_smp_service_group_config.max_nonlocal_requests = 5000;
            spcfg.read_smp_service_group = create_smp_service_group(storage_proxy_smp_service_group_config).get0();
            spcfg.write_smp_service_group = create_smp_service_group(storage_proxy_smp_service_group_config).get0();
            spcfg.hints_write_smp_service_group = create_smp_service_group(storage_proxy_smp_service_group_config).get0();
            spcfg.write_ack_smp_service_group = create_smp_service_group(storage_proxy_smp_service_group_config).get0();
            static db::view::node_update_backlog node_backlog(smp::count, 10ms);
            scheduling_group_key_config storage_proxy_stats_cfg =
                    make_scheduling_group_key_config<service::storage_proxy_stats::stats>();
            storage_proxy_stats_cfg.constructor = [plain_constructor = storage_proxy_stats_cfg.constructor] (void* ptr) {
                plain_constructor(ptr);
                reinterpret_cast<service::storage_proxy_stats::stats*>(ptr)->register_stats();
                reinterpret_cast<service::storage_proxy_stats::stats*>(ptr)->register_split_metrics_local();
            };
            proxy.start(std::ref(db), spcfg, std::ref(node_backlog),
                    scheduling_group_key_create(storage_proxy_stats_cfg).get0(),
                    std::ref(feature_service), std::ref(token_metadata), std::ref(messaging)).get();
            // #293 - do not stop anything
            // engine().at_exit([&proxy] { return proxy.stop(); });
            supervisor::notify("starting migration manager");
            debug::the_migration_manager = &mm;
            mm.start(std::ref(mm_notifier), std::ref(feature_service), std::ref(messaging)).get();
            auto stop_migration_manager = defer_verbose_shutdown("migration manager", [&mm] {
                mm.stop().get();
            });
            supervisor::notify("starting query processor");
            cql3::query_processor::memory_config qp_mcfg = {get_available_memory() / 256, get_available_memory() / 2560};
            debug::the_query_processor = &qp;
            qp.start(std::ref(proxy), std::ref(db), std::ref(mm_notifier), std::ref(mm), qp_mcfg, std::ref(cql_config), std::ref(sl_controller)).get();
            extern sharded<cql3::query_processor>* hack_query_processor_for_encryption;
            hack_query_processor_for_encryption = &qp;
            // #293 - do not stop anything
            // engine().at_exit([&qp] { return qp.stop(); });
            supervisor::notify("initializing batchlog manager");
            db::batchlog_manager_config bm_cfg;
            bm_cfg.write_request_timeout = cfg->write_request_timeout_in_ms() * 1ms;
            bm_cfg.replay_rate = cfg->batchlog_replay_throttle_in_kb() * 1000;
            bm_cfg.delay = std::chrono::milliseconds(cfg->ring_delay_ms());

            db::get_batchlog_manager().start(std::ref(qp), bm_cfg).get();
            // #293 - do not stop anything
            // engine().at_exit([] { return db::get_batchlog_manager().stop(); });
            sstables::init_metrics().get();

            db::system_keyspace::minimal_setup(qp);

            db::sstables_format_selector sst_format_selector(gossiper.local(), feature_service, db);

            sst_format_selector.start().get();
            auto stop_format_selector = defer_verbose_shutdown("sstables format selector", [&sst_format_selector] {
                sst_format_selector.stop().get();
            });

            // schema migration, if needed, is also done on shard 0
            db::legacy_schema_migrator::migrate(proxy, db, qp.local()).get();

            supervisor::notify("loading system sstables");

            distributed_loader::ensure_system_table_directories(db).get();

            supervisor::notify("loading non-system sstables");
            distributed_loader::init_non_system_keyspaces(db, proxy, mm).get();

            supervisor::notify("starting view update generator");
            view_update_generator.start(std::ref(db)).get();
            supervisor::notify("discovering staging sstables");
            db.invoke_on_all([] (database& db) {
                for (auto& x : db.get_column_families()) {
                    table& t = *(x.second);
                    for (auto sstables = t.get_sstables(); sstables::shared_sstable sst : *sstables) {
                        if (sst->requires_view_building()) {
                            // FIXME: discarded future.
                            (void)view_update_generator.local().register_staging_sstable(std::move(sst), t.shared_from_this());
                        }
                    }
                }
            }).get();

            // register connection drop notification to update cf's cache hit rate data
            db.invoke_on_all([&messaging] (database& db) {
                db.register_connection_drop_notifier(messaging.local());
            }).get();
            supervisor::notify("setting up system keyspace");
            db::system_keyspace::setup(db, qp, feature_service, messaging).get();
            supervisor::notify("starting commit log");
            auto cl = db.local().commitlog();
            if (cl != nullptr) {
                auto paths = cl->get_segments_to_replay();
                if (!paths.empty()) {
                    supervisor::notify("replaying commit log");
                    auto rp = db::commitlog_replayer::create_replayer(db).get0();
                    rp.recover(paths, db::commitlog::descriptor::FILENAME_PREFIX).get();
                    supervisor::notify("replaying commit log - flushing memtables");
                    db.invoke_on_all([] (database& db) {
                        return db.flush_all_memtables();
                    }).get();
                    supervisor::notify("replaying commit log - removing old commitlog segments");
                    //FIXME: discarded future
                    (void)cl->delete_segments(std::move(paths));
                }
            }

            db.invoke_on_all([] (database& db) {
                for (auto& x : db.get_column_families()) {
                    table& t = *(x.second);
                    t.enable_auto_compaction();
                }
            }).get();

            // If the same sstable is shared by several shards, it cannot be
            // deleted until all shards decide to compact it. So we want to
            // start these compactions now. Note we start compacting only after
            // all sstables in this CF were loaded on all shards - otherwise
            // we will have races between the compaction and loading processes
            // We also want to trigger regular compaction on boot.

            // FIXME: temporary as this code is being replaced. I am keeping the scheduling
            // group that was effectively used in the bulk of it (compaction). Soon it will become
            // streaming

            db.invoke_on_all([&proxy] (database& db) {
                for (auto& x : db.get_column_families()) {
                    column_family& cf = *(x.second);
                    cf.trigger_compaction();
                }
            }).get();
            api::set_server_gossip(ctx).get();
            api::set_server_snitch(ctx).get();
            api::set_server_storage_proxy(ctx).get();
            api::set_server_load_sstable(ctx).get();
            static seastar::sharded<memory_threshold_guard> mtg;
            //FIXME: discarded future
            (void)mtg.start(cfg->large_memory_allocation_warning_threshold());
            supervisor::notify("initializing migration manager RPC verbs");
            mm.invoke_on_all([] (auto& mm) {
                mm.init_messaging_service();
            }).get();
            supervisor::notify("initializing storage proxy RPC verbs");
            proxy.invoke_on_all([&mm] (service::storage_proxy& proxy) {
                proxy.init_messaging_service(mm.local().shared_from_this());
            }).get();
            auto stop_proxy_handlers = defer_verbose_shutdown("storage proxy RPC verbs", [&proxy] {
                proxy.invoke_on_all(&service::storage_proxy::uninit_messaging_service).get();
            });
            supervisor::notify("initializing Raft services");
            raft_srvs.start(std::ref(messaging), std::ref(gossiper), std::ref(qp)).get();
            raft_srvs.invoke_on_all(&raft_services::init).get();
            auto stop_raft_sc_handlers = defer_verbose_shutdown("Raft services", [&raft_srvs] {
                raft_srvs.invoke_on_all(&raft_services::uninit).get();
            });
            supervisor::notify("starting streaming service");
            streaming::stream_session::init_streaming_service(db, sys_dist_ks, view_update_generator, messaging, mm).get();
            auto stop_streaming_service = defer_verbose_shutdown("streaming service", [] {
                streaming::stream_session::uninit_streaming_service().get();
            });
            api::set_server_stream_manager(ctx).get();

            supervisor::notify("starting hinted handoff manager");
            if (!hinted_handoff_enabled.is_disabled_for_all()) {
                hints_dir_initializer.ensure_rebalanced().get();
            }
            view_hints_dir_initializer.ensure_rebalanced().get();

            proxy.invoke_on_all([] (service::storage_proxy& local_proxy) {
                auto& ss = service::get_local_storage_service();
                ss.register_subscriber(&local_proxy);
                return local_proxy.start_hints_manager(gms::get_local_gossiper().shared_from_this(), ss.shared_from_this());
            }).get();

            auto drain_proxy = defer_verbose_shutdown("drain storage proxy", [&proxy] {
                proxy.invoke_on_all([] (service::storage_proxy& local_proxy) mutable {
                    auto& ss = service::get_local_storage_service();
                    return ss.unregister_subscriber(&local_proxy).finally([&local_proxy] {
                        return local_proxy.drain_on_shutdown();
                    });
                }).get();
            });

            supervisor::notify("starting messaging service");
            auto max_memory_repair = db.local().get_available_memory() * 0.1;
            repair_service rs(gossiper, max_memory_repair);
            auto stop_repair_service = defer_verbose_shutdown("repair service", [&rs] {
                rs.stop().get();
            });
            repair_init_messaging_service_handler(rs, sys_dist_ks, view_update_generator, db, messaging, mm).get();
            auto stop_repair_messages = defer_verbose_shutdown("repair message handlers", [] {
                repair_uninit_messaging_service_handler().get();
            });

            supervisor::notify("starting CDC Generation Management service");
            /* This service uses the system distributed keyspace.
             * It will only do that *after* the node has joined the token ring, and the token ring joining
             * procedure (`storage_service::init_server`) is responsible for initializing sys_dist_ks.
             * Hence the service will start using sys_dist_ks only after it was initialized.
             *
             * However, there is a problem with the service shutdown order: sys_dist_ks is stopped
             * *before* CDC generation service is stopped (`storage_service::drain_on_shutdown` below),
             * so CDC generation service takes sharded<db::sys_dist_ks> and must check local_is_initialized()
             * every time it accesses it (because it may have been stopped already), then take local_shared()
             * which will prevent sys_dist_ks from being destroyed while the service operates on it.
             */
            cdc_generation_service.start(std::ref(*cfg), std::ref(gossiper), std::ref(sys_dist_ks),
                    std::ref(stop_signal.as_sharded_abort_source()), std::ref(token_metadata)).get();
            auto stop_cdc_generation_service = defer_verbose_shutdown("CDC Generation Management service", [] {
                cdc_generation_service.stop().get();
            });

            auto get_cdc_metadata = [] (cdc::generation_service& svc) { return std::ref(svc.get_cdc_metadata()); };

            supervisor::notify("starting CDC log service");
            static sharded<cdc::cdc_service> cdc;
            cdc.start(std::ref(proxy), sharded_parameter(get_cdc_metadata, std::ref(cdc_generation_service))).get();
            auto stop_cdc_service = defer_verbose_shutdown("cdc log service", [] {
                cdc.stop().get();
            });

            supervisor::notify("starting storage service", true);
            auto& ss = service::get_local_storage_service();
            ss.init_messaging_service_part().get();
            auto stop_ss_msg = defer_verbose_shutdown("storage service messaging", [&ss] {
                ss.uninit_messaging_service_part().get();
            });
            api::set_server_messaging_service(ctx, messaging).get();
            auto stop_messaging_api = defer_verbose_shutdown("messaging service API", [&ctx] {
                api::unset_server_messaging_service(ctx).get();
            });
            api::set_server_storage_service(ctx).get();
            api::set_server_repair(ctx, messaging).get();
            auto stop_repair_api = defer_verbose_shutdown("repair API", [&ctx] {
                api::unset_server_repair(ctx).get();
            });

            gossiper.local().register_(ss.shared_from_this());
            auto stop_listening = defer_verbose_shutdown("storage service notifications", [&gossiper, &ss] {
                gossiper.local().unregister_(ss.shared_from_this()).get();
            });

            /*
             * This fuse prevents gossiper from staying active in case the
             * drain_on_shutdown below is not registered. When we fix the
             * start-stop sequence it will be removed.
             */
            auto gossiping_fuse = defer_verbose_shutdown("gossiping", [] {
                gms::stop_gossiping().get();
            });

            sys_dist_ks.start(std::ref(qp), std::ref(mm), std::ref(proxy)).get();
            auto stop_sdks = defer_verbose_shutdown("system distributed keyspace", [] {
                sys_dist_ks.invoke_on_all(&db::system_distributed_keyspace::stop).get();
            });

            // Register storage_service to migration_notifier so we can update
            // pending ranges when keyspace is chagned
            mm_notifier.local().register_listener(&ss);
            auto stop_mm_listener = defer_verbose_shutdown("storage service notifications", [&mm_notifier, &ss] {
                mm_notifier.local().unregister_listener(&ss).get();
            });

            with_scheduling_group(maintenance_scheduling_group, [&] {
                return ss.init_server();
            }).get();

            sst_format_selector.sync();

            with_scheduling_group(maintenance_scheduling_group, [&] {
                return ss.join_cluster();
            }).get();

            sl_controller.invoke_on_all([] (qos::service_level_controller& controller) {
                controller.set_distributed_data_accessor(::static_pointer_cast<qos::service_level_controller::service_level_distributed_data_accessor>(
                        ::make_shared<qos::standard_service_level_distributed_data_accessor>(sys_dist_ks.local())));
            }).get();

            supervisor::notify("starting tracing");
            tracing::tracing::start_tracing(qp).get();
            auto stop_tracing = defer_verbose_shutdown("tracing", [] {
                tracing::tracing::stop_tracing().get();
            });

            startlog.info("SSTable data integrity checker is {}.",
                    cfg->enable_sstable_data_integrity_check() ? "enabled" : "disabled");


            supervisor::notify("starting auth service");
            auth::permissions_cache_config perm_cache_config;
            perm_cache_config.max_entries = cfg->permissions_cache_max_entries();
            perm_cache_config.validity_period = std::chrono::milliseconds(cfg->permissions_validity_in_ms());
            perm_cache_config.update_period = std::chrono::milliseconds(cfg->permissions_update_interval_in_ms());

            const qualified_name qualified_authorizer_name(auth::meta::AUTH_PACKAGE_NAME, cfg->authorizer());
            const qualified_name qualified_authenticator_name(auth::meta::AUTH_PACKAGE_NAME, cfg->authenticator());
            const qualified_name qualified_role_manager_name(auth::meta::AUTH_PACKAGE_NAME, cfg->role_manager());

            auth::service_config auth_config;
            auth_config.authorizer_java_name = qualified_authorizer_name;
            auth_config.authenticator_java_name = qualified_authenticator_name;
            auth_config.role_manager_java_name = qualified_role_manager_name;

            auth_service.start(perm_cache_config, std::ref(qp), std::ref(mm_notifier), std::ref(mm), auth_config).get();

            auth_service.invoke_on_all([&mm] (auth::service& auth) {
                return auth.start(mm.local());
            }).get();

            auto stop_auth_service = defer_verbose_shutdown("auth service", [] {
                auth_service.stop().get();
            });


            snapshot_ctl.start(std::ref(db)).get();
            auto stop_snapshot_ctl = defer_verbose_shutdown("snapshots", [&snapshot_ctl] {
                snapshot_ctl.stop().get();
            });

            api::set_server_snapshot(ctx, snapshot_ctl).get();
            auto stop_api_snapshots = defer_verbose_shutdown("snapshots API", [&ctx] {
                api::unset_server_snapshot(ctx).get();
            });

            supervisor::notify("starting batchlog manager");
            db::get_batchlog_manager().invoke_on_all([] (db::batchlog_manager& b) {
                return b.start();
            }).get();

            supervisor::notify("starting load meter");
            load_meter.init(db, gms::get_local_gossiper()).get();
            auto stop_load_meter = defer_verbose_shutdown("load meter", [&load_meter] {
                load_meter.exit().get();
            });

            supervisor::notify("starting cf cache hit rate calculator");
            cf_cache_hitrate_calculator.start(std::ref(db)).get();
            auto stop_cache_hitrate_calculator = defer_verbose_shutdown("cf cache hit rate calculator",
                    [&cf_cache_hitrate_calculator] {
                        return cf_cache_hitrate_calculator.stop().get();
                    }
            );
            cf_cache_hitrate_calculator.local().run_on(this_shard_id());

            supervisor::notify("starting view update backlog broker");
            static sharded<service::view_update_backlog_broker> view_backlog_broker;
            view_backlog_broker.start(std::ref(proxy), std::ref(gms::get_gossiper())).get();
            view_backlog_broker.invoke_on_all(&service::view_update_backlog_broker::start).get();
            auto stop_view_backlog_broker = defer_verbose_shutdown("view update backlog broker", [] {
                view_backlog_broker.stop().get();
            });

            //FIXME: discarded future
            (void)api::set_server_cache(ctx);
            startlog.info("Waiting for gossip to settle before accepting client requests...");
            gms::get_local_gossiper().wait_for_gossip_to_settle().get();
            api::set_server_gossip_settle(ctx).get();

            supervisor::notify("allow replaying hints");
            proxy.invoke_on_all([] (service::storage_proxy& local_proxy) {
                local_proxy.allow_replaying_hints();
            }).get();

            if (cfg->view_building()) {
                supervisor::notify("Launching generate_mv_updates for non system tables");
                view_update_generator.invoke_on_all(&db::view::view_update_generator::start).get();
            }

            static sharded<db::view::view_builder> view_builder;
            if (cfg->view_building()) {
                supervisor::notify("starting the view builder");
                view_builder.start(std::ref(db), std::ref(sys_dist_ks), std::ref(mm_notifier)).get();
                view_builder.invoke_on_all([&mm] (db::view::view_builder& vb) { 
                    return vb.start(mm.local());
                }).get();
            }

            // Truncate `clients' CF - this table should not persist between server restarts.
            clear_clientlist().get();

            db.invoke_on_all([] (database& db) {
                db.revert_initial_system_read_concurrency_boost();
            }).get();

            audit::audit::start_audit(*cfg, qp).get();
            auto audit_stop = defer([] {
                audit::audit::stop_audit().get();
            });

            cql_transport::controller cql_server_ctl(db, auth_service, mm_notifier, gossiper.local(), qp, service_memory_limiter, sl_controller);

            ss.register_client_shutdown_hook("native transport", [&cql_server_ctl] {
                cql_server_ctl.stop().get();
            });

            std::any stop_cql;
            if (cfg->start_native_transport()) {
                supervisor::notify("starting native transport");
                with_scheduling_group(dbcfg.statement_scheduling_group, [&cql_server_ctl] {
                    return cql_server_ctl.start_server();
                }).get();

                // FIXME -- this should be done via client hooks instead
                stop_cql = defer_verbose_shutdown("native transport", [&cql_server_ctl] {
                    cql_server_ctl.stop().get();
                });
            }

            api::set_transport_controller(ctx, cql_server_ctl).get();
            auto stop_transport_controller = defer_verbose_shutdown("transport controller API", [&ctx] {
                api::unset_transport_controller(ctx).get();
            });

            ::thrift_controller thrift_ctl(db, auth_service, qp, service_memory_limiter);

            ss.register_client_shutdown_hook("rpc server", [&thrift_ctl] {
                thrift_ctl.stop().get();
            });

            std::any stop_rpc;
            if (cfg->start_rpc()) {
                with_scheduling_group(dbcfg.statement_scheduling_group, [&thrift_ctl] {
                    return thrift_ctl.start_server();
                }).get();

                // FIXME -- this should be done via client hooks instead
                stop_rpc = defer_verbose_shutdown("rpc server", [&thrift_ctl] {
                    thrift_ctl.stop().get();
                });
            }

            api::set_rpc_controller(ctx, thrift_ctl).get();
            auto stop_rpc_controller = defer_verbose_shutdown("rpc controller API", [&ctx] {
                api::unset_rpc_controller(ctx).get();
            });

            if (cfg->alternator_port() || cfg->alternator_https_port()) {
                alternator::rmw_operation::set_default_write_isolation(cfg->alternator_write_isolation());
                alternator::executor::set_default_timeout(std::chrono::milliseconds(cfg->alternator_timeout_in_ms()));
                static sharded<alternator::executor> alternator_executor;
                static sharded<alternator::server> alternator_server;

                net::inet_address addr;
                try {
                    addr = net::dns::get_host_by_name(cfg->alternator_address(), family).get0().addr_list.front();
                } catch (...) {
                    std::throw_with_nested(std::runtime_error(fmt::format("Unable to resolve alternator_address {}", cfg->alternator_address())));
                }
                // Create an smp_service_group to be used for limiting the
                // concurrency when forwarding Alternator request between
                // shards - if necessary for LWT.
                smp_service_group_config c;
                c.max_nonlocal_requests = 5000;
                smp_service_group ssg = create_smp_service_group(c).get0();
                alternator_executor.start(std::ref(proxy), std::ref(mm), std::ref(sys_dist_ks), std::ref(service::get_storage_service()), sharded_parameter(get_cdc_metadata, std::ref(cdc_generation_service)), ssg).get();
                alternator_server.start(std::ref(alternator_executor), std::ref(qp)).get();
                std::optional<uint16_t> alternator_port;
                if (cfg->alternator_port()) {
                    alternator_port = cfg->alternator_port();
                }
                std::optional<uint16_t> alternator_https_port;
                std::optional<tls::credentials_builder> creds;
                if (cfg->alternator_https_port()) {
                    alternator_https_port = cfg->alternator_https_port();
                    creds.emplace();
                    auto opts = cfg->alternator_encryption_options();
                    if (opts.empty()) {
                        // Earlier versions mistakenly configured Alternator's
                        // HTTPS parameters via the "server_encryption_option"
                        // configuration parameter. We *temporarily* continue
                        // to allow this, for backward compatibility.
                        opts = cfg->server_encryption_options();
                        if (!opts.empty()) {
                            startlog.warn("Setting server_encryption_options to configure "
                                    "Alternator's HTTPS encryption is deprecated. Please "
                                    "switch to setting alternator_encryption_options instead.");
                        }
                    }
                    creds->set_dh_level(tls::dh_params::level::MEDIUM);
                    auto cert = get_or_default(opts, "certificate", db::config::get_conf_sub("scylla.crt").string());
                    auto key = get_or_default(opts, "keyfile", db::config::get_conf_sub("scylla.key").string());
                    creds->set_x509_key_file(cert, key, tls::x509_crt_format::PEM).get();
                    auto prio = get_or_default(opts, "priority_string", sstring());
                    creds->set_priority_string(db::config::default_tls_priority);
                    if (!prio.empty()) {
                        creds->set_priority_string(prio);
                    }
                }
                bool alternator_enforce_authorization = cfg->alternator_enforce_authorization();
                with_scheduling_group(dbcfg.statement_scheduling_group,
                        [addr, alternator_port, alternator_https_port, creds = std::move(creds), alternator_enforce_authorization, cfg, &service_memory_limiter] () mutable {
                    return alternator_server.invoke_on_all(
                            [addr, alternator_port, alternator_https_port, creds = std::move(creds), alternator_enforce_authorization, cfg, &service_memory_limiter] (alternator::server& server) mutable {
                        auto& ss = service::get_local_storage_service();
                        return server.init(addr, alternator_port, alternator_https_port, creds, alternator_enforce_authorization,
                                &service_memory_limiter.local().get_semaphore(),
                                ss.db().local().get_config().max_concurrent_requests_per_shard);
                    }).then([addr, alternator_port, alternator_https_port] {
                        startlog.info("Alternator server listening on {}, HTTP port {}, HTTPS port {}",
                                addr, alternator_port ? std::to_string(*alternator_port) : "OFF", alternator_https_port ? std::to_string(*alternator_https_port) : "OFF");
                    });
                }).get();
                auto stop_alternator = [ssg] {
                    alternator_server.stop().get();
                    alternator_executor.stop().get();
                    destroy_smp_service_group(ssg).get();
                };

                ss.register_client_shutdown_hook("alternator", std::move(stop_alternator));
            }

            static redis_service redis;
            if (cfg->redis_port() || cfg->redis_ssl_port()) {
                with_scheduling_group(dbcfg.statement_scheduling_group, [proxy = std::ref(proxy), db = std::ref(db), auth_service = std::ref(auth_service), mm = std::ref(mm), cfg] {
                    return redis.init(proxy, db, auth_service, mm, *cfg);
                }).get();
            }

            seastar::set_abort_on_ebadf(cfg->abort_on_ebadf());
            api::set_server_done(ctx).get();
            supervisor::notify("serving");
            // Register at_exit last, so that storage_service::drain_on_shutdown will be called first

            auto stop_repair = defer_verbose_shutdown("repair", [] {
                repair_shutdown(service::get_local_storage_service().db()).get();
            });

            auto stop_view_update_generator = defer_verbose_shutdown("view update generator", [] {
                view_update_generator.stop().get();
            });

            auto do_drain = defer_verbose_shutdown("local storage", [] {
                service::get_local_storage_service().drain_on_shutdown().get();
            });

            auto stop_view_builder = defer_verbose_shutdown("view builder", [cfg] {
                if (cfg->view_building()) {
                    view_builder.stop().get();
                }
            });

            auto stop_redis_service = defer_verbose_shutdown("redis service", [&cfg] {
                if (cfg->redis_port() || cfg->redis_ssl_port()) {
                    redis.stop().get();
                }
            });

            startlog.info("Scylla version {} initialization completed.", scylla_version());
            stop_signal.wait().get();
            startlog.info("Signal received; shutting down");
	    // At this point, all objects destructors and all shutdown hooks registered with defer() are executed
          } catch (...) {
            startlog.error("Startup failed: {}", std::current_exception());
            // We should be returning 1 here, but the system is not yet prepared for orderly rollback of main() objects
            // and thread_local variables.
            _exit(1);
            return 1;
          }
          startlog.info("Scylla version {} shutdown complete.", scylla_version());
          // We should be returning 0 here, but the system is not yet prepared for orderly rollback of main() objects
          // and thread_local variables.
          _exit(0);
          return 0;
        });
    });
  } catch (...) {
      // reactor may not have been initialized, so can't use logger
      fprint(std::cerr, "FATAL: Exception during startup, aborting: %s\n", std::current_exception());
      return 7; // 1 has a special meaning for upstart
  }
}

namespace debug {

seastar::sharded<database>* db;

}<|MERGE_RESOLUTION|>--- conflicted
+++ resolved
@@ -477,6 +477,8 @@
     debug::db = &db;
     auto& proxy = service::get_storage_proxy();
     sharded<service::migration_manager> mm;
+    extern sharded<service::migration_manager>* hack_migration_manager_for_encryption;
+    hack_migration_manager_for_encryption = &mm;
     api::http_context ctx(db, proxy, load_meter, token_metadata);
     httpd::http_server_control prometheus_server;
     std::optional<utils::directories> dirs = {};
@@ -859,11 +861,7 @@
 
             service::storage_service_config sscfg;
             sscfg.available_memory = memory::stats().total_memory();
-<<<<<<< HEAD
-            service::init_storage_service(stop_signal.as_sharded_abort_source(), db, gossiper, sys_dist_ks, view_update_generator, feature_service, sscfg, mm_notifier, token_metadata, messaging, cdc_generation_service, sl_controller).get();
-=======
-            service::init_storage_service(stop_signal.as_sharded_abort_source(), db, gossiper, sys_dist_ks, view_update_generator, feature_service, sscfg, mm_notifier, mm, token_metadata, messaging, cdc_generation_service).get();
->>>>>>> e2c8ff6b
+            service::init_storage_service(stop_signal.as_sharded_abort_source(), db, gossiper, sys_dist_ks, view_update_generator, feature_service, sscfg, mm_notifier, mm, token_metadata, messaging, cdc_generation_service, sl_controller).get();
             supervisor::notify("starting per-shard database core");
 
             sst_dir_semaphore.start(cfg->initial_sstable_loading_concurrency()).get();
