--- conflicted
+++ resolved
@@ -834,11 +834,7 @@
                 std::ref(db), std::ref(gossiper), std::ref(sys_dist_ks),
                 std::ref(feature_service), sscfg, std::ref(mm), std::ref(token_metadata), std::ref(erm_factory),
                 std::ref(messaging), std::ref(cdc_generation_service), std::ref(repair),
-<<<<<<< HEAD
-                std::ref(raft_gr), std::ref(lifecycle_notifier), std::ref(sl_controller)).get();
-=======
-                std::ref(stream_manager), std::ref(raft_gr), std::ref(lifecycle_notifier), std::ref(bm)).get();
->>>>>>> 44f4ea38
+                std::ref(stream_manager), std::ref(raft_gr), std::ref(lifecycle_notifier), std::ref(bm), std::ref(sl_controller)).get();
 
             auto stop_storage_service = defer_verbose_shutdown("storage_service", [&] {
                 ss.stop().get();
