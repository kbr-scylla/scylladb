/*
 * Copyright (C) 2014-present ScyllaDB
 */

/*
 * SPDX-License-Identifier: ScyllaDB-Proprietary
 */

#include <functional>

#include <seastar/util/closeable.hh>
#include "utils/build_id.hh"
#include "supervisor.hh"
#include "replica/database.hh"
#include <seastar/core/reactor.hh>
#include <seastar/core/app-template.hh>
#include <seastar/core/distributed.hh>
#include "transport/server.hh"
#include <seastar/http/httpd.hh>
#include "api/api_init.hh"
#include "db/config.hh"
#include "db/extensions.hh"
#include "db/legacy_schema_migrator.hh"
#include "service/storage_service.hh"
#include "service/migration_manager.hh"
#include "service/load_meter.hh"
#include "service/view_update_backlog_broker.hh"
#include "service/qos/service_level_controller.hh"
#include "streaming/stream_session.hh"
#include "db/system_keyspace.hh"
#include "db/system_distributed_keyspace.hh"
#include "db/batchlog_manager.hh"
#include "db/commitlog/commitlog.hh"
#include "db/hints/manager.hh"
#include "db/commitlog/commitlog_replayer.hh"
#include "db/view/view_builder.hh"
#include "utils/runtime.hh"
#include "log.hh"
#include "utils/directories.hh"
#include "debug.hh"
#include "auth/common.hh"
#include "init.hh"
#include "release.hh"
#include "repair/repair.hh"
#include "repair/row_level.hh"
#include <cstdio>
#include <seastar/core/file.hh>
#include <sys/time.h>
#include <sys/resource.h>
#include <sys/prctl.h>
#include "tracing/tracing.hh"
#include "audit/audit.hh"
#include "tracing/tracing_backend_registry.hh"
#include <seastar/core/prometheus.hh>
#include "message/messaging_service.hh"
#include "db/sstables-format-selector.hh"
#include "db/snapshot-ctl.hh"
#include <seastar/net/dns.hh>
#include <seastar/core/io_queue.hh>
#include <seastar/core/abort_on_ebadf.hh>

#include "db/view/view_update_generator.hh"
#include "service/cache_hitrate_calculator.hh"
#include "compaction/compaction_manager.hh"
#include "sstables/sstables.hh"
#include "utils/memory.hh"
#include "gms/feature_service.hh"
#include "replica/distributed_loader.hh"
#include "sstables_loader.hh"
#include "cql3/cql_config.hh"
#include "connection_notifier.hh"
#include "transport/controller.hh"
#include "thrift/controller.hh"
#include "service/memory_limiter.hh"
#include "service/endpoint_lifecycle_subscriber.hh"
#include "db/schema_tables.hh"

#include "redis/controller.hh"
#include "cdc/log.hh"
#include "cdc/cdc_extension.hh"
#include "cdc/generation_service.hh"
#include "tombstone_gc_extension.hh"
#include "alternator/tags_extension.hh"
#include "db/paxos_grace_seconds_extension.hh"
#include "service/qos/standard_service_level_distributed_data_accessor.hh"
#include "service/storage_proxy.hh"
#include "service/forward_service.hh"
#include "alternator/controller.hh"
#include "alternator/ttl.hh"
#include "tools/entry_point.hh"

#include "service/raft/raft_group_registry.hh"

#include <boost/algorithm/string/join.hpp>

namespace fs = std::filesystem;

seastar::metrics::metric_groups app_metrics;

using namespace std::chrono_literals;

namespace bpo = boost::program_options;

// Must live in a seastar::thread
class stop_signal {
    bool _caught = false;
    condition_variable _cond;
    sharded<abort_source> _abort_sources;
    future<> _broadcasts_to_abort_sources_done = make_ready_future<>();
private:
    void signaled() {
        if (_caught) {
            return;
        }
        _caught = true;
        _cond.broadcast();
        _broadcasts_to_abort_sources_done = _broadcasts_to_abort_sources_done.then([this] {
            return _abort_sources.invoke_on_all(&abort_source::request_abort);
        });
    }
public:
    stop_signal() {
        _abort_sources.start().get();
        engine().handle_signal(SIGINT, [this] { signaled(); });
        engine().handle_signal(SIGTERM, [this] { signaled(); });
    }
    ~stop_signal() {
        // There's no way to unregister a handler yet, so register a no-op handler instead.
        engine().handle_signal(SIGINT, [] {});
        engine().handle_signal(SIGTERM, [] {});
        _broadcasts_to_abort_sources_done.get();
        _abort_sources.stop().get();
    }
    future<> wait() {
        return _cond.wait([this] { return _caught; });
    }
    bool stopping() const {
        return _caught;
    }
    abort_source& as_local_abort_source() { return _abort_sources.local(); }
    sharded<abort_source>& as_sharded_abort_source() { return _abort_sources; }
};

static future<>
read_config(bpo::variables_map& opts, db::config& cfg) {
    sstring file;

    if (opts.contains("options-file")) {
        file = opts["options-file"].as<sstring>();
    } else {
        file = db::config::get_conf_sub("scylla.yaml").string();
    }
    return check_direct_io_support(file).then([file, &cfg] {
        return cfg.read_from_file(file, [](auto & opt, auto & msg, auto status) {
            auto level = log_level::warn;
            if (status.value_or(db::config::value_status::Invalid) != db::config::value_status::Invalid) {
                level = log_level::error;
            }
            startlog.log(level, "{} : {}", msg, opt);
        });
    }).handle_exception([file](auto ep) {
        startlog.error("Could not read configuration file {}: {}", file, ep);
        return make_exception_future<>(ep);
    });
}

// Handles SIGHUP, using it to trigger re-reading of the configuration file. Should
// only be constructed on shard 0.
class sighup_handler {
    bpo::variables_map& _opts;
    db::config& _cfg;
    condition_variable _cond;
    bool _pending = false; // if asked to reread while already reading
    bool _stopping = false;
    future<> _done = do_work();  // Launch main work loop, capture completion future
public:
    // Installs the signal handler. Must call stop() (and wait for it) before destruction.
    sighup_handler(bpo::variables_map& opts, db::config& cfg) : _opts(opts), _cfg(cfg) {
        startlog.info("installing SIGHUP handler");
        engine().handle_signal(SIGHUP, [this] { reread_config(); });
    }
private:
    void reread_config() {
        if (_stopping) {
            return;
        }
        _pending = true;
        _cond.broadcast();
    }
    // Main work loop. Waits for either _stopping or _pending to be raised, and
    // re-reads the configuration file if _pending. We use a repeat loop here to
    // avoid having multiple reads of the configuration file happening in parallel
    // (this can cause an older read to overwrite the results of a younger read).
    future<> do_work() {
        return repeat([this] {
            return _cond.wait([this] { return _pending || _stopping; }).then([this] {
                return async([this] {
                    if (_stopping) {
                        return stop_iteration::yes;
                    } else if (_pending) {
                        _pending = false;
                        try {
                            startlog.info("re-reading configuration file");
                            read_config(_opts, _cfg).get();
                            _cfg.broadcast_to_all_shards().get();
                            startlog.info("completed re-reading configuration file");
                        } catch (...) {
                            startlog.error("failed to re-read configuration file: {}", std::current_exception());
                        }
                    }
                    return stop_iteration::no;
                });
            });
        });
    }
public:
    // Signals the main work loop to stop, and waits for it (and any in-progress work)
    // to complete. After this is waited for, the object can be destroyed.
    future<> stop() {
        // No way to unregister yet
        engine().handle_signal(SIGHUP, [] {});
        _pending = false;
        _stopping = true;
        _cond.broadcast();
        return std::move(_done);
    }
};

static
void
adjust_and_verify_rlimit(bool developer_mode) {
    struct rlimit lim;
    int r = getrlimit(RLIMIT_NOFILE, &lim);
    if (r == -1) {
        throw std::system_error(errno, std::system_category());
    }

    // First, try to increase the soft limit to the hard limit
    // Ref: http://0pointer.net/blog/file-descriptor-limits.html

    if (lim.rlim_cur < lim.rlim_max) {
        lim.rlim_cur = lim.rlim_max;
        r = setrlimit(RLIMIT_NOFILE, &lim);
        if (r == -1) {
            startlog.warn("adjusting RLIMIT_NOFILE failed with {}", std::system_error(errno, std::system_category()));
        }
    }

    auto recommended = 200'000U;
    auto min = 10'000U;
    if (lim.rlim_cur < min) {
        if (developer_mode) {
            startlog.warn("NOFILE rlimit too low (recommended setting {}, minimum setting {};"
                          " you may run out of file descriptors.", recommended, min);
        } else {
            startlog.error("NOFILE rlimit too low (recommended setting {}, minimum setting {};"
                          " refusing to start.", recommended, min);
            throw std::runtime_error("NOFILE rlimit too low");
        }
    }
}

static bool cpu_sanity() {
#if defined(__x86_64__) || defined(__i386__)
    if (!__builtin_cpu_supports("sse4.2") || !__builtin_cpu_supports("pclmul")) {
        std::cerr << "Scylla requires a processor with SSE 4.2 and PCLMUL support\n";
        return false;
    }
#endif
    return true;
}

static void tcp_syncookies_sanity() {
    try {
        auto f = file_desc::open("/proc/sys/net/ipv4/tcp_syncookies", O_RDONLY | O_CLOEXEC);
        char buf[128] = {};
        f.read(buf, 128);
        if (sstring(buf) == "0\n") {
            startlog.warn("sysctl entry net.ipv4.tcp_syncookies is set to 0.\n"
                          "For better performance, set following parameter on sysctl is strongly recommended:\n"
                          "net.ipv4.tcp_syncookies=1");
        }
    } catch (const std::system_error& e) {
            startlog.warn("Unable to check if net.ipv4.tcp_syncookies is set {}", e);
    }
}

static void
verify_seastar_io_scheduler(const boost::program_options::variables_map& opts, bool developer_mode) {
    auto note_bad_conf = [developer_mode] (sstring cause) {
        sstring msg = "I/O Scheduler is not properly configured! This is a non-supported setup, and performance is expected to be unpredictably bad.\n Reason found: "
                    + cause + "\n"
                    + "To properly configure the I/O Scheduler, run the scylla_io_setup utility shipped with Scylla.\n";

        sstring devmode_msg = msg + "To ignore this, see the developer-mode configuration option.";
        if (developer_mode) {
            startlog.warn(msg.c_str());
        } else {
            startlog.error(devmode_msg.c_str());
            throw std::runtime_error("Bad I/O Scheduler configuration");
        }
    };

    if (!opts.contains("max-io-requests") && !(opts.contains("io-properties") || opts.contains("io-properties-file"))) {
        note_bad_conf("none of --max-io-requests, --io-properties and --io-properties-file are set.");
    }
    if (opts.contains("max-io-requests") && opts["max-io-requests"].as<unsigned>() < 4) {
        auto cause = format("I/O Queue capacity for this shard is too low ({:d}, minimum 4 expected).", opts["max-io-requests"].as<unsigned>());
        note_bad_conf(cause);
    }
}

static
void
verify_adequate_memory_per_shard(bool developer_mode) {
    auto shard_mem = get_available_memory();
    if (shard_mem >= (1 << 30)) {
        return;
    }
    if (developer_mode) {
        startlog.warn("Only {} MiB per shard; this is below the recommended minimum of 1 GiB/shard;"
                " continuing since running in developer mode", shard_mem >> 20);
    } else {
        startlog.error("Only {} MiB per shard; this is below the recommended minimum of 1 GiB/shard; terminating."
                "Configure more memory (--memory option) or decrease shard count (--smp option).", shard_mem >> 20);
        throw std::runtime_error("configuration (memory per shard too low)");
    }
}

class memory_threshold_guard {
    seastar::memory::scoped_large_allocation_warning_threshold _slawt;
public:
    explicit memory_threshold_guard(size_t threshold) : _slawt(threshold)  {}
    future<> stop() { return make_ready_future<>(); }
};

// Formats parsed program options into a string as follows:
// "[key1: value1_1 value1_2 ..., key2: value2_1 value 2_2 ..., (positional) value3, ...]"
std::string format_parsed_options(const std::vector<bpo::option>& opts) {
    return fmt::format("[{}]",
        boost::algorithm::join(opts | boost::adaptors::transformed([] (const bpo::option& opt) {
            if (opt.value.empty()) {
                return opt.string_key;
            }

            return (opt.string_key.empty() ?  "(positional) " : fmt::format("{}: ", opt.string_key)) +
                        boost::algorithm::join(opt.value, " ");
        }), ", ")
    );
}

static constexpr char startup_msg[] = "Scylla version {} with build-id {} starting ...\n";

void print_starting_message(int ac, char** av, const bpo::parsed_options& opts) {
    fmt::print(startup_msg, scylla_version(), get_build_id());
    if (ac) {
        fmt::print("command used: \"{}", av[0]);
        for (int i = 1; i < ac; ++i) {
            fmt::print(" {}", av[i]);
        }
        fmt::print("\"\n");
    }

    fmt::print("parsed command line options: {}\n", format_parsed_options(opts.options));
}

template <typename Func>
static auto defer_verbose_shutdown(const char* what, Func&& func) {
    auto vfunc = [what, func = std::forward<Func>(func)] () mutable {
        startlog.info("Shutting down {}", what);
        try {
            func();
        } catch (...) {
            startlog.error("Unexpected error shutting down {}: {}", what, std::current_exception());
            throw;
        }
        startlog.info("Shutting down {} was successful", what);
    };

    auto ret = deferred_action(std::move(vfunc));
    return ::make_shared<decltype(ret)>(std::move(ret));
}

namespace debug {
sharded<netw::messaging_service>* the_messaging_service;
sharded<cql3::query_processor>* the_query_processor;
sharded<qos::service_level_controller>* the_sl_controller;
sharded<service::migration_manager>* the_migration_manager;
sharded<service::storage_service>* the_storage_service;
sharded<replica::database>* the_database;
sharded<streaming::stream_manager> *the_stream_manager;
}

static int scylla_main(int ac, char** av) {
    // Allow core dumps. The would be disabled by default if
    // CAP_SYS_NICE was added to the binary, as is suggested by the
    // epoll backend.
    int r = prctl(PR_SET_DUMPABLE, 1, 0, 0, 0);
    if (r) {
        std::cerr << "Could not make scylla dumpable\n";
        exit(1);
    }

  try {
    runtime::init_uptime();
    std::setvbuf(stdout, nullptr, _IOLBF, 1000);
    app_template::config app_cfg;
    app_cfg.name = "Scylla";
    app_cfg.description =
R"(scylla - NoSQL data store using the seastar framework

For more information, see https://github.com/scylladb/scylla.

The scylla executable hosts tools in addition to the main scylla server, these
can be invoked as: scylla {tool_name} [...]

For a list of available tools, run: scylla --list-tools
For more information about individual tools, run: scylla {tool_name} --help

To start the scylla server proper, simply invoke as: scylla server (or just scylla).
)";
    app_cfg.default_task_quota = 500us;
    app_cfg.auto_handle_sigint_sigterm = false;
    app_cfg.max_networking_aio_io_control_blocks = 50000;
    app_template app(std::move(app_cfg));

    auto ext = std::make_shared<db::extensions>();
    ext->add_schema_extension<alternator::tags_extension>(alternator::tags_extension::NAME);
    ext->add_schema_extension<cdc::cdc_extension>(cdc::cdc_extension::NAME);
    ext->add_schema_extension<db::paxos_grace_seconds_extension>(db::paxos_grace_seconds_extension::NAME);
    ext->add_schema_extension<tombstone_gc_extension>(tombstone_gc_extension::NAME);

    auto cfg = make_lw_shared<db::config>(ext);
    auto init = app.get_options_description().add_options();

    init("version", bpo::bool_switch(), "print version number and exit");
    init("build-id", bpo::bool_switch(), "print build-id and exit");
    init("build-mode", bpo::bool_switch(), "print build mode and exit");
    init("list-tools", bpo::bool_switch(), "list included tools and exit");

    bpo::options_description deprecated("Deprecated options - ignored");
    deprecated.add_options()
        ("background-writer-scheduling-quota", bpo::value<float>())
        ("auto-adjust-flush-quota", bpo::value<bool>());
    app.get_options_description().add(deprecated);

    // TODO : default, always read?
    init("options-file", bpo::value<sstring>(), "configuration file (i.e. <SCYLLA_HOME>/conf/scylla.yaml)");

    std::any get_in_memory_config_hook(utils::config_file& cfg);
    static std::any in_memory_hook = get_in_memory_config_hook(*cfg);

    configurable::append_all(*cfg, init);
    cfg->add_options(init);

    // If --version is requested, print it out and exit immediately to avoid
    // Seastar-specific warnings that may occur when running the app
    bpo::variables_map vm;
    auto parsed_opts = bpo::command_line_parser(ac, av).options(app.get_options_description()).allow_unregistered().run();
    bpo::store(parsed_opts, vm);
    if (vm["version"].as<bool>()) {
        fmt::print("{}\n", scylla_version());
        return 0;
    }
    if (vm["build-id"].as<bool>()) {
        fmt::print("{}\n", get_build_id());
        return 0;
    }
    if (vm["build-mode"].as<bool>()) {
        fmt::print("{}\n", scylla_build_mode());
        return 0;
    }
    if (vm["list-tools"].as<bool>()) {
        fmt::print(
                "types - a command-line tool to examine values belonging to scylla types\n"
                "sstable - a multifunctional command-line tool to examine the content of sstables\n"
        );
        return 0;
    }

    print_starting_message(ac, av, parsed_opts);

    sharded<locator::shared_token_metadata> token_metadata;
    sharded<locator::effective_replication_map_factory> erm_factory;
    sharded<service::migration_notifier> mm_notifier;
    sharded<service::endpoint_lifecycle_notifier> lifecycle_notifier;
    distributed<replica::database> db;
    extern sharded<replica::database>* hack_database_for_encryption;
    hack_database_for_encryption = &db;
    seastar::sharded<service::cache_hitrate_calculator> cf_cache_hitrate_calculator;
    service::load_meter load_meter;
    auto& proxy = service::get_storage_proxy();
    sharded<service::storage_service> ss;
    extern sharded<service::storage_service>* hack_storage_service_for_encryption;
    hack_storage_service_for_encryption = &ss;
    sharded<service::migration_manager> mm;
    extern sharded<service::migration_manager>* hack_migration_manager_for_encryption;
    hack_migration_manager_for_encryption = &mm;
    api::http_context ctx(db, proxy, load_meter, token_metadata);
    httpd::http_server_control prometheus_server;
    std::optional<utils::directories> dirs = {};
    sharded<gms::feature_service> feature_service;
    sharded<db::snapshot_ctl> snapshot_ctl;
    sharded<netw::messaging_service> messaging;
    sharded<cql3::query_processor> qp;
    sharded<db::batchlog_manager> bm;
    sharded<semaphore> sst_dir_semaphore;
    sharded<service::raft_group_registry> raft_gr;
    sharded<service::memory_limiter> service_memory_limiter;
    sharded<repair_service> repair;
    sharded<sstables_loader> sst_loader;
    sharded<streaming::stream_manager> stream_manager;
    sharded<service::forward_service> forward_service;

    return app.run(ac, av, [&] () -> future<int> {

        auto&& opts = app.configuration();

        namespace sm = seastar::metrics;
        app_metrics.add_group("scylladb", {
            sm::make_gauge("current_version", sm::description("Current ScyllaDB version."), { sm::label_instance("version", scylla_version()), sm::shard_label("") }, [] { return 0; })
        });

        const std::unordered_set<sstring> ignored_options = { "auto-adjust-flush-quota", "background-writer-scheduling-quota" };
        for (auto& opt: ignored_options) {
            if (opts.contains(opt)) {
                fmt::print("{} option ignored (deprecated)\n", opt);
            }
        }

        // Check developer mode before even reading the config file, because we may not be
        // able to read it if we need to disable strict dma mode.
        // We'll redo this later and apply it to all reactors.
        if (opts.contains("developer-mode")) {
            engine().set_strict_dma(false);
        }

        tcp_syncookies_sanity();

        return seastar::async([&app, cfg, ext, &db, &qp, &bm, &proxy, &forward_service, &mm, &mm_notifier, &ctx, &opts, &dirs,
                &prometheus_server, &cf_cache_hitrate_calculator, &load_meter, &feature_service,
                &token_metadata, &erm_factory, &snapshot_ctl, &messaging, &sst_dir_semaphore, &raft_gr, &service_memory_limiter,
                &repair, &sst_loader, &ss, &lifecycle_notifier, &stream_manager] {
          try {
            // disable reactor stall detection during startup
            auto blocked_reactor_notify_ms = engine().get_blocked_reactor_notify_ms();
            smp::invoke_on_all([] {
                engine().update_blocked_reactor_notify_ms(std::chrono::milliseconds(1000000));
            }).get();

            ::stop_signal stop_signal; // we can move this earlier to support SIGINT during initialization
            read_config(opts, *cfg).get();
            configurable::init_all(opts, *cfg, *ext).get();
            cfg->setup_directories();

            // We're writing to a non-atomic variable here. But bool writes are atomic
            // in all supported architectures, and the broadcast_to_all_shards().get() below
            // will apply the required memory barriers anyway.
            ser::gc_clock_using_3_1_0_serialization = cfg->enable_3_1_0_compatibility_mode();

            cfg->broadcast_to_all_shards().get();

            ::sighup_handler sighup_handler(opts, *cfg);
            auto stop_sighup_handler = defer_verbose_shutdown("sighup", [&] {
                sighup_handler.stop().get();
            });

            logalloc::prime_segment_pool(get_available_memory(), memory::min_free_memory()).get();
            logging::apply_settings(cfg->logging_settings(app.options().log_opts));

            startlog.info(startup_msg, scylla_version(), get_build_id());

            // Set the default scheduling_group, i.e., the main scheduling
            // group to a lower shares. Subsystems needs higher shares
            // should set it explicitly. This prevents code that is supposed to
            // run inside its own scheduling group leaking to main group and
            // causing latency issues.
            smp::invoke_on_all([] {
                auto default_sg = default_scheduling_group();
                default_sg.set_shares(200);
            }).get();

            adjust_and_verify_rlimit(cfg->developer_mode());
            verify_adequate_memory_per_shard(cfg->developer_mode());
            verify_seastar_io_scheduler(opts, cfg->developer_mode());
            if (cfg->partitioner() != "org.apache.cassandra.dht.Murmur3Partitioner") {
                if (cfg->enable_deprecated_partitioners()) {
                    startlog.warn("The partitioner {} is deprecated and will be removed in a future version."
                            "  Contact scylladb-users@googlegroups.com if you are using it in production", cfg->partitioner());
                } else {
                    startlog.error("The partitioner {} is deprecated and will be removed in a future version."
                            "  To enable it, add \"enable_deprecated_partitioners: true\" to scylla.yaml"
                            "  Contact scylladb-users@googlegroups.com if you are using it in production", cfg->partitioner());
                    throw bad_configuration_error();
                }
            }
            gms::feature_config fcfg = gms::feature_config_from_db_config(*cfg);

            feature_service.start(fcfg).get();
            // FIXME storage_proxy holds a reference on it and is not yet stopped.
            // also the proxy leaves range_slice_read_executor-s hanging around
            // and willing to find out if the cluster_supports_digest_multipartition_reads
            //
            //auto stop_feature_service = defer_verbose_shutdown("feature service", [&feature_service] {
            //    feature_service.stop().get();
            //});

            schema::set_default_partitioner(cfg->partitioner(), cfg->murmur3_partitioner_ignore_msb_bits());
            auto make_sched_group = [&] (sstring name, unsigned shares) {
                if (cfg->cpu_scheduler()) {
                    return seastar::create_scheduling_group(name, shares).get0();
                } else {
                    return seastar::scheduling_group();
                }
            };
            auto background_reclaim_scheduling_group = make_sched_group("background_reclaim", 50);
            auto maintenance_scheduling_group = make_sched_group("streaming", 200);

            smp::invoke_on_all([&cfg, background_reclaim_scheduling_group] {
                logalloc::tracker::config st_cfg;
                st_cfg.defragment_on_idle = cfg->defragment_memory_on_idle();
                st_cfg.abort_on_lsa_bad_alloc = cfg->abort_on_lsa_bad_alloc();
                st_cfg.lsa_reclamation_step = cfg->lsa_reclamation_step();
                st_cfg.background_reclaim_sched_group = background_reclaim_scheduling_group;
                st_cfg.sanitizer_report_backtrace = cfg->sanitizer_report_backtrace();
                logalloc::shard_tracker().configure(st_cfg);
            }).get();

            auto stop_lsa_background_reclaim = defer([&] () noexcept {
                smp::invoke_on_all([&] {
                    return logalloc::shard_tracker().stop();
                }).get();
            });

            if (cfg->broadcast_address().empty() && cfg->listen_address().empty()) {
                startlog.error("Bad configuration: neither listen_address nor broadcast_address are defined\n");
                throw bad_configuration_error();
            }

            if (cfg->broadcast_rpc_address().empty() && cfg->rpc_address() == "0.0.0.0") {
                startlog.error("If rpc_address is set to a wildcard address {}, then you must set broadcast_rpc_address", cfg->rpc_address());
                throw bad_configuration_error();
            }

            auto preferred = cfg->listen_interface_prefer_ipv6() ? std::make_optional(net::inet_address::family::INET6) : std::nullopt;
            auto family = cfg->enable_ipv6_dns_lookup() || preferred ? std::nullopt : std::make_optional(net::inet_address::family::INET);

            auto broadcast_addr = utils::resolve(cfg->broadcast_address || cfg->listen_address, family, preferred).get0();
            utils::fb_utilities::set_broadcast_address(broadcast_addr);
            auto broadcast_rpc_addr = utils::resolve(cfg->broadcast_rpc_address || cfg->rpc_address, family, preferred).get0();
            utils::fb_utilities::set_broadcast_rpc_address(broadcast_rpc_addr);

            ctx.api_dir = cfg->api_ui_dir();
            ctx.api_doc = cfg->api_doc_dir();
            const auto hinted_handoff_enabled = cfg->hinted_handoff_enabled();

            supervisor::notify("starting prometheus API server");
            std::any stop_prometheus;
            if (cfg->prometheus_port()) {
                prometheus_server.start("prometheus").get();
                stop_prometheus = defer_verbose_shutdown("prometheus API server", [&prometheus_server] {
                    prometheus_server.stop().get();
                });

                auto ip = utils::resolve(cfg->prometheus_address || cfg->listen_address, family, preferred).get0();

                //FIXME discarded future
                prometheus::config pctx;
                pctx.metric_help = "Scylla server statistics";
                pctx.prefix = cfg->prometheus_prefix();
                (void)prometheus::start(prometheus_server, pctx);
                with_scheduling_group(maintenance_scheduling_group, [&] {
                  return prometheus_server.listen(socket_address{ip, cfg->prometheus_port()}).handle_exception([&ip, &cfg] (auto ep) {
                    startlog.error("Could not start Prometheus API server on {}:{}: {}", ip, cfg->prometheus_port(), ep);
                    return make_exception_future<>(ep);
                  });
                }).get();
            }

            using namespace locator;
            // Re-apply strict-dma after we've read the config file, this time
            // to all reactors
            if (opts.contains("developer-mode")) {
                smp::invoke_on_all([] { engine().set_strict_dma(false); }).get();
            }

            auto abort_on_internal_error_observer = cfg->abort_on_internal_error.observe([] (bool val) {
                set_abort_on_internal_error(val);
            });
            set_abort_on_internal_error(cfg->abort_on_internal_error());

            supervisor::notify("starting tokens manager");
            token_metadata.start([] () noexcept { return db::schema_tables::hold_merge_lock(); }).get();
            // storage_proxy holds a reference on it and is not yet stopped.
            // what's worse is that the calltrace
            //   storage_proxy::do_query 
            //                ::query_partition_key_range
            //                ::query_partition_key_range_concurrent
            // leaves unwaited futures on the reactor and once it gets there
            // the token_metadata instance is accessed and ...
            //
            //auto stop_token_metadata = defer_verbose_shutdown("token metadata", [ &token_metadata ] {
            //    token_metadata.stop().get();
            //});

            supervisor::notify("starting effective_replication_map factory");
            erm_factory.start().get();
            auto stop_erm_factory = deferred_stop(erm_factory);

            supervisor::notify("starting migration manager notifier");
            mm_notifier.start().get();
            auto stop_mm_notifier = defer_verbose_shutdown("migration manager notifier", [ &mm_notifier ] {
                mm_notifier.stop().get();
            });

            supervisor::notify("starting lifecycle notifier");
            lifecycle_notifier.start().get();
            // storage_service references this notifier and is not stopped yet
            // auto stop_lifecycle_notifier = defer_verbose_shutdown("lifecycle notifier", [ &lifecycle_notifier ] {
            //     lifecycle_notifier.stop().get();
            // });

            supervisor::notify("creating tracing");
            tracing::backend_registry tracing_backend_registry;
            tracing::register_tracing_keyspace_backend(tracing_backend_registry);
            tracing::tracing::create_tracing(tracing_backend_registry, "trace_keyspace_helper").get();
            auto destroy_tracing = defer_verbose_shutdown("tracing instance", [] {
                tracing::tracing::tracing_instance().stop().get();
            });
            audit::audit::create_audit(*cfg).handle_exception([&] (auto&& e) {
                startlog.error("audit creation failed: {}", e);
            }).get();
            supervisor::notify("creating snitch");
            i_endpoint_snitch::create_snitch(cfg->endpoint_snitch()).get();
            // #293 - do not stop anything
            // engine().at_exit([] { return i_endpoint_snitch::stop_snitch(); });

            auto api_addr = utils::resolve(cfg->api_address || cfg->rpc_address, family, preferred).get0();
            supervisor::notify("starting API server");
            ctx.http_server.start("API").get();
            auto stop_http_server = defer_verbose_shutdown("API server", [&ctx] {
                ctx.http_server.stop().get();
            });
            api::set_server_init(ctx).get();
            with_scheduling_group(maintenance_scheduling_group, [&] {
                return ctx.http_server.listen(socket_address{api_addr, cfg->api_port()});
            }).get();
            startlog.info("Scylla API server listening on {}:{} ...", api_addr, cfg->api_port());

            api::set_server_config(ctx, *cfg).get();

            // Note: changed from using a move here, because we want the config object intact.
            replica::database_config dbcfg;
            dbcfg.compaction_scheduling_group = make_sched_group("compaction", 1000);
            dbcfg.memory_compaction_scheduling_group = make_sched_group("mem_compaction", 1000);
            dbcfg.streaming_scheduling_group = maintenance_scheduling_group;
            dbcfg.statement_scheduling_group = make_sched_group("statement", 1000);
            dbcfg.memtable_scheduling_group = make_sched_group("memtable", 1000);
            dbcfg.memtable_to_cache_scheduling_group = make_sched_group("memtable_to_cache", 200);
            dbcfg.gossip_scheduling_group = make_sched_group("gossip", 1000);
            dbcfg.available_memory = get_available_memory();

            netw::messaging_service::config mscfg;

            mscfg.ip = utils::resolve(cfg->listen_address, family).get0();
            mscfg.port = cfg->storage_port();
            mscfg.ssl_port = cfg->ssl_storage_port();
            mscfg.listen_on_broadcast_address = cfg->listen_on_broadcast_address();
            mscfg.rpc_memory_limit = std::max<size_t>(0.08 * memory::stats().total_memory(), mscfg.rpc_memory_limit);

            const auto& seo = cfg->server_encryption_options();
            if (utils::is_true(utils::get_or_default(seo, "require_client_auth", "false"))) {
                auto encrypt = utils::get_or_default(seo, "internode_encryption", "none");
                if (encrypt == "dc" || encrypt == "rack") {
                    startlog.warn("Setting require_client_auth is incompatible with 'rack' and 'dc' internode_encryption values."
                        " To ensure that mutual TLS authentication is enforced, please set internode_encryption to 'all'. Continuing with"
                        " potentially insecure configuration."
                    );
                }
            }

            sstring compress_what = cfg->internode_compression();
            if (compress_what == "all") {
                mscfg.compress = netw::messaging_service::compress_what::all;
            } else if (compress_what == "dc") {
                mscfg.compress = netw::messaging_service::compress_what::dc;
            }

            if (!cfg->inter_dc_tcp_nodelay()) {
                mscfg.tcp_nodelay = netw::messaging_service::tcp_nodelay_what::local;
            }

            static sharded<auth::service> auth_service;
            static sharded<qos::service_level_controller> sl_controller;
            debug::the_sl_controller = &sl_controller;

            //starting service level controller
            qos::service_level_options default_service_level_configuration;
            default_service_level_configuration.shares = 1000;
            sl_controller.start(std::ref(auth_service), default_service_level_configuration, dbcfg.statement_scheduling_group).get();
            sl_controller.invoke_on_all(&qos::service_level_controller::start).get();
            auto stop_sl_controller = defer_verbose_shutdown("service level controller", [] {
                sl_controller.stop().get();
            });

            //This starts the update loop - but no real update happens until the data accessor is not initialized.
            sl_controller.local().update_from_distributed_data(std::chrono::seconds(10));

            supervisor::notify("initializing storage service");
            netw::messaging_service::scheduling_config scfg;
            scfg.statement_tenants = { {default_scheduling_group(), "$system"} };
            scfg.streaming = dbcfg.streaming_scheduling_group;
            scfg.gossip = dbcfg.gossip_scheduling_group;

            debug::the_messaging_service = &messaging;
            netw::init_messaging_service(messaging, sl_controller, std::move(mscfg), std::move(scfg), *cfg);
            auto stop_ms = defer_verbose_shutdown("messaging service", [&messaging] {
                netw::uninit_messaging_service(messaging).get();
            });

            static sharded<db::system_distributed_keyspace> sys_dist_ks;
            static sharded<db::view::view_update_generator> view_update_generator;
            static sharded<cql3::cql_config> cql_config;
            static sharded<cdc::generation_service> cdc_generation_service;
            cql_config.start(std::ref(*cfg)).get();

            supervisor::notify("starting gossiper");
            gms::gossip_config gcfg;
            gcfg.gossip_scheduling_group = dbcfg.gossip_scheduling_group;
            gcfg.seeds = get_seeds_from_db_config(*cfg);
            gcfg.cluster_name = cfg->cluster_name();
            if (gcfg.cluster_name.empty()) {
                gcfg.cluster_name = "Test Cluster";
                startlog.warn("Using default cluster name is not recommended. Using a unique cluster name will reduce the chance of adding nodes to the wrong cluster by mistake");
            }

            auto& gossiper = gms::get_gossiper();
            gossiper.start(std::ref(stop_signal.as_sharded_abort_source()), std::ref(feature_service), std::ref(token_metadata), std::ref(messaging), std::ref(*cfg), std::ref(gcfg)).get();
            auto stop_gossiper = defer_verbose_shutdown("gossiper", [&gossiper] {
                // call stop on each instance, but leave the sharded<> pointers alive
                gossiper.invoke_on_all(&gms::gossiper::stop).get();
            });
            gossiper.invoke_on_all(&gms::gossiper::start).get();


            raft_gr.start(cfg->check_experimental(db::experimental_features_t::RAFT),
                std::ref(messaging), std::ref(gossiper)).get();
            // XXX: stop_raft has to happen before query_processor
            // is stopped, since some groups keep using the query
            // processor until are stopped inside stop_raft.
            auto stop_raft = defer_verbose_shutdown("Raft", [&raft_gr] {
                raft_gr.stop().get();
            });
            if (cfg->check_experimental(db::experimental_features_t::RAFT)) {
                supervisor::notify("starting Raft Group Registry service");
            }
            raft_gr.invoke_on_all(&service::raft_group_registry::start).get();

            supervisor::notify("initializing storage service");
            service::storage_service_config sscfg;
            sscfg.available_memory = memory::stats().total_memory();
            debug::the_storage_service = &ss;
            ss.start(std::ref(stop_signal.as_sharded_abort_source()),
                std::ref(db), std::ref(gossiper), std::ref(sys_dist_ks),
                std::ref(feature_service), sscfg, std::ref(mm), std::ref(token_metadata), std::ref(erm_factory),
                std::ref(messaging), std::ref(cdc_generation_service), std::ref(repair),
                std::ref(stream_manager), std::ref(raft_gr), std::ref(lifecycle_notifier), std::ref(bm), std::ref(sl_controller)).get();

            auto stop_storage_service = defer_verbose_shutdown("storage_service", [&] {
                ss.stop().get();
            });

            supervisor::notify("starting per-shard database core");

            sst_dir_semaphore.start(cfg->initial_sstable_loading_concurrency()).get();
            auto stop_sst_dir_sem = defer_verbose_shutdown("sst_dir_semaphore", [&sst_dir_semaphore] {
                sst_dir_semaphore.stop().get();
            });

            service_memory_limiter.start(memory::stats().total_memory()).get();
            auto stop_mem_limiter = defer_verbose_shutdown("service_memory_limiter", [&service_memory_limiter] {
                // Uncomment this once services release all the memory on stop
                // service_memory_limiter.stop().get();
            });
            supervisor::notify("creating and verifying directories");
            utils::directories::set dir_set;
            dir_set.add(cfg->data_file_directories());
            dir_set.add(cfg->commitlog_directory());
            dirs.emplace(cfg->developer_mode());
            dirs->create_and_verify(std::move(dir_set)).get();

            auto hints_dir_initializer = db::hints::directory_initializer::make(*dirs, cfg->hints_directory()).get();
            auto view_hints_dir_initializer = db::hints::directory_initializer::make(*dirs, cfg->view_hints_directory()).get();
            if (!hinted_handoff_enabled.is_disabled_for_all()) {
                hints_dir_initializer.ensure_created_and_verified().get();
            }
            view_hints_dir_initializer.ensure_created_and_verified().get();

            supervisor::notify("starting database");
            debug::the_database = &db;
            db.start(std::ref(*cfg), dbcfg, std::ref(mm_notifier), std::ref(feature_service), std::ref(token_metadata),
                    std::ref(stop_signal.as_sharded_abort_source()), std::ref(sst_dir_semaphore), utils::cross_shard_barrier()).get();
            auto stop_database_and_sstables = defer_verbose_shutdown("database", [&db] {
                // #293 - do not stop anything - not even db (for real)
                //return db.stop();
                // call stop on each db instance, but leave the shareded<database> pointers alive.
                db.invoke_on_all(&replica::database::stop).get();
            });

            // We need to init commitlog on shard0 before it is inited on other shards
            // because it obtains the list of pre-existing segments for replay, which must
            // not include reserve segments created by active commitlogs.
            db.local().init_commitlog().get();
            db.invoke_on_all(&replica::database::start, std::ref(sl_controller)).get();

            // Initialization of a keyspace is done by shard 0 only. For system
            // keyspace, the procedure  will go through the hardcoded column
            // families, and in each of them, it will load the sstables for all
            // shards using distributed database object.
            // Iteration through column family directory for sstable loading is
            // done only by shard 0, so we'll no longer face race conditions as
            // described here: https://github.com/scylladb/scylla/issues/1014
            replica::distributed_loader::init_system_keyspace(db, ss, gossiper, *cfg).get();

            smp::invoke_on_all([blocked_reactor_notify_ms] {
                engine().update_blocked_reactor_notify_ms(blocked_reactor_notify_ms);
            }).get();

            supervisor::notify("starting storage proxy");
            service::storage_proxy::config spcfg {
                .hints_directory_initializer = hints_dir_initializer,
            };
            spcfg.hinted_handoff_enabled = hinted_handoff_enabled;
            spcfg.available_memory = get_available_memory();
            smp_service_group_config storage_proxy_smp_service_group_config;
            // Assuming less than 1kB per queued request, this limits storage_proxy submit_to() queues to 5MB or less
            storage_proxy_smp_service_group_config.max_nonlocal_requests = 5000;
            spcfg.read_smp_service_group = create_smp_service_group(storage_proxy_smp_service_group_config).get0();
            spcfg.write_smp_service_group = create_smp_service_group(storage_proxy_smp_service_group_config).get0();
            spcfg.hints_write_smp_service_group = create_smp_service_group(storage_proxy_smp_service_group_config).get0();
            spcfg.write_ack_smp_service_group = create_smp_service_group(storage_proxy_smp_service_group_config).get0();
            static db::view::node_update_backlog node_backlog(smp::count, 10ms);
            scheduling_group_key_config storage_proxy_stats_cfg =
                    make_scheduling_group_key_config<service::storage_proxy_stats::stats>();
            storage_proxy_stats_cfg.constructor = [plain_constructor = storage_proxy_stats_cfg.constructor] (void* ptr) {
                plain_constructor(ptr);
                reinterpret_cast<service::storage_proxy_stats::stats*>(ptr)->register_stats();
                reinterpret_cast<service::storage_proxy_stats::stats*>(ptr)->register_split_metrics_local();
            };
            proxy.start(std::ref(db), std::ref(gossiper), spcfg, std::ref(node_backlog),
                    scheduling_group_key_create(storage_proxy_stats_cfg).get0(),
                    std::ref(feature_service), std::ref(token_metadata), std::ref(erm_factory), std::ref(messaging)).get();
            supervisor::notify("starting forward service");
            forward_service.start(std::ref(messaging), std::ref(proxy), std::ref(db), std::ref(token_metadata)).get();
            auto stop_forward_service_handlers = defer_verbose_shutdown("forward service", [&forward_service] {
                forward_service.stop().get();
            });
            // #293 - do not stop anything
            // engine().at_exit([&proxy] { return proxy.stop(); });
            supervisor::notify("starting migration manager");
            debug::the_migration_manager = &mm;
            mm.start(std::ref(mm_notifier), std::ref(feature_service), std::ref(messaging), std::ref(proxy), std::ref(gossiper), std::ref(raft_gr)).get();
            auto stop_migration_manager = defer_verbose_shutdown("migration manager", [&mm] {
                mm.stop().get();
            });
            supervisor::notify("starting query processor");
            cql3::query_processor::memory_config qp_mcfg = {get_available_memory() / 256, get_available_memory() / 2560};
            debug::the_query_processor = &qp;
            auto local_data_dict = seastar::sharded_parameter([] (const replica::database& db) { return db.as_data_dictionary(); }, std::ref(db));
<<<<<<< HEAD
            qp.start(std::ref(proxy), std::move(local_data_dict), std::ref(mm_notifier), std::ref(mm), qp_mcfg, std::ref(cql_config)).get();
            extern sharded<cql3::query_processor>* hack_query_processor_for_encryption;
            hack_query_processor_for_encryption = &qp;
=======
            qp.start(std::ref(proxy), std::ref(forward_service), std::move(local_data_dict), std::ref(mm_notifier), std::ref(mm), qp_mcfg, std::ref(cql_config)).get();
>>>>>>> 755cec11
            // #293 - do not stop anything
            // engine().at_exit([&qp] { return qp.stop(); });
            supervisor::notify("initializing batchlog manager");
            db::batchlog_manager_config bm_cfg;
            bm_cfg.write_request_timeout = cfg->write_request_timeout_in_ms() * 1ms;
            bm_cfg.replay_rate = cfg->batchlog_replay_throttle_in_kb() * 1000;
            bm_cfg.delay = std::chrono::milliseconds(cfg->ring_delay_ms());

            bm.start(std::ref(qp), bm_cfg).get();

            sstables::init_metrics().get();

            db::system_keyspace::minimal_setup(qp);

            db::sstables_format_selector sst_format_selector(gossiper.local(), feature_service, db);

            sst_format_selector.start().get();
            auto stop_format_selector = defer_verbose_shutdown("sstables format selector", [&sst_format_selector] {
                sst_format_selector.stop().get();
            });

            // schema migration, if needed, is also done on shard 0
            db::legacy_schema_migrator::migrate(proxy, db, qp.local()).get();

            supervisor::notify("loading system sstables");

            replica::distributed_loader::ensure_system_table_directories(db).get();

            // making compaction manager api available, after system keyspace has already been established.
            api::set_server_compaction_manager(ctx).get();

            supervisor::notify("loading non-system sstables");
            replica::distributed_loader::init_non_system_keyspaces(db, proxy).get();

            supervisor::notify("starting view update generator");
            view_update_generator.start(std::ref(db)).get();

            supervisor::notify("setting up system keyspace");
            db::system_keyspace::setup(db, qp, messaging).get();

            // Re-enable previously enabled features on node startup.
            // This should be done before commitlog starts replaying
            // since some features affect storage.
            db::system_keyspace::enable_features_on_startup(feature_service).get();

            supervisor::notify("starting commit log");
            auto cl = db.local().commitlog();
            if (cl != nullptr) {
                auto paths = cl->get_segments_to_replay();
                if (!paths.empty()) {
                    supervisor::notify("replaying commit log");
                    auto rp = db::commitlog_replayer::create_replayer(db).get0();
                    rp.recover(paths, db::commitlog::descriptor::FILENAME_PREFIX).get();
                    supervisor::notify("replaying commit log - flushing memtables");
                    db.invoke_on_all([] (replica::database& db) {
                        return db.flush_all_memtables();
                    }).get();
                    supervisor::notify("replaying commit log - removing old commitlog segments");
                    //FIXME: discarded future
                    (void)cl->delete_segments(std::move(paths));
                }
            }

            db.invoke_on_all([] (replica::database& db) {
                for (auto& x : db.get_column_families()) {
                    replica::table& t = *(x.second);
                    t.enable_auto_compaction();
                }
            }).get();

            // If the same sstable is shared by several shards, it cannot be
            // deleted until all shards decide to compact it. So we want to
            // start these compactions now. Note we start compacting only after
            // all sstables in this CF were loaded on all shards - otherwise
            // we will have races between the compaction and loading processes
            // We also want to trigger regular compaction on boot.

            // FIXME: temporary as this code is being replaced. I am keeping the scheduling
            // group that was effectively used in the bulk of it (compaction). Soon it will become
            // streaming

            db.invoke_on_all([&proxy] (replica::database& db) {
                for (auto& x : db.get_column_families()) {
                    replica::column_family& cf = *(x.second);
                    cf.trigger_compaction();
                }
            }).get();
            api::set_server_gossip(ctx, gossiper).get();
            api::set_server_snitch(ctx).get();
            api::set_server_storage_proxy(ctx, ss).get();
            api::set_server_load_sstable(ctx).get();
            static seastar::sharded<memory_threshold_guard> mtg;
            //FIXME: discarded future
            (void)mtg.start(cfg->large_memory_allocation_warning_threshold());
            supervisor::notify("initializing migration manager RPC verbs");
            mm.invoke_on_all([] (auto& mm) {
                mm.init_messaging_service();
            }).get();
            supervisor::notify("initializing storage proxy RPC verbs");
            proxy.invoke_on_all([&mm] (service::storage_proxy& proxy) {
                proxy.init_messaging_service(mm.local().shared_from_this());
            }).get();
            auto stop_proxy_handlers = defer_verbose_shutdown("storage proxy RPC verbs", [&proxy] {
                proxy.invoke_on_all(&service::storage_proxy::uninit_messaging_service).get();
            });

            debug::the_stream_manager = &stream_manager;
            supervisor::notify("starting streaming service");
            stream_manager.start(std::ref(db), std::ref(sys_dist_ks), std::ref(view_update_generator), std::ref(messaging), std::ref(mm), std::ref(gossiper)).get();
            auto stop_stream_manager = defer_verbose_shutdown("stream manager", [&stream_manager] {
                // FIXME -- keep the instances alive, just call .stop on them
                stream_manager.invoke_on_all(&streaming::stream_manager::stop).get();
            });

            stream_manager.invoke_on_all(&streaming::stream_manager::start).get();

            api::set_server_stream_manager(ctx, stream_manager).get();
            auto stop_stream_manager_api = defer_verbose_shutdown("stream manager api", [&ctx] {
                api::unset_server_stream_manager(ctx).get();
            });

            supervisor::notify("starting hinted handoff manager");
            if (!hinted_handoff_enabled.is_disabled_for_all()) {
                hints_dir_initializer.ensure_rebalanced().get();
            }
            view_hints_dir_initializer.ensure_rebalanced().get();

            proxy.invoke_on_all([&lifecycle_notifier] (service::storage_proxy& local_proxy) {
                lifecycle_notifier.local().register_subscriber(&local_proxy);
                return local_proxy.start_hints_manager();
            }).get();

            auto drain_proxy = defer_verbose_shutdown("drain storage proxy", [&proxy, &lifecycle_notifier] {
                proxy.invoke_on_all([&lifecycle_notifier] (service::storage_proxy& local_proxy) mutable {
                    return lifecycle_notifier.local().unregister_subscriber(&local_proxy).finally([&local_proxy] {
                        return local_proxy.drain_on_shutdown();
                    });
                }).get();
            });

            // ATTN -- sharded repair reference already sits on storage_service and if
            // it calls repair.local() before this place it'll crash (now it doesn't do
            // both)
            supervisor::notify("starting messaging service");
            auto max_memory_repair = memory::stats().total_memory() * 0.1;
            repair.start(std::ref(gossiper), std::ref(messaging), std::ref(db), std::ref(proxy), std::ref(bm), std::ref(sys_dist_ks), std::ref(view_update_generator), std::ref(mm), max_memory_repair).get();
            auto stop_repair_service = defer_verbose_shutdown("repair service", [&repair] {
                repair.stop().get();
            });
            repair.invoke_on_all(&repair_service::start).get();

            supervisor::notify("starting CDC Generation Management service");
            /* This service uses the system distributed keyspace.
             * It will only do that *after* the node has joined the token ring, and the token ring joining
             * procedure (`storage_service::init_server`) is responsible for initializing sys_dist_ks.
             * Hence the service will start using sys_dist_ks only after it was initialized.
             *
             * However, there is a problem with the service shutdown order: sys_dist_ks is stopped
             * *before* CDC generation service is stopped (`storage_service::drain_on_shutdown` below),
             * so CDC generation service takes sharded<db::sys_dist_ks> and must check local_is_initialized()
             * every time it accesses it (because it may have been stopped already), then take local_shared()
             * which will prevent sys_dist_ks from being destroyed while the service operates on it.
             */
            cdc::generation_service::config cdc_config;
            cdc_config.ignore_msb_bits = cfg->murmur3_partitioner_ignore_msb_bits();
            cdc_config.ring_delay = std::chrono::milliseconds(cfg->ring_delay_ms());
            cdc_config.dont_rewrite_streams = cfg->cdc_dont_rewrite_streams();
            cdc_generation_service.start(std::move(cdc_config), std::ref(gossiper), std::ref(sys_dist_ks),
                    std::ref(stop_signal.as_sharded_abort_source()), std::ref(token_metadata), std::ref(feature_service), std::ref(db)).get();
            auto stop_cdc_generation_service = defer_verbose_shutdown("CDC Generation Management service", [] {
                cdc_generation_service.stop().get();
            });

            auto get_cdc_metadata = [] (cdc::generation_service& svc) { return std::ref(svc.get_cdc_metadata()); };

            supervisor::notify("starting CDC log service");
            static sharded<cdc::cdc_service> cdc;
            cdc.start(std::ref(proxy), sharded_parameter(get_cdc_metadata, std::ref(cdc_generation_service)), std::ref(mm_notifier)).get();
            auto stop_cdc_service = defer_verbose_shutdown("cdc log service", [] {
                cdc.stop().get();
            });

            supervisor::notify("starting storage service", true);
            ss.local().init_messaging_service_part().get();
            auto stop_ss_msg = defer_verbose_shutdown("storage service messaging", [&ss] {
                ss.local().uninit_messaging_service_part().get();
            });
            api::set_server_messaging_service(ctx, messaging).get();
            auto stop_messaging_api = defer_verbose_shutdown("messaging service API", [&ctx] {
                api::unset_server_messaging_service(ctx).get();
            });
            api::set_server_storage_service(ctx, ss, gossiper, cdc_generation_service).get();
            api::set_server_repair(ctx, repair).get();
            auto stop_repair_api = defer_verbose_shutdown("repair API", [&ctx] {
                api::unset_server_repair(ctx).get();
            });

            supervisor::notify("starting sstables loader");
            sst_loader.start(std::ref(db), std::ref(sys_dist_ks), std::ref(view_update_generator), std::ref(messaging)).get();
            auto stop_sst_loader = defer_verbose_shutdown("sstables loader", [&sst_loader] {
                sst_loader.stop().get();
            });
            api::set_server_sstables_loader(ctx, sst_loader).get();
            auto stop_sstl_api = defer_verbose_shutdown("sstables loader API", [&ctx] {
                api::unset_server_sstables_loader(ctx).get();
            });


            gossiper.local().register_(ss.local().shared_from_this());
            auto stop_listening = defer_verbose_shutdown("storage service notifications", [&gossiper, &ss] {
                gossiper.local().unregister_(ss.local().shared_from_this()).get();
            });

            gossiper.local().register_(mm.local().shared_from_this());
            auto stop_mm_listening = defer_verbose_shutdown("migration manager notifications", [&gossiper, &mm] {
                gossiper.local().unregister_(mm.local().shared_from_this()).get();
            });

            sys_dist_ks.start(std::ref(qp), std::ref(mm), std::ref(proxy)).get();
            auto stop_sdks = defer_verbose_shutdown("system distributed keyspace", [] {
                sys_dist_ks.invoke_on_all(&db::system_distributed_keyspace::stop).get();
            });

            // Register storage_service to migration_notifier so we can update
            // pending ranges when keyspace is chagned
            mm_notifier.local().register_listener(&ss.local());
            auto stop_mm_listener = defer_verbose_shutdown("storage service notifications", [&mm_notifier, &ss] {
                mm_notifier.local().unregister_listener(&ss.local()).get();
            });

            /*
             * FIXME. In bb07678346 commit the API toggle for autocompaction was
             * (partially) delayed until system prepared to join the ring. Probably
             * it was an overkill and it can be enabled earlier, even as early as
             * 'by default'. E.g. the per-table toggle was 'enabled' right after
             * the system keyspace started and nobody seemed to have any troubles.
             */
            db.local().enable_autocompaction_toggle();

            with_scheduling_group(maintenance_scheduling_group, [&] {
                return messaging.invoke_on_all(&netw::messaging_service::start_listen);
            }).get();

            with_scheduling_group(maintenance_scheduling_group, [&] {
                return ss.local().init_server(qp.local());
            }).get();

            auto schema_change_announce = db.local().observable_schema_version().observe([&mm] (utils::UUID schema_version) mutable {
                mm.local().passive_announce(std::move(schema_version));
            });
            gossiper.local().wait_for_gossip_to_settle().get();
            sst_format_selector.sync();

            with_scheduling_group(maintenance_scheduling_group, [&] {
                return ss.local().join_cluster();
            }).get();

            sl_controller.invoke_on_all([&lifecycle_notifier] (qos::service_level_controller& controller) {
                controller.set_distributed_data_accessor(::static_pointer_cast<qos::service_level_controller::service_level_distributed_data_accessor>(
                        ::make_shared<qos::standard_service_level_distributed_data_accessor>(sys_dist_ks.local())));
                lifecycle_notifier.local().register_subscriber(&controller);
            }).get();

            supervisor::notify("starting tracing");
            tracing::tracing::start_tracing(qp).get();
            auto stop_tracing = defer_verbose_shutdown("tracing", [] {
                tracing::tracing::stop_tracing().get();
            });

            startlog.info("SSTable data integrity checker is {}.",
                    cfg->enable_sstable_data_integrity_check() ? "enabled" : "disabled");


            supervisor::notify("starting auth service");
            auth::permissions_cache_config perm_cache_config;
            perm_cache_config.max_entries = cfg->permissions_cache_max_entries();
            perm_cache_config.validity_period = std::chrono::milliseconds(cfg->permissions_validity_in_ms());
            perm_cache_config.update_period = std::chrono::milliseconds(cfg->permissions_update_interval_in_ms());

            const qualified_name qualified_authorizer_name(auth::meta::AUTH_PACKAGE_NAME, cfg->authorizer());
            const qualified_name qualified_authenticator_name(auth::meta::AUTH_PACKAGE_NAME, cfg->authenticator());
            const qualified_name qualified_role_manager_name(auth::meta::AUTH_PACKAGE_NAME, cfg->role_manager());

            auth::service_config auth_config;
            auth_config.authorizer_java_name = qualified_authorizer_name;
            auth_config.authenticator_java_name = qualified_authenticator_name;
            auth_config.role_manager_java_name = qualified_role_manager_name;

            auth_service.start(perm_cache_config, std::ref(qp), std::ref(mm_notifier), std::ref(mm), auth_config).get();

            auth_service.invoke_on_all([&mm] (auth::service& auth) {
                return auth.start(mm.local());
            }).get();

            auto stop_auth_service = defer_verbose_shutdown("auth service", [] {
                auth_service.stop().get();
            });


            snapshot_ctl.start(std::ref(db)).get();
            auto stop_snapshot_ctl = defer_verbose_shutdown("snapshots", [&snapshot_ctl] {
                snapshot_ctl.stop().get();
            });

            api::set_server_snapshot(ctx, snapshot_ctl).get();
            auto stop_api_snapshots = defer_verbose_shutdown("snapshots API", [&ctx] {
                api::unset_server_snapshot(ctx).get();
            });

            supervisor::notify("starting batchlog manager");
            bm.invoke_on_all([] (db::batchlog_manager& b) {
                return b.start();
            }).get();
            auto stop_batchlog_manager = defer_verbose_shutdown("batchlog manager", [&bm] {
                bm.stop().get();
            });

            supervisor::notify("starting load meter");
            load_meter.init(db, gms::get_local_gossiper()).get();
            auto stop_load_meter = defer_verbose_shutdown("load meter", [&load_meter] {
                load_meter.exit().get();
            });

            supervisor::notify("starting cf cache hit rate calculator");
            cf_cache_hitrate_calculator.start(std::ref(db), std::ref(gossiper)).get();
            auto stop_cache_hitrate_calculator = defer_verbose_shutdown("cf cache hit rate calculator",
                    [&cf_cache_hitrate_calculator] {
                        return cf_cache_hitrate_calculator.stop().get();
                    }
            );
            cf_cache_hitrate_calculator.local().run_on(this_shard_id());

            supervisor::notify("starting view update backlog broker");
            static sharded<service::view_update_backlog_broker> view_backlog_broker;
            view_backlog_broker.start(std::ref(proxy), std::ref(gms::get_gossiper())).get();
            view_backlog_broker.invoke_on_all(&service::view_update_backlog_broker::start).get();
            auto stop_view_backlog_broker = defer_verbose_shutdown("view update backlog broker", [] {
                view_backlog_broker.stop().get();
            });

            //FIXME: discarded future
            (void)api::set_server_cache(ctx);
            startlog.info("Waiting for gossip to settle before accepting client requests...");
            gms::get_local_gossiper().wait_for_gossip_to_settle().get();
            api::set_server_gossip_settle(ctx, gossiper).get();

            supervisor::notify("allow replaying hints");
            proxy.invoke_on_all([] (service::storage_proxy& local_proxy) {
                local_proxy.allow_replaying_hints();
            }).get();

            api::set_hinted_handoff(ctx, gossiper).get();
            auto stop_hinted_handoff_api = defer_verbose_shutdown("hinted handoff API", [&ctx] {
                api::unset_hinted_handoff(ctx).get();
            });

            if (cfg->view_building()) {
                supervisor::notify("Launching generate_mv_updates for non system tables");
                view_update_generator.invoke_on_all(&db::view::view_update_generator::start).get();
            }

            static sharded<db::view::view_builder> view_builder;
            if (cfg->view_building()) {
                supervisor::notify("starting the view builder");
                view_builder.start(std::ref(db), std::ref(sys_dist_ks), std::ref(mm_notifier)).get();
                view_builder.invoke_on_all([&mm] (db::view::view_builder& vb) { 
                    return vb.start(mm.local());
                }).get();
            }
            auto stop_view_builder = defer_verbose_shutdown("view builder", [cfg] {
                if (cfg->view_building()) {
                    view_builder.stop().get();
                }
            });

            api::set_server_view_builder(ctx, view_builder).get();
            auto stop_vb_api = defer_verbose_shutdown("view builder API", [&ctx] {
                api::unset_server_view_builder(ctx).get();
            });

            // Truncate `clients' CF - this table should not persist between server restarts.
            clear_clientlist().get();

            db.invoke_on_all([] (replica::database& db) {
                db.revert_initial_system_read_concurrency_boost();
            }).get();

            audit::audit::start_audit(*cfg, qp).get();
            auto audit_stop = defer([] {
                audit::audit::stop_audit().get();
            });

            cql_transport::controller cql_server_ctl(auth_service, mm_notifier, gossiper, qp, service_memory_limiter, sl_controller, lifecycle_notifier, *cfg);

            ss.local().register_protocol_server(cql_server_ctl);

            std::any stop_cql;
            if (cfg->start_native_transport()) {
                supervisor::notify("starting native transport");
                with_scheduling_group(dbcfg.statement_scheduling_group, [&cql_server_ctl] {
                    return cql_server_ctl.start_server();
                }).get();

                // FIXME -- this should be done via client hooks instead
                stop_cql = defer_verbose_shutdown("native transport", [&cql_server_ctl] {
                    cql_server_ctl.stop_server().get();
                });
            }

            api::set_transport_controller(ctx, cql_server_ctl).get();
            auto stop_transport_controller = defer_verbose_shutdown("transport controller API", [&ctx] {
                api::unset_transport_controller(ctx).get();
            });

            ::thrift_controller thrift_ctl(db, auth_service, qp, service_memory_limiter, ss, proxy);

            ss.local().register_protocol_server(thrift_ctl);

            std::any stop_rpc;
            if (cfg->start_rpc()) {
                with_scheduling_group(dbcfg.statement_scheduling_group, [&thrift_ctl] {
                    return thrift_ctl.start_server();
                }).get();

                // FIXME -- this should be done via client hooks instead
                stop_rpc = defer_verbose_shutdown("rpc server", [&thrift_ctl] {
                    thrift_ctl.stop_server().get();
                });
            }

            api::set_rpc_controller(ctx, thrift_ctl).get();
            auto stop_rpc_controller = defer_verbose_shutdown("rpc controller API", [&ctx] {
                api::unset_rpc_controller(ctx).get();
            });

            alternator::controller alternator_ctl(gossiper, proxy, mm, sys_dist_ks, cdc_generation_service, service_memory_limiter, *cfg);
            sharded<alternator::expiration_service> es;
            std::any stop_expiration_service;

            if (cfg->alternator_port() || cfg->alternator_https_port()) {
                with_scheduling_group(dbcfg.statement_scheduling_group, [&alternator_ctl] () mutable {
                    return alternator_ctl.start_server();
                }).get();
                // Start the expiration service on all shards.
                // Currently we only run it if Alternator is enabled, because
                // only Alternator uses it for its TTL feature. But in the
                // future if we add a CQL interface to it, we may want to
                // start this outside the Alternator if().
                if (cfg->check_experimental(db::experimental_features_t::ALTERNATOR_TTL)) {
                    supervisor::notify("starting the expiration service");
                    es.start(seastar::sharded_parameter([] (const replica::database& db) { return db.as_data_dictionary(); }, std::ref(db)),
                             std::ref(proxy)).get();
                    stop_expiration_service = defer_verbose_shutdown("expiration service", [&es] {
                        es.stop().get();
                    });
                    with_scheduling_group(maintenance_scheduling_group, [&es] {
                        return es.invoke_on_all(&alternator::expiration_service::start);
                    }).get();
                }
            }
            ss.local().register_protocol_server(alternator_ctl);

            redis::controller redis_ctl(proxy, auth_service, mm, *cfg, gossiper);
            if (cfg->redis_port() || cfg->redis_ssl_port()) {
                with_scheduling_group(dbcfg.statement_scheduling_group, [&redis_ctl] {
                    return redis_ctl.start_server();
                }).get();
            }
            ss.local().register_protocol_server(redis_ctl);

            seastar::set_abort_on_ebadf(cfg->abort_on_ebadf());
            api::set_server_done(ctx).get();
            supervisor::notify("serving");
            // Register at_exit last, so that storage_service::drain_on_shutdown will be called first

            auto stop_repair = defer_verbose_shutdown("repair", [&repair] {
                repair.invoke_on_all(&repair_service::shutdown).get();
            });

            auto drain_sl_controller = defer_verbose_shutdown("service level controller update loop", [&lifecycle_notifier] {
                sl_controller.invoke_on_all([&lifecycle_notifier] (qos::service_level_controller& controller) {
                    return lifecycle_notifier.local().unregister_subscriber(&controller);
                }).get();
                sl_controller.invoke_on_all(&qos::service_level_controller::drain).get();
            });

            auto stop_view_update_generator = defer_verbose_shutdown("view update generator", [] {
                view_update_generator.stop().get();
            });

            auto do_drain = defer_verbose_shutdown("local storage", [&ss] {
                ss.local().drain_on_shutdown().get();
            });

            auto drain_view_builder = defer_verbose_shutdown("view builder ops", [cfg] {
                if (cfg->view_building()) {
                    view_builder.invoke_on_all(&db::view::view_builder::drain).get();
                }
            });

            startlog.info("Scylla version {} initialization completed.", scylla_version());
            stop_signal.wait().get();
            startlog.info("Signal received; shutting down");
	    // At this point, all objects destructors and all shutdown hooks registered with defer() are executed
          } catch (...) {
            startlog.error("Startup failed: {}", std::current_exception());
            // We should be returning 1 here, but the system is not yet prepared for orderly rollback of main() objects
            // and thread_local variables.
            _exit(1);
            return 1;
          }
          startlog.info("Scylla version {} shutdown complete.", scylla_version());
          // We should be returning 0 here, but the system is not yet prepared for orderly rollback of main() objects
          // and thread_local variables.
          _exit(0);
          return 0;
        });
    });
  } catch (...) {
      // reactor may not have been initialized, so can't use logger
      fmt::print(std::cerr, "FATAL: Exception during startup, aborting: {}\n", std::current_exception());
      return 7; // 1 has a special meaning for upstart
  }
}

int main(int ac, char** av) {
    // early check to avoid triggering
    if (!cpu_sanity()) {
        _exit(71);
    }

    std::function<int(int, char**)> main_func;

    std::string exec_name;
    if (ac >= 2) {
        exec_name = av[1];
    }

    bool recognized = true;
    if (exec_name == "server") {
        main_func = scylla_main;
    } else if (exec_name == "types") {
        main_func = tools::scylla_types_main;
    } else if (exec_name == "sstable") {
        main_func = tools::scylla_sstable_main;
    } else if (exec_name[0] == '-') {
        main_func = scylla_main;
        recognized = false;
    } else {
        fmt::print("error: unrecognized first argument: expected it to be \"server\", a regular command-line argument or a valid tool name (see `scylla --list-tools`), but got {}\n", exec_name);
        return 1;
    }

    if (recognized) {
        // shift args to consume the recognized tool name
        --ac;
        for (int i = 1; i < ac; ++i) {
            std::swap(av[i], av[i + 1]);
        }
    }

    return main_func(ac, av);
}<|MERGE_RESOLUTION|>--- conflicted
+++ resolved
@@ -967,13 +967,9 @@
             cql3::query_processor::memory_config qp_mcfg = {get_available_memory() / 256, get_available_memory() / 2560};
             debug::the_query_processor = &qp;
             auto local_data_dict = seastar::sharded_parameter([] (const replica::database& db) { return db.as_data_dictionary(); }, std::ref(db));
-<<<<<<< HEAD
-            qp.start(std::ref(proxy), std::move(local_data_dict), std::ref(mm_notifier), std::ref(mm), qp_mcfg, std::ref(cql_config)).get();
+            qp.start(std::ref(proxy), std::ref(forward_service), std::move(local_data_dict), std::ref(mm_notifier), std::ref(mm), qp_mcfg, std::ref(cql_config)).get();
             extern sharded<cql3::query_processor>* hack_query_processor_for_encryption;
             hack_query_processor_for_encryption = &qp;
-=======
-            qp.start(std::ref(proxy), std::ref(forward_service), std::move(local_data_dict), std::ref(mm_notifier), std::ref(mm), qp_mcfg, std::ref(cql_config)).get();
->>>>>>> 755cec11
             // #293 - do not stop anything
             // engine().at_exit([&qp] { return qp.stop(); });
             supervisor::notify("initializing batchlog manager");
