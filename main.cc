--- conflicted
+++ resolved
@@ -883,11 +883,7 @@
                 db, gossiper, sys_dist_ks, view_update_generator,
                 feature_service, sscfg, mm, token_metadata,
                 messaging, cdc_generation_service, repair,
-<<<<<<< HEAD
-                raft_svcs, sl_controller).get();
-=======
-                raft_gr).get();
->>>>>>> 64e93ca3
+                raft_gr, sl_controller).get();
             supervisor::notify("starting per-shard database core");
 
             sst_dir_semaphore.start(cfg->initial_sstable_loading_concurrency()).get();
