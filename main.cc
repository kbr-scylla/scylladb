--- conflicted
+++ resolved
@@ -895,11 +895,7 @@
                 db, gossiper, sys_dist_ks, view_update_generator,
                 feature_service, sscfg, mm, token_metadata,
                 messaging, cdc_generation_service, repair,
-<<<<<<< HEAD
-                raft_gr, sl_controller).get();
-=======
-                raft_gr, lifecycle_notifier).get();
->>>>>>> 8674746f
+                raft_gr, lifecycle_notifier, sl_controller).get();
             supervisor::notify("starting per-shard database core");
 
             sst_dir_semaphore.start(cfg->initial_sstable_loading_concurrency()).get();
@@ -1357,16 +1353,12 @@
                 db.revert_initial_system_read_concurrency_boost();
             }).get();
 
-<<<<<<< HEAD
             audit::audit::start_audit(*cfg, qp).get();
             auto audit_stop = defer([] {
                 audit::audit::stop_audit().get();
             });
 
-            cql_transport::controller cql_server_ctl(auth_service, mm_notifier, gossiper.local(), qp, service_memory_limiter, sl_controller, *cfg);
-=======
             cql_transport::controller cql_server_ctl(auth_service, mm_notifier, gossiper.local(), qp, service_memory_limiter, sl_controller, lifecycle_notifier, *cfg);
->>>>>>> 8674746f
 
             ss.local().register_client_shutdown_hook("native transport", [&cql_server_ctl] {
                 cql_server_ctl.stop().get();
