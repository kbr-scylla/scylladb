/*
 * Copyright (C) 2014 ScyllaDB
 */

/*
 * This file is part of Scylla.
 *
 * See the LICENSE.PROPRIETARY file in the top-level directory for licensing information.
 */

#include "utils/build_id.hh"
#include "supervisor.hh"
#include "database.hh"
#include <seastar/core/reactor.hh>
#include <seastar/core/app-template.hh>
#include <seastar/core/distributed.hh>
#include "transport/server.hh"
#include <seastar/http/httpd.hh>
#include "api/api_init.hh"
#include "db/config.hh"
#include "db/extensions.hh"
#include "db/legacy_schema_migrator.hh"
#include "service/storage_service.hh"
#include "service/migration_manager.hh"
#include "service/load_meter.hh"
#include "service/view_update_backlog_broker.hh"
#include "service/qos/service_level_controller.hh"
#include "streaming/stream_session.hh"
#include "db/system_keyspace.hh"
#include "db/system_distributed_keyspace.hh"
#include "db/batchlog_manager.hh"
#include "db/commitlog/commitlog.hh"
#include "db/hints/manager.hh"
#include "db/commitlog/commitlog_replayer.hh"
#include "db/view/view_builder.hh"
#include "utils/runtime.hh"
#include "log.hh"
#include "utils/directories.hh"
#include "debug.hh"
#include "auth/common.hh"
#include "init.hh"
#include "release.hh"
#include "repair/repair.hh"
#include "repair/row_level.hh"
#include <cstdio>
#include <seastar/core/file.hh>
#include <sys/time.h>
#include <sys/resource.h>
#include <sys/prctl.h>
#include "tracing/tracing.hh"
#include "audit/audit.hh"
#include "tracing/tracing_backend_registry.hh"
#include <seastar/core/prometheus.hh>
#include "message/messaging_service.hh"
#include "db/sstables-format-selector.hh"
#include "db/snapshot-ctl.hh"
#include <seastar/net/dns.hh>
#include <seastar/core/io_queue.hh>
#include <seastar/core/abort_on_ebadf.hh>

#include "db/view/view_update_generator.hh"
#include "service/cache_hitrate_calculator.hh"
#include "sstables/compaction_manager.hh"
#include "sstables/sstables.hh"
#include "utils/memory.hh"
#include "gms/feature_service.hh"
#include "distributed_loader.hh"
#include "cql3/cql_config.hh"
#include "connection_notifier.hh"
#include "transport/controller.hh"
#include "thrift/controller.hh"

#include "alternator/server.hh"
#include "redis/service.hh"
#include "cdc/log.hh"
#include "cdc/cdc_extension.hh"
#include "cdc/generation_service.hh"
#include "alternator/tags_extension.hh"
#include "alternator/rmw_operation.hh"
#include "db/paxos_grace_seconds_extension.hh"

#include "service/raft/raft_services.hh"

namespace fs = std::filesystem;

seastar::metrics::metric_groups app_metrics;

using namespace std::chrono_literals;

namespace bpo = boost::program_options;

// Must live in a seastar::thread
class stop_signal {
    bool _caught = false;
    condition_variable _cond;
    sharded<abort_source> _abort_sources;
    future<> _broadcasts_to_abort_sources_done = make_ready_future<>();
private:
    void signaled() {
        if (_caught) {
            return;
        }
        _caught = true;
        _cond.broadcast();
        _broadcasts_to_abort_sources_done = _broadcasts_to_abort_sources_done.then([this] {
            return _abort_sources.invoke_on_all(&abort_source::request_abort);
        });
    }
public:
    stop_signal() {
        _abort_sources.start().get();
        engine().handle_signal(SIGINT, [this] { signaled(); });
        engine().handle_signal(SIGTERM, [this] { signaled(); });
    }
    ~stop_signal() {
        // There's no way to unregister a handler yet, so register a no-op handler instead.
        engine().handle_signal(SIGINT, [] {});
        engine().handle_signal(SIGTERM, [] {});
        _broadcasts_to_abort_sources_done.get();
        _abort_sources.stop().get();
    }
    future<> wait() {
        return _cond.wait([this] { return _caught; });
    }
    bool stopping() const {
        return _caught;
    }
    abort_source& as_local_abort_source() { return _abort_sources.local(); }
    sharded<abort_source>& as_sharded_abort_source() { return _abort_sources; }
};

template<typename K, typename V, typename... Args, typename K2, typename V2 = V>
V get_or_default(const std::unordered_map<K, V, Args...>& ss, const K2& key, const V2& def = V()) {
    const auto iter = ss.find(key);
    if (iter != ss.end()) {
        return iter->second;
    }
    return def;
}

static future<>
read_config(bpo::variables_map& opts, db::config& cfg) {
    sstring file;

    if (opts.contains("options-file")) {
        file = opts["options-file"].as<sstring>();
    } else {
        file = db::config::get_conf_sub("scylla.yaml").string();
    }
    return check_direct_io_support(file).then([file, &cfg] {
        return cfg.read_from_file(file, [](auto & opt, auto & msg, auto status) {
            auto level = log_level::warn;
            if (status.value_or(db::config::value_status::Invalid) != db::config::value_status::Invalid) {
                level = log_level::error;
            }
            startlog.log(level, "{} : {}", msg, opt);
        });
    }).handle_exception([file](auto ep) {
        startlog.error("Could not read configuration file {}: {}", file, ep);
        return make_exception_future<>(ep);
    });
}

// Handles SIGHUP, using it to trigger re-reading of the configuration file. Should
// only be constructed on shard 0.
class sighup_handler {
    bpo::variables_map& _opts;
    db::config& _cfg;
    condition_variable _cond;
    bool _pending = false; // if asked to reread while already reading
    bool _stopping = false;
    future<> _done = do_work();  // Launch main work loop, capture completion future
public:
    // Installs the signal handler. Must call stop() (and wait for it) before destruction.
    sighup_handler(bpo::variables_map& opts, db::config& cfg) : _opts(opts), _cfg(cfg) {
        startlog.info("installing SIGHUP handler");
        engine().handle_signal(SIGHUP, [this] { reread_config(); });
    }
private:
    void reread_config() {
        if (_stopping) {
            return;
        }
        _pending = true;
        _cond.broadcast();
    }
    // Main work loop. Waits for either _stopping or _pending to be raised, and
    // re-reads the configuration file if _pending. We use a repeat loop here to
    // avoid having multiple reads of the configuration file happening in parallel
    // (this can cause an older read to overwrite the results of a younger read).
    future<> do_work() {
        return repeat([this] {
            return _cond.wait([this] { return _pending || _stopping; }).then([this] {
                return async([this] {
                    if (_stopping) {
                        return stop_iteration::yes;
                    } else if (_pending) {
                        _pending = false;
                        try {
                            startlog.info("re-reading configuration file");
                            read_config(_opts, _cfg).get();
                            _cfg.broadcast_to_all_shards().get();
                            startlog.info("completed re-reading configuration file");
                        } catch (...) {
                            startlog.error("failed to re-read configuration file: {}", std::current_exception());
                        }
                    }
                    return stop_iteration::no;
                });
            });
        });
    }
public:
    // Signals the main work loop to stop, and waits for it (and any in-progress work)
    // to complete. After this is waited for, the object can be destroyed.
    future<> stop() {
        // No way to unregister yet
        engine().handle_signal(SIGHUP, [] {});
        _pending = false;
        _stopping = true;
        _cond.broadcast();
        return std::move(_done);
    }
};

static
void
verify_rlimit(bool developer_mode) {
    struct rlimit lim;
    int r = getrlimit(RLIMIT_NOFILE, &lim);
    if (r == -1) {
        throw std::system_error(errno, std::system_category());
    }
    auto recommended = 200'000U;
    auto min = 10'000U;
    if (lim.rlim_cur < min) {
        if (developer_mode) {
            startlog.warn("NOFILE rlimit too low (recommended setting {}, minimum setting {};"
                          " you may run out of file descriptors.", recommended, min);
        } else {
            startlog.error("NOFILE rlimit too low (recommended setting {}, minimum setting {};"
                          " refusing to start.", recommended, min);
            throw std::runtime_error("NOFILE rlimit too low");
        }
    }
}

static bool cpu_sanity() {
#if defined(__x86_64__) || defined(__i386__)
    if (!__builtin_cpu_supports("sse4.2") || !__builtin_cpu_supports("pclmul")) {
        std::cerr << "Scylla requires a processor with SSE 4.2 and PCLMUL support\n";
        return false;
    }
#endif
    return true;
}

static void tcp_syncookies_sanity() {
    try {
        auto f = file_desc::open("/proc/sys/net/ipv4/tcp_syncookies", O_RDONLY | O_CLOEXEC);
        char buf[128] = {};
        f.read(buf, 128);
        if (sstring(buf) == "0\n") {
            startlog.warn("sysctl entry net.ipv4.tcp_syncookies is set to 0.\n"
                          "For better performance, set following parameter on sysctl is strongly recommended:\n"
                          "net.ipv4.tcp_syncookies=1");
        }
    } catch (const std::system_error& e) {
            startlog.warn("Unable to check if net.ipv4.tcp_syncookies is set {}", e);
    }
}

static future<>
verify_seastar_io_scheduler(bool has_max_io_requests, bool has_properties, bool developer_mode) {
    auto note_bad_conf = [developer_mode] (sstring cause) {
        sstring msg = "I/O Scheduler is not properly configured! This is a non-supported setup, and performance is expected to be unpredictably bad.\n Reason found: "
                    + cause + "\n"
                    + "To properly configure the I/O Scheduler, run the scylla_io_setup utility shipped with Scylla.\n";

        sstring devmode_msg = msg + "To ignore this, see the developer-mode configuration option.";
        if (developer_mode) {
            startlog.warn(msg.c_str());
        } else {
            startlog.error(devmode_msg.c_str());
            throw std::runtime_error("Bad I/O Scheduler configuration");
        }
    };

    if (!has_max_io_requests && !has_properties) {
        note_bad_conf("none of --max-io-requests, --io-properties and --io-properties-file are set.");
    }
    return smp::invoke_on_all([developer_mode, note_bad_conf, has_max_io_requests] {
        if (has_max_io_requests) {
            auto capacity = engine().get_io_queue().capacity();
            if (capacity < 4) {
                auto cause = format("I/O Queue capacity for this shard is too low ({:d}, minimum 4 expected).", capacity);
                note_bad_conf(cause);
            }
        }
    });
}

static
void
verify_adequate_memory_per_shard(bool developer_mode) {
    auto shard_mem = get_available_memory();
    if (shard_mem >= (1 << 30)) {
        return;
    }
    if (developer_mode) {
        startlog.warn("Only {} MiB per shard; this is below the recommended minimum of 1 GiB/shard;"
                " continuing since running in developer mode", shard_mem >> 20);
    } else {
        startlog.error("Only {} MiB per shard; this is below the recommended minimum of 1 GiB/shard; terminating."
                "Configure more memory (--memory option) or decrease shard count (--smp option).", shard_mem >> 20);
        throw std::runtime_error("configuration (memory per shard too low)");
    }
}

class memory_threshold_guard {
    seastar::memory::scoped_large_allocation_warning_threshold _slawt;
public:
    explicit memory_threshold_guard(size_t threshold) : _slawt(threshold)  {}
    future<> stop() { return make_ready_future<>(); }
};

// Formats parsed program options into a string as follows:
// "[key1: value1_1 value1_2 ..., key2: value2_1 value 2_2 ..., (positional) value3, ...]"
std::string format_parsed_options(const std::vector<bpo::option>& opts) {
    return fmt::format("[{}]",
        boost::algorithm::join(opts | boost::adaptors::transformed([] (const bpo::option& opt) {
            if (opt.value.empty()) {
                return opt.string_key;
            }

            return (opt.string_key.empty() ?  "(positional) " : fmt::format("{}: ", opt.string_key)) +
                        boost::algorithm::join(opt.value, " ");
        }), ", ")
    );
}

static constexpr char startup_msg[] = "Scylla version {} with build-id {} starting ...\n";

void print_starting_message(int ac, char** av, const bpo::parsed_options& opts) {
    fmt::print(startup_msg, scylla_version(), get_build_id());
    if (ac) {
        fmt::print("command used: \"{}", av[0]);
        for (int i = 1; i < ac; ++i) {
            fmt::print(" {}", av[i]);
        }
        fmt::print("\"\n");
    }

    fmt::print("parsed command line options: {}\n", format_parsed_options(opts.options));
}

// Glue logic between db::config and cql3::cql_config
class cql_config_updater {
    cql3::cql_config& _cql_config;
    const db::config& _cfg;
    std::vector<std::any> _observers;
private:
    template <typename T>
    void tie(T& dest, const db::config::named_value<T>& src) {
        dest = src();
        _observers.emplace_back(make_lw_shared<utils::observer<T>>(src.observe([&dest] (const T& value) { dest = value; })));
    }
public:
    cql_config_updater(cql3::cql_config& cql_config, const db::config& cfg)
            : _cql_config(cql_config), _cfg(cfg) {
        tie(_cql_config.restrictions.partition_key_restrictions_max_cartesian_product_size, _cfg.max_partition_key_restrictions_per_query);
        tie(_cql_config.restrictions.clustering_key_restrictions_max_cartesian_product_size, _cfg.max_clustering_key_restrictions_per_query);
    }
};

template <typename Func>
static auto defer_verbose_shutdown(const char* what, Func&& func) {
    auto vfunc = [what, func = std::forward<Func>(func)] () mutable {
        startlog.info("Shutting down {}", what);
        try {
            func();
        } catch (...) {
            startlog.error("Unexpected error shutting down {}: {}", what, std::current_exception());
            throw;
        }
        startlog.info("Shutting down {} was successful", what);
    };

    auto ret = deferred_action(std::move(vfunc));
    return ::make_shared<decltype(ret)>(std::move(ret));
}

namespace debug {
sharded<netw::messaging_service>* the_messaging_service;
sharded<cql3::query_processor>* the_query_processor;
}

int main(int ac, char** av) {
    // Allow core dumps. The would be disabled by default if
    // CAP_SYS_NICE was added to the binary, as is suggested by the
    // epoll backend.
    int r = prctl(PR_SET_DUMPABLE, 1, 0, 0, 0);
    if (r) {
        std::cerr << "Could not make scylla dumpable\n";
        exit(1);
    }

  try {
    // early check to avoid triggering
    if (!cpu_sanity()) {
        _exit(71);
    }
    runtime::init_uptime();
    std::setvbuf(stdout, nullptr, _IOLBF, 1000);
    app_template::config app_cfg;
    app_cfg.name = "Scylla";
    app_cfg.default_task_quota = 500us;
    app_cfg.auto_handle_sigint_sigterm = false;
    app_template app(std::move(app_cfg));

    auto ext = std::make_shared<db::extensions>();
    ext->add_schema_extension<alternator::tags_extension>(alternator::tags_extension::NAME);
    ext->add_schema_extension<cdc::cdc_extension>(cdc::cdc_extension::NAME);
    ext->add_schema_extension<db::paxos_grace_seconds_extension>(db::paxos_grace_seconds_extension::NAME);

    auto cfg = make_lw_shared<db::config>(ext);
    auto init = app.get_options_description().add_options();

    init("version", bpo::bool_switch(), "print version number and exit");
    init("build-id", bpo::bool_switch(), "print build-id and exit");
    init("build-mode", bpo::bool_switch(), "print build mode and exit");

    bpo::options_description deprecated("Deprecated options - ignored");
    deprecated.add_options()
        ("background-writer-scheduling-quota", bpo::value<float>())
        ("auto-adjust-flush-quota", bpo::value<bool>());
    app.get_options_description().add(deprecated);

    // TODO : default, always read?
    init("options-file", bpo::value<sstring>(), "configuration file (i.e. <SCYLLA_HOME>/conf/scylla.yaml)");

    std::any get_in_memory_config_hook(utils::config_file& cfg);
    static std::any in_memory_hook = get_in_memory_config_hook(*cfg);

    configurable::append_all(*cfg, init);
    cfg->add_options(init);

    // If --version is requested, print it out and exit immediately to avoid
    // Seastar-specific warnings that may occur when running the app
    bpo::variables_map vm;
    auto parsed_opts = bpo::command_line_parser(ac, av).options(app.get_options_description()).allow_unregistered().run();
    bpo::store(parsed_opts, vm);
    if (vm["version"].as<bool>()) {
        fmt::print("{}\n", scylla_version());
        return 0;
    }
    if (vm["build-id"].as<bool>()) {
        fmt::print("{}\n", get_build_id());
        return 0;
    }
    if (vm["build-mode"].as<bool>()) {
        fmt::print("{}\n", scylla_build_mode());
        return 0;
    }

    print_starting_message(ac, av, parsed_opts);

    sharded<locator::shared_token_metadata> token_metadata;
    sharded<service::migration_notifier> mm_notifier;
    distributed<database> db;
    seastar::sharded<service::cache_hitrate_calculator> cf_cache_hitrate_calculator;
    service::load_meter load_meter;
    debug::db = &db;
    auto& proxy = service::get_storage_proxy();
    auto& mm = service::get_migration_manager();
    api::http_context ctx(db, proxy, load_meter, token_metadata);
    httpd::http_server_control prometheus_server;
    std::optional<utils::directories> dirs = {};
    sharded<gms::feature_service> feature_service;
    sharded<db::snapshot_ctl> snapshot_ctl;
    sharded<netw::messaging_service> messaging;
    sharded<cql3::query_processor> qp;
    sharded<semaphore> sst_dir_semaphore;
    sharded<raft_services> raft_srvs;

    return app.run(ac, av, [&] () -> future<int> {

        auto&& opts = app.configuration();

        namespace sm = seastar::metrics;
        app_metrics.add_group("scylladb", {
            sm::make_gauge("current_version", sm::description("Current ScyllaDB version."), { sm::label_instance("version", scylla_version()), sm::shard_label("") }, [] { return 0; })
        });

        const std::unordered_set<sstring> ignored_options = { "auto-adjust-flush-quota", "background-writer-scheduling-quota" };
        for (auto& opt: ignored_options) {
            if (opts.contains(opt)) {
                fmt::print("{} option ignored (deprecated)\n", opt);
            }
        }

        // Check developer mode before even reading the config file, because we may not be
        // able to read it if we need to disable strict dma mode.
        // We'll redo this later and apply it to all reactors.
        if (opts.contains("developer-mode")) {
            engine().set_strict_dma(false);
        }

        tcp_syncookies_sanity();

        return seastar::async([cfg, ext, &db, &qp, &proxy, &mm, &mm_notifier, &ctx, &opts, &dirs,
                &prometheus_server, &cf_cache_hitrate_calculator, &load_meter, &feature_service,
                &token_metadata, &snapshot_ctl, &messaging, &sst_dir_semaphore, &raft_srvs] {
          try {
            // disable reactor stall detection during startup
            auto blocked_reactor_notify_ms = engine().get_blocked_reactor_notify_ms();
            smp::invoke_on_all([] {
                engine().update_blocked_reactor_notify_ms(std::chrono::milliseconds(1000000));
            }).get();

            ::stop_signal stop_signal; // we can move this earlier to support SIGINT during initialization
            read_config(opts, *cfg).get();
            configurable::init_all(opts, *cfg, *ext).get();
            cfg->setup_directories();

            // We're writing to a non-atomic variable here. But bool writes are atomic
            // in all supported architectures, and the broadcast_to_all_shards().get() below
            // will apply the required memory barriers anyway.
            ser::gc_clock_using_3_1_0_serialization = cfg->enable_3_1_0_compatibility_mode();

            cfg->broadcast_to_all_shards().get();

            ::sighup_handler sighup_handler(opts, *cfg);
            auto stop_sighup_handler = defer_verbose_shutdown("sighup", [&] {
                sighup_handler.stop().get();
            });

            logalloc::prime_segment_pool(get_available_memory(), memory::min_free_memory()).get();
            logging::apply_settings(cfg->logging_settings(opts));

            startlog.info(startup_msg, scylla_version(), get_build_id());

            verify_rlimit(cfg->developer_mode());
            verify_adequate_memory_per_shard(cfg->developer_mode());
            if (cfg->partitioner() != "org.apache.cassandra.dht.Murmur3Partitioner") {
                if (cfg->enable_deprecated_partitioners()) {
                    startlog.warn("The partitioner {} is deprecated and will be removed in a future version."
                            "  Contact scylladb-users@googlegroups.com if you are using it in production", cfg->partitioner());
                } else {
                    startlog.error("The partitioner {} is deprecated and will be removed in a future version."
                            "  To enable it, add \"enable_deprecated_partitioners: true\" to scylla.yaml"
                            "  Contact scylladb-users@googlegroups.com if you are using it in production", cfg->partitioner());
                    throw bad_configuration_error();
                }
            }
            gms::feature_config fcfg = gms::feature_config_from_db_config(*cfg);

            feature_service.start(fcfg).get();
            // FIXME storage_proxy holds a reference on it and is not yet stopped.
            // also the proxy leaves range_slice_read_executor-s hanging around
            // and willing to find out if the cluster_supports_digest_multipartition_reads
            //
            //auto stop_feature_service = defer_verbose_shutdown("feature service", [&feature_service] {
            //    feature_service.stop().get();
            //});

            schema::set_default_partitioner(cfg->partitioner(), cfg->murmur3_partitioner_ignore_msb_bits());
            auto make_sched_group = [&] (sstring name, unsigned shares) {
                if (cfg->cpu_scheduler()) {
                    return seastar::create_scheduling_group(name, shares).get0();
                } else {
                    return seastar::scheduling_group();
                }
            };
            auto background_reclaim_scheduling_group = make_sched_group("background_reclaim", 50);
            auto maintenance_scheduling_group = make_sched_group("streaming", 200);
            uint16_t api_port = cfg->api_port();
            ctx.api_dir = cfg->api_ui_dir();
            ctx.api_doc = cfg->api_doc_dir();
            auto preferred = cfg->listen_interface_prefer_ipv6() ? std::make_optional(net::inet_address::family::INET6) : std::nullopt;
            auto family = cfg->enable_ipv6_dns_lookup() || preferred ? std::nullopt : std::make_optional(net::inet_address::family::INET);
            sstring listen_address = cfg->listen_address();
            sstring rpc_address = cfg->rpc_address();
            sstring api_address = cfg->api_address() != "" ? cfg->api_address() : rpc_address;
            sstring broadcast_address = cfg->broadcast_address();
            sstring broadcast_rpc_address = cfg->broadcast_rpc_address();
            const auto hinted_handoff_enabled = cfg->hinted_handoff_enabled();
            auto prom_addr = [&] {
                try {
                    return gms::inet_address::lookup(cfg->prometheus_address(), family, preferred).get0();
                } catch (...) {
                    std::throw_with_nested(std::runtime_error(fmt::format("Unable to resolve prometheus_address {}", cfg->prometheus_address())));
                }
            }();
            supervisor::notify("starting prometheus API server");
            uint16_t pport = cfg->prometheus_port();
            std::any stop_prometheus;
            if (pport) {
                prometheus_server.start("prometheus").get();
                stop_prometheus = defer_verbose_shutdown("prometheus API server", [&prometheus_server, pport] {
                    prometheus_server.stop().get();
                });

                //FIXME discarded future
                prometheus::config pctx;
                pctx.metric_help = "Scylla server statistics";
                pctx.prefix = cfg->prometheus_prefix();
                (void)prometheus::start(prometheus_server, pctx);
                with_scheduling_group(maintenance_scheduling_group, [&] {
                  return prometheus_server.listen(socket_address{prom_addr, pport}).handle_exception([pport, &cfg] (auto ep) {
                    startlog.error("Could not start Prometheus API server on {}:{}: {}", cfg->prometheus_address(), pport, ep);
                    return make_exception_future<>(ep);
                  });
                }).get();
            }
            if (!broadcast_address.empty()) {
                try {
                    utils::fb_utilities::set_broadcast_address(gms::inet_address::lookup(broadcast_address, family, preferred).get0());
                } catch (...) {
                    startlog.error("Bad configuration: invalid 'broadcast_address': {}: {}", broadcast_address, std::current_exception());
                    throw bad_configuration_error();
                }
            } else if (!listen_address.empty()) {
                try {
                    utils::fb_utilities::set_broadcast_address(gms::inet_address::lookup(listen_address, family, preferred).get0());
                } catch (...) {
                    startlog.error("Bad configuration: invalid 'listen_address': {}: {}", listen_address, std::current_exception());
                    throw bad_configuration_error();
                }
            } else {
                startlog.error("Bad configuration: neither listen_address nor broadcast_address are defined\n");
                throw bad_configuration_error();
            }

            if (!broadcast_rpc_address.empty()) {
                utils::fb_utilities::set_broadcast_rpc_address(gms::inet_address::lookup(broadcast_rpc_address, family, preferred).get0());
            } else {
                if (rpc_address == "0.0.0.0") {
                    startlog.error("If rpc_address is set to a wildcard address {}, then you must set broadcast_rpc_address to a value other than {}", rpc_address, rpc_address);
                    throw bad_configuration_error();
                }
                utils::fb_utilities::set_broadcast_rpc_address(gms::inet_address::lookup(rpc_address, family, preferred).get0());
            }

            // TODO: lib.
            auto is_true = [](sstring val) {
                std::transform(val.begin(), val.end(), val.begin(), ::tolower);
                return val == "true" || val == "1";
            };

            // The start_native_transport method is invoked by API as well, and uses the config object
            // (through db) directly. Lets fixup default valued right here instead then, so it in turn can be
            // kept simple
            // TODO: make intrinsic part of config defaults instead
            auto ceo = cfg->client_encryption_options();
            if (is_true(get_or_default(ceo, "enabled", "false"))) {
                ceo["enabled"] = "true";
                ceo["certificate"] = get_or_default(ceo, "certificate", db::config::get_conf_sub("scylla.crt").string());
                ceo["keyfile"] = get_or_default(ceo, "keyfile", db::config::get_conf_sub("scylla.key").string());
                ceo["require_client_auth"] = is_true(get_or_default(ceo, "require_client_auth", "false")) ? "true" : "false";
            } else {
                ceo["enabled"] = "false";
            }
            cfg->client_encryption_options(std::move(ceo), cfg->client_encryption_options.source());

            using namespace locator;
            // Re-apply strict-dma after we've read the config file, this time
            // to all reactors
            if (opts.contains("developer-mode")) {
                smp::invoke_on_all([] { engine().set_strict_dma(false); }).get();
            }

            auto abort_on_internal_error_observer = cfg->abort_on_internal_error.observe([] (bool val) {
                set_abort_on_internal_error(val);
            });
            set_abort_on_internal_error(cfg->abort_on_internal_error());

            supervisor::notify("starting tokens manager");
            token_metadata.start().get();
            // storage_proxy holds a reference on it and is not yet stopped.
            // what's worse is that the calltrace
            //   storage_proxy::do_query 
            //                ::query_partition_key_range
            //                ::query_partition_key_range_concurrent
            // leaves unwaited futures on the reactor and once it gets there
            // the token_metadata instance is accessed and ...
            //
            //auto stop_token_metadata = defer_verbose_shutdown("token metadata", [ &token_metadata ] {
            //    token_metadata.stop().get();
            //});

            supervisor::notify("starting migration manager notifier");
            mm_notifier.start().get();
            auto stop_mm_notifier = defer_verbose_shutdown("migration manager notifier", [ &mm_notifier ] {
                mm_notifier.stop().get();
            });

            supervisor::notify("creating tracing");
            tracing::backend_registry tracing_backend_registry;
            tracing::register_tracing_keyspace_backend(tracing_backend_registry);
            tracing::tracing::create_tracing(tracing_backend_registry, "trace_keyspace_helper").get();
            audit::audit::create_audit(*cfg).handle_exception([&] (auto&& e) {
                startlog.error("audit creation failed: {}", e);
            }).get();
            supervisor::notify("creating snitch");
            i_endpoint_snitch::create_snitch(cfg->endpoint_snitch()).get();
            // #293 - do not stop anything
            // engine().at_exit([] { return i_endpoint_snitch::stop_snitch(); });
            supervisor::notify("determining DNS name");
            auto ip = [&] {
                try {
                    return gms::inet_address::lookup(api_address, family, preferred).get0();
                } catch (...) {
                    std::throw_with_nested(std::runtime_error(fmt::format("Unable to resolve api_address {}", api_address)));
                }
            }();
            supervisor::notify("starting API server");
            ctx.http_server.start("API").get();
            auto stop_http_server = defer_verbose_shutdown("API server", [&ctx] {
                ctx.http_server.stop().get();
            });
            api::set_server_init(ctx).get();
            with_scheduling_group(maintenance_scheduling_group, [&] {
                return ctx.http_server.listen(socket_address{ip, api_port});
            }).get();
            startlog.info("Scylla API server listening on {}:{} ...", api_address, api_port);

            // Note: changed from using a move here, because we want the config object intact.
            database_config dbcfg;
            dbcfg.compaction_scheduling_group = make_sched_group("compaction", 1000);
            dbcfg.memory_compaction_scheduling_group = make_sched_group("mem_compaction", 1000);
            dbcfg.streaming_scheduling_group = maintenance_scheduling_group;
            dbcfg.statement_scheduling_group = make_sched_group("statement", 1000);
            dbcfg.memtable_scheduling_group = make_sched_group("memtable", 1000);
            dbcfg.memtable_to_cache_scheduling_group = make_sched_group("memtable_to_cache", 200);
            dbcfg.gossip_scheduling_group = make_sched_group("gossip", 1000);
            dbcfg.available_memory = get_available_memory();

            const auto& ssl_opts = cfg->server_encryption_options();
            auto encrypt_what = get_or_default(ssl_opts, "internode_encryption", "none");
            auto trust_store = get_or_default(ssl_opts, "truststore");
            auto cert = get_or_default(ssl_opts, "certificate", db::config::get_conf_sub("scylla.crt").string());
            auto key = get_or_default(ssl_opts, "keyfile", db::config::get_conf_sub("scylla.key").string());
            auto prio = get_or_default(ssl_opts, "priority_string", sstring());
            auto clauth = is_true(get_or_default(ssl_opts, "require_client_auth", "false"));

            netw::messaging_service::config mscfg;

            mscfg.ip = gms::inet_address::lookup(listen_address, family).get0();
            mscfg.port = cfg->storage_port();
            mscfg.ssl_port = cfg->ssl_storage_port();
            mscfg.listen_on_broadcast_address = cfg->listen_on_broadcast_address();
            mscfg.rpc_memory_limit = std::max<size_t>(0.08 * memory::stats().total_memory(), mscfg.rpc_memory_limit);

            if (encrypt_what == "all") {
                mscfg.encrypt = netw::messaging_service::encrypt_what::all;
            } else if (encrypt_what == "dc") {
                mscfg.encrypt = netw::messaging_service::encrypt_what::dc;
            } else if (encrypt_what == "rack") {
                mscfg.encrypt = netw::messaging_service::encrypt_what::rack;
            }

            sstring compress_what = cfg->internode_compression();
            if (compress_what == "all") {
                mscfg.compress = netw::messaging_service::compress_what::all;
            } else if (compress_what == "dc") {
                mscfg.compress = netw::messaging_service::compress_what::dc;
            }

            if (!cfg->inter_dc_tcp_nodelay()) {
                mscfg.tcp_nodelay = netw::messaging_service::tcp_nodelay_what::local;
            }

            static sharded<auth::service> auth_service;
            static sharded<qos::service_level_controller> sl_controller;

            //starting service level controller
            qos::service_level_options default_service_level_configuration;
            default_service_level_configuration.shares = 1000;
            sl_controller.start(std::ref(auth_service), default_service_level_configuration).get();
            sl_controller.invoke_on_all(&qos::service_level_controller::start).get();
            //This starts the update loop - but no real update happens until the data accessor is not initialized.
            sl_controller.local().update_from_distributed_data(std::chrono::seconds(10));

            supervisor::notify("initializing storage service");
            netw::messaging_service::scheduling_config scfg;
            scfg.statement_tenants = { {default_scheduling_group(), "$system"} };
            scfg.streaming = dbcfg.streaming_scheduling_group;
            scfg.gossip = dbcfg.gossip_scheduling_group;

            debug::the_messaging_service = &messaging;
            netw::init_messaging_service(messaging, sl_controller, std::move(mscfg), std::move(scfg), trust_store, cert, key, prio, clauth);
            auto stop_ms = defer_verbose_shutdown("messaging service", [&messaging] {
                netw::uninit_messaging_service(messaging).get();
            });

            static sharded<db::system_distributed_keyspace> sys_dist_ks;
            static sharded<db::view::view_update_generator> view_update_generator;
            static sharded<cql3::cql_config> cql_config;
            static sharded<::cql_config_updater> cql_config_updater;
            static sharded<cdc::generation_service> cdc_generation_service;
            cql_config.start().get();
            //FIXME: discarded future
            (void)cql_config_updater.start(std::ref(cql_config), std::ref(*cfg));
            auto stop_cql_config_updater = defer([&] { cql_config_updater.stop().get(); });

            gms::gossip_config gcfg;
            gcfg.gossip_scheduling_group = dbcfg.gossip_scheduling_group;
            auto& gossiper = gms::get_gossiper();
            gossiper.start(std::ref(stop_signal.as_sharded_abort_source()), std::ref(feature_service), std::ref(token_metadata), std::ref(messaging), std::ref(*cfg), std::ref(gcfg)).get();
            // #293 - do not stop anything
            //engine().at_exit([]{ return gms::get_gossiper().stop(); });

            service::storage_service_config sscfg;
            sscfg.available_memory = memory::stats().total_memory();
<<<<<<< HEAD
            service::init_storage_service(stop_signal.as_sharded_abort_source(), db, gossiper, sys_dist_ks, view_update_generator, feature_service, sscfg, mm_notifier, token_metadata, messaging, sl_controller).get();
=======
            service::init_storage_service(stop_signal.as_sharded_abort_source(), db, gossiper, sys_dist_ks, view_update_generator, feature_service, sscfg, mm_notifier, token_metadata, messaging, cdc_generation_service).get();
>>>>>>> 10364fca
            supervisor::notify("starting per-shard database core");

            sst_dir_semaphore.start(cfg->initial_sstable_loading_concurrency()).get();
            auto stop_sst_dir_sem = defer_verbose_shutdown("sst_dir_semaphore", [&sst_dir_semaphore] {
                sst_dir_semaphore.stop().get();
            });

            db.start(std::ref(*cfg), dbcfg, std::ref(mm_notifier), std::ref(feature_service), std::ref(token_metadata), std::ref(stop_signal.as_sharded_abort_source()), std::ref(sst_dir_semaphore)).get();
            start_large_data_handler(db).get();
            auto stop_database_and_sstables = defer_verbose_shutdown("database", [&db] {
                // #293 - do not stop anything - not even db (for real)
                //return db.stop();
                // call stop on each db instance, but leave the shareded<database> pointers alive.
                stop_database(db).then([&db] {
                    return db.invoke_on_all([](auto& db) {
                        return db.stop();
                    });
                }).get();
            });
            api::set_server_config(ctx).get();
            verify_seastar_io_scheduler(opts.contains("max-io-requests"), opts.contains("io-properties") || opts.contains("io-properties-file"),
                                        cfg->developer_mode()).get();

            supervisor::notify("creating and verifying directories");
            utils::directories::set dir_set;
            dir_set.add(cfg->data_file_directories());
            dir_set.add(cfg->commitlog_directory());
            dirs.emplace(cfg->developer_mode());
            dirs->create_and_verify(std::move(dir_set)).get();

            auto hints_dir_initializer = db::hints::directory_initializer::make(*dirs, cfg->hints_directory()).get();
            auto view_hints_dir_initializer = db::hints::directory_initializer::make(*dirs, cfg->view_hints_directory()).get();
            if (!hinted_handoff_enabled.is_disabled_for_all()) {
                hints_dir_initializer.ensure_created_and_verified().get();
            }
            view_hints_dir_initializer.ensure_created_and_verified().get();

            // We need the compaction manager ready early so we can reshard.
            db.invoke_on_all([&proxy, &stop_signal] (database& db) {
                db.get_compaction_manager().enable();
            }).get();

            // Initialization of a keyspace is done by shard 0 only. For system
            // keyspace, the procedure  will go through the hardcoded column
            // families, and in each of them, it will load the sstables for all
            // shards using distributed database object.
            // Iteration through column family directory for sstable loading is
            // done only by shard 0, so we'll no longer face race conditions as
            // described here: https://github.com/scylladb/scylla/issues/1014
            distributed_loader::init_system_keyspace(db).get();

            supervisor::notify("starting gossip");
            // Moved local parameters here, esp since with the
            // ssl stuff it gets to be a lot.
            auto seed_provider= cfg->seed_provider();
            sstring cluster_name = cfg->cluster_name();
            if (cluster_name.empty()) {
                cluster_name = "Test Cluster";
                startlog.warn("Using default cluster name is not recommended. Using a unique cluster name will reduce the chance of adding nodes to the wrong cluster by mistake");
            }

            init_gossiper(gossiper, *cfg, listen_address, seed_provider, cluster_name);

            smp::invoke_on_all([blocked_reactor_notify_ms] {
                engine().update_blocked_reactor_notify_ms(blocked_reactor_notify_ms);
            }).get();

            supervisor::notify("starting storage proxy");
            service::storage_proxy::config spcfg {
                .hints_directory_initializer = hints_dir_initializer,
            };
            spcfg.hinted_handoff_enabled = hinted_handoff_enabled;
            spcfg.available_memory = get_available_memory();
            smp_service_group_config storage_proxy_smp_service_group_config;
            // Assuming less than 1kB per queued request, this limits storage_proxy submit_to() queues to 5MB or less
            storage_proxy_smp_service_group_config.max_nonlocal_requests = 5000;
            spcfg.read_smp_service_group = create_smp_service_group(storage_proxy_smp_service_group_config).get0();
            spcfg.write_smp_service_group = create_smp_service_group(storage_proxy_smp_service_group_config).get0();
            spcfg.hints_write_smp_service_group = create_smp_service_group(storage_proxy_smp_service_group_config).get0();
            spcfg.write_ack_smp_service_group = create_smp_service_group(storage_proxy_smp_service_group_config).get0();
            static db::view::node_update_backlog node_backlog(smp::count, 10ms);
            scheduling_group_key_config storage_proxy_stats_cfg =
                    make_scheduling_group_key_config<service::storage_proxy_stats::stats>();
            storage_proxy_stats_cfg.constructor = [plain_constructor = storage_proxy_stats_cfg.constructor] (void* ptr) {
                plain_constructor(ptr);
                reinterpret_cast<service::storage_proxy_stats::stats*>(ptr)->register_stats();
                reinterpret_cast<service::storage_proxy_stats::stats*>(ptr)->register_split_metrics_local();
            };
            proxy.start(std::ref(db), spcfg, std::ref(node_backlog),
                    scheduling_group_key_create(storage_proxy_stats_cfg).get0(),
                    std::ref(feature_service), std::ref(token_metadata), std::ref(messaging)).get();
            // #293 - do not stop anything
            // engine().at_exit([&proxy] { return proxy.stop(); });
            supervisor::notify("starting migration manager");
            mm.start(std::ref(mm_notifier), std::ref(feature_service), std::ref(messaging)).get();
            auto stop_migration_manager = defer_verbose_shutdown("migration manager", [&mm] {
                mm.stop().get();
            });
            supervisor::notify("starting query processor");
            cql3::query_processor::memory_config qp_mcfg = {get_available_memory() / 256, get_available_memory() / 2560};
            debug::the_query_processor = &qp;
            qp.start(std::ref(proxy), std::ref(db), std::ref(mm_notifier), qp_mcfg, std::ref(cql_config), std::ref(sl_controller)).get();
            extern sharded<cql3::query_processor>* hack_query_processor_for_encryption;
            hack_query_processor_for_encryption = &qp;
            // #293 - do not stop anything
            // engine().at_exit([&qp] { return qp.stop(); });
            supervisor::notify("initializing batchlog manager");
            db::batchlog_manager_config bm_cfg;
            bm_cfg.write_request_timeout = cfg->write_request_timeout_in_ms() * 1ms;
            bm_cfg.replay_rate = cfg->batchlog_replay_throttle_in_kb() * 1000;
            bm_cfg.delay = std::chrono::milliseconds(cfg->ring_delay_ms());

            db::get_batchlog_manager().start(std::ref(qp), bm_cfg).get();
            // #293 - do not stop anything
            // engine().at_exit([] { return db::get_batchlog_manager().stop(); });
            sstables::init_metrics().get();

            db::system_keyspace::minimal_setup(qp);

            db::sstables_format_selector sst_format_selector(gossiper.local(), feature_service, db);

            sst_format_selector.start().get();
            auto stop_format_selector = defer_verbose_shutdown("sstables format selector", [&sst_format_selector] {
                sst_format_selector.stop().get();
            });

            // schema migration, if needed, is also done on shard 0
            db::legacy_schema_migrator::migrate(proxy, db, qp.local()).get();

            supervisor::notify("loading system sstables");

            distributed_loader::ensure_system_table_directories(db).get();

            supervisor::notify("loading non-system sstables");
            distributed_loader::init_non_system_keyspaces(db, proxy, mm).get();

            supervisor::notify("starting view update generator");
            view_update_generator.start(std::ref(db)).get();
            supervisor::notify("discovering staging sstables");
            db.invoke_on_all([] (database& db) {
                for (auto& x : db.get_column_families()) {
                    table& t = *(x.second);
                    for (sstables::shared_sstable sst : *t.get_sstables()) {
                        if (sst->requires_view_building()) {
                            // FIXME: discarded future.
                            (void)view_update_generator.local().register_staging_sstable(std::move(sst), t.shared_from_this());
                        }
                    }
                }
            }).get();

            // register connection drop notification to update cf's cache hit rate data
            db.invoke_on_all([&messaging] (database& db) {
                db.register_connection_drop_notifier(messaging.local());
            }).get();
            supervisor::notify("setting up system keyspace");
            db::system_keyspace::setup(db, qp, feature_service, messaging).get();
            supervisor::notify("starting commit log");
            auto cl = db.local().commitlog();
            if (cl != nullptr) {
                auto paths = cl->get_segments_to_replay();
                if (!paths.empty()) {
                    supervisor::notify("replaying commit log");
                    auto rp = db::commitlog_replayer::create_replayer(db).get0();
                    rp.recover(paths, db::commitlog::descriptor::FILENAME_PREFIX).get();
                    supervisor::notify("replaying commit log - flushing memtables");
                    db.invoke_on_all([] (database& db) {
                        return db.flush_all_memtables();
                    }).get();
                    supervisor::notify("replaying commit log - removing old commitlog segments");
                    //FIXME: discarded future
                    (void)cl->delete_segments(std::move(paths));
                }
            }

            db.invoke_on_all([] (database& db) {
                for (auto& x : db.get_column_families()) {
                    table& t = *(x.second);
                    t.enable_auto_compaction();
                }
            }).get();

            // If the same sstable is shared by several shards, it cannot be
            // deleted until all shards decide to compact it. So we want to
            // start these compactions now. Note we start compacting only after
            // all sstables in this CF were loaded on all shards - otherwise
            // we will have races between the compaction and loading processes
            // We also want to trigger regular compaction on boot.

            // FIXME: temporary as this code is being replaced. I am keeping the scheduling
            // group that was effectively used in the bulk of it (compaction). Soon it will become
            // streaming

            db.invoke_on_all([&proxy] (database& db) {
                for (auto& x : db.get_column_families()) {
                    column_family& cf = *(x.second);
                    cf.trigger_compaction();
                }
            }).get();
            api::set_server_gossip(ctx).get();
            api::set_server_snitch(ctx).get();
            api::set_server_storage_proxy(ctx).get();
            api::set_server_load_sstable(ctx).get();
            static seastar::sharded<memory_threshold_guard> mtg;
            //FIXME: discarded future
            (void)mtg.start(cfg->large_memory_allocation_warning_threshold());
            supervisor::notify("initializing migration manager RPC verbs");
            mm.invoke_on_all([] (auto& mm) {
                mm.init_messaging_service();
            }).get();
            supervisor::notify("initializing storage proxy RPC verbs");
            proxy.invoke_on_all(&service::storage_proxy::init_messaging_service).get();
            auto stop_proxy_handlers = defer_verbose_shutdown("storage proxy RPC verbs", [&proxy] {
                proxy.invoke_on_all(&service::storage_proxy::uninit_messaging_service).get();
            });
            supervisor::notify("initializing Raft services");
            raft_srvs.start(std::ref(messaging), std::ref(gossiper), std::ref(qp)).get();
            raft_srvs.invoke_on_all(&raft_services::init).get();
            auto stop_raft_sc_handlers = defer_verbose_shutdown("Raft services", [&raft_srvs] {
                raft_srvs.invoke_on_all(&raft_services::uninit).get();
            });
            supervisor::notify("starting streaming service");
            streaming::stream_session::init_streaming_service(db, sys_dist_ks, view_update_generator, messaging).get();
            auto stop_streaming_service = defer_verbose_shutdown("streaming service", [] {
                streaming::stream_session::uninit_streaming_service().get();
            });
            api::set_server_stream_manager(ctx).get();

            supervisor::notify("starting hinted handoff manager");
            if (!hinted_handoff_enabled.is_disabled_for_all()) {
                hints_dir_initializer.ensure_rebalanced().get();
            }
            view_hints_dir_initializer.ensure_rebalanced().get();

            proxy.invoke_on_all([] (service::storage_proxy& local_proxy) {
                auto& ss = service::get_local_storage_service();
                ss.register_subscriber(&local_proxy);
                return local_proxy.start_hints_manager(gms::get_local_gossiper().shared_from_this(), ss.shared_from_this());
            }).get();

            supervisor::notify("starting messaging service");
            auto max_memory_repair = db.local().get_available_memory() * 0.1;
            repair_service rs(gossiper, max_memory_repair);
            auto stop_repair_service = defer_verbose_shutdown("repair service", [&rs] {
                rs.stop().get();
            });
            repair_init_messaging_service_handler(rs, sys_dist_ks, view_update_generator, db, messaging).get();
            auto stop_repair_messages = defer_verbose_shutdown("repair message handlers", [] {
                repair_uninit_messaging_service_handler().get();
            });

            supervisor::notify("starting CDC Generation Management service");
            /* This service uses the system distributed keyspace.
             * It will only do that *after* the node has joined the token ring, and the token ring joining
             * procedure (`storage_service::init_server`) is responsible for initializing sys_dist_ks.
             * Hence the service will start using sys_dist_ks only after it was initialized.
             *
             * However, there is a problem with the service shutdown order: sys_dist_ks is stopped
             * *before* CDC generation service is stopped (`storage_service::drain_on_shutdown` below),
             * so CDC generation service takes sharded<db::sys_dist_ks> and must check local_is_initialized()
             * every time it accesses it (because it may have been stopped already), then take local_shared()
             * which will prevent sys_dist_ks from being destroyed while the service operates on it.
             */
            cdc_generation_service.start(std::ref(*cfg), std::ref(gossiper), std::ref(sys_dist_ks),
                    std::ref(stop_signal.as_sharded_abort_source()), std::ref(token_metadata)).get();
            auto stop_cdc_generation_service = defer_verbose_shutdown("CDC Generation Management service", [] {
                cdc_generation_service.stop().get();
            });

            auto get_cdc_metadata = [] (cdc::generation_service& svc) { return std::ref(svc.get_cdc_metadata()); };

            supervisor::notify("starting CDC log service");
            static sharded<cdc::cdc_service> cdc;
            cdc.start(std::ref(proxy), sharded_parameter(get_cdc_metadata, std::ref(cdc_generation_service))).get();
            auto stop_cdc_service = defer_verbose_shutdown("cdc log service", [] {
                cdc.stop().get();
            });

            supervisor::notify("starting storage service", true);
            auto& ss = service::get_local_storage_service();
            ss.init_messaging_service_part().get();
            auto stop_ss_msg = defer_verbose_shutdown("storage service messaging", [&ss] {
                ss.uninit_messaging_service_part().get();
            });
            api::set_server_messaging_service(ctx, messaging).get();
            auto stop_messaging_api = defer_verbose_shutdown("messaging service API", [&ctx] {
                api::unset_server_messaging_service(ctx).get();
            });
            api::set_server_storage_service(ctx).get();
            api::set_server_repair(ctx, messaging).get();
            auto stop_repair_api = defer_verbose_shutdown("repair API", [&ctx] {
                api::unset_server_repair(ctx).get();
            });

            gossiper.local().register_(ss.shared_from_this());
            auto stop_listening = defer_verbose_shutdown("storage service notifications", [&gossiper, &ss] {
                gossiper.local().unregister_(ss.shared_from_this()).get();
            });

            /*
             * This fuse prevents gossiper from staying active in case the
             * drain_on_shutdown below is not registered. When we fix the
             * start-stop sequence it will be removed.
             */
            auto gossiping_fuse = defer_verbose_shutdown("gossiping", [] {
                gms::stop_gossiping().get();
            });

            sys_dist_ks.start(std::ref(qp), std::ref(mm), std::ref(proxy)).get();

            with_scheduling_group(maintenance_scheduling_group, [&] {
                return ss.init_server();
            }).get();

            sst_format_selector.sync();

            with_scheduling_group(maintenance_scheduling_group, [&] {
                return ss.join_cluster();
            }).get();

            supervisor::notify("starting tracing");
            tracing::tracing::start_tracing(qp).get();
            /*
             * FIXME -- tracing is stopped inside drain_on_shutdown, which
             * is deferred later on. If the start aborts before it, the
             * tracing will remain started and will continue referencing
             * the query processor. Nowadays the latter is not stopped
             * either, but when it will, this place shold be fixed too.
             */

            startlog.info("SSTable data integrity checker is {}.",
                    cfg->enable_sstable_data_integrity_check() ? "enabled" : "disabled");


            supervisor::notify("starting auth service");
            auth::permissions_cache_config perm_cache_config;
            perm_cache_config.max_entries = cfg->permissions_cache_max_entries();
            perm_cache_config.validity_period = std::chrono::milliseconds(cfg->permissions_validity_in_ms());
            perm_cache_config.update_period = std::chrono::milliseconds(cfg->permissions_update_interval_in_ms());

            const qualified_name qualified_authorizer_name(auth::meta::AUTH_PACKAGE_NAME, cfg->authorizer());
            const qualified_name qualified_authenticator_name(auth::meta::AUTH_PACKAGE_NAME, cfg->authenticator());
            const qualified_name qualified_role_manager_name(auth::meta::AUTH_PACKAGE_NAME, cfg->role_manager());

            auth::service_config auth_config;
            auth_config.authorizer_java_name = qualified_authorizer_name;
            auth_config.authenticator_java_name = qualified_authenticator_name;
            auth_config.role_manager_java_name = qualified_role_manager_name;

            auth_service.start(perm_cache_config, std::ref(qp), std::ref(mm_notifier), std::ref(mm), auth_config).get();

            auth_service.invoke_on_all([&mm] (auth::service& auth) {
                return auth.start(mm.local());
            }).get();

            auto stop_auth_service = defer_verbose_shutdown("auth service", [] {
                auth_service.stop().get();
            });


            snapshot_ctl.start(std::ref(db)).get();
            auto stop_snapshot_ctl = defer_verbose_shutdown("snapshots", [&snapshot_ctl] {
                snapshot_ctl.stop().get();
            });

            api::set_server_snapshot(ctx, snapshot_ctl).get();
            auto stop_api_snapshots = defer_verbose_shutdown("snapshots API", [&ctx] {
                api::unset_server_snapshot(ctx).get();
            });

            supervisor::notify("starting batchlog manager");
            db::get_batchlog_manager().invoke_on_all([] (db::batchlog_manager& b) {
                return b.start();
            }).get();

            supervisor::notify("starting load meter");
            load_meter.init(db, gms::get_local_gossiper()).get();
            auto stop_load_meter = defer_verbose_shutdown("load meter", [&load_meter] {
                load_meter.exit().get();
            });

            supervisor::notify("starting cf cache hit rate calculator");
            cf_cache_hitrate_calculator.start(std::ref(db)).get();
            auto stop_cache_hitrate_calculator = defer_verbose_shutdown("cf cache hit rate calculator",
                    [&cf_cache_hitrate_calculator] {
                        return cf_cache_hitrate_calculator.stop().get();
                    }
            );
            cf_cache_hitrate_calculator.local().run_on(this_shard_id());

            supervisor::notify("starting view update backlog broker");
            static sharded<service::view_update_backlog_broker> view_backlog_broker;
            view_backlog_broker.start(std::ref(proxy), std::ref(gms::get_gossiper())).get();
            view_backlog_broker.invoke_on_all(&service::view_update_backlog_broker::start).get();
            auto stop_view_backlog_broker = defer_verbose_shutdown("view update backlog broker", [] {
                view_backlog_broker.stop().get();
            });

            //FIXME: discarded future
            (void)api::set_server_cache(ctx);
            startlog.info("Waiting for gossip to settle before accepting client requests...");
            gms::get_local_gossiper().wait_for_gossip_to_settle().get();
            api::set_server_gossip_settle(ctx).get();

            supervisor::notify("allow replaying hints");
            proxy.invoke_on_all([] (service::storage_proxy& local_proxy) {
                local_proxy.allow_replaying_hints();
            }).get();

            if (cfg->view_building()) {
                supervisor::notify("Launching generate_mv_updates for non system tables");
                view_update_generator.invoke_on_all(&db::view::view_update_generator::start).get();
            }

            static sharded<db::view::view_builder> view_builder;
            if (cfg->view_building()) {
                supervisor::notify("starting the view builder");
                view_builder.start(std::ref(db), std::ref(sys_dist_ks), std::ref(mm_notifier)).get();
                view_builder.invoke_on_all([&mm] (db::view::view_builder& vb) { 
                    return vb.start(mm.local());
                }).get();
            }

            // Truncate `clients' CF - this table should not persist between server restarts.
            clear_clientlist().get();

            db.invoke_on_all([] (database& db) {
                db.revert_initial_system_read_concurrency_boost();
            }).get();

            audit::audit::start_audit(*cfg, qp).get();

            cql_transport::controller cql_server_ctl(db, auth_service, mm_notifier, gossiper.local(), qp, sl_controller);

            ss.register_client_shutdown_hook("native transport", [&cql_server_ctl] {
                cql_server_ctl.stop().get();
            });

            std::any stop_cql;
            if (cfg->start_native_transport()) {
                supervisor::notify("starting native transport");
                with_scheduling_group(dbcfg.statement_scheduling_group, [&cql_server_ctl] {
                    return cql_server_ctl.start_server();
                }).get();

                // FIXME -- this should be done via client hooks instead
                stop_cql = defer_verbose_shutdown("native transport", [&cql_server_ctl] {
                    cql_server_ctl.stop().get();
                });
            }

            api::set_transport_controller(ctx, cql_server_ctl).get();
            auto stop_transport_controller = defer_verbose_shutdown("transport controller API", [&ctx] {
                api::unset_transport_controller(ctx).get();
            });

            ::thrift_controller thrift_ctl(db, auth_service, qp);

            ss.register_client_shutdown_hook("rpc server", [&thrift_ctl] {
                thrift_ctl.stop().get();
            });

            std::any stop_rpc;
            if (cfg->start_rpc()) {
                with_scheduling_group(dbcfg.statement_scheduling_group, [&thrift_ctl] {
                    return thrift_ctl.start_server();
                }).get();

                // FIXME -- this should be done via client hooks instead
                stop_rpc = defer_verbose_shutdown("rpc server", [&thrift_ctl] {
                    thrift_ctl.stop().get();
                });
            }

            api::set_rpc_controller(ctx, thrift_ctl).get();
            auto stop_rpc_controller = defer_verbose_shutdown("rpc controller API", [&ctx] {
                api::unset_rpc_controller(ctx).get();
            });

            if (cfg->alternator_port() || cfg->alternator_https_port()) {
                alternator::rmw_operation::set_default_write_isolation(cfg->alternator_write_isolation());
                alternator::executor::set_default_timeout(std::chrono::milliseconds(cfg->alternator_timeout_in_ms()));
                static sharded<alternator::executor> alternator_executor;
                static sharded<alternator::server> alternator_server;

                net::inet_address addr;
                try {
                    addr = net::dns::get_host_by_name(cfg->alternator_address(), family).get0().addr_list.front();
                } catch (...) {
                    std::throw_with_nested(std::runtime_error(fmt::format("Unable to resolve alternator_address {}", cfg->alternator_address())));
                }
                // Create an smp_service_group to be used for limiting the
                // concurrency when forwarding Alternator request between
                // shards - if necessary for LWT.
                smp_service_group_config c;
                c.max_nonlocal_requests = 5000;
                smp_service_group ssg = create_smp_service_group(c).get0();
                alternator_executor.start(std::ref(proxy), std::ref(mm), std::ref(sys_dist_ks), std::ref(service::get_storage_service()), sharded_parameter(get_cdc_metadata, std::ref(cdc_generation_service)), ssg).get();
                alternator_server.start(std::ref(alternator_executor), std::ref(qp)).get();
                std::optional<uint16_t> alternator_port;
                if (cfg->alternator_port()) {
                    alternator_port = cfg->alternator_port();
                }
                std::optional<uint16_t> alternator_https_port;
                std::optional<tls::credentials_builder> creds;
                if (cfg->alternator_https_port()) {
                    alternator_https_port = cfg->alternator_https_port();
                    creds.emplace();
                    auto opts = cfg->alternator_encryption_options();
                    if (opts.empty()) {
                        // Earlier versions mistakenly configured Alternator's
                        // HTTPS parameters via the "server_encryption_option"
                        // configuration parameter. We *temporarily* continue
                        // to allow this, for backward compatibility.
                        opts = cfg->server_encryption_options();
                        if (!opts.empty()) {
                            startlog.warn("Setting server_encryption_options to configure "
                                    "Alternator's HTTPS encryption is deprecated. Please "
                                    "switch to setting alternator_encryption_options instead.");
                        }
                    }
                    creds->set_dh_level(tls::dh_params::level::MEDIUM);
                    auto cert = get_or_default(opts, "certificate", db::config::get_conf_sub("scylla.crt").string());
                    auto key = get_or_default(opts, "keyfile", db::config::get_conf_sub("scylla.key").string());
                    creds->set_x509_key_file(cert, key, tls::x509_crt_format::PEM).get();
                    auto prio = get_or_default(opts, "priority_string", sstring());
                    creds->set_priority_string(db::config::default_tls_priority);
                    if (!prio.empty()) {
                        creds->set_priority_string(prio);
                    }
                }
                bool alternator_enforce_authorization = cfg->alternator_enforce_authorization();
                with_scheduling_group(dbcfg.statement_scheduling_group,
                        [addr, alternator_port, alternator_https_port, creds = std::move(creds), alternator_enforce_authorization, cfg] () mutable {
                    return alternator_server.invoke_on_all(
                            [addr, alternator_port, alternator_https_port, creds = std::move(creds), alternator_enforce_authorization, cfg] (alternator::server& server) mutable {
                        auto& ss = service::get_local_storage_service();
                        return server.init(addr, alternator_port, alternator_https_port, creds, alternator_enforce_authorization, &ss.service_memory_limiter(),
                                ss.db().local().get_config().max_concurrent_requests_per_shard);
                    }).then([addr, alternator_port, alternator_https_port] {
                        startlog.info("Alternator server listening on {}, HTTP port {}, HTTPS port {}",
                                addr, alternator_port ? std::to_string(*alternator_port) : "OFF", alternator_https_port ? std::to_string(*alternator_https_port) : "OFF");
                    });
                }).get();
                auto stop_alternator = [ssg] {
                    alternator_server.stop().get();
                    alternator_executor.stop().get();
                    destroy_smp_service_group(ssg).get();
                };

                ss.register_client_shutdown_hook("alternator", std::move(stop_alternator));
            }

            static redis_service redis;
            if (cfg->redis_port() || cfg->redis_ssl_port()) {
                with_scheduling_group(dbcfg.statement_scheduling_group, [proxy = std::ref(proxy), db = std::ref(db), auth_service = std::ref(auth_service), cfg] {
                    return redis.init(proxy, db, auth_service, *cfg);
                }).get();
            }

            smp::invoke_on_all([&cfg, background_reclaim_scheduling_group] {
                logalloc::tracker::config st_cfg;
                st_cfg.defragment_on_idle = cfg->defragment_memory_on_idle();
                st_cfg.abort_on_lsa_bad_alloc = cfg->abort_on_lsa_bad_alloc();
                st_cfg.lsa_reclamation_step = cfg->lsa_reclamation_step();
                st_cfg.background_reclaim_sched_group = background_reclaim_scheduling_group;
                logalloc::shard_tracker().configure(st_cfg);
            }).get();

            auto stop_lsa_background_reclaim = defer([&] {
                smp::invoke_on_all([&] {
                    return logalloc::shard_tracker().stop();
                }).get();
            });

            seastar::set_abort_on_ebadf(cfg->abort_on_ebadf());
            api::set_server_done(ctx).get();
            supervisor::notify("serving");
            // Register at_exit last, so that storage_service::drain_on_shutdown will be called first

            auto stop_repair = defer_verbose_shutdown("repair", [] {
                repair_shutdown(service::get_local_storage_service().db()).get();
            });

            auto stop_view_update_generator = defer_verbose_shutdown("view update generator", [] {
                view_update_generator.stop().get();
            });

            auto do_drain = defer_verbose_shutdown("local storage", [] {
                service::get_local_storage_service().drain_on_shutdown().get();
            });

            auto stop_view_builder = defer_verbose_shutdown("view builder", [cfg] {
                if (cfg->view_building()) {
                    view_builder.stop().get();
                }
            });

            auto stop_redis_service = defer_verbose_shutdown("redis service", [&cfg] {
                if (cfg->redis_port() || cfg->redis_ssl_port()) {
                    redis.stop().get();
                }
            });

            startlog.info("Scylla version {} initialization completed.", scylla_version());
            stop_signal.wait().get();
            startlog.info("Signal received; shutting down");
	    // At this point, all objects destructors and all shutdown hooks registered with defer() are executed
          } catch (...) {
            startlog.error("Startup failed: {}", std::current_exception());
            // We should be returning 1 here, but the system is not yet prepared for orderly rollback of main() objects
            // and thread_local variables.
            _exit(1);
            return 1;
          }
          startlog.info("Scylla version {} shutdown complete.", scylla_version());
          // We should be returning 0 here, but the system is not yet prepared for orderly rollback of main() objects
          // and thread_local variables.
          _exit(0);
          return 0;
        });
    });
  } catch (...) {
      // reactor may not have been initialized, so can't use logger
      fprint(std::cerr, "FATAL: Exception during startup, aborting: %s\n", std::current_exception());
      return 7; // 1 has a special meaning for upstart
  }
}

namespace debug {

seastar::sharded<database>* db;

}<|MERGE_RESOLUTION|>--- conflicted
+++ resolved
@@ -813,11 +813,7 @@
 
             service::storage_service_config sscfg;
             sscfg.available_memory = memory::stats().total_memory();
-<<<<<<< HEAD
-            service::init_storage_service(stop_signal.as_sharded_abort_source(), db, gossiper, sys_dist_ks, view_update_generator, feature_service, sscfg, mm_notifier, token_metadata, messaging, sl_controller).get();
-=======
-            service::init_storage_service(stop_signal.as_sharded_abort_source(), db, gossiper, sys_dist_ks, view_update_generator, feature_service, sscfg, mm_notifier, token_metadata, messaging, cdc_generation_service).get();
->>>>>>> 10364fca
+            service::init_storage_service(stop_signal.as_sharded_abort_source(), db, gossiper, sys_dist_ks, view_update_generator, feature_service, sscfg, mm_notifier, token_metadata, messaging, cdc_generation_service, sl_controller).get();
             supervisor::notify("starting per-shard database core");
 
             sst_dir_semaphore.start(cfg->initial_sstable_loading_concurrency()).get();
