--- conflicted
+++ resolved
@@ -941,14 +941,10 @@
             supervisor::notify("starting query processor");
             cql3::query_processor::memory_config qp_mcfg = {get_available_memory() / 256, get_available_memory() / 2560};
             debug::the_query_processor = &qp;
-<<<<<<< HEAD
-            qp.start(std::ref(proxy), std::ref(db), std::ref(mm_notifier), std::ref(mm), qp_mcfg, std::ref(cql_config)).get();
+            auto local_data_dict = seastar::sharded_parameter([] (const database& db) { return db.as_data_dictionary(); }, std::ref(db));
+            qp.start(std::ref(proxy), std::move(local_data_dict), std::ref(mm_notifier), std::ref(mm), qp_mcfg, std::ref(cql_config)).get();
             extern sharded<cql3::query_processor>* hack_query_processor_for_encryption;
             hack_query_processor_for_encryption = &qp;
-=======
-            auto local_data_dict = seastar::sharded_parameter([] (const database& db) { return db.as_data_dictionary(); }, std::ref(db));
-            qp.start(std::ref(proxy), std::move(local_data_dict), std::ref(mm_notifier), std::ref(mm), qp_mcfg, std::ref(cql_config)).get();
->>>>>>> eba4a4fb
             // #293 - do not stop anything
             // engine().at_exit([&qp] { return qp.stop(); });
             supervisor::notify("initializing batchlog manager");
