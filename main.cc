/*
 * Copyright (C) 2014 ScyllaDB
 */

/*
 * This file is part of Scylla.
 *
 * See the LICENSE.PROPRIETARY file in the top-level directory for licensing information.
 */

#include "utils/build_id.hh"
#include "supervisor.hh"
#include "database.hh"
#include <seastar/core/reactor.hh>
#include <seastar/core/app-template.hh>
#include <seastar/core/distributed.hh>
#include "transport/server.hh"
#include <seastar/http/httpd.hh>
#include "api/api_init.hh"
#include "db/config.hh"
#include "db/extensions.hh"
#include "db/legacy_schema_migrator.hh"
#include "service/storage_service.hh"
#include "service/migration_manager.hh"
#include "service/load_meter.hh"
#include "service/view_update_backlog_broker.hh"
#include "service/qos/service_level_controller.hh"
#include "streaming/stream_session.hh"
#include "db/system_keyspace.hh"
#include "db/system_distributed_keyspace.hh"
#include "db/batchlog_manager.hh"
#include "db/commitlog/commitlog.hh"
#include "db/hints/manager.hh"
#include "db/commitlog/commitlog_replayer.hh"
#include "db/view/view_builder.hh"
#include "utils/runtime.hh"
#include "log.hh"
#include "utils/directories.hh"
#include "debug.hh"
#include "auth/common.hh"
#include "init.hh"
#include "release.hh"
#include "repair/repair.hh"
#include "repair/row_level.hh"
#include <cstdio>
#include <seastar/core/file.hh>
#include <sys/time.h>
#include <sys/resource.h>
#include <sys/prctl.h>
#include "tracing/tracing.hh"
#include "audit/audit.hh"
#include "tracing/tracing_backend_registry.hh"
#include <seastar/core/prometheus.hh>
#include "message/messaging_service.hh"
#include "db/sstables-format-selector.hh"
#include "db/snapshot-ctl.hh"
#include <seastar/net/dns.hh>
#include <seastar/core/io_queue.hh>
#include <seastar/core/abort_on_ebadf.hh>

#include "db/view/view_update_generator.hh"
#include "service/cache_hitrate_calculator.hh"
#include "sstables/compaction_manager.hh"
#include "sstables/sstables.hh"
#include "utils/memory.hh"
#include "gms/feature_service.hh"
#include "distributed_loader.hh"
#include "cql3/cql_config.hh"
#include "connection_notifier.hh"
#include "transport/controller.hh"
#include "thrift/controller.hh"
#include "service/memory_limiter.hh"

#include "alternator/server.hh"
#include "redis/service.hh"
#include "cdc/log.hh"
#include "cdc/cdc_extension.hh"
#include "cdc/generation_service.hh"
#include "alternator/tags_extension.hh"
#include "alternator/rmw_operation.hh"
#include "db/paxos_grace_seconds_extension.hh"
#include "service/qos/standard_service_level_distributed_data_accessor.hh"

#include "service/raft/raft_services.hh"

namespace fs = std::filesystem;

seastar::metrics::metric_groups app_metrics;

using namespace std::chrono_literals;

namespace bpo = boost::program_options;

// Must live in a seastar::thread
class stop_signal {
    bool _caught = false;
    condition_variable _cond;
    sharded<abort_source> _abort_sources;
    future<> _broadcasts_to_abort_sources_done = make_ready_future<>();
private:
    void signaled() {
        if (_caught) {
            return;
        }
        _caught = true;
        _cond.broadcast();
        _broadcasts_to_abort_sources_done = _broadcasts_to_abort_sources_done.then([this] {
            return _abort_sources.invoke_on_all(&abort_source::request_abort);
        });
    }
public:
    stop_signal() {
        _abort_sources.start().get();
        engine().handle_signal(SIGINT, [this] { signaled(); });
        engine().handle_signal(SIGTERM, [this] { signaled(); });
    }
    ~stop_signal() {
        // There's no way to unregister a handler yet, so register a no-op handler instead.
        engine().handle_signal(SIGINT, [] {});
        engine().handle_signal(SIGTERM, [] {});
        _broadcasts_to_abort_sources_done.get();
        _abort_sources.stop().get();
    }
    future<> wait() {
        return _cond.wait([this] { return _caught; });
    }
    bool stopping() const {
        return _caught;
    }
    abort_source& as_local_abort_source() { return _abort_sources.local(); }
    sharded<abort_source>& as_sharded_abort_source() { return _abort_sources; }
};

template<typename K, typename V, typename... Args, typename K2, typename V2 = V>
V get_or_default(const std::unordered_map<K, V, Args...>& ss, const K2& key, const V2& def = V()) {
    const auto iter = ss.find(key);
    if (iter != ss.end()) {
        return iter->second;
    }
    return def;
}

static future<>
read_config(bpo::variables_map& opts, db::config& cfg) {
    sstring file;

    if (opts.contains("options-file")) {
        file = opts["options-file"].as<sstring>();
    } else {
        file = db::config::get_conf_sub("scylla.yaml").string();
    }
    return check_direct_io_support(file).then([file, &cfg] {
        return cfg.read_from_file(file, [](auto & opt, auto & msg, auto status) {
            auto level = log_level::warn;
            if (status.value_or(db::config::value_status::Invalid) != db::config::value_status::Invalid) {
                level = log_level::error;
            }
            startlog.log(level, "{} : {}", msg, opt);
        });
    }).handle_exception([file](auto ep) {
        startlog.error("Could not read configuration file {}: {}", file, ep);
        return make_exception_future<>(ep);
    });
}

// Handles SIGHUP, using it to trigger re-reading of the configuration file. Should
// only be constructed on shard 0.
class sighup_handler {
    bpo::variables_map& _opts;
    db::config& _cfg;
    condition_variable _cond;
    bool _pending = false; // if asked to reread while already reading
    bool _stopping = false;
    future<> _done = do_work();  // Launch main work loop, capture completion future
public:
    // Installs the signal handler. Must call stop() (and wait for it) before destruction.
    sighup_handler(bpo::variables_map& opts, db::config& cfg) : _opts(opts), _cfg(cfg) {
        startlog.info("installing SIGHUP handler");
        engine().handle_signal(SIGHUP, [this] { reread_config(); });
    }
private:
    void reread_config() {
        if (_stopping) {
            return;
        }
        _pending = true;
        _cond.broadcast();
    }
    // Main work loop. Waits for either _stopping or _pending to be raised, and
    // re-reads the configuration file if _pending. We use a repeat loop here to
    // avoid having multiple reads of the configuration file happening in parallel
    // (this can cause an older read to overwrite the results of a younger read).
    future<> do_work() {
        return repeat([this] {
            return _cond.wait([this] { return _pending || _stopping; }).then([this] {
                return async([this] {
                    if (_stopping) {
                        return stop_iteration::yes;
                    } else if (_pending) {
                        _pending = false;
                        try {
                            startlog.info("re-reading configuration file");
                            read_config(_opts, _cfg).get();
                            _cfg.broadcast_to_all_shards().get();
                            startlog.info("completed re-reading configuration file");
                        } catch (...) {
                            startlog.error("failed to re-read configuration file: {}", std::current_exception());
                        }
                    }
                    return stop_iteration::no;
                });
            });
        });
    }
public:
    // Signals the main work loop to stop, and waits for it (and any in-progress work)
    // to complete. After this is waited for, the object can be destroyed.
    future<> stop() {
        // No way to unregister yet
        engine().handle_signal(SIGHUP, [] {});
        _pending = false;
        _stopping = true;
        _cond.broadcast();
        return std::move(_done);
    }
};

static
void
verify_rlimit(bool developer_mode) {
    struct rlimit lim;
    int r = getrlimit(RLIMIT_NOFILE, &lim);
    if (r == -1) {
        throw std::system_error(errno, std::system_category());
    }
    auto recommended = 200'000U;
    auto min = 10'000U;
    if (lim.rlim_cur < min) {
        if (developer_mode) {
            startlog.warn("NOFILE rlimit too low (recommended setting {}, minimum setting {};"
                          " you may run out of file descriptors.", recommended, min);
        } else {
            startlog.error("NOFILE rlimit too low (recommended setting {}, minimum setting {};"
                          " refusing to start.", recommended, min);
            throw std::runtime_error("NOFILE rlimit too low");
        }
    }
}

static bool cpu_sanity() {
#if defined(__x86_64__) || defined(__i386__)
    if (!__builtin_cpu_supports("sse4.2") || !__builtin_cpu_supports("pclmul")) {
        std::cerr << "Scylla requires a processor with SSE 4.2 and PCLMUL support\n";
        return false;
    }
#endif
    return true;
}

static void tcp_syncookies_sanity() {
    try {
        auto f = file_desc::open("/proc/sys/net/ipv4/tcp_syncookies", O_RDONLY | O_CLOEXEC);
        char buf[128] = {};
        f.read(buf, 128);
        if (sstring(buf) == "0\n") {
            startlog.warn("sysctl entry net.ipv4.tcp_syncookies is set to 0.\n"
                          "For better performance, set following parameter on sysctl is strongly recommended:\n"
                          "net.ipv4.tcp_syncookies=1");
        }
    } catch (const std::system_error& e) {
            startlog.warn("Unable to check if net.ipv4.tcp_syncookies is set {}", e);
    }
}

static future<>
verify_seastar_io_scheduler(bool has_max_io_requests, bool has_properties, bool developer_mode) {
    auto note_bad_conf = [developer_mode] (sstring cause) {
        sstring msg = "I/O Scheduler is not properly configured! This is a non-supported setup, and performance is expected to be unpredictably bad.\n Reason found: "
                    + cause + "\n"
                    + "To properly configure the I/O Scheduler, run the scylla_io_setup utility shipped with Scylla.\n";

        sstring devmode_msg = msg + "To ignore this, see the developer-mode configuration option.";
        if (developer_mode) {
            startlog.warn(msg.c_str());
        } else {
            startlog.error(devmode_msg.c_str());
            throw std::runtime_error("Bad I/O Scheduler configuration");
        }
    };

    if (!has_max_io_requests && !has_properties) {
        note_bad_conf("none of --max-io-requests, --io-properties and --io-properties-file are set.");
    }
    return smp::invoke_on_all([developer_mode, note_bad_conf, has_max_io_requests] {
        if (has_max_io_requests) {
            auto capacity = engine().get_io_queue().capacity();
            if (capacity < 4) {
                auto cause = format("I/O Queue capacity for this shard is too low ({:d}, minimum 4 expected).", capacity);
                note_bad_conf(cause);
            }
        }
    });
}

static
void
verify_adequate_memory_per_shard(bool developer_mode) {
    auto shard_mem = get_available_memory();
    if (shard_mem >= (1 << 30)) {
        return;
    }
    if (developer_mode) {
        startlog.warn("Only {} MiB per shard; this is below the recommended minimum of 1 GiB/shard;"
                " continuing since running in developer mode", shard_mem >> 20);
    } else {
        startlog.error("Only {} MiB per shard; this is below the recommended minimum of 1 GiB/shard; terminating."
                "Configure more memory (--memory option) or decrease shard count (--smp option).", shard_mem >> 20);
        throw std::runtime_error("configuration (memory per shard too low)");
    }
}

class memory_threshold_guard {
    seastar::memory::scoped_large_allocation_warning_threshold _slawt;
public:
    explicit memory_threshold_guard(size_t threshold) : _slawt(threshold)  {}
    future<> stop() { return make_ready_future<>(); }
};

// Formats parsed program options into a string as follows:
// "[key1: value1_1 value1_2 ..., key2: value2_1 value 2_2 ..., (positional) value3, ...]"
std::string format_parsed_options(const std::vector<bpo::option>& opts) {
    return fmt::format("[{}]",
        boost::algorithm::join(opts | boost::adaptors::transformed([] (const bpo::option& opt) {
            if (opt.value.empty()) {
                return opt.string_key;
            }

            return (opt.string_key.empty() ?  "(positional) " : fmt::format("{}: ", opt.string_key)) +
                        boost::algorithm::join(opt.value, " ");
        }), ", ")
    );
}

static constexpr char startup_msg[] = "Scylla version {} with build-id {} starting ...\n";

void print_starting_message(int ac, char** av, const bpo::parsed_options& opts) {
    fmt::print(startup_msg, scylla_version(), get_build_id());
    if (ac) {
        fmt::print("command used: \"{}", av[0]);
        for (int i = 1; i < ac; ++i) {
            fmt::print(" {}", av[i]);
        }
        fmt::print("\"\n");
    }

    fmt::print("parsed command line options: {}\n", format_parsed_options(opts.options));
}

// Glue logic between db::config and cql3::cql_config
class cql_config_updater {
    cql3::cql_config& _cql_config;
    const db::config& _cfg;
    std::vector<std::any> _observers;
private:
    template <typename T>
    void tie(T& dest, const db::config::named_value<T>& src) {
        dest = src();
        _observers.emplace_back(make_lw_shared<utils::observer<T>>(src.observe([&dest] (const T& value) { dest = value; })));
    }
public:
    cql_config_updater(cql3::cql_config& cql_config, const db::config& cfg)
            : _cql_config(cql_config), _cfg(cfg) {
        tie(_cql_config.restrictions.partition_key_restrictions_max_cartesian_product_size, _cfg.max_partition_key_restrictions_per_query);
        tie(_cql_config.restrictions.clustering_key_restrictions_max_cartesian_product_size, _cfg.max_clustering_key_restrictions_per_query);
    }
};

template <typename Func>
static auto defer_verbose_shutdown(const char* what, Func&& func) {
    auto vfunc = [what, func = std::forward<Func>(func)] () mutable {
        startlog.info("Shutting down {}", what);
        try {
            func();
        } catch (...) {
            startlog.error("Unexpected error shutting down {}: {}", what, std::current_exception());
            throw;
        }
        startlog.info("Shutting down {} was successful", what);
    };

    auto ret = deferred_action(std::move(vfunc));
    return ::make_shared<decltype(ret)>(std::move(ret));
}

namespace debug {
sharded<netw::messaging_service>* the_messaging_service;
sharded<cql3::query_processor>* the_query_processor;
}

int main(int ac, char** av) {
    // Allow core dumps. The would be disabled by default if
    // CAP_SYS_NICE was added to the binary, as is suggested by the
    // epoll backend.
    int r = prctl(PR_SET_DUMPABLE, 1, 0, 0, 0);
    if (r) {
        std::cerr << "Could not make scylla dumpable\n";
        exit(1);
    }

  try {
    // early check to avoid triggering
    if (!cpu_sanity()) {
        _exit(71);
    }
    runtime::init_uptime();
    std::setvbuf(stdout, nullptr, _IOLBF, 1000);
    app_template::config app_cfg;
    app_cfg.name = "Scylla";
    app_cfg.default_task_quota = 500us;
    app_cfg.auto_handle_sigint_sigterm = false;
    app_template app(std::move(app_cfg));

    auto ext = std::make_shared<db::extensions>();
    ext->add_schema_extension<alternator::tags_extension>(alternator::tags_extension::NAME);
    ext->add_schema_extension<cdc::cdc_extension>(cdc::cdc_extension::NAME);
    ext->add_schema_extension<db::paxos_grace_seconds_extension>(db::paxos_grace_seconds_extension::NAME);

    auto cfg = make_lw_shared<db::config>(ext);
    auto init = app.get_options_description().add_options();

    init("version", bpo::bool_switch(), "print version number and exit");
    init("build-id", bpo::bool_switch(), "print build-id and exit");
    init("build-mode", bpo::bool_switch(), "print build mode and exit");

    bpo::options_description deprecated("Deprecated options - ignored");
    deprecated.add_options()
        ("background-writer-scheduling-quota", bpo::value<float>())
        ("auto-adjust-flush-quota", bpo::value<bool>());
    app.get_options_description().add(deprecated);

    // TODO : default, always read?
    init("options-file", bpo::value<sstring>(), "configuration file (i.e. <SCYLLA_HOME>/conf/scylla.yaml)");

    std::any get_in_memory_config_hook(utils::config_file& cfg);
    static std::any in_memory_hook = get_in_memory_config_hook(*cfg);

    configurable::append_all(*cfg, init);
    cfg->add_options(init);

    // If --version is requested, print it out and exit immediately to avoid
    // Seastar-specific warnings that may occur when running the app
    bpo::variables_map vm;
    auto parsed_opts = bpo::command_line_parser(ac, av).options(app.get_options_description()).allow_unregistered().run();
    bpo::store(parsed_opts, vm);
    if (vm["version"].as<bool>()) {
        fmt::print("{}\n", scylla_version());
        return 0;
    }
    if (vm["build-id"].as<bool>()) {
        fmt::print("{}\n", get_build_id());
        return 0;
    }
    if (vm["build-mode"].as<bool>()) {
        fmt::print("{}\n", scylla_build_mode());
        return 0;
    }

    print_starting_message(ac, av, parsed_opts);

    sharded<locator::shared_token_metadata> token_metadata;
    sharded<service::migration_notifier> mm_notifier;
    distributed<database> db;
    seastar::sharded<service::cache_hitrate_calculator> cf_cache_hitrate_calculator;
    service::load_meter load_meter;
    debug::db = &db;
    auto& proxy = service::get_storage_proxy();
    auto& mm = service::get_migration_manager();
    api::http_context ctx(db, proxy, load_meter, token_metadata);
    httpd::http_server_control prometheus_server;
    std::optional<utils::directories> dirs = {};
    sharded<gms::feature_service> feature_service;
    sharded<db::snapshot_ctl> snapshot_ctl;
    sharded<netw::messaging_service> messaging;
    sharded<cql3::query_processor> qp;
    sharded<semaphore> sst_dir_semaphore;
    sharded<raft_services> raft_srvs;
    sharded<service::memory_limiter> service_memory_limiter;

    return app.run(ac, av, [&] () -> future<int> {

        auto&& opts = app.configuration();

        namespace sm = seastar::metrics;
        app_metrics.add_group("scylladb", {
            sm::make_gauge("current_version", sm::description("Current ScyllaDB version."), { sm::label_instance("version", scylla_version()), sm::shard_label("") }, [] { return 0; })
        });

        const std::unordered_set<sstring> ignored_options = { "auto-adjust-flush-quota", "background-writer-scheduling-quota" };
        for (auto& opt: ignored_options) {
            if (opts.contains(opt)) {
                fmt::print("{} option ignored (deprecated)\n", opt);
            }
        }

        // Check developer mode before even reading the config file, because we may not be
        // able to read it if we need to disable strict dma mode.
        // We'll redo this later and apply it to all reactors.
        if (opts.contains("developer-mode")) {
            engine().set_strict_dma(false);
        }

        tcp_syncookies_sanity();

        return seastar::async([cfg, ext, &db, &qp, &proxy, &mm, &mm_notifier, &ctx, &opts, &dirs,
                &prometheus_server, &cf_cache_hitrate_calculator, &load_meter, &feature_service,
                &token_metadata, &snapshot_ctl, &messaging, &sst_dir_semaphore, &raft_srvs, &service_memory_limiter] {
          try {
            // disable reactor stall detection during startup
            auto blocked_reactor_notify_ms = engine().get_blocked_reactor_notify_ms();
            smp::invoke_on_all([] {
                engine().update_blocked_reactor_notify_ms(std::chrono::milliseconds(1000000));
            }).get();

            ::stop_signal stop_signal; // we can move this earlier to support SIGINT during initialization
            read_config(opts, *cfg).get();
            configurable::init_all(opts, *cfg, *ext).get();
            cfg->setup_directories();

            // We're writing to a non-atomic variable here. But bool writes are atomic
            // in all supported architectures, and the broadcast_to_all_shards().get() below
            // will apply the required memory barriers anyway.
            ser::gc_clock_using_3_1_0_serialization = cfg->enable_3_1_0_compatibility_mode();

            cfg->broadcast_to_all_shards().get();

            ::sighup_handler sighup_handler(opts, *cfg);
            auto stop_sighup_handler = defer_verbose_shutdown("sighup", [&] {
                sighup_handler.stop().get();
            });

            logalloc::prime_segment_pool(get_available_memory(), memory::min_free_memory()).get();
            logging::apply_settings(cfg->logging_settings(opts));

            startlog.info(startup_msg, scylla_version(), get_build_id());

            // Set the default scheduling_group, i.e., the main scheduling
            // group to a lower shares. Subsystems needs higher shares
            // should set it explicitly. This prevents code that is supposed to
            // run inside its own scheduling group leaking to main group and
            // causing latency issues.
            smp::invoke_on_all([] {
                auto default_sg = default_scheduling_group();
                default_sg.set_shares(200);
            }).get();

            verify_rlimit(cfg->developer_mode());
            verify_adequate_memory_per_shard(cfg->developer_mode());
            if (cfg->partitioner() != "org.apache.cassandra.dht.Murmur3Partitioner") {
                if (cfg->enable_deprecated_partitioners()) {
                    startlog.warn("The partitioner {} is deprecated and will be removed in a future version."
                            "  Contact scylladb-users@googlegroups.com if you are using it in production", cfg->partitioner());
                } else {
                    startlog.error("The partitioner {} is deprecated and will be removed in a future version."
                            "  To enable it, add \"enable_deprecated_partitioners: true\" to scylla.yaml"
                            "  Contact scylladb-users@googlegroups.com if you are using it in production", cfg->partitioner());
                    throw bad_configuration_error();
                }
            }
            gms::feature_config fcfg = gms::feature_config_from_db_config(*cfg);

            feature_service.start(fcfg).get();
            // FIXME storage_proxy holds a reference on it and is not yet stopped.
            // also the proxy leaves range_slice_read_executor-s hanging around
            // and willing to find out if the cluster_supports_digest_multipartition_reads
            //
            //auto stop_feature_service = defer_verbose_shutdown("feature service", [&feature_service] {
            //    feature_service.stop().get();
            //});

            schema::set_default_partitioner(cfg->partitioner(), cfg->murmur3_partitioner_ignore_msb_bits());
            auto make_sched_group = [&] (sstring name, unsigned shares) {
                if (cfg->cpu_scheduler()) {
                    return seastar::create_scheduling_group(name, shares).get0();
                } else {
                    return seastar::scheduling_group();
                }
            };
            auto background_reclaim_scheduling_group = make_sched_group("background_reclaim", 50);
            auto maintenance_scheduling_group = make_sched_group("streaming", 200);
            uint16_t api_port = cfg->api_port();
            ctx.api_dir = cfg->api_ui_dir();
            ctx.api_doc = cfg->api_doc_dir();
            auto preferred = cfg->listen_interface_prefer_ipv6() ? std::make_optional(net::inet_address::family::INET6) : std::nullopt;
            auto family = cfg->enable_ipv6_dns_lookup() || preferred ? std::nullopt : std::make_optional(net::inet_address::family::INET);
            sstring listen_address = cfg->listen_address();
            sstring rpc_address = cfg->rpc_address();
            sstring api_address = cfg->api_address() != "" ? cfg->api_address() : rpc_address;
            sstring broadcast_address = cfg->broadcast_address();
            sstring broadcast_rpc_address = cfg->broadcast_rpc_address();
            const auto hinted_handoff_enabled = cfg->hinted_handoff_enabled();
            auto prom_addr = [&] {
                try {
                    return gms::inet_address::lookup(cfg->prometheus_address(), family, preferred).get0();
                } catch (...) {
                    std::throw_with_nested(std::runtime_error(fmt::format("Unable to resolve prometheus_address {}", cfg->prometheus_address())));
                }
            }();
            supervisor::notify("starting prometheus API server");
            uint16_t pport = cfg->prometheus_port();
            std::any stop_prometheus;
            if (pport) {
                prometheus_server.start("prometheus").get();
                stop_prometheus = defer_verbose_shutdown("prometheus API server", [&prometheus_server, pport] {
                    prometheus_server.stop().get();
                });

                //FIXME discarded future
                prometheus::config pctx;
                pctx.metric_help = "Scylla server statistics";
                pctx.prefix = cfg->prometheus_prefix();
                (void)prometheus::start(prometheus_server, pctx);
                with_scheduling_group(maintenance_scheduling_group, [&] {
                  return prometheus_server.listen(socket_address{prom_addr, pport}).handle_exception([pport, &cfg] (auto ep) {
                    startlog.error("Could not start Prometheus API server on {}:{}: {}", cfg->prometheus_address(), pport, ep);
                    return make_exception_future<>(ep);
                  });
                }).get();
            }
            if (!broadcast_address.empty()) {
                try {
                    utils::fb_utilities::set_broadcast_address(gms::inet_address::lookup(broadcast_address, family, preferred).get0());
                } catch (...) {
                    startlog.error("Bad configuration: invalid 'broadcast_address': {}: {}", broadcast_address, std::current_exception());
                    throw bad_configuration_error();
                }
            } else if (!listen_address.empty()) {
                try {
                    utils::fb_utilities::set_broadcast_address(gms::inet_address::lookup(listen_address, family, preferred).get0());
                } catch (...) {
                    startlog.error("Bad configuration: invalid 'listen_address': {}: {}", listen_address, std::current_exception());
                    throw bad_configuration_error();
                }
            } else {
                startlog.error("Bad configuration: neither listen_address nor broadcast_address are defined\n");
                throw bad_configuration_error();
            }

            if (!broadcast_rpc_address.empty()) {
                utils::fb_utilities::set_broadcast_rpc_address(gms::inet_address::lookup(broadcast_rpc_address, family, preferred).get0());
            } else {
                if (rpc_address == "0.0.0.0") {
                    startlog.error("If rpc_address is set to a wildcard address {}, then you must set broadcast_rpc_address to a value other than {}", rpc_address, rpc_address);
                    throw bad_configuration_error();
                }
                utils::fb_utilities::set_broadcast_rpc_address(gms::inet_address::lookup(rpc_address, family, preferred).get0());
            }

            // TODO: lib.
            auto is_true = [](sstring val) {
                std::transform(val.begin(), val.end(), val.begin(), ::tolower);
                return val == "true" || val == "1";
            };

            // The start_native_transport method is invoked by API as well, and uses the config object
            // (through db) directly. Lets fixup default valued right here instead then, so it in turn can be
            // kept simple
            // TODO: make intrinsic part of config defaults instead
            auto ceo = cfg->client_encryption_options();
            if (is_true(get_or_default(ceo, "enabled", "false"))) {
                ceo["enabled"] = "true";
                ceo["certificate"] = get_or_default(ceo, "certificate", db::config::get_conf_sub("scylla.crt").string());
                ceo["keyfile"] = get_or_default(ceo, "keyfile", db::config::get_conf_sub("scylla.key").string());
                ceo["require_client_auth"] = is_true(get_or_default(ceo, "require_client_auth", "false")) ? "true" : "false";
            } else {
                ceo["enabled"] = "false";
            }
            cfg->client_encryption_options(std::move(ceo), cfg->client_encryption_options.source());

            using namespace locator;
            // Re-apply strict-dma after we've read the config file, this time
            // to all reactors
            if (opts.contains("developer-mode")) {
                smp::invoke_on_all([] { engine().set_strict_dma(false); }).get();
            }

            auto abort_on_internal_error_observer = cfg->abort_on_internal_error.observe([] (bool val) {
                set_abort_on_internal_error(val);
            });
            set_abort_on_internal_error(cfg->abort_on_internal_error());

            supervisor::notify("starting tokens manager");
            token_metadata.start().get();
            // storage_proxy holds a reference on it and is not yet stopped.
            // what's worse is that the calltrace
            //   storage_proxy::do_query 
            //                ::query_partition_key_range
            //                ::query_partition_key_range_concurrent
            // leaves unwaited futures on the reactor and once it gets there
            // the token_metadata instance is accessed and ...
            //
            //auto stop_token_metadata = defer_verbose_shutdown("token metadata", [ &token_metadata ] {
            //    token_metadata.stop().get();
            //});

            supervisor::notify("starting migration manager notifier");
            mm_notifier.start().get();
            auto stop_mm_notifier = defer_verbose_shutdown("migration manager notifier", [ &mm_notifier ] {
                mm_notifier.stop().get();
            });

            supervisor::notify("creating tracing");
            tracing::backend_registry tracing_backend_registry;
            tracing::register_tracing_keyspace_backend(tracing_backend_registry);
            tracing::tracing::create_tracing(tracing_backend_registry, "trace_keyspace_helper").get();
            auto destroy_tracing = defer_verbose_shutdown("tracing instance", [] {
                tracing::tracing::tracing_instance().stop().get();
            });
            audit::audit::create_audit(*cfg).handle_exception([&] (auto&& e) {
                startlog.error("audit creation failed: {}", e);
            }).get();
            supervisor::notify("creating snitch");
            i_endpoint_snitch::create_snitch(cfg->endpoint_snitch()).get();
            // #293 - do not stop anything
            // engine().at_exit([] { return i_endpoint_snitch::stop_snitch(); });
            supervisor::notify("determining DNS name");
            auto ip = [&] {
                try {
                    return gms::inet_address::lookup(api_address, family, preferred).get0();
                } catch (...) {
                    std::throw_with_nested(std::runtime_error(fmt::format("Unable to resolve api_address {}", api_address)));
                }
            }();
            supervisor::notify("starting API server");
            ctx.http_server.start("API").get();
            auto stop_http_server = defer_verbose_shutdown("API server", [&ctx] {
                ctx.http_server.stop().get();
            });
            api::set_server_init(ctx).get();
            with_scheduling_group(maintenance_scheduling_group, [&] {
                return ctx.http_server.listen(socket_address{ip, api_port});
            }).get();
            startlog.info("Scylla API server listening on {}:{} ...", api_address, api_port);

            // Note: changed from using a move here, because we want the config object intact.
            database_config dbcfg;
            dbcfg.compaction_scheduling_group = make_sched_group("compaction", 1000);
            dbcfg.memory_compaction_scheduling_group = make_sched_group("mem_compaction", 1000);
            dbcfg.streaming_scheduling_group = maintenance_scheduling_group;
            dbcfg.statement_scheduling_group = make_sched_group("statement", 1000);
            dbcfg.memtable_scheduling_group = make_sched_group("memtable", 1000);
            dbcfg.memtable_to_cache_scheduling_group = make_sched_group("memtable_to_cache", 200);
            dbcfg.gossip_scheduling_group = make_sched_group("gossip", 1000);
            dbcfg.available_memory = get_available_memory();

            const auto& ssl_opts = cfg->server_encryption_options();
            auto encrypt_what = get_or_default(ssl_opts, "internode_encryption", "none");
            auto trust_store = get_or_default(ssl_opts, "truststore");
            auto cert = get_or_default(ssl_opts, "certificate", db::config::get_conf_sub("scylla.crt").string());
            auto key = get_or_default(ssl_opts, "keyfile", db::config::get_conf_sub("scylla.key").string());
            auto prio = get_or_default(ssl_opts, "priority_string", sstring());
            auto clauth = is_true(get_or_default(ssl_opts, "require_client_auth", "false"));

            netw::messaging_service::config mscfg;

            mscfg.ip = gms::inet_address::lookup(listen_address, family).get0();
            mscfg.port = cfg->storage_port();
            mscfg.ssl_port = cfg->ssl_storage_port();
            mscfg.listen_on_broadcast_address = cfg->listen_on_broadcast_address();
            mscfg.rpc_memory_limit = std::max<size_t>(0.08 * memory::stats().total_memory(), mscfg.rpc_memory_limit);

            if (encrypt_what == "all") {
                mscfg.encrypt = netw::messaging_service::encrypt_what::all;
            } else if (encrypt_what == "dc") {
                mscfg.encrypt = netw::messaging_service::encrypt_what::dc;
            } else if (encrypt_what == "rack") {
                mscfg.encrypt = netw::messaging_service::encrypt_what::rack;
            }

            if (clauth && (mscfg.encrypt == netw::messaging_service::encrypt_what::dc || mscfg.encrypt == netw::messaging_service::encrypt_what::dc)) {
                startlog.warn("Setting require_client_auth is incompatible with 'rack' and 'dc' internode_encryption values."
                    " To ensure that mutual TLS authentication is enforced, please set internode_encryption to 'all'. Continuing with"
                    " potentially insecure configuration."
                );
            }

            sstring compress_what = cfg->internode_compression();
            if (compress_what == "all") {
                mscfg.compress = netw::messaging_service::compress_what::all;
            } else if (compress_what == "dc") {
                mscfg.compress = netw::messaging_service::compress_what::dc;
            }

            if (!cfg->inter_dc_tcp_nodelay()) {
                mscfg.tcp_nodelay = netw::messaging_service::tcp_nodelay_what::local;
            }

            static sharded<auth::service> auth_service;
            static sharded<qos::service_level_controller> sl_controller;

            //starting service level controller
            qos::service_level_options default_service_level_configuration;
<<<<<<< HEAD
            default_service_level_configuration.shares = 1000;
            sl_controller.start(std::ref(auth_service), default_service_level_configuration).get();
            sl_controller.invoke_on_all(&qos::service_level_controller::start).get();
            auto stop_sl_controller = defer_verbose_shutdown("service_level_controller", [&] {
                sl_controller.stop().get();
            });

            //This starts the update loop - but no real update happens until the data accessor is not initialized.
            sl_controller.local().update_from_distributed_data(std::chrono::seconds(10));

            supervisor::notify("initializing storage service");
=======
            sl_controller.start(std::ref(auth_service), default_service_level_configuration).get();
            sl_controller.invoke_on_all(&qos::service_level_controller::start).get();
            //This starts the update loop - but no real update happens until the data accessor is not initialized.
            sl_controller.local().update_from_distributed_data(std::chrono::seconds(10));

>>>>>>> 163f2be2
            netw::messaging_service::scheduling_config scfg;
            scfg.statement_tenants = { {default_scheduling_group(), "$system"} };
            scfg.streaming = dbcfg.streaming_scheduling_group;
            scfg.gossip = dbcfg.gossip_scheduling_group;

            debug::the_messaging_service = &messaging;
            netw::init_messaging_service(messaging, sl_controller, std::move(mscfg), std::move(scfg), trust_store, cert, key, prio, clauth);
            auto stop_ms = defer_verbose_shutdown("messaging service", [&messaging] {
                netw::uninit_messaging_service(messaging).get();
            });

            static sharded<db::system_distributed_keyspace> sys_dist_ks;
            static sharded<db::view::view_update_generator> view_update_generator;
            static sharded<cql3::cql_config> cql_config;
            static sharded<::cql_config_updater> cql_config_updater;
            static sharded<cdc::generation_service> cdc_generation_service;
            cql_config.start().get();
            //FIXME: discarded future
            (void)cql_config_updater.start(std::ref(cql_config), std::ref(*cfg));
            auto stop_cql_config_updater = defer([&] { cql_config_updater.stop().get(); });

            gms::gossip_config gcfg;
            gcfg.gossip_scheduling_group = dbcfg.gossip_scheduling_group;
            auto& gossiper = gms::get_gossiper();
            gossiper.start(std::ref(stop_signal.as_sharded_abort_source()), std::ref(feature_service), std::ref(token_metadata), std::ref(messaging), std::ref(*cfg), std::ref(gcfg)).get();
            // #293 - do not stop anything
            //engine().at_exit([]{ return gms::get_gossiper().stop(); });

            service::storage_service_config sscfg;
            sscfg.available_memory = memory::stats().total_memory();
            service::init_storage_service(stop_signal.as_sharded_abort_source(), db, gossiper, sys_dist_ks, view_update_generator, feature_service, sscfg, mm_notifier, token_metadata, messaging, cdc_generation_service, sl_controller).get();
            supervisor::notify("starting per-shard database core");

            sst_dir_semaphore.start(cfg->initial_sstable_loading_concurrency()).get();
            auto stop_sst_dir_sem = defer_verbose_shutdown("sst_dir_semaphore", [&sst_dir_semaphore] {
                sst_dir_semaphore.stop().get();
            });

            service_memory_limiter.start(memory::stats().total_memory()).get();
            auto stop_mem_limiter = defer_verbose_shutdown("service_memory_limiter", [&service_memory_limiter] {
                // Uncomment this once services release all the memory on stop
                // service_memory_limiter.stop().get();
            });

            db.start(std::ref(*cfg), dbcfg, std::ref(mm_notifier), std::ref(feature_service), std::ref(token_metadata), std::ref(stop_signal.as_sharded_abort_source()), std::ref(sst_dir_semaphore)).get();
            start_large_data_handler(db).get();
            auto stop_database_and_sstables = defer_verbose_shutdown("database", [&db] {
                // #293 - do not stop anything - not even db (for real)
                //return db.stop();
                // call stop on each db instance, but leave the shareded<database> pointers alive.
                stop_database(db).then([&db] {
                    return db.invoke_on_all([](auto& db) {
                        return db.stop();
                    });
                }).get();
            });
            api::set_server_config(ctx).get();
            verify_seastar_io_scheduler(opts.contains("max-io-requests"), opts.contains("io-properties") || opts.contains("io-properties-file"),
                                        cfg->developer_mode()).get();

            supervisor::notify("creating and verifying directories");
            utils::directories::set dir_set;
            dir_set.add(cfg->data_file_directories());
            dir_set.add(cfg->commitlog_directory());
            dirs.emplace(cfg->developer_mode());
            dirs->create_and_verify(std::move(dir_set)).get();

            auto hints_dir_initializer = db::hints::directory_initializer::make(*dirs, cfg->hints_directory()).get();
            auto view_hints_dir_initializer = db::hints::directory_initializer::make(*dirs, cfg->view_hints_directory()).get();
            if (!hinted_handoff_enabled.is_disabled_for_all()) {
                hints_dir_initializer.ensure_created_and_verified().get();
            }
            view_hints_dir_initializer.ensure_created_and_verified().get();

            // We need the compaction manager ready early so we can reshard.
            db.invoke_on_all([&proxy, &stop_signal] (database& db) {
                db.get_compaction_manager().enable();
            }).get();

            // Initialization of a keyspace is done by shard 0 only. For system
            // keyspace, the procedure  will go through the hardcoded column
            // families, and in each of them, it will load the sstables for all
            // shards using distributed database object.
            // Iteration through column family directory for sstable loading is
            // done only by shard 0, so we'll no longer face race conditions as
            // described here: https://github.com/scylladb/scylla/issues/1014
            distributed_loader::init_system_keyspace(db).get();

            supervisor::notify("starting gossip");
            // Moved local parameters here, esp since with the
            // ssl stuff it gets to be a lot.
            auto seed_provider= cfg->seed_provider();
            sstring cluster_name = cfg->cluster_name();
            if (cluster_name.empty()) {
                cluster_name = "Test Cluster";
                startlog.warn("Using default cluster name is not recommended. Using a unique cluster name will reduce the chance of adding nodes to the wrong cluster by mistake");
            }

            init_gossiper(gossiper, *cfg, listen_address, seed_provider, cluster_name);

            smp::invoke_on_all([blocked_reactor_notify_ms] {
                engine().update_blocked_reactor_notify_ms(blocked_reactor_notify_ms);
            }).get();

            supervisor::notify("starting storage proxy");
            service::storage_proxy::config spcfg {
                .hints_directory_initializer = hints_dir_initializer,
            };
            spcfg.hinted_handoff_enabled = hinted_handoff_enabled;
            spcfg.available_memory = get_available_memory();
            smp_service_group_config storage_proxy_smp_service_group_config;
            // Assuming less than 1kB per queued request, this limits storage_proxy submit_to() queues to 5MB or less
            storage_proxy_smp_service_group_config.max_nonlocal_requests = 5000;
            spcfg.read_smp_service_group = create_smp_service_group(storage_proxy_smp_service_group_config).get0();
            spcfg.write_smp_service_group = create_smp_service_group(storage_proxy_smp_service_group_config).get0();
            spcfg.hints_write_smp_service_group = create_smp_service_group(storage_proxy_smp_service_group_config).get0();
            spcfg.write_ack_smp_service_group = create_smp_service_group(storage_proxy_smp_service_group_config).get0();
            static db::view::node_update_backlog node_backlog(smp::count, 10ms);
            scheduling_group_key_config storage_proxy_stats_cfg =
                    make_scheduling_group_key_config<service::storage_proxy_stats::stats>();
            storage_proxy_stats_cfg.constructor = [plain_constructor = storage_proxy_stats_cfg.constructor] (void* ptr) {
                plain_constructor(ptr);
                reinterpret_cast<service::storage_proxy_stats::stats*>(ptr)->register_stats();
                reinterpret_cast<service::storage_proxy_stats::stats*>(ptr)->register_split_metrics_local();
            };
            proxy.start(std::ref(db), spcfg, std::ref(node_backlog),
                    scheduling_group_key_create(storage_proxy_stats_cfg).get0(),
                    std::ref(feature_service), std::ref(token_metadata), std::ref(messaging)).get();
            // #293 - do not stop anything
            // engine().at_exit([&proxy] { return proxy.stop(); });
            supervisor::notify("starting migration manager");
            mm.start(std::ref(mm_notifier), std::ref(feature_service), std::ref(messaging)).get();
            auto stop_migration_manager = defer_verbose_shutdown("migration manager", [&mm] {
                mm.stop().get();
            });
            supervisor::notify("starting query processor");
            cql3::query_processor::memory_config qp_mcfg = {get_available_memory() / 256, get_available_memory() / 2560};
            debug::the_query_processor = &qp;
            qp.start(std::ref(proxy), std::ref(db), std::ref(mm_notifier), std::ref(mm), qp_mcfg, std::ref(cql_config), std::ref(sl_controller)).get();
<<<<<<< HEAD
            extern sharded<cql3::query_processor>* hack_query_processor_for_encryption;
            hack_query_processor_for_encryption = &qp;
=======
>>>>>>> 163f2be2
            // #293 - do not stop anything
            // engine().at_exit([&qp] { return qp.stop(); });
            supervisor::notify("initializing batchlog manager");
            db::batchlog_manager_config bm_cfg;
            bm_cfg.write_request_timeout = cfg->write_request_timeout_in_ms() * 1ms;
            bm_cfg.replay_rate = cfg->batchlog_replay_throttle_in_kb() * 1000;
            bm_cfg.delay = std::chrono::milliseconds(cfg->ring_delay_ms());

            db::get_batchlog_manager().start(std::ref(qp), bm_cfg).get();
            // #293 - do not stop anything
            // engine().at_exit([] { return db::get_batchlog_manager().stop(); });
            sstables::init_metrics().get();

            db::system_keyspace::minimal_setup(qp);

            db::sstables_format_selector sst_format_selector(gossiper.local(), feature_service, db);

            sst_format_selector.start().get();
            auto stop_format_selector = defer_verbose_shutdown("sstables format selector", [&sst_format_selector] {
                sst_format_selector.stop().get();
            });

            // schema migration, if needed, is also done on shard 0
            db::legacy_schema_migrator::migrate(proxy, db, qp.local()).get();

            supervisor::notify("loading system sstables");

            distributed_loader::ensure_system_table_directories(db).get();

            supervisor::notify("loading non-system sstables");
            distributed_loader::init_non_system_keyspaces(db, proxy, mm).get();

            supervisor::notify("starting view update generator");
            view_update_generator.start(std::ref(db)).get();
            supervisor::notify("discovering staging sstables");
            db.invoke_on_all([] (database& db) {
                for (auto& x : db.get_column_families()) {
                    table& t = *(x.second);
                    for (auto sstables = t.get_sstables(); sstables::shared_sstable sst : *sstables) {
                        if (sst->requires_view_building()) {
                            // FIXME: discarded future.
                            (void)view_update_generator.local().register_staging_sstable(std::move(sst), t.shared_from_this());
                        }
                    }
                }
            }).get();

            // register connection drop notification to update cf's cache hit rate data
            db.invoke_on_all([&messaging] (database& db) {
                db.register_connection_drop_notifier(messaging.local());
            }).get();
            supervisor::notify("setting up system keyspace");
            db::system_keyspace::setup(db, qp, feature_service, messaging).get();
            supervisor::notify("starting commit log");
            auto cl = db.local().commitlog();
            if (cl != nullptr) {
                auto paths = cl->get_segments_to_replay();
                if (!paths.empty()) {
                    supervisor::notify("replaying commit log");
                    auto rp = db::commitlog_replayer::create_replayer(db).get0();
                    rp.recover(paths, db::commitlog::descriptor::FILENAME_PREFIX).get();
                    supervisor::notify("replaying commit log - flushing memtables");
                    db.invoke_on_all([] (database& db) {
                        return db.flush_all_memtables();
                    }).get();
                    supervisor::notify("replaying commit log - removing old commitlog segments");
                    //FIXME: discarded future
                    (void)cl->delete_segments(std::move(paths));
                }
            }

            db.invoke_on_all([] (database& db) {
                for (auto& x : db.get_column_families()) {
                    table& t = *(x.second);
                    t.enable_auto_compaction();
                }
            }).get();

            // If the same sstable is shared by several shards, it cannot be
            // deleted until all shards decide to compact it. So we want to
            // start these compactions now. Note we start compacting only after
            // all sstables in this CF were loaded on all shards - otherwise
            // we will have races between the compaction and loading processes
            // We also want to trigger regular compaction on boot.

            // FIXME: temporary as this code is being replaced. I am keeping the scheduling
            // group that was effectively used in the bulk of it (compaction). Soon it will become
            // streaming

            db.invoke_on_all([&proxy] (database& db) {
                for (auto& x : db.get_column_families()) {
                    column_family& cf = *(x.second);
                    cf.trigger_compaction();
                }
            }).get();
            api::set_server_gossip(ctx).get();
            api::set_server_snitch(ctx).get();
            api::set_server_storage_proxy(ctx).get();
            api::set_server_load_sstable(ctx).get();
            static seastar::sharded<memory_threshold_guard> mtg;
            //FIXME: discarded future
            (void)mtg.start(cfg->large_memory_allocation_warning_threshold());
            supervisor::notify("initializing migration manager RPC verbs");
            mm.invoke_on_all([] (auto& mm) {
                mm.init_messaging_service();
            }).get();
            supervisor::notify("initializing storage proxy RPC verbs");
            proxy.invoke_on_all(&service::storage_proxy::init_messaging_service).get();
            auto stop_proxy_handlers = defer_verbose_shutdown("storage proxy RPC verbs", [&proxy] {
                proxy.invoke_on_all(&service::storage_proxy::uninit_messaging_service).get();
            });
            supervisor::notify("initializing Raft services");
            raft_srvs.start(std::ref(messaging), std::ref(gossiper), std::ref(qp)).get();
            raft_srvs.invoke_on_all(&raft_services::init).get();
            auto stop_raft_sc_handlers = defer_verbose_shutdown("Raft services", [&raft_srvs] {
                raft_srvs.invoke_on_all(&raft_services::uninit).get();
            });
            supervisor::notify("starting streaming service");
            streaming::stream_session::init_streaming_service(db, sys_dist_ks, view_update_generator, messaging).get();
            auto stop_streaming_service = defer_verbose_shutdown("streaming service", [] {
                streaming::stream_session::uninit_streaming_service().get();
            });
            api::set_server_stream_manager(ctx).get();

            supervisor::notify("starting hinted handoff manager");
            if (!hinted_handoff_enabled.is_disabled_for_all()) {
                hints_dir_initializer.ensure_rebalanced().get();
            }
            view_hints_dir_initializer.ensure_rebalanced().get();

            proxy.invoke_on_all([] (service::storage_proxy& local_proxy) {
                auto& ss = service::get_local_storage_service();
                ss.register_subscriber(&local_proxy);
                return local_proxy.start_hints_manager(gms::get_local_gossiper().shared_from_this(), ss.shared_from_this());
            }).get();

            auto drain_proxy = defer_verbose_shutdown("drain storage proxy", [&proxy] {
                proxy.invoke_on_all([] (service::storage_proxy& local_proxy) mutable {
                    auto& ss = service::get_local_storage_service();
                    return ss.unregister_subscriber(&local_proxy).finally([&local_proxy] {
                        return local_proxy.drain_on_shutdown();
                    });
                }).get();
            });

            supervisor::notify("starting messaging service");
            auto max_memory_repair = db.local().get_available_memory() * 0.1;
            repair_service rs(gossiper, max_memory_repair);
            auto stop_repair_service = defer_verbose_shutdown("repair service", [&rs] {
                rs.stop().get();
            });
            repair_init_messaging_service_handler(rs, sys_dist_ks, view_update_generator, db, messaging).get();
            auto stop_repair_messages = defer_verbose_shutdown("repair message handlers", [] {
                repair_uninit_messaging_service_handler().get();
            });

            supervisor::notify("starting CDC Generation Management service");
            /* This service uses the system distributed keyspace.
             * It will only do that *after* the node has joined the token ring, and the token ring joining
             * procedure (`storage_service::init_server`) is responsible for initializing sys_dist_ks.
             * Hence the service will start using sys_dist_ks only after it was initialized.
             *
             * However, there is a problem with the service shutdown order: sys_dist_ks is stopped
             * *before* CDC generation service is stopped (`storage_service::drain_on_shutdown` below),
             * so CDC generation service takes sharded<db::sys_dist_ks> and must check local_is_initialized()
             * every time it accesses it (because it may have been stopped already), then take local_shared()
             * which will prevent sys_dist_ks from being destroyed while the service operates on it.
             */
            cdc_generation_service.start(std::ref(*cfg), std::ref(gossiper), std::ref(sys_dist_ks),
                    std::ref(stop_signal.as_sharded_abort_source()), std::ref(token_metadata)).get();
            auto stop_cdc_generation_service = defer_verbose_shutdown("CDC Generation Management service", [] {
                cdc_generation_service.stop().get();
            });

            auto get_cdc_metadata = [] (cdc::generation_service& svc) { return std::ref(svc.get_cdc_metadata()); };

            supervisor::notify("starting CDC log service");
            static sharded<cdc::cdc_service> cdc;
            cdc.start(std::ref(proxy), sharded_parameter(get_cdc_metadata, std::ref(cdc_generation_service))).get();
            auto stop_cdc_service = defer_verbose_shutdown("cdc log service", [] {
                cdc.stop().get();
            });

            supervisor::notify("starting storage service", true);
            auto& ss = service::get_local_storage_service();
            ss.init_messaging_service_part().get();
            auto stop_ss_msg = defer_verbose_shutdown("storage service messaging", [&ss] {
                ss.uninit_messaging_service_part().get();
            });
            api::set_server_messaging_service(ctx, messaging).get();
            auto stop_messaging_api = defer_verbose_shutdown("messaging service API", [&ctx] {
                api::unset_server_messaging_service(ctx).get();
            });
            api::set_server_storage_service(ctx).get();
            api::set_server_repair(ctx, messaging).get();
            auto stop_repair_api = defer_verbose_shutdown("repair API", [&ctx] {
                api::unset_server_repair(ctx).get();
            });

            gossiper.local().register_(ss.shared_from_this());
            auto stop_listening = defer_verbose_shutdown("storage service notifications", [&gossiper, &ss] {
                gossiper.local().unregister_(ss.shared_from_this()).get();
            });

            /*
             * This fuse prevents gossiper from staying active in case the
             * drain_on_shutdown below is not registered. When we fix the
             * start-stop sequence it will be removed.
             */
            auto gossiping_fuse = defer_verbose_shutdown("gossiping", [] {
                gms::stop_gossiping().get();
            });

            sys_dist_ks.start(std::ref(qp), std::ref(mm), std::ref(proxy)).get();
            auto stop_sdks = defer_verbose_shutdown("system distributed keyspace", [] {
                sys_dist_ks.invoke_on_all(&db::system_distributed_keyspace::stop).get();
            });

            // Register storage_service to migration_notifier so we can update
            // pending ranges when keyspace is chagned
            mm_notifier.local().register_listener(&ss);
            auto stop_mm_listener = defer_verbose_shutdown("storage service notifications", [&mm_notifier, &ss] {
                mm_notifier.local().unregister_listener(&ss).get();
            });

            with_scheduling_group(maintenance_scheduling_group, [&] {
                return ss.init_server();
            }).get();

            sst_format_selector.sync();

            with_scheduling_group(maintenance_scheduling_group, [&] {
                return ss.join_cluster();
            }).get();

            sl_controller.invoke_on_all([] (qos::service_level_controller& controller) {
                controller.set_distributed_data_accessor(::static_pointer_cast<qos::service_level_controller::service_level_distributed_data_accessor>(
                        ::make_shared<qos::standard_service_level_distributed_data_accessor>(sys_dist_ks.local())));
            }).get();

            supervisor::notify("starting tracing");
            tracing::tracing::start_tracing(qp).get();
            auto stop_tracing = defer_verbose_shutdown("tracing", [] {
                tracing::tracing::stop_tracing().get();
            });

            startlog.info("SSTable data integrity checker is {}.",
                    cfg->enable_sstable_data_integrity_check() ? "enabled" : "disabled");


            supervisor::notify("starting auth service");
            auth::permissions_cache_config perm_cache_config;
            perm_cache_config.max_entries = cfg->permissions_cache_max_entries();
            perm_cache_config.validity_period = std::chrono::milliseconds(cfg->permissions_validity_in_ms());
            perm_cache_config.update_period = std::chrono::milliseconds(cfg->permissions_update_interval_in_ms());

            const qualified_name qualified_authorizer_name(auth::meta::AUTH_PACKAGE_NAME, cfg->authorizer());
            const qualified_name qualified_authenticator_name(auth::meta::AUTH_PACKAGE_NAME, cfg->authenticator());
            const qualified_name qualified_role_manager_name(auth::meta::AUTH_PACKAGE_NAME, cfg->role_manager());

            auth::service_config auth_config;
            auth_config.authorizer_java_name = qualified_authorizer_name;
            auth_config.authenticator_java_name = qualified_authenticator_name;
            auth_config.role_manager_java_name = qualified_role_manager_name;

            auth_service.start(perm_cache_config, std::ref(qp), std::ref(mm_notifier), std::ref(mm), auth_config).get();

            auth_service.invoke_on_all([&mm] (auth::service& auth) {
                return auth.start(mm.local());
            }).get();

            auto stop_auth_service = defer_verbose_shutdown("auth service", [] {
                auth_service.stop().get();
            });


            snapshot_ctl.start(std::ref(db)).get();
            auto stop_snapshot_ctl = defer_verbose_shutdown("snapshots", [&snapshot_ctl] {
                snapshot_ctl.stop().get();
            });

            api::set_server_snapshot(ctx, snapshot_ctl).get();
            auto stop_api_snapshots = defer_verbose_shutdown("snapshots API", [&ctx] {
                api::unset_server_snapshot(ctx).get();
            });

            supervisor::notify("starting batchlog manager");
            db::get_batchlog_manager().invoke_on_all([] (db::batchlog_manager& b) {
                return b.start();
            }).get();

            supervisor::notify("starting load meter");
            load_meter.init(db, gms::get_local_gossiper()).get();
            auto stop_load_meter = defer_verbose_shutdown("load meter", [&load_meter] {
                load_meter.exit().get();
            });

            supervisor::notify("starting cf cache hit rate calculator");
            cf_cache_hitrate_calculator.start(std::ref(db)).get();
            auto stop_cache_hitrate_calculator = defer_verbose_shutdown("cf cache hit rate calculator",
                    [&cf_cache_hitrate_calculator] {
                        return cf_cache_hitrate_calculator.stop().get();
                    }
            );
            cf_cache_hitrate_calculator.local().run_on(this_shard_id());

            supervisor::notify("starting view update backlog broker");
            static sharded<service::view_update_backlog_broker> view_backlog_broker;
            view_backlog_broker.start(std::ref(proxy), std::ref(gms::get_gossiper())).get();
            view_backlog_broker.invoke_on_all(&service::view_update_backlog_broker::start).get();
            auto stop_view_backlog_broker = defer_verbose_shutdown("view update backlog broker", [] {
                view_backlog_broker.stop().get();
            });

            //FIXME: discarded future
            (void)api::set_server_cache(ctx);
            startlog.info("Waiting for gossip to settle before accepting client requests...");
            gms::get_local_gossiper().wait_for_gossip_to_settle().get();
            api::set_server_gossip_settle(ctx).get();

            supervisor::notify("allow replaying hints");
            proxy.invoke_on_all([] (service::storage_proxy& local_proxy) {
                local_proxy.allow_replaying_hints();
            }).get();

            if (cfg->view_building()) {
                supervisor::notify("Launching generate_mv_updates for non system tables");
                view_update_generator.invoke_on_all(&db::view::view_update_generator::start).get();
            }

            static sharded<db::view::view_builder> view_builder;
            if (cfg->view_building()) {
                supervisor::notify("starting the view builder");
                view_builder.start(std::ref(db), std::ref(sys_dist_ks), std::ref(mm_notifier)).get();
                view_builder.invoke_on_all([&mm] (db::view::view_builder& vb) { 
                    return vb.start(mm.local());
                }).get();
            }

            // Truncate `clients' CF - this table should not persist between server restarts.
            clear_clientlist().get();

            db.invoke_on_all([] (database& db) {
                db.revert_initial_system_read_concurrency_boost();
            }).get();

<<<<<<< HEAD
            audit::audit::start_audit(*cfg, qp).get();
            auto audit_stop = defer([] {
                audit::audit::stop_audit().get();
            });

=======
>>>>>>> 163f2be2
            cql_transport::controller cql_server_ctl(db, auth_service, mm_notifier, gossiper.local(), qp, service_memory_limiter, sl_controller);

            ss.register_client_shutdown_hook("native transport", [&cql_server_ctl] {
                cql_server_ctl.stop().get();
            });

            std::any stop_cql;
            if (cfg->start_native_transport()) {
                supervisor::notify("starting native transport");
                with_scheduling_group(dbcfg.statement_scheduling_group, [&cql_server_ctl] {
                    return cql_server_ctl.start_server();
                }).get();

                // FIXME -- this should be done via client hooks instead
                stop_cql = defer_verbose_shutdown("native transport", [&cql_server_ctl] {
                    cql_server_ctl.stop().get();
                });
            }

            api::set_transport_controller(ctx, cql_server_ctl).get();
            auto stop_transport_controller = defer_verbose_shutdown("transport controller API", [&ctx] {
                api::unset_transport_controller(ctx).get();
            });

            ::thrift_controller thrift_ctl(db, auth_service, qp, service_memory_limiter);

            ss.register_client_shutdown_hook("rpc server", [&thrift_ctl] {
                thrift_ctl.stop().get();
            });

            std::any stop_rpc;
            if (cfg->start_rpc()) {
                with_scheduling_group(dbcfg.statement_scheduling_group, [&thrift_ctl] {
                    return thrift_ctl.start_server();
                }).get();

                // FIXME -- this should be done via client hooks instead
                stop_rpc = defer_verbose_shutdown("rpc server", [&thrift_ctl] {
                    thrift_ctl.stop().get();
                });
            }

            api::set_rpc_controller(ctx, thrift_ctl).get();
            auto stop_rpc_controller = defer_verbose_shutdown("rpc controller API", [&ctx] {
                api::unset_rpc_controller(ctx).get();
            });

            if (cfg->alternator_port() || cfg->alternator_https_port()) {
                alternator::rmw_operation::set_default_write_isolation(cfg->alternator_write_isolation());
                alternator::executor::set_default_timeout(std::chrono::milliseconds(cfg->alternator_timeout_in_ms()));
                static sharded<alternator::executor> alternator_executor;
                static sharded<alternator::server> alternator_server;

                net::inet_address addr;
                try {
                    addr = net::dns::get_host_by_name(cfg->alternator_address(), family).get0().addr_list.front();
                } catch (...) {
                    std::throw_with_nested(std::runtime_error(fmt::format("Unable to resolve alternator_address {}", cfg->alternator_address())));
                }
                // Create an smp_service_group to be used for limiting the
                // concurrency when forwarding Alternator request between
                // shards - if necessary for LWT.
                smp_service_group_config c;
                c.max_nonlocal_requests = 5000;
                smp_service_group ssg = create_smp_service_group(c).get0();
                alternator_executor.start(std::ref(proxy), std::ref(mm), std::ref(sys_dist_ks), std::ref(service::get_storage_service()), sharded_parameter(get_cdc_metadata, std::ref(cdc_generation_service)), ssg).get();
                alternator_server.start(std::ref(alternator_executor), std::ref(qp)).get();
                std::optional<uint16_t> alternator_port;
                if (cfg->alternator_port()) {
                    alternator_port = cfg->alternator_port();
                }
                std::optional<uint16_t> alternator_https_port;
                std::optional<tls::credentials_builder> creds;
                if (cfg->alternator_https_port()) {
                    alternator_https_port = cfg->alternator_https_port();
                    creds.emplace();
                    auto opts = cfg->alternator_encryption_options();
                    if (opts.empty()) {
                        // Earlier versions mistakenly configured Alternator's
                        // HTTPS parameters via the "server_encryption_option"
                        // configuration parameter. We *temporarily* continue
                        // to allow this, for backward compatibility.
                        opts = cfg->server_encryption_options();
                        if (!opts.empty()) {
                            startlog.warn("Setting server_encryption_options to configure "
                                    "Alternator's HTTPS encryption is deprecated. Please "
                                    "switch to setting alternator_encryption_options instead.");
                        }
                    }
                    creds->set_dh_level(tls::dh_params::level::MEDIUM);
                    auto cert = get_or_default(opts, "certificate", db::config::get_conf_sub("scylla.crt").string());
                    auto key = get_or_default(opts, "keyfile", db::config::get_conf_sub("scylla.key").string());
                    creds->set_x509_key_file(cert, key, tls::x509_crt_format::PEM).get();
                    auto prio = get_or_default(opts, "priority_string", sstring());
                    creds->set_priority_string(db::config::default_tls_priority);
                    if (!prio.empty()) {
                        creds->set_priority_string(prio);
                    }
                }
                bool alternator_enforce_authorization = cfg->alternator_enforce_authorization();
                with_scheduling_group(dbcfg.statement_scheduling_group,
                        [addr, alternator_port, alternator_https_port, creds = std::move(creds), alternator_enforce_authorization, cfg, &service_memory_limiter] () mutable {
                    return alternator_server.invoke_on_all(
                            [addr, alternator_port, alternator_https_port, creds = std::move(creds), alternator_enforce_authorization, cfg, &service_memory_limiter] (alternator::server& server) mutable {
                        auto& ss = service::get_local_storage_service();
                        return server.init(addr, alternator_port, alternator_https_port, creds, alternator_enforce_authorization,
                                &service_memory_limiter.local().get_semaphore(),
                                ss.db().local().get_config().max_concurrent_requests_per_shard);
                    }).then([addr, alternator_port, alternator_https_port] {
                        startlog.info("Alternator server listening on {}, HTTP port {}, HTTPS port {}",
                                addr, alternator_port ? std::to_string(*alternator_port) : "OFF", alternator_https_port ? std::to_string(*alternator_https_port) : "OFF");
                    });
                }).get();
                auto stop_alternator = [ssg] {
                    alternator_server.stop().get();
                    alternator_executor.stop().get();
                    destroy_smp_service_group(ssg).get();
                };

                ss.register_client_shutdown_hook("alternator", std::move(stop_alternator));
            }

            static redis_service redis;
            if (cfg->redis_port() || cfg->redis_ssl_port()) {
                with_scheduling_group(dbcfg.statement_scheduling_group, [proxy = std::ref(proxy), db = std::ref(db), auth_service = std::ref(auth_service), cfg] {
                    return redis.init(proxy, db, auth_service, *cfg);
                }).get();
            }

            smp::invoke_on_all([&cfg, background_reclaim_scheduling_group] {
                logalloc::tracker::config st_cfg;
                st_cfg.defragment_on_idle = cfg->defragment_memory_on_idle();
                st_cfg.abort_on_lsa_bad_alloc = cfg->abort_on_lsa_bad_alloc();
                st_cfg.lsa_reclamation_step = cfg->lsa_reclamation_step();
                st_cfg.background_reclaim_sched_group = background_reclaim_scheduling_group;
                logalloc::shard_tracker().configure(st_cfg);
            }).get();

            auto stop_lsa_background_reclaim = defer([&] {
                smp::invoke_on_all([&] {
                    return logalloc::shard_tracker().stop();
                }).get();
            });

            seastar::set_abort_on_ebadf(cfg->abort_on_ebadf());
            api::set_server_done(ctx).get();
            supervisor::notify("serving");
            // Register at_exit last, so that storage_service::drain_on_shutdown will be called first

            auto stop_repair = defer_verbose_shutdown("repair", [] {
                repair_shutdown(service::get_local_storage_service().db()).get();
            });

            auto stop_sl_controller = defer_verbose_shutdown("service level controller", [] {
                sl_controller.stop().get();
            });

            auto stop_view_update_generator = defer_verbose_shutdown("view update generator", [] {
                view_update_generator.stop().get();
            });

            auto do_drain = defer_verbose_shutdown("local storage", [] {
                service::get_local_storage_service().drain_on_shutdown().get();
            });

            auto stop_view_builder = defer_verbose_shutdown("view builder", [cfg] {
                if (cfg->view_building()) {
                    view_builder.stop().get();
                }
            });

            auto stop_redis_service = defer_verbose_shutdown("redis service", [&cfg] {
                if (cfg->redis_port() || cfg->redis_ssl_port()) {
                    redis.stop().get();
                }
            });

            startlog.info("Scylla version {} initialization completed.", scylla_version());
            stop_signal.wait().get();
            startlog.info("Signal received; shutting down");
	    // At this point, all objects destructors and all shutdown hooks registered with defer() are executed
          } catch (...) {
            startlog.error("Startup failed: {}", std::current_exception());
            // We should be returning 1 here, but the system is not yet prepared for orderly rollback of main() objects
            // and thread_local variables.
            _exit(1);
            return 1;
          }
          startlog.info("Scylla version {} shutdown complete.", scylla_version());
          // We should be returning 0 here, but the system is not yet prepared for orderly rollback of main() objects
          // and thread_local variables.
          _exit(0);
          return 0;
        });
    });
  } catch (...) {
      // reactor may not have been initialized, so can't use logger
      fprint(std::cerr, "FATAL: Exception during startup, aborting: %s\n", std::current_exception());
      return 7; // 1 has a special meaning for upstart
  }
}

namespace debug {

seastar::sharded<database>* db;

}<|MERGE_RESOLUTION|>--- conflicted
+++ resolved
@@ -799,7 +799,6 @@
 
             //starting service level controller
             qos::service_level_options default_service_level_configuration;
-<<<<<<< HEAD
             default_service_level_configuration.shares = 1000;
             sl_controller.start(std::ref(auth_service), default_service_level_configuration).get();
             sl_controller.invoke_on_all(&qos::service_level_controller::start).get();
@@ -811,13 +810,6 @@
             sl_controller.local().update_from_distributed_data(std::chrono::seconds(10));
 
             supervisor::notify("initializing storage service");
-=======
-            sl_controller.start(std::ref(auth_service), default_service_level_configuration).get();
-            sl_controller.invoke_on_all(&qos::service_level_controller::start).get();
-            //This starts the update loop - but no real update happens until the data accessor is not initialized.
-            sl_controller.local().update_from_distributed_data(std::chrono::seconds(10));
-
->>>>>>> 163f2be2
             netw::messaging_service::scheduling_config scfg;
             scfg.statement_tenants = { {default_scheduling_group(), "$system"} };
             scfg.streaming = dbcfg.streaming_scheduling_group;
@@ -957,11 +949,8 @@
             cql3::query_processor::memory_config qp_mcfg = {get_available_memory() / 256, get_available_memory() / 2560};
             debug::the_query_processor = &qp;
             qp.start(std::ref(proxy), std::ref(db), std::ref(mm_notifier), std::ref(mm), qp_mcfg, std::ref(cql_config), std::ref(sl_controller)).get();
-<<<<<<< HEAD
             extern sharded<cql3::query_processor>* hack_query_processor_for_encryption;
             hack_query_processor_for_encryption = &qp;
-=======
->>>>>>> 163f2be2
             // #293 - do not stop anything
             // engine().at_exit([&qp] { return qp.stop(); });
             supervisor::notify("initializing batchlog manager");
@@ -1308,14 +1297,11 @@
                 db.revert_initial_system_read_concurrency_boost();
             }).get();
 
-<<<<<<< HEAD
             audit::audit::start_audit(*cfg, qp).get();
             auto audit_stop = defer([] {
                 audit::audit::stop_audit().get();
             });
 
-=======
->>>>>>> 163f2be2
             cql_transport::controller cql_server_ctl(db, auth_service, mm_notifier, gossiper.local(), qp, service_memory_limiter, sl_controller);
 
             ss.register_client_shutdown_hook("native transport", [&cql_server_ctl] {
@@ -1469,10 +1455,6 @@
                 repair_shutdown(service::get_local_storage_service().db()).get();
             });
 
-            auto stop_sl_controller = defer_verbose_shutdown("service level controller", [] {
-                sl_controller.stop().get();
-            });
-
             auto stop_view_update_generator = defer_verbose_shutdown("view update generator", [] {
                 view_update_generator.stop().get();
             });
