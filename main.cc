--- conflicted
+++ resolved
@@ -485,13 +485,9 @@
     sharded<locator::effective_replication_map_factory> erm_factory;
     sharded<service::migration_notifier> mm_notifier;
     sharded<service::endpoint_lifecycle_notifier> lifecycle_notifier;
-<<<<<<< HEAD
-    distributed<database> db;
-    extern sharded<database>* hack_database_for_encryption;
+    distributed<replica::database> db;
+    extern sharded<replica::database>* hack_database_for_encryption;
     hack_database_for_encryption = &db;
-=======
-    distributed<replica::database> db;
->>>>>>> 57188de0
     seastar::sharded<service::cache_hitrate_calculator> cf_cache_hitrate_calculator;
     service::load_meter load_meter;
     auto& proxy = service::get_storage_proxy();
@@ -915,11 +911,7 @@
             // because it obtains the list of pre-existing segments for replay, which must
             // not include reserve segments created by active commitlogs.
             db.local().init_commitlog().get();
-<<<<<<< HEAD
-            db.invoke_on_all(&database::start, std::ref(sl_controller)).get();
-=======
-            db.invoke_on_all(&replica::database::start).get();
->>>>>>> 57188de0
+            db.invoke_on_all(&replica::database::start, std::ref(sl_controller)).get();
 
             // Initialization of a keyspace is done by shard 0 only. For system
             // keyspace, the procedure  will go through the hardcoded column
