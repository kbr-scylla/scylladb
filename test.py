#!/usr/bin/env python3
# -*- coding: utf-8 -*-
#
# Copyright (C) 2015 ScyllaDB
#

#
# This file is part of Scylla.
#
# See the LICENSE.PROPRIETARY file in the top-level directory for licensing information.
#
from abc import ABC, abstractmethod
import argparse
import asyncio
import colorama
import difflib
import filecmp
import glob
import io
import itertools
import logging
import multiprocessing
import os
import pathlib
import shlex
import shutil
import signal
import subprocess
import sys
import time
import xml.etree.ElementTree as ET
<<<<<<< HEAD
import shutil
import signal
import shlex
import time
from random import randint

LDAP_SERVER_CONFIGURATION_FILE = os.path.join(os.path.dirname(__file__), 'test', 'resource', 'slapd.conf')

DEFAULT_ENTRIES = [
    """dn: dc=example,dc=com
objectClass: dcObject
objectClass: organization
dc: example
o: Example
description: Example directory.
""",
    """dn: cn=root,dc=example,dc=com
objectClass: organizationalRole
cn: root
description: Directory manager.
""",
    """dn: ou=People,dc=example,dc=com
objectClass: organizationalUnit
ou: People
description: Our people.
""",
    """# Default superuser for Scylla
dn: uid=cassandra,ou=People,dc=example,dc=com
objectClass: organizationalPerson
objectClass: uidObject
cn: cassandra
ou: People
sn: cassandra
userid: cassandra
userPassword: cassandra
""",
    """dn: uid=jsmith,ou=People,dc=example,dc=com
objectClass: organizationalPerson
objectClass: uidObject
cn: Joe Smith
ou: People
sn: Smith
userid: jsmith
userPassword: joeisgreat
""",
    """dn: uid=jdoe,ou=People,dc=example,dc=com
objectClass: organizationalPerson
objectClass: uidObject
cn: John Doe
ou: People
sn: Doe
userid: jdoe
userPassword: pa55w0rd
""",
    """dn: cn=role1,dc=example,dc=com
objectClass: groupOfUniqueNames
cn: role1
uniqueMember: uid=jsmith,ou=People,dc=example,dc=com
uniqueMember: uid=cassandra,ou=People,dc=example,dc=com
""",
    """dn: cn=role2,dc=example,dc=com
objectClass: groupOfUniqueNames
cn: role2
uniqueMember: uid=cassandra,ou=People,dc=example,dc=com
""",
    """dn: cn=role3,dc=example,dc=com
objectClass: groupOfUniqueNames
cn: role3
uniqueMember: uid=jdoe,ou=People,dc=example,dc=com
""",
]
# Apply custom options to these tests
custom_test_args = {
    'boost/mutation_reader_test': '-c{} -m2G'.format(min(os.cpu_count(), 3)),
    'boost/sstable_test': '-c1 -m2G',
    'boost/sstable_datafile_test': '-c1 -m2G',
    'boost/sstable_3_x_test': '-c1 -m2G',
    'unit/lsa_async_eviction_test': '-c1 -m200M --size 1024 --batch 3000 --count 2000000',
    'unit/lsa_sync_eviction_test': [
        '-c1 -m100M --count 10 --standard-object-size 3000000',
        '-c1 -m100M --count 24000 --standard-object-size 2048',
        '-c1 -m1G --count 4000000 --standard-object-size 128'
        ],
    'unit/row_cache_alloc_stress_test': '-c1 -m2G',
    'unit/row_cache_stress_test': '-c1 -m1G --seconds 10',
}

# Only run in dev, release configurations, skip in others
long_tests = set([
    'unit/lsa_async_eviction_test',
    'unit/lsa_sync_eviction_test',
    'unit/row_cache_alloc_stress_test',
    'unit/row_cache_stress_test'
])

CONCOLORS = {'green': '\033[1;32m', 'red': '\033[1;31m', 'nocolor': '\033[0m'}

def colorformat(msg, **kwargs):
    fmt = dict(CONCOLORS)
    fmt.update(kwargs)
    return msg.format(**fmt)

def status_to_string(success):
    if success:
        status = colorformat("{green}PASSED{nocolor}") if os.isatty(sys.stdout.fileno()) else "PASSED"
    else:
        status = colorformat("{red}FAILED{nocolor}") if os.isatty(sys.stdout.fileno()) else "FAILED"
=======
import yaml


def create_formatter(*decorators):
    """Return a function which decorates its argument with the given
    color/style if stdout is a tty, and leaves intact otherwise."""
    def color(arg):
        return "".join(decorators) + str(arg) + colorama.Style.RESET_ALL

    def nocolor(arg):
        return str(arg)
    return color if os.isatty(sys.stdout.fileno()) else nocolor


class palette:
    """Color palette for formatting terminal output"""
    ok = create_formatter(colorama.Fore.GREEN, colorama.Style.BRIGHT)
    fail = create_formatter(colorama.Fore.RED, colorama.Style.BRIGHT)
    new = create_formatter(colorama.Fore.BLUE)
    skip = create_formatter(colorama.Style.DIM)
    path = create_formatter(colorama.Style.BRIGHT)
    diff_in = create_formatter(colorama.Fore.GREEN)
    diff_out = create_formatter(colorama.Fore.RED)
    diff_mark = create_formatter(colorama.Fore.MAGENTA)
    warn = create_formatter(colorama.Fore.YELLOW)
    crit = create_formatter(colorama.Fore.RED, colorama.Style.BRIGHT)


class TestSuite(ABC):
    """A test suite is a folder with tests of the same type.
    E.g. it can be unit tests, boost tests, or CQL tests."""

    # All existing test suites, one suite per path.
    suites = dict()
    _next_id = 0

    def __init__(self, path, cfg):
        self.path = path
        self.name = os.path.basename(self.path)
        self.cfg = cfg
        self.tests = []

    @property
    def next_id(self):
        TestSuite._next_id += 1
        return TestSuite._next_id

    @staticmethod
    def test_count():
        return TestSuite._next_id

    @staticmethod
    def load_cfg(path):
        with open(os.path.join(path, "suite.yaml"), "r") as cfg_file:
            cfg = yaml.safe_load(cfg_file.read())
            if not isinstance(cfg, dict):
                raise RuntimeError("Failed to load tests in {}: suite.yaml is empty".format(path))
            return cfg

    @staticmethod
    def opt_create(path):
        """Return a subclass of TestSuite with name cfg["type"].title + TestSuite.
        Ensures there is only one suite instance per path."""
        suite = TestSuite.suites.get(path)
        if not suite:
            cfg = TestSuite.load_cfg(path)
            kind = cfg.get("type")
            if kind is None:
                raise RuntimeError("Failed to load tests in {}: suite.yaml has no suite type".format(path))
            SpecificTestSuite = globals().get(kind.title() + "TestSuite")
            if not SpecificTestSuite:
                raise RuntimeError("Failed to load tests in {}: suite type '{}' not found".format(path, kind))
            suite = SpecificTestSuite(path, cfg)
            TestSuite.suites[path] = suite
        return suite

    @staticmethod
    def tests():
        return itertools.chain(*[suite.tests for suite in
                                 TestSuite.suites.values()])

    @property
    @abstractmethod
    def pattern(self):
        pass

    @abstractmethod
    def add_test(self, name, args, mode, options):
        pass

    def junit_tests(self):
        """Tests which participate in a consolidated junit report"""
        return self.tests

    def add_test_list(self, mode, options):
        lst = glob.glob(os.path.join(self.path, self.pattern))
        if lst:
            lst.sort()
        long_tests = set(self.cfg.get("long", []))
        for t in lst:
            shortname = os.path.splitext(os.path.basename(t))[0]
            if mode not in ["release", "dev"] and shortname in long_tests:
                continue
            t = os.path.join(self.name, shortname)
            patterns = options.name if options.name else [t]
            for p in patterns:
                if p in t:
                    for i in range(options.repeat):
                        self.add_test(shortname, mode, options)

>>>>>>> 12bc965f

class UnitTestSuite(TestSuite):
    """TestSuite instantiation for non-boost unit tests"""

    def __init__(self, path, cfg):
        super().__init__(path, cfg)
        # Map of custom test command line arguments, if configured
        self.custom_args = cfg.get("custom_args", {})

    def create_test(self, *args, **kwargs):
        return UnitTest(*args, **kwargs)

    def add_test(self, shortname, mode, options):
        """Create a UnitTest class with possibly custom command line
        arguments and add it to the list of tests"""

        # Default seastar arguments, if not provided in custom test options,
        # are two cores and 2G of RAM
        args = self.custom_args.get(shortname, ["-c2 -m2G"])
        for a in args:
            test = self.create_test(self.next_id, shortname, a, self, mode, options)
            self.tests.append(test)

    @property
    def pattern(self):
        return "*_test.cc"


class BoostTestSuite(UnitTestSuite):
    """TestSuite for boost unit tests"""

    def create_test(self, *args, **kwargs):
        return BoostTest(*args, **kwargs)

    def junit_tests(self):
        """Boost tests produce an own XML output, so are not included in a junit report"""
        return []


class CqlTestSuite(TestSuite):
    """TestSuite for CQL tests"""

    def add_test(self, shortname, mode, options):
        """Create a CqlTest class and add it to the list"""
        test = CqlTest(self.next_id, shortname, self, mode, options)
        self.tests.append(test)

<<<<<<< HEAD
        if self.kind in ['boost', 'ldap']:
            boost_args = []
            if options.jenkins:
                mode = 'debug' if self.mode == 'debug' else 'release'
                xmlout = options.jenkins + "." + mode + "." + self.name + "." + str(self.id) + ".boost.xml"
                boost_args += ['--report_level=no', '--logger=HRF,test_suite:XML,test_suite,' + xmlout]
            boost_args += ['--']
            self.args = boost_args + self.args
=======
    @property
    def pattern(self):
        return "*_test.cql"
>>>>>>> 12bc965f


class Test:
    """Base class for CQL, Unit and Boost tests"""
    def __init__(self, test_no, shortname, suite, mode, options):
        self.id = test_no
        # Name with test suite name
        self.name = os.path.join(suite.name, shortname)
        # Name within the suite
        self.shortname = shortname
        self.mode = mode
        self.suite = suite
        # Unique file name, which is also readable by human, as filename prefix
        self.uname = "{}.{}".format(self.shortname, self.id)
        self.log_filename = os.path.join(options.tmpdir, self.mode, self.uname + ".log")
        self.success = None

    @abstractmethod
    async def run(self, options):
        pass

    @abstractmethod
    def print_summary(self):
        pass


class UnitTest(Test):
    standard_args = shlex.split("--overprovisioned --unsafe-bypass-fsync 1 --blocked-reactor-notify-ms 2000000 --collectd 0")

    def __init__(self, test_no, shortname, args, suite, mode, options):
        super().__init__(test_no, shortname, suite, mode, options)
        self.path = os.path.join("build", self.mode, "test", self.name)
        self.args = shlex.split(args) + UnitTest.standard_args

    def print_summary(self):
        print("Output of {} {}:".format(self.path, " ".join(self.args)))
        print(read_log(self.log_filename))

    async def run(self, options):
        self.success = await run_test(self, options)
        logging.info("Test #%d %s", self.id, "succeeded" if self.success else "failed ")
        return self


class BoostTest(UnitTest):
    """A unit test which can produce its own XML output"""

    def __init__(self, test_no, shortname, args, suite, mode, options):
        super().__init__(test_no, shortname, args, suite, mode, options)
        boost_args = []
        xmlout = os.path.join(options.tmpdir, self.mode, "xml", self.uname + ".xunit.xml")
        boost_args += ['--report_level=no', '--logger=HRF,test_suite:XML,test_suite,' + xmlout]
        boost_args += ['--']
        self.args = boost_args + self.args


class CqlTest(Test):
    """Run the sequence of CQL commands stored in the file and check
    output"""

    def __init__(self, test_no, shortname, suite, mode, options):
        super().__init__(test_no, shortname, suite, mode, options)
        # Path to cql_repl driver, in the given build mode
        self.path = os.path.join("build", self.mode, "test/tools/cql_repl")
        self.cql = os.path.join(suite.path, self.shortname + ".cql")
        self.result = os.path.join(suite.path, self.shortname + ".result")
        self.tmpfile = os.path.join(options.tmpdir, self.mode, self.uname + ".reject")
        self.reject = os.path.join(suite.path, self.shortname + ".reject")
        self.args = shlex.split("-c2 -m2G --input={} --output={} --log={}".format(
            self.cql, self.tmpfile, self.log_filename))
        self.args += UnitTest.standard_args
        self.is_executed_ok = False
        self.is_new = False
        self.is_equal_result = None
        self.summary = "not run"

    async def run(self, options):
        self.is_executed_ok = await run_test(self, options)
        self.success = False
        self.summary = "failed"

        def set_summary(summary):
            self.summary = summary
            logging.info("Test %d %s", self.id, summary)

        if not os.path.isfile(self.tmpfile):
            set_summary("failed: no output file")
        elif not os.path.isfile(self.result):
            set_summary("failed: no result file")
            self.is_new = True
        else:
            self.is_equal_result = filecmp.cmp(self.result, self.tmpfile)
            if self.is_equal_result is False:
                set_summary("failed: test output does not match expected result")
            elif self.is_executed_ok:
                self.success = True
                set_summary("succeeded")
            else:
                set_summary("failed: correct output but non-zero return status.\nCheck test log.")

        if self.is_new or self.is_equal_result is False:
            # Put a copy of the .reject file close to the .result file
            # so that it's easy to analyze the diff or overwrite .result
            # with .reject. Preserve the original .reject file: in
            # multiple modes the copy .reject file may be overwritten.
            shutil.copyfile(self.tmpfile, self.reject)
        elif os.path.exists(self.tmpfile):
            pathlib.Path(self.tmpfile).unlink()

        return self

    def print_summary(self):
        print("Test {} ({}) {}".format(palette.path(self.name), self.mode,
                                       self.summary))
        if self.is_equal_result is False:
            print_unidiff(self.result, self.reject)


def print_start_blurb():
    print("="*80)
    print("{:7s} {:50s} {:^8s} {:8s}".format("[N/TOTAL]", "TEST", "MODE", "RESULT"))
    print("-"*78)


def print_end_blurb(verbose):
    if not verbose:
        sys.stdout.write('\n')
    print("-"*78)


def print_progress(test, cookie, verbose):
    if isinstance(cookie, int):
        cookie = (0, 1, cookie)

    last_len, n, n_total = cookie
    msg = "{:9s} {:50s} {:^8s} {:8s}".format(
        "[{}/{}]".format(n, n_total),
        test.name, test.mode[:8],
        palette.ok("[ PASS ]") if test.success else palette.fail("[ FAIL ]")
    )
    if verbose is False:
        print('\r' + ' ' * last_len, end='')
        last_len = len(msg)
        print('\r' + msg, end='')
    else:
        print(msg)

    return (last_len, n + 1, n_total)


def setup(test, port, options):
    """Performs any necessary setup steps before running a test.

Returns (fn, txt) where fn is a cleanup function to call unconditionally after the test stops running, and txt is failure-injection description."""
    if test.kind == 'ldap':
        instances_root = os.path.join(os.path.split(test.path)[0], 'ldap_instances');
        instance_path = os.path.join(os.path.abspath(instances_root), str(port))
        slapd_pid_file = os.path.join(instance_path, 'slapd.pid')
        data_path = os.path.join(instance_path, 'data')
        os.makedirs(data_path)
        # This will always fail because it lacks the permissions to read the default slapd data
        # folder but it does create the instance folder so we don't want to fail here.
        try:
            subprocess.check_output(['slaptest', '-f', LDAP_SERVER_CONFIGURATION_FILE, '-F', instance_path],
                                    stderr=subprocess.DEVNULL)
        except:
            pass
        # Set up failure injection.
        proxy_name = 'p{}'.format(port)
        subprocess.check_output([
            'toxiproxy-cli', 'c', proxy_name,
            '--listen', 'localhost:{}'.format(port + 2), '--upstream', 'localhost:{}'.format(port)])
        # Sever the connection after byte_limit bytes have passed through:
        byte_limit = options.byte_limit if options.byte_limit else randint(0, 2000)
        subprocess.check_output(['toxiproxy-cli', 't', 'a', proxy_name, '-t', 'limit_data', '-n', 'limiter',
                                 '-a', 'bytes={}'.format(byte_limit)])
        # Change the data folder in the default config.
        replace_expression = 's/olcDbDirectory:.*/olcDbDirectory: {}/g'.format(
            os.path.abspath(data_path).replace('/','\/'))
        subprocess.check_output(
            ['find', instance_path, '-type', 'f', '-exec', 'sed', '-i', replace_expression, '{}', ';'])
        # Change the pid file to be kept with the instance.
        replace_expression = 's/olcPidFile:.*/olcPidFile: {}/g'.format(
            os.path.abspath(slapd_pid_file).replace('/', '\/'))
        subprocess.check_output(
            ['find', instance_path, '-type', 'f', '-exec', 'sed', '-i', replace_expression, '{}', ';'])
        # Put the test data in.
        cmd = ['slapadd', '-F', os.path.abspath(instance_path)]
        subprocess.check_output(
            cmd, input='\n\n'.join(DEFAULT_ENTRIES).encode('ascii'), stderr=subprocess.STDOUT)
        # Set up the server.
        SLAPD_URLS='ldap://:{}/ ldaps://:{}/'.format(port, port + 1)
        process = subprocess.Popen(['slapd', '-F', os.path.abspath(instance_path), '-h', SLAPD_URLS, '-d', '0'])
        time.sleep(0.25) # On some systems, slapd needs a second to become available.
        def finalize():
            process.terminate()
            shutil.rmtree(instance_path)
            subprocess.check_output(['toxiproxy-cli', 'd', proxy_name])
        return finalize, '--byte-limit={}'.format(byte_limit)
    else:
        return (lambda: 0, None)


async def run_test(test, options):
    """Run test program, return True if success else False"""
    file = io.StringIO()

    def report_error(out, failure_injection_desc = None):
        print('=== stdout START ===', file=file)
        print(out, file=file)
        print('=== stdout END ===', file=file)
<<<<<<< HEAD
        if failure_injection_desc is not None:
            print('failure injection: {}'.format(failure_injection_desc), file=file)
    success = False
    process = None
    stdout = None
    ldap_port = 5000 + test.id * 3
    cleanup_fn = None
    finject_desc = None
    try:
        cleanup_fn, finject_desc = setup(test, ldap_port, options)
        if not options.manual_execution:
            process = await asyncio.create_subprocess_exec(
                test.path,
                *test.args,
                stderr=asyncio.subprocess.STDOUT,
                stdout=asyncio.subprocess.PIPE,
                env=dict(os.environ,
                    UBSAN_OPTIONS='halt_on_error=1:abort_on_error=1',
                    ASAN_OPTIONS='disable_coredump=0:abort_on_error=1',
                    SEASTAR_LDAP_PORT=str(ldap_port)),
                    preexec_fn=os.setsid,
                )
            stdout, _ = await asyncio.wait_for(process.communicate(), options.timeout)
            success = process.returncode == 0
            if process.returncode != 0:
                print('  with error code {code}\n'.format(code=process.returncode), file=file)
                report_error(stdout.decode(encoding='UTF-8'), finject_desc)
        else:
            print('Please run the following shell command, then press <enter>:')
            shcmd = ' '.join([shlex.quote(e) for e in [test.path, *test.args]])
            shcmd = 'SEASTAR_LDAP_PORT={} {}'.format(ldap_port, shcmd)
            print(shcmd)
            input('-- press <enter> to continue --')
            success = True
=======
    process = None
    stdout = None
    logging.info("Starting test #%d: %s %s", test.id, test.path, " ".join(test.args))
    try:
        with open(test.log_filename, "wb") as log:
            process = await asyncio.create_subprocess_exec(
                test.path,
                *test.args,
                stderr=log,
                stdout=log,
                env=dict(os.environ,
                         UBSAN_OPTIONS='halt_on_error=1:abort_on_error=1',
                         ASAN_OPTIONS='disable_coredump=0:abort_on_error=1',
                         BOOST_TEST_CATCH_SYSTEM_ERRORS="no"),
                preexec_fn=os.setsid,
            )
        stdout, _ = await asyncio.wait_for(process.communicate(), options.timeout)
        if process.returncode != 0:
            print('  with error code {code}\n'.format(code=process.returncode), file=file)
            report_error(stdout.decode(encoding='UTF-8'))
        return process.returncode == 0
>>>>>>> 12bc965f
    except (asyncio.TimeoutError, asyncio.CancelledError) as e:
        if process is not None:
            process.kill()
            stdout, _ = await process.communicate()
        if isinstance(e, asyncio.TimeoutError):
            print('  timed out', file=file)
            report_error(stdout.decode(encoding='UTF-8') if stdout else "No output", finject_desc)
        elif isinstance(e, asyncio.CancelledError):
            print(test.name, end=" ")
    except Exception as e:
        print('  with error {e}\n'.format(e=e), file=file)
<<<<<<< HEAD
        report_error(e, finject_desc)
    finally:
        if cleanup_fn is not None:
            cleanup_fn()
    return (test, success, file.getvalue())
=======
        report_error(e)
    return False

>>>>>>> 12bc965f


def setup_signal_handlers(loop, signaled):

    async def shutdown(loop, signo, signaled):
        print("\nShutdown requested... Aborting tests:"),
        signaled.signo = signo
        signaled.set()

    # Use a lambda to avoid creating a coroutine until
    # the signal is delivered to the loop - otherwise
    # the coroutine will be dangling when the loop is over,
    # since it's never going to be invoked
    for signo in [signal.SIGINT, signal.SIGTERM]:
        loop.add_signal_handler(signo, lambda: asyncio.create_task(shutdown(loop, signo, signaled)))


def parse_cmd_line():
    """ Print usage and process command line options. """
    all_modes = ['debug', 'release', 'dev', 'sanitize']
    sysmem = os.sysconf('SC_PAGE_SIZE') * os.sysconf('SC_PHYS_PAGES')
    testmem = 2e9
    cpus_per_test_job = 1
    default_num_jobs_mem = ((sysmem - 4e9) // testmem)
    default_num_jobs_cpu = multiprocessing.cpu_count() // cpus_per_test_job
    default_num_jobs = min(default_num_jobs_mem, default_num_jobs_cpu)

    parser = argparse.ArgumentParser(description="Scylla test runner")
    parser.add_argument(
        "name",
        nargs="*",
        action="store",
        help="""Can be empty. List of test names, to look for in
                suites. Each name is used as a substring to look for in the
                path to test file, e.g. "mem" will run all tests that have
                "mem" in their name in all suites, "boost/mem" will only enable
                tests starting with "mem" in "boost" suite. Default: run all
                tests in all suites.""",
    )
    parser.add_argument(
        "--tmpdir",
        action="store",
        default="testlog",
        help="""Path to temporary test data and log files. The data is
        further segregated per build mode. Default: ./testlog.""",
    )
    parser.add_argument('--mode', choices=all_modes, action="append", dest="modes",
                        help="Run only tests for given build mode(s)")
    parser.add_argument('--repeat', action="store", default="1", type=int,
                        help="number of times to repeat test execution")
    parser.add_argument('--timeout', action="store", default="3000", type=int,
                        help="timeout value for test execution")
    parser.add_argument('--verbose', '-v', action='store_true', default=False,
                        help='Verbose reporting')
    parser.add_argument('--jobs', '-j', action="store", default=default_num_jobs, type=int,
                        help="Number of jobs to use for running the tests")
<<<<<<< HEAD
    parser.add_argument('--xunit', action="store",
                        help="Name of a file to write results of non-boost tests to in xunit format")
    parser.add_argument('--manual-execution', action='store_true', default=False,
                        help='Let me manually run the test executable at the moment this script would run it')
    parser.add_argument('--byte-limit', action="store", default=None, type=int,
                        help="Specific byte limit for failure injection (random by default)")
=======
>>>>>>> 12bc965f
    args = parser.parse_args()

    if not sys.stdout.isatty():
        args.verbose = True

    if not args.modes:
        out = subprocess.Popen(['ninja', 'mode_list'], stdout=subprocess.PIPE).communicate()[0].decode()
        # [1/1] List configured modes
        # debug release dev
        args.modes = out.split('\n')[1].split(' ')

    def prepare_dir(dirname, pattern):
        # Ensure the dir exists
        pathlib.Path(dirname).mkdir(parents=True, exist_ok=True)
        # Remove old artefacts
        for p in glob.glob(os.path.join(dirname, pattern), recursive=True):
            pathlib.Path(p).unlink()

    args.tmpdir = os.path.abspath(args.tmpdir)
    prepare_dir(args.tmpdir, "*.log")

    for mode in args.modes:
        prepare_dir(os.path.join(args.tmpdir, mode), "*.{log,reject}")
        prepare_dir(os.path.join(args.tmpdir, mode, "xml"), "*.xml")

    return args


<<<<<<< HEAD
    for mode in options.modes:
        add_test_list('unit', mode)
        add_test_list('boost', mode)
        add_test_list('ldap', mode)
=======
def find_tests(options):
>>>>>>> 12bc965f

    for f in glob.glob(os.path.join("test", "*")):
        if os.path.isdir(f) and os.path.isfile(os.path.join(f, "suite.yaml")):
            for mode in options.modes:
                suite = TestSuite.opt_create(f)
                suite.add_test_list(mode, options)

    if not TestSuite.test_count():
        print("Test {} not found".format(palette.path(options.name[0])))
        sys.exit(1)

    logging.info("Found %d tests, repeat count is %d, starting %d concurrent jobs",
                 TestSuite.test_count(), options.repeat, options.jobs)


async def run_all_tests(signaled, options):
    cookie = TestSuite.test_count()
    signaled_task = asyncio.create_task(signaled.wait())
    pending = set([signaled_task])

    async def cancel(pending):
        for task in pending:
            task.cancel()
        await asyncio.gather(*pending, return_exceptions=True)
        print("... done.")
        raise asyncio.CancelledError

    async def reap(done, pending, signaled):
        nonlocal cookie
        if signaled.is_set():
            await cancel(pending)
        for coro in done:
            result = coro.result()
            if isinstance(result, bool):
                continue    # skip signaled task result
            cookie = print_progress(result, cookie, options.verbose)
    print_start_blurb()
    try:
        for test in TestSuite.tests():
            # +1 for 'signaled' event
            if len(pending) > options.jobs:
                # Wait for some task to finish
                done, pending = await asyncio.wait(pending, return_when=asyncio.FIRST_COMPLETED)
                await reap(done, pending, signaled)
            pending.add(asyncio.create_task(test.run(options)))
        # Wait & reap ALL tasks but signaled_task
        # Do not use asyncio.ALL_COMPLETED to print a nice progress report
        while len(pending) > 1:
            done, pending = await asyncio.wait(pending, return_when=asyncio.FIRST_COMPLETED)
            await reap(done, pending, signaled)

    except asyncio.CancelledError:
        return

    print_end_blurb(options.verbose)


def read_log(log_filename):
    """Intelligently read test log output"""
    try:
        with open(log_filename, "r") as log:
            msg = log.read()
            return msg if len(msg) else "===Empty log output==="
    except FileNotFoundError:
        return "===Log {} not found===".format(log_filename)
    except OSError as e:
        return "===Error reading log {}===".format(e)


def print_summary(failed_tests):
    if failed_tests:
        print("The following test(s) have failed: {}".format(
            palette.path(" ".join([t.name for t in failed_tests]))))
        for test in failed_tests:
            test.print_summary()
            print("-"*78)
        print("Summary: {} of the total {} tests failed".format(
            len(failed_tests), TestSuite.test_count()))


def print_unidiff(fromfile, tofile):
    with open(fromfile, "r") as frm, open(tofile, "r") as to:
        diff = difflib.unified_diff(
            frm.readlines(),
            to.readlines(),
            fromfile=fromfile,
            tofile=tofile,
            fromfiledate=time.ctime(os.stat(fromfile).st_mtime),
            tofiledate=time.ctime(os.stat(tofile).st_mtime),
            n=10)           # Number of context lines

        for i, line in enumerate(diff):
            if i > 60:
                break
            if line.startswith('+'):
                line = palette.diff_in(line)
            elif line.startswith('-'):
                line = palette.diff_out(line)
            elif line.startswith('@'):
                line = palette.diff_mark(line)
            sys.stdout.write(line)


def write_junit_report(tmpdir, mode):
    junit_filename = os.path.join(tmpdir, mode, "xml", "junit.xml")
    total = 0
    failed = 0
    xml_results = ET.Element("testsuite", name="non-boost tests", errors="0")
    for suite in TestSuite.suites.values():
        for test in suite.junit_tests():
            if test.mode != mode:
                continue
            total += 1
            xml_res = ET.SubElement(xml_results, 'testcase',
                                    name="{}.{}.{}".format(test.shortname, mode, test.id))
            if test.success is True:
                continue
            failed += 1
            xml_fail = ET.SubElement(xml_res, 'failure')
            xml_fail.text = "Test {} {} failed:\n".format(test.path, " ".join(test.args))
            xml_fail.text += read_log(test.log_filename)
    if total == 0:
        return
    xml_results.set("tests", str(total))
    xml_results.set("failures", str(failed))
    with open(junit_filename, "w") as f:
        ET.ElementTree(xml_results).write(f, encoding="unicode")


def open_log(tmpdir):
    pathlib.Path(tmpdir).mkdir(parents=True, exist_ok=True)
    logging.basicConfig(
        filename=os.path.join(tmpdir, "test.py.log"),
        filemode="w",
        level=logging.INFO,
        format="%(asctime)s.%(msecs)03d %(levelname)s> %(message)s",
        datefmt="%H:%M:%S",
    )
    logging.critical("Started %s", " ".join(sys.argv))


async def main():

    options = parse_cmd_line()

<<<<<<< HEAD
    tests_to_run = find_tests(options)
    if options.manual_execution and len(tests_to_run) > 1:
        print('--manual-execution only supports running a single test, but multiple selected: {}'.format(
            [e.path for e in tests_to_run[:3]])) # Print the whole e.path, as matches may come from multiple dirs.
        sys.exit(1)
=======
    open_log(options.tmpdir)

    find_tests(options)
>>>>>>> 12bc965f
    signaled = asyncio.Event()

    setup_signal_handlers(asyncio.get_event_loop(), signaled)

<<<<<<< HEAD
    tp_server = None
    try:
        if [t for t in tests_to_run if t.kind == 'ldap']:
            tp_server = subprocess.Popen('toxiproxy-server', stderr=subprocess.DEVNULL)
        failed_tests, results = await run_all_tests(tests_to_run, signaled, options)
    finally:
        if tp_server is not None:
            tp_server.terminate()
=======
    await run_all_tests(signaled, options)
>>>>>>> 12bc965f

    if signaled.is_set():
        return -signaled.signo

    failed_tests = [t for t in TestSuite.tests() if t.success is not True]

    print_summary(failed_tests)

    for mode in options.modes:
        write_junit_report(options.tmpdir, mode)

    return 0 if not failed_tests else -1

if __name__ == "__main__":
    colorama.init()

    if sys.version_info < (3, 7):
        print("Python 3.7 or newer is required to run this program")
        sys.exit(-1)
    sys.exit(asyncio.run(main()))<|MERGE_RESOLUTION|>--- conflicted
+++ resolved
@@ -29,7 +29,7 @@
 import sys
 import time
 import xml.etree.ElementTree as ET
-<<<<<<< HEAD
+import yaml
 import shutil
 import signal
 import shlex
@@ -101,45 +101,6 @@
 uniqueMember: uid=jdoe,ou=People,dc=example,dc=com
 """,
 ]
-# Apply custom options to these tests
-custom_test_args = {
-    'boost/mutation_reader_test': '-c{} -m2G'.format(min(os.cpu_count(), 3)),
-    'boost/sstable_test': '-c1 -m2G',
-    'boost/sstable_datafile_test': '-c1 -m2G',
-    'boost/sstable_3_x_test': '-c1 -m2G',
-    'unit/lsa_async_eviction_test': '-c1 -m200M --size 1024 --batch 3000 --count 2000000',
-    'unit/lsa_sync_eviction_test': [
-        '-c1 -m100M --count 10 --standard-object-size 3000000',
-        '-c1 -m100M --count 24000 --standard-object-size 2048',
-        '-c1 -m1G --count 4000000 --standard-object-size 128'
-        ],
-    'unit/row_cache_alloc_stress_test': '-c1 -m2G',
-    'unit/row_cache_stress_test': '-c1 -m1G --seconds 10',
-}
-
-# Only run in dev, release configurations, skip in others
-long_tests = set([
-    'unit/lsa_async_eviction_test',
-    'unit/lsa_sync_eviction_test',
-    'unit/row_cache_alloc_stress_test',
-    'unit/row_cache_stress_test'
-])
-
-CONCOLORS = {'green': '\033[1;32m', 'red': '\033[1;31m', 'nocolor': '\033[0m'}
-
-def colorformat(msg, **kwargs):
-    fmt = dict(CONCOLORS)
-    fmt.update(kwargs)
-    return msg.format(**fmt)
-
-def status_to_string(success):
-    if success:
-        status = colorformat("{green}PASSED{nocolor}") if os.isatty(sys.stdout.fileno()) else "PASSED"
-    else:
-        status = colorformat("{red}FAILED{nocolor}") if os.isatty(sys.stdout.fileno()) else "FAILED"
-=======
-import yaml
-
 
 def create_formatter(*decorators):
     """Return a function which decorates its argument with the given
@@ -248,7 +209,6 @@
                     for i in range(options.repeat):
                         self.add_test(shortname, mode, options)
 
->>>>>>> 12bc965f
 
 class UnitTestSuite(TestSuite):
     """TestSuite instantiation for non-boost unit tests"""
@@ -287,6 +247,16 @@
         """Boost tests produce an own XML output, so are not included in a junit report"""
         return []
 
+class LdapTestSuite(UnitTestSuite):
+    """TestSuite for ldap unit tests"""
+
+    def create_test(self, *args, **kwargs):
+        return LdapTest(*args, **kwargs)
+
+    def junit_tests(self):
+        """Ldap tests produce an own XML output, so are not included in a junit report"""
+        return []
+
 
 class CqlTestSuite(TestSuite):
     """TestSuite for CQL tests"""
@@ -296,20 +266,9 @@
         test = CqlTest(self.next_id, shortname, self, mode, options)
         self.tests.append(test)
 
-<<<<<<< HEAD
-        if self.kind in ['boost', 'ldap']:
-            boost_args = []
-            if options.jenkins:
-                mode = 'debug' if self.mode == 'debug' else 'release'
-                xmlout = options.jenkins + "." + mode + "." + self.name + "." + str(self.id) + ".boost.xml"
-                boost_args += ['--report_level=no', '--logger=HRF,test_suite:XML,test_suite,' + xmlout]
-            boost_args += ['--']
-            self.args = boost_args + self.args
-=======
     @property
     def pattern(self):
         return "*_test.cql"
->>>>>>> 12bc965f
 
 
 class Test:
@@ -335,6 +294,11 @@
     def print_summary(self):
         pass
 
+    async def setup(self, port, options):
+        """Performs any necessary setup steps before running a test.
+
+Returns (fn, txt) where fn is a cleanup function to call unconditionally after the test stops running, and txt is failure-injection description."""
+        return (lambda: 0, None)
 
 class UnitTest(Test):
     standard_args = shlex.split("--overprovisioned --unsafe-bypass-fsync 1 --blocked-reactor-notify-ms 2000000 --collectd 0")
@@ -365,107 +329,14 @@
         boost_args += ['--']
         self.args = boost_args + self.args
 
-
-class CqlTest(Test):
-    """Run the sequence of CQL commands stored in the file and check
-    output"""
-
-    def __init__(self, test_no, shortname, suite, mode, options):
-        super().__init__(test_no, shortname, suite, mode, options)
-        # Path to cql_repl driver, in the given build mode
-        self.path = os.path.join("build", self.mode, "test/tools/cql_repl")
-        self.cql = os.path.join(suite.path, self.shortname + ".cql")
-        self.result = os.path.join(suite.path, self.shortname + ".result")
-        self.tmpfile = os.path.join(options.tmpdir, self.mode, self.uname + ".reject")
-        self.reject = os.path.join(suite.path, self.shortname + ".reject")
-        self.args = shlex.split("-c2 -m2G --input={} --output={} --log={}".format(
-            self.cql, self.tmpfile, self.log_filename))
-        self.args += UnitTest.standard_args
-        self.is_executed_ok = False
-        self.is_new = False
-        self.is_equal_result = None
-        self.summary = "not run"
-
-    async def run(self, options):
-        self.is_executed_ok = await run_test(self, options)
-        self.success = False
-        self.summary = "failed"
-
-        def set_summary(summary):
-            self.summary = summary
-            logging.info("Test %d %s", self.id, summary)
-
-        if not os.path.isfile(self.tmpfile):
-            set_summary("failed: no output file")
-        elif not os.path.isfile(self.result):
-            set_summary("failed: no result file")
-            self.is_new = True
-        else:
-            self.is_equal_result = filecmp.cmp(self.result, self.tmpfile)
-            if self.is_equal_result is False:
-                set_summary("failed: test output does not match expected result")
-            elif self.is_executed_ok:
-                self.success = True
-                set_summary("succeeded")
-            else:
-                set_summary("failed: correct output but non-zero return status.\nCheck test log.")
-
-        if self.is_new or self.is_equal_result is False:
-            # Put a copy of the .reject file close to the .result file
-            # so that it's easy to analyze the diff or overwrite .result
-            # with .reject. Preserve the original .reject file: in
-            # multiple modes the copy .reject file may be overwritten.
-            shutil.copyfile(self.tmpfile, self.reject)
-        elif os.path.exists(self.tmpfile):
-            pathlib.Path(self.tmpfile).unlink()
-
-        return self
-
-    def print_summary(self):
-        print("Test {} ({}) {}".format(palette.path(self.name), self.mode,
-                                       self.summary))
-        if self.is_equal_result is False:
-            print_unidiff(self.result, self.reject)
-
-
-def print_start_blurb():
-    print("="*80)
-    print("{:7s} {:50s} {:^8s} {:8s}".format("[N/TOTAL]", "TEST", "MODE", "RESULT"))
-    print("-"*78)
-
-
-def print_end_blurb(verbose):
-    if not verbose:
-        sys.stdout.write('\n')
-    print("-"*78)
-
-
-def print_progress(test, cookie, verbose):
-    if isinstance(cookie, int):
-        cookie = (0, 1, cookie)
-
-    last_len, n, n_total = cookie
-    msg = "{:9s} {:50s} {:^8s} {:8s}".format(
-        "[{}/{}]".format(n, n_total),
-        test.name, test.mode[:8],
-        palette.ok("[ PASS ]") if test.success else palette.fail("[ FAIL ]")
-    )
-    if verbose is False:
-        print('\r' + ' ' * last_len, end='')
-        last_len = len(msg)
-        print('\r' + msg, end='')
-    else:
-        print(msg)
-
-    return (last_len, n + 1, n_total)
-
-
-def setup(test, port, options):
-    """Performs any necessary setup steps before running a test.
-
-Returns (fn, txt) where fn is a cleanup function to call unconditionally after the test stops running, and txt is failure-injection description."""
-    if test.kind == 'ldap':
-        instances_root = os.path.join(os.path.split(test.path)[0], 'ldap_instances');
+class LdapTest(BoostTest):
+    """A unit test which can produce its own XML output, and needs an ldap server"""
+
+    def __init__(self, test_no, shortname, args, suite, mode, options):
+        super().__init__(test_no, shortname, args, suite, mode, options)
+
+    async def setup(self, port, options):
+        instances_root = os.path.join(os.path.split(self.path)[0], 'ldap_instances');
         instance_path = os.path.join(os.path.abspath(instances_root), str(port))
         slapd_pid_file = os.path.join(instance_path, 'slapd.pid')
         data_path = os.path.join(instance_path, 'data')
@@ -509,8 +380,99 @@
             shutil.rmtree(instance_path)
             subprocess.check_output(['toxiproxy-cli', 'd', proxy_name])
         return finalize, '--byte-limit={}'.format(byte_limit)
+
+class CqlTest(Test):
+    """Run the sequence of CQL commands stored in the file and check
+    output"""
+
+    def __init__(self, test_no, shortname, suite, mode, options):
+        super().__init__(test_no, shortname, suite, mode, options)
+        # Path to cql_repl driver, in the given build mode
+        self.path = os.path.join("build", self.mode, "test/tools/cql_repl")
+        self.cql = os.path.join(suite.path, self.shortname + ".cql")
+        self.result = os.path.join(suite.path, self.shortname + ".result")
+        self.tmpfile = os.path.join(options.tmpdir, self.mode, self.uname + ".reject")
+        self.reject = os.path.join(suite.path, self.shortname + ".reject")
+        self.args = shlex.split("-c2 -m2G --input={} --output={} --log={}".format(
+            self.cql, self.tmpfile, self.log_filename))
+        self.args += UnitTest.standard_args
+        self.is_executed_ok = False
+        self.is_new = False
+        self.is_equal_result = None
+        self.summary = "not run"
+
+    async def run(self, options):
+        self.is_executed_ok = await run_test(self, options)
+        self.success = False
+        self.summary = "failed"
+
+        def set_summary(summary):
+            self.summary = summary
+            logging.info("Test %d %s", self.id, summary)
+
+        if not os.path.isfile(self.tmpfile):
+            set_summary("failed: no output file")
+        elif not os.path.isfile(self.result):
+            set_summary("failed: no result file")
+            self.is_new = True
+        else:
+            self.is_equal_result = filecmp.cmp(self.result, self.tmpfile)
+            if self.is_equal_result is False:
+                set_summary("failed: test output does not match expected result")
+            elif self.is_executed_ok:
+                self.success = True
+                set_summary("succeeded")
+            else:
+                set_summary("failed: correct output but non-zero return status.\nCheck test log.")
+
+        if self.is_new or self.is_equal_result is False:
+            # Put a copy of the .reject file close to the .result file
+            # so that it's easy to analyze the diff or overwrite .result
+            # with .reject. Preserve the original .reject file: in
+            # multiple modes the copy .reject file may be overwritten.
+            shutil.copyfile(self.tmpfile, self.reject)
+        elif os.path.exists(self.tmpfile):
+            pathlib.Path(self.tmpfile).unlink()
+
+        return self
+
+    def print_summary(self):
+        print("Test {} ({}) {}".format(palette.path(self.name), self.mode,
+                                       self.summary))
+        if self.is_equal_result is False:
+            print_unidiff(self.result, self.reject)
+
+
+def print_start_blurb():
+    print("="*80)
+    print("{:7s} {:50s} {:^8s} {:8s}".format("[N/TOTAL]", "TEST", "MODE", "RESULT"))
+    print("-"*78)
+
+
+def print_end_blurb(verbose):
+    if not verbose:
+        sys.stdout.write('\n')
+    print("-"*78)
+
+
+def print_progress(test, cookie, verbose):
+    if isinstance(cookie, int):
+        cookie = (0, 1, cookie)
+
+    last_len, n, n_total = cookie
+    msg = "{:9s} {:50s} {:^8s} {:8s}".format(
+        "[{}/{}]".format(n, n_total),
+        test.name, test.mode[:8],
+        palette.ok("[ PASS ]") if test.success else palette.fail("[ FAIL ]")
+    )
+    if verbose is False:
+        print('\r' + ' ' * last_len, end='')
+        last_len = len(msg)
+        print('\r' + msg, end='')
     else:
-        return (lambda: 0, None)
+        print(msg)
+
+    return (last_len, n + 1, n_total)
 
 
 async def run_test(test, options):
@@ -521,53 +483,24 @@
         print('=== stdout START ===', file=file)
         print(out, file=file)
         print('=== stdout END ===', file=file)
-<<<<<<< HEAD
         if failure_injection_desc is not None:
             print('failure injection: {}'.format(failure_injection_desc), file=file)
-    success = False
     process = None
     stdout = None
+    logging.info("Starting test #%d: %s %s", test.id, test.path, " ".join(test.args))
     ldap_port = 5000 + test.id * 3
     cleanup_fn = None
     finject_desc = None
     try:
-        cleanup_fn, finject_desc = setup(test, ldap_port, options)
-        if not options.manual_execution:
-            process = await asyncio.create_subprocess_exec(
-                test.path,
-                *test.args,
-                stderr=asyncio.subprocess.STDOUT,
-                stdout=asyncio.subprocess.PIPE,
-                env=dict(os.environ,
-                    UBSAN_OPTIONS='halt_on_error=1:abort_on_error=1',
-                    ASAN_OPTIONS='disable_coredump=0:abort_on_error=1',
-                    SEASTAR_LDAP_PORT=str(ldap_port)),
-                    preexec_fn=os.setsid,
-                )
-            stdout, _ = await asyncio.wait_for(process.communicate(), options.timeout)
-            success = process.returncode == 0
-            if process.returncode != 0:
-                print('  with error code {code}\n'.format(code=process.returncode), file=file)
-                report_error(stdout.decode(encoding='UTF-8'), finject_desc)
-        else:
-            print('Please run the following shell command, then press <enter>:')
-            shcmd = ' '.join([shlex.quote(e) for e in [test.path, *test.args]])
-            shcmd = 'SEASTAR_LDAP_PORT={} {}'.format(ldap_port, shcmd)
-            print(shcmd)
-            input('-- press <enter> to continue --')
-            success = True
-=======
-    process = None
-    stdout = None
-    logging.info("Starting test #%d: %s %s", test.id, test.path, " ".join(test.args))
-    try:
         with open(test.log_filename, "wb") as log:
+            cleanup_fn, finject_desc = await test.setup(ldap_port, options)
             process = await asyncio.create_subprocess_exec(
                 test.path,
                 *test.args,
                 stderr=log,
                 stdout=log,
                 env=dict(os.environ,
+                         SEASTAR_LDAP_PORT=str(ldap_port),
                          UBSAN_OPTIONS='halt_on_error=1:abort_on_error=1',
                          ASAN_OPTIONS='disable_coredump=0:abort_on_error=1',
                          BOOST_TEST_CATCH_SYSTEM_ERRORS="no"),
@@ -578,7 +511,6 @@
             print('  with error code {code}\n'.format(code=process.returncode), file=file)
             report_error(stdout.decode(encoding='UTF-8'))
         return process.returncode == 0
->>>>>>> 12bc965f
     except (asyncio.TimeoutError, asyncio.CancelledError) as e:
         if process is not None:
             process.kill()
@@ -590,17 +522,11 @@
             print(test.name, end=" ")
     except Exception as e:
         print('  with error {e}\n'.format(e=e), file=file)
-<<<<<<< HEAD
         report_error(e, finject_desc)
     finally:
         if cleanup_fn is not None:
             cleanup_fn()
-    return (test, success, file.getvalue())
-=======
-        report_error(e)
     return False
-
->>>>>>> 12bc965f
 
 
 def setup_signal_handlers(loop, signaled):
@@ -657,15 +583,10 @@
                         help='Verbose reporting')
     parser.add_argument('--jobs', '-j', action="store", default=default_num_jobs, type=int,
                         help="Number of jobs to use for running the tests")
-<<<<<<< HEAD
-    parser.add_argument('--xunit', action="store",
-                        help="Name of a file to write results of non-boost tests to in xunit format")
     parser.add_argument('--manual-execution', action='store_true', default=False,
                         help='Let me manually run the test executable at the moment this script would run it')
     parser.add_argument('--byte-limit', action="store", default=None, type=int,
                         help="Specific byte limit for failure injection (random by default)")
-=======
->>>>>>> 12bc965f
     args = parser.parse_args()
 
     if not sys.stdout.isatty():
@@ -694,14 +615,7 @@
     return args
 
 
-<<<<<<< HEAD
-    for mode in options.modes:
-        add_test_list('unit', mode)
-        add_test_list('boost', mode)
-        add_test_list('ldap', mode)
-=======
 def find_tests(options):
->>>>>>> 12bc965f
 
     for f in glob.glob(os.path.join("test", "*")):
         if os.path.isdir(f) and os.path.isfile(os.path.join(f, "suite.yaml")):
@@ -847,33 +761,24 @@
 
     options = parse_cmd_line()
 
-<<<<<<< HEAD
-    tests_to_run = find_tests(options)
-    if options.manual_execution and len(tests_to_run) > 1:
-        print('--manual-execution only supports running a single test, but multiple selected: {}'.format(
-            [e.path for e in tests_to_run[:3]])) # Print the whole e.path, as matches may come from multiple dirs.
+    open_log(options.tmpdir)
+    find_tests(options)
+    if options.manual_execution:
+        print('--manual-execution is not functional')
         sys.exit(1)
-=======
-    open_log(options.tmpdir)
-
-    find_tests(options)
->>>>>>> 12bc965f
+
     signaled = asyncio.Event()
 
     setup_signal_handlers(asyncio.get_event_loop(), signaled)
 
-<<<<<<< HEAD
     tp_server = None
     try:
-        if [t for t in tests_to_run if t.kind == 'ldap']:
+        if [t for t in TestSuite.tests() if isinstance(t, LdapTest)]:
             tp_server = subprocess.Popen('toxiproxy-server', stderr=subprocess.DEVNULL)
-        failed_tests, results = await run_all_tests(tests_to_run, signaled, options)
+        await run_all_tests(signaled, options)
     finally:
         if tp_server is not None:
             tp_server.terminate()
-=======
-    await run_all_tests(signaled, options)
->>>>>>> 12bc965f
 
     if signaled.is_set():
         return -signaled.signo
