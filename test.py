--- conflicted
+++ resolved
@@ -808,17 +808,12 @@
     parser.add_argument('--skip', default="",
                         dest="skip_pattern", action="store",
                         help="Skip tests which match the provided pattern")
-<<<<<<< HEAD
-    parser.add_argument('--parallel-cases', dest="parallel_cases", action="store_true", default=False,
-                        help="Run individual test cases in parallel")
+    parser.add_argument('--no-parallel-cases', dest="parallel_cases", action="store_false", default=True,
+                        help="Do not run individual test cases in parallel")
     parser.add_argument('--manual-execution', action='store_true', default=False,
                         help='Let me manually run the test executable at the moment this script would run it')
     parser.add_argument('--byte-limit', action="store", default=None, type=int,
                         help="Specific byte limit for failure injection (random by default)")
-=======
-    parser.add_argument('--no-parallel-cases', dest="parallel_cases", action="store_false", default=True,
-                        help="Do not run individual test cases in parallel")
->>>>>>> 158f47df
     args = parser.parse_args()
 
     if not output_is_a_tty:
