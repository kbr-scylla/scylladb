#!/usr/bin/env python3
# -*- coding: utf-8 -*-
#
# Copyright (C) 2015-present ScyllaDB
#
#
# SPDX-License-Identifier: ScyllaDB-Proprietary
#
import argparse
import asyncio
import colorama
import difflib
import filecmp
import glob
import itertools
import logging
import multiprocessing
import os
import pathlib
import re
import shlex
import shutil
import signal
import socket
import subprocess
import sys
import time
import traceback
import xml.etree.ElementTree as ET
import yaml
import traceback
from random import randint

from abc import ABC, abstractmethod
from io import StringIO
from scripts import coverage    # type: ignore
from test.pylib.artifact_registry import ArtifactRegistry
from test.pylib.host_registry import HostRegistry
from test.pylib.pool import Pool
from test.pylib.scylla_server import ScyllaServer, ScyllaCluster
from typing import Dict, List, Callable, Any, Iterable, Optional, Awaitable

output_is_a_tty = sys.stdout.isatty()

all_modes = set(['debug', 'release', 'dev', 'sanitize', 'coverage'])
debug_modes = set(['debug', 'sanitize'])


<<<<<<< HEAD
LDAP_SERVER_CONFIGURATION_FILE = os.path.join(os.path.dirname(__file__), 'test', 'resource', 'slapd.conf')

DEFAULT_ENTRIES = [
    """dn: dc=example,dc=com
objectClass: dcObject
objectClass: organization
dc: example
o: Example
description: Example directory.
""",
    """dn: cn=root,dc=example,dc=com
objectClass: organizationalRole
cn: root
description: Directory manager.
""",
    """dn: ou=People,dc=example,dc=com
objectClass: organizationalUnit
ou: People
description: Our people.
""",
    """# Default superuser for Scylla
dn: uid=cassandra,ou=People,dc=example,dc=com
objectClass: organizationalPerson
objectClass: uidObject
cn: cassandra
ou: People
sn: cassandra
userid: cassandra
userPassword: cassandra
""",
    """dn: uid=jsmith,ou=People,dc=example,dc=com
objectClass: organizationalPerson
objectClass: uidObject
cn: Joe Smith
ou: People
sn: Smith
userid: jsmith
userPassword: joeisgreat
""",
    """dn: uid=jdoe,ou=People,dc=example,dc=com
objectClass: organizationalPerson
objectClass: uidObject
cn: John Doe
ou: People
sn: Doe
userid: jdoe
userPassword: pa55w0rd
""",
    """dn: cn=role1,dc=example,dc=com
objectClass: groupOfUniqueNames
cn: role1
uniqueMember: uid=jsmith,ou=People,dc=example,dc=com
uniqueMember: uid=cassandra,ou=People,dc=example,dc=com
""",
    """dn: cn=role2,dc=example,dc=com
objectClass: groupOfUniqueNames
cn: role2
uniqueMember: uid=cassandra,ou=People,dc=example,dc=com
""",
    """dn: cn=role3,dc=example,dc=com
objectClass: groupOfUniqueNames
cn: role3
uniqueMember: uid=jdoe,ou=People,dc=example,dc=com
""",
]

def create_formatter(*decorators):
=======
def create_formatter(*decorators) -> Callable[[Any], str]:
>>>>>>> a7fa29bc
    """Return a function which decorates its argument with the given
    color/style if stdout is a tty, and leaves intact otherwise."""
    def color(arg: Any) -> str:
        return "".join(decorators) + str(arg) + colorama.Style.RESET_ALL

    def nocolor(arg: Any) -> str:
        return str(arg)
    return color if output_is_a_tty else nocolor


class palette:
    """Color palette for formatting terminal output"""
    ok = create_formatter(colorama.Fore.GREEN, colorama.Style.BRIGHT)
    fail = create_formatter(colorama.Fore.RED, colorama.Style.BRIGHT)
    new = create_formatter(colorama.Fore.BLUE)
    skip = create_formatter(colorama.Style.DIM)
    path = create_formatter(colorama.Style.BRIGHT)
    diff_in = create_formatter(colorama.Fore.GREEN)
    diff_out = create_formatter(colorama.Fore.RED)
    diff_mark = create_formatter(colorama.Fore.MAGENTA)
    warn = create_formatter(colorama.Fore.YELLOW)
    crit = create_formatter(colorama.Fore.RED, colorama.Style.BRIGHT)
    ansi_escape = re.compile(r'\x1B(?:[@-Z\\-_]|\[[0-?]*[ -/]*[@-~])')
    @staticmethod
    def nocolor(text: str) -> str:
        return palette.ansi_escape.sub('', text)


class TestSuite(ABC):
    """A test suite is a folder with tests of the same type.
    E.g. it can be unit tests, boost tests, or CQL tests."""

    # All existing test suites, one suite per path/mode.
    suites: Dict[str, 'TestSuite'] = dict()
    artifacts = ArtifactRegistry()
    hosts = HostRegistry()
    FLAKY_RETRIES = 5
    _next_id = 0

    def __init__(self, path: str, cfg: dict, options: argparse.Namespace, mode: str) -> None:
        self.path = path
        self.name = os.path.basename(self.path)
        self.cfg = cfg
        self.options = options
        self.mode = mode
        self.suite_key = os.path.join(path, mode)
        self.tests: List['Test'] = []
        self.pending_test_count = 0
        # The number of failed tests
        self.n_failed = 0

        self.run_first_tests = set(cfg.get("run_first", []))
        self.no_parallel_cases = set(cfg.get("no_parallel_cases", []))
        # Skip tests disabled in suite.yaml
        self.disabled_tests = set(self.cfg.get("disable", []))
        # Skip tests disabled in specific mode.
        self.disabled_tests.update(self.cfg.get("skip_in_" + mode, []))
        self.flaky_tests = set(self.cfg.get("flaky", []))
        # If this mode is one of the debug modes, and there are
        # tests disabled in a debug mode, add these tests to the skip list.
        if mode in debug_modes:
            self.disabled_tests.update(self.cfg.get("skip_in_debug_modes", []))
        # If a test is listed in run_in_<mode>, it should only be enabled in
        # this mode. Tests not listed in any run_in_<mode> directive should
        # run in all modes. Inversing this, we should disable all tests
        # which are listed explicitly in some run_in_<m> where m != mode
        # This of course may create ambiguity with skip_* settings,
        # since the priority of the two is undefined, but oh well.
        run_in_m = set(self.cfg.get("run_in_" + mode, []))
        for a in all_modes:
            if a == mode:
                continue
            skip_in_m = set(self.cfg.get("run_in_" + a, []))
            self.disabled_tests.update(skip_in_m - run_in_m)

    @property
    def next_id(self) -> int:
        TestSuite._next_id += 1
        return TestSuite._next_id

    @staticmethod
    def test_count() -> int:
        return TestSuite._next_id

    @staticmethod
    def load_cfg(path: str) -> dict:
        with open(os.path.join(path, "suite.yaml"), "r") as cfg_file:
            cfg = yaml.safe_load(cfg_file.read())
            if not isinstance(cfg, dict):
                raise RuntimeError("Failed to load tests in {}: suite.yaml is empty".format(path))
            return cfg

    @staticmethod
    def opt_create(path: str, options: argparse.Namespace, mode: str) -> 'TestSuite':
        """Return a subclass of TestSuite with name cfg["type"].title + TestSuite.
        Ensures there is only one suite instance per path."""
        suite_key = os.path.join(path, mode)
        suite = TestSuite.suites.get(suite_key)
        if not suite:
            cfg = TestSuite.load_cfg(path)
            kind = cfg.get("type")
            if kind is None:
                raise RuntimeError("Failed to load tests in {}: suite.yaml has no suite type".format(path))

            def suite_type_to_class_name(suite_type: str) -> str:
                if suite_type.casefold() == "Approval".casefold():
                    suite_type = "CQLApproval"
                else:
                    suite_type = suite_type.title()
                return suite_type + "TestSuite"

            SpecificTestSuite = globals().get(suite_type_to_class_name(kind))
            if not SpecificTestSuite:
                raise RuntimeError("Failed to load tests in {}: suite type '{}' not found".format(path, kind))
            suite = SpecificTestSuite(path, cfg, options, mode)
            assert suite is not None
            TestSuite.suites[suite_key] = suite
        return suite

    @staticmethod
    def all_tests() -> Iterable['Test']:
        return itertools.chain(*[suite.tests for suite in
                                 TestSuite.suites.values()])

    @property
    @abstractmethod
    def pattern(self) -> str:
        pass

    @abstractmethod
    async def add_test(self, shortname: str) -> None:
        pass

    async def run(self, test: 'Test', options: argparse.Namespace):
        try:
            for i in range(1, self.FLAKY_RETRIES):
                if i > 1:
                    test.is_flaky_failure = True
                    logging.info("Retrying test %s after a flaky fail, retry %d", test.uname, i)
                    test.reset()
                await test.run(options)
                if test.success or not test.is_flaky or test.is_cancelled:
                    break
        finally:
            self.pending_test_count -= 1
            self.n_failed += int(not test.success)
            if self.pending_test_count == 0:
                await TestSuite.artifacts.cleanup_after_suite(self, self.n_failed > 0)
        return test

    def junit_tests(self):
        """Tests which participate in a consolidated junit report"""
        return self.tests

    async def add_test_list(self):
        options = self.options
        lst = [os.path.splitext(os.path.basename(t))[0] for t in glob.glob(os.path.join(self.path, self.pattern))]
        if lst:
            # Some tests are long and are better to be started earlier,
            # so pop them up while sorting the list
            lst.sort(key=lambda x: (x not in self.run_first_tests, x))

        pending = set()
        for shortname in lst:
            if shortname in self.disabled_tests:
                continue

            t = os.path.join(self.name, shortname)
            patterns = options.name if options.name else [t]
            if options.skip_pattern and options.skip_pattern in t:
                continue

            async def add_test(shortname) -> None:
                # Add variants of the same test sequentially
                # so that case cache has a chance to populate
                for i in range(options.repeat):
                    await self.add_test(shortname)
                    self.pending_test_count += 1

            for p in patterns:
                if p in t:
                    pending.add(asyncio.create_task(add_test(shortname)))
        if len(pending) == 0:
            return
        try:
            await asyncio.gather(*pending)
        except asyncio.CancelledError:
            for task in pending:
                task.cancel()
            await asyncio.gather(*pending, return_exceptions=True)
            raise


class UnitTestSuite(TestSuite):
    """TestSuite instantiation for non-boost unit tests"""

    def __init__(self, path: str, cfg: dict, options: argparse.Namespace, mode: str) -> None:
        super().__init__(path, cfg, options, mode)
        # Map of custom test command line arguments, if configured
        self.custom_args = cfg.get("custom_args", {})

    async def create_test(self, shortname, suite, args):
        test = UnitTest(self.next_id, shortname, suite, args)
        self.tests.append(test)

    async def add_test(self, shortname) -> None:
        """Create a UnitTest class with possibly custom command line
        arguments and add it to the list of tests"""
        # Skip tests which are not configured, and hence are not built
        if os.path.join("test", self.name, shortname) not in self.options.tests:
            return

        # Default seastar arguments, if not provided in custom test options,
        # are two cores and 2G of RAM
        args = self.custom_args.get(shortname, ["-c2 -m2G"])
        for a in args:
            await self.create_test(shortname, self, a)

    @property
    def pattern(self) -> str:
        return "*_test.cc"


class BoostTestSuite(UnitTestSuite):
    """TestSuite for boost unit tests"""

    # A cache of individual test cases, for which we have called
    # --list_content. Static to share across all modes.
    _case_cache: Dict[str, List[str]] = dict()

    def __init__(self, path, cfg: dict, options: argparse.Namespace, mode) -> None:
        super().__init__(path, cfg, options, mode)

    async def create_test(self, shortname: str, suite, args) -> None:
        options = self.options
        if options.parallel_cases and (shortname not in self.no_parallel_cases):
            fqname = os.path.join(self.mode, self.name, shortname)
            if fqname not in self._case_cache:
                exe = os.path.join("build", suite.mode, "test", suite.name, shortname)
                process = await asyncio.create_subprocess_exec(
                    exe, *['--list_content'],
                    stderr=asyncio.subprocess.PIPE,
                    stdout=asyncio.subprocess.PIPE,
                    env=dict(os.environ,
                             **{"ASAN_OPTIONS": "halt_on_error=0"}),
                    preexec_fn=os.setsid,
                )
                _, stderr = await asyncio.wait_for(process.communicate(), options.timeout)

                case_list = [case[:-1] for case in stderr.decode().splitlines() if case.endswith('*')]
                self._case_cache[fqname] = case_list

            case_list = self._case_cache[fqname]
            if len(case_list) == 1:
                test = BoostTest(self.next_id, shortname, suite, args, None)
                self.tests.append(test)
            else:
                for case in case_list:
                    test = BoostTest(self.next_id, shortname, suite, args, case)
                    self.tests.append(test)
        else:
            test = BoostTest(self.next_id, shortname, suite, args, None)
            self.tests.append(test)

    def junit_tests(self) -> Iterable['Test']:
        """Boost tests produce an own XML output, so are not included in a junit report"""
        return []

class LdapTestSuite(UnitTestSuite):
    """TestSuite for ldap unit tests"""

    async def create_test(self, shortname, args, suite):
        test = LdapTest(self.next_id, shortname, args, suite)
        self.tests.append(test)

    def junit_tests(self):
        """Ldap tests produce an own XML output, so are not included in a junit report"""
        return []


class PythonTestSuite(TestSuite):
    """A collection of Python pytests against a single Scylla instance"""

    def __init__(self, path, cfg: dict, options: argparse.Namespace, mode: str) -> None:
        super().__init__(path, cfg, options, mode)
        self.scylla_exe = os.path.join("build", self.mode, "scylla")
        if self.mode == "coverage":
            self.scylla_env = coverage.env(self.scylla_exe, distinct_id=self.name)
        else:
            self.scylla_env = dict()
        self.scylla_env['SCYLLA'] = self.scylla_exe

        topology = self.cfg.get("topology", {"class": "simple", "replication_factor": 1})

        self.create_cluster = self.topology_for_class(topology["class"], topology)

        self.clusters = Pool(cfg.get("pool_size", 2), self.create_cluster)

    def topology_for_class(self, class_name: str, cfg: dict) -> Callable[[], Awaitable]:

        def create_server(cluster_name, seed):
            cmdline_options = self.cfg.get("extra_scylla_cmdline_options", [])
            if type(cmdline_options) == str:
                cmdline_options = [cmdline_options]
            server = ScyllaServer(
                exe=self.scylla_exe,
                vardir=os.path.join(self.options.tmpdir, self.mode),
                host_registry=self.hosts,
                cluster_name=cluster_name,
                seed=seed,
                cmdline_options=cmdline_options)

            # Suite artifacts are removed when
            # the entire suite ends successfully.
            self.artifacts.add_suite_artifact(self, server.stop_artifact)
            if not self.options.save_log_on_success:
                # If a test fails, we might want to keep the data dir.
                self.artifacts.add_suite_artifact(self, server.uninstall_artifact)
            self.artifacts.add_exit_artifact(self, server.stop_artifact)
            return server

        if class_name.lower() == "simple":
            async def create_cluster():
                cluster = ScyllaCluster(int(cfg["replication_factor"]),
                                        create_server)
                await cluster.install_and_start()
                return cluster

            return create_cluster
        else:
            raise RuntimeError("Unsupported topology name")

    async def add_test(self, shortname) -> None:
        test = PythonTest(self.next_id, shortname, self)
        self.tests.append(test)

    @property
    def pattern(self) -> str:
        return "test_*.py"


class CQLApprovalTestSuite(PythonTestSuite):
    """Run CQL commands against a single Scylla instance"""

    def __init__(self, path, cfg, options: argparse.Namespace, mode) -> None:
        super().__init__(path, cfg, options, mode)

    async def add_test(self, shortname: str) -> None:
        test = CQLApprovalTest(self.next_id, shortname, self)
        self.tests.append(test)

    @property
    def pattern(self) -> str:
        return "*test.cql"


class RunTestSuite(TestSuite):
    """TestSuite for test directory with a 'run' script """

    def __init__(self, path: str, cfg, options: argparse.Namespace, mode: str) -> None:
        super().__init__(path, cfg, options, mode)
        self.scylla_exe = os.path.join("build", self.mode, "scylla")
        if self.mode == "coverage":
            self.scylla_env = coverage.env(self.scylla_exe, distinct_id=self.name)
        else:
            self.scylla_env = dict()
        self.scylla_env['SCYLLA'] = self.scylla_exe

    async def add_test(self, shortname) -> None:
        test = RunTest(self.next_id, shortname, self)
        self.tests.append(test)

    @property
    def pattern(self) -> str:
        return "run"


class Test:
    """Base class for CQL, Unit and Boost tests"""
    def __init__(self, test_no: int, shortname: str, suite) -> None:
        self.id = test_no
        self.path = ""
        self.args: List[str] = []
        # Name with test suite name
        self.name = os.path.join(suite.name, shortname.split('.')[0])
        # Name within the suite
        self.shortname = shortname
        self.mode = suite.mode
        self.suite = suite
        # Unique file name, which is also readable by human, as filename prefix
        self.uname = "{}.{}".format(self.shortname, self.id)
        self.log_filename = pathlib.Path(suite.options.tmpdir) / self.mode / (self.uname + ".log")
        self.is_flaky = self.shortname in suite.flaky_tests
        # True if the test was retried after it failed
        self.is_flaky_failure = False
        # True if the test was cancelled by a ctrl-c or timeout, so
        # shouldn't be retried, even if it is flaky
        self.is_cancelled = False
        Test._reset(self)

    def reset(self) -> None:
        """Reset this object, including all derived state."""
        for cls in reversed(self.__class__.__mro__):
            _reset = getattr(cls, '_reset', None)
            if _reset is not None:
                _reset(self)

    def _reset(self) -> None:
        """Reset the test before a retry, if it is retried as flaky"""
        self.success = False
        self.time_start: float = 0
        self.time_end: float = 0

    @abstractmethod
    async def run(self, options: argparse.Namespace) -> 'Test':
        pass

    @abstractmethod
    def print_summary(self) -> None:
        pass

    def get_junit_etree(self):
        return None

<<<<<<< HEAD
    async def setup(self, port, options):
        """Performs any necessary setup steps before running a test.

Returns (fn, txt) where fn is a cleanup function to call unconditionally after the test stops running, and txt is failure-injection description."""
        return (lambda: 0, None)

    def check_log(self, trim):
=======
    def check_log(self, trim: bool) -> None:
>>>>>>> a7fa29bc
        """Check and trim logs and xml output for tests which have it"""
        if trim:
            self.log_filename.unlink()
        pass

    def write_junit_failure_report(self, xml_res: ET.Element) -> None:
        assert not self.success
        xml_fail = ET.SubElement(xml_res, 'failure')
        xml_fail.text = "Test {} {} failed, check the log at {}".format(
            self.path,
            " ".join(self.args),
            self.log_filename)
        if self.log_filename.exists():
            system_out = ET.SubElement(xml_res, 'system-out')
            system_out.text = read_log(self.log_filename)


class UnitTest(Test):
    standard_args = shlex.split("--overprovisioned --unsafe-bypass-fsync 1 "
                                "--kernel-page-cache 1 "
                                "--blocked-reactor-notify-ms 2000000 --collectd 0 "
                                "--max-networking-io-control-blocks=100 ")

    def __init__(self, test_no: int, shortname: str, suite, args: str) -> None:
        super().__init__(test_no, shortname, suite)
        self.path = os.path.join("build", self.mode, "test", self.name)
        self.args = shlex.split(args) + UnitTest.standard_args
        if self.mode == "coverage":
            self.env = coverage.env(self.path)
        else:
            self.env = dict()
        UnitTest._reset(self)

    def _reset(self) -> None:
        """Reset the test before a retry, if it is retried as flaky"""
        pass

    def print_summary(self) -> None:
        print("Output of {} {}:".format(self.path, " ".join(self.args)))
        print(read_log(self.log_filename))

    async def run(self, options) -> Test:
        self.success = await run_test(self, options, env=self.env)
        logging.info("Test %s %s", self.uname, "succeeded" if self.success else "failed ")
        return self


class BoostTest(UnitTest):
    """A unit test which can produce its own XML output"""

    def __init__(self, test_no: int, shortname: str, suite, args: str,
                 casename: Optional[str]) -> None:
        boost_args = []
        if casename:
            shortname += '.' + casename
            boost_args += ['--run_test=' + casename]
        super().__init__(test_no, shortname, suite, args)
        self.xmlout = os.path.join(suite.options.tmpdir, self.mode, "xml", self.uname + ".xunit.xml")
        boost_args += ['--report_level=no',
                       '--logger=HRF,test_suite:XML,test_suite,' + self.xmlout]
        boost_args += ['--catch_system_errors=no']  # causes undebuggable cores
        boost_args += ['--color_output=false']
        boost_args += ['--']
        self.args = boost_args + self.args
        self.casename = casename
        BoostTest._reset(self)
        self.__junit_etree: Optional[ET.ElementTree] = None

    def _reset(self) -> None:
        """Reset the test before a retry, if it is retried as flaky"""
        self.__junit_etree = None

    def get_junit_etree(self) -> ET.ElementTree:
        def adjust_suite_name(name):
            # Normalize "path/to/file.cc" to "path.to.file" to conform to
            # Jenkins expectations that the suite name is a class name. ".cc"
            # doesn't add any infomation. Add the mode, otherwise failures
            # in different modes are indistinguishable. The "test/" prefix adds
            # no information, so remove it.
            import re
            name = re.sub(r'^test/', '', name)
            name = re.sub(r'\.cc$', '', name)
            name = re.sub(r'/', '.', name)
            name = f'{name}.{self.mode}'
            return name
        if self.__junit_etree is None:
            self.__junit_etree = ET.parse(self.xmlout)
            root = self.__junit_etree.getroot()
            suites = root.findall('.//TestSuite')
            for suite in suites:
                suite.attrib['name'] = adjust_suite_name(suite.attrib['name'])
                skipped = suite.findall('./TestCase[@reason="disabled"]')
                for e in skipped:
                    suite.remove(e)
            os.unlink(self.xmlout)
        return self.__junit_etree

    def check_log(self, trim: bool) -> None:
        self.get_junit_etree()
        super().check_log(trim)

    async def run(self, options):
        if options.random_seed:
            self.args += ['--random-seed', options.random_seed]
        return await super().run(options)

<<<<<<< HEAD
def can_connect(address, family=socket.AF_INET):
    s = socket.socket(family)
    try:
        s.connect(address)
        return True
    except OSError as e:
        if 'AF_UNIX path too long' in str(e):
            raise OSError(e.errno, "{} ({})".format(str(e), address)) from None
        else:
            return False
    except:
        return False

def try_something_backoff(something):
    sleep_time = 0.05
    while not something():
        if sleep_time > 30:
            return False
        time.sleep(sleep_time)
        sleep_time *= 2
    return True


def make_saslauthd_conf(port, instance_path):
    """Creates saslauthd.conf with appropriate contents under instance_path.  Returns the path to the new file."""
    saslauthd_conf_path = os.path.join(instance_path, 'saslauthd.conf')
    with open(saslauthd_conf_path, 'w') as f:
        f.write('ldap_servers: ldap://localhost:{}\nldap_search_base: dc=example,dc=com'.format(port))
    return saslauthd_conf_path


class LdapTest(BoostTest):
    """A unit test which can produce its own XML output, and needs an ldap server"""

    def __init__(self, test_no, shortname, args, suite):
        super().__init__(test_no, shortname, args, suite, None)

    async def setup(self, port, options):
        instances_root = os.path.join(options.tmpdir, self.mode, 'ldap_instances');
        instance_path = os.path.join(os.path.abspath(instances_root), str(port))
        slapd_pid_file = os.path.join(instance_path, 'slapd.pid')
        data_path = os.path.join(instance_path, 'data')
        os.makedirs(data_path)
        # This will always fail because it lacks the permissions to read the default slapd data
        # folder but it does create the instance folder so we don't want to fail here.
        try:
            subprocess.check_output(['slaptest', '-f', LDAP_SERVER_CONFIGURATION_FILE, '-F', instance_path],
                                    stderr=subprocess.DEVNULL)
        except:
            pass
        # Set up failure injection.
        proxy_name = 'p{}'.format(port)
        subprocess.check_output([
            'toxiproxy-cli', 'c', proxy_name,
            '--listen', 'localhost:{}'.format(port + 2), '--upstream', 'localhost:{}'.format(port)])
        # Sever the connection after byte_limit bytes have passed through:
        byte_limit = options.byte_limit if options.byte_limit else randint(0, 2000)
        subprocess.check_output(['toxiproxy-cli', 't', 'a', proxy_name, '-t', 'limit_data', '-n', 'limiter',
                                 '-a', 'bytes={}'.format(byte_limit)])
        # Change the data folder in the default config.
        replace_expression = 's/olcDbDirectory:.*/olcDbDirectory: {}/g'.format(
            os.path.abspath(data_path).replace('/','\/'))
        subprocess.check_output(
            ['find', instance_path, '-type', 'f', '-exec', 'sed', '-i', replace_expression, '{}', ';'])
        # Change the pid file to be kept with the instance.
        replace_expression = 's/olcPidFile:.*/olcPidFile: {}/g'.format(
            os.path.abspath(slapd_pid_file).replace('/', '\/'))
        subprocess.check_output(
            ['find', instance_path, '-type', 'f', '-exec', 'sed', '-i', replace_expression, '{}', ';'])
        # Put the test data in.
        cmd = ['slapadd', '-F', instance_path]
        subprocess.check_output(
            cmd, input='\n\n'.join(DEFAULT_ENTRIES).encode('ascii'), stderr=subprocess.STDOUT)
        # Set up the server.
        SLAPD_URLS='ldap://:{}/ ldaps://:{}/'.format(port, port + 1)
        def can_connect_to_slapd():
            return can_connect(('127.0.0.1', port)) and can_connect(('127.0.0.1', port + 1)) and can_connect(('127.0.0.1', port + 2))
        def can_connect_to_saslauthd():
            return can_connect(os.path.join(instance_path, 'mux'), socket.AF_UNIX)
        slapd_proc = subprocess.Popen(['prlimit', '-n1024', 'slapd', '-F', instance_path, '-h', SLAPD_URLS, '-d', '0'])
        saslauthd_conf_path = make_saslauthd_conf(port, instance_path)
        saslauthd_proc = subprocess.Popen(
            ['saslauthd', '-d', '-n', '1', '-a', 'ldap', '-O', saslauthd_conf_path, '-m', instance_path],
            stdout=subprocess.DEVNULL, stderr=subprocess.STDOUT)
        def finalize():
            slapd_proc.terminate()
            slapd_proc.wait() # Wait for slapd to remove slapd.pid, so it doesn't race with rmtree below.
            saslauthd_proc.kill() # Somehow, invoking terminate() here also terminates toxiproxy-server. o_O
            shutil.rmtree(instance_path)
            subprocess.check_output(['toxiproxy-cli', 'd', proxy_name])
        try:
            if not try_something_backoff(can_connect_to_slapd):
                raise Exception('Unable to connect to slapd')
            if not try_something_backoff(can_connect_to_saslauthd):
                raise Exception('Unable to connect to saslauthd')
        except:
            finalize()
            raise
        return finalize, '--byte-limit={}'.format(byte_limit)
=======
    def write_junit_failure_report(self, xml_res: ET.Element) -> None:
        """Does not write junit report for Jenkins legacy reasons"""
        assert False

>>>>>>> a7fa29bc

class CQLApprovalTest(Test):
    """Run a sequence of CQL commands against a standlone Scylla"""

    def __init__(self, test_no: int, shortname: str, suite) -> None:
        super().__init__(test_no, shortname, suite)
        # Path to cql_repl driver, in the given build mode
        self.path = "pytest"
        self.cql = os.path.join(suite.path, self.shortname + ".cql")
        self.result = os.path.join(suite.path, self.shortname + ".result")
        self.tmpfile = os.path.join(suite.options.tmpdir, self.mode, self.uname + ".reject")
        self.reject = os.path.join(suite.path, self.shortname + ".reject")
        CQLApprovalTest._reset(self)

    def _reset(self) -> None:
        """Reset the test before a retry, if it is retried as flaky"""
        self.is_before_test_ok = False
        self.is_executed_ok = False
        self.is_new = False
        self.is_after_test_ok = False
        self.is_equal_result = False
        self.summary = "not run"
        self.unidiff: Optional[str] = None
        self.server_log = None
        self.env: Dict[str, str] = dict()
        old_tmpfile = pathlib.Path(self.tmpfile)
        if old_tmpfile.exists():
            old_tmpfile.unlink()
        self.args = [
            "-s",  # don't capture print() inside pytest
            "test/pylib/cql_repl/cql_repl.py",
            "--input={}".format(self.cql),
            "--output={}".format(self.tmpfile),
        ]

    async def run(self, options: argparse.Namespace) -> Test:
        self.success = False
        self.summary = "failed"

        def set_summary(summary):
            self.summary = summary
            logging.info("Test %s %s", self.uname, summary)
            if self.server_log:
                logging.info("Server log:\n%s", self.server_log)

        async with self.suite.clusters.instance() as cluster:
            logging.info("Leasing Scylla cluster %s for test %s", cluster, self.uname)
            self.args.insert(1, "--host={}".format(cluster[0].host))
            # If pre-check fails, e.g. because Scylla failed to start
            # or crashed between two tests, fail entire test.py
            try:
                cluster.before_test(self.uname)
                self.is_before_test_ok = True
                cluster[0].take_log_savepoint()
                self.is_executed_ok = await run_test(self, options, env=self.env)
                cluster.after_test(self.uname)
                self.is_after_test_ok = True

                if self.is_executed_ok is False:
                    set_summary("""returned non-zero return status.\n
Check test log at {}.""".format(self.log_filename))
                elif not os.path.isfile(self.tmpfile):
                    set_summary("failed: no output file")
                elif not os.path.isfile(self.result):
                    set_summary("failed: no result file")
                    self.is_new = True
                else:
                    self.is_equal_result = filecmp.cmp(self.result, self.tmpfile)
                    if self.is_equal_result is False:
                        self.unidiff = format_unidiff(self.result, self.tmpfile)
                        set_summary("failed: test output does not match expected result")
                        assert self.unidiff is not None
                        logging.info("\n{}".format(palette.nocolor(self.unidiff)))
                    else:
                        self.success = True
                        set_summary("succeeded")
            except Exception as e:
                # Server log bloats the output if we produce it in all
                # cases. So only grab it when it's relevant:
                # 1) failed pre-check, e.g. start failure
                # 2) failed test execution.
                if self.is_executed_ok is False:
                    self.server_log = cluster[0].read_log()
                    if self.is_before_test_ok is False:
                        set_summary("pre-check failed: {}".format(e))
                        print("Test {} {}".format(self.name, self.summary))
                        print("Server log  of the first server:\n{}".format(self.server_log))
                        # Don't try to continue if the cluster is broken
                        raise
                set_summary("failed: {}".format(e))
            finally:
                if self.is_new or self.is_equal_result is False:
                    # Put a copy of the .reject file close to the .result file
                    # so that it's easy to analyze the diff or overwrite .result
                    # with .reject. Preserve the original .reject file: in
                    # multiple modes the copy .reject file may be overwritten.
                    shutil.copyfile(self.tmpfile, self.reject)
                elif os.path.exists(self.tmpfile):
                    pathlib.Path(self.tmpfile).unlink()

        return self

    def print_summary(self) -> None:
        print("Test {} ({}) {}".format(palette.path(self.name), self.mode,
                                       self.summary))
        if self.is_executed_ok is False:
            print(read_log(self.log_filename))
            if self.server_log:
                print("Server log of the first server:")
                print(self.server_log)
        elif self.is_equal_result is False and self.unidiff:
            print(self.unidiff)

    def write_junit_failure_report(self, xml_res: ET.Element) -> None:
        assert not self.success
        xml_fail = ET.SubElement(xml_res, 'failure')
        xml_fail.text = self.summary
        if self.is_executed_ok is False:
            if self.log_filename.exists():
                system_out = ET.SubElement(xml_res, 'system-out')
                system_out.text = read_log(self.log_filename)
            if self.server_log:
                system_err = ET.SubElement(xml_res, 'system-err')
                system_err.text = read_log(self.server_log)
        elif self.unidiff:
            system_out = ET.SubElement(xml_res, 'system-out')
            system_out.text = palette.nocolor(self.unidiff)


class RunTest(Test):
    """Run tests in a directory started by a run script"""

    def __init__(self, test_no: int, shortname: str, suite) -> None:
        super().__init__(test_no, shortname, suite)
        self.path = os.path.join(suite.path, shortname)
        self.xmlout = os.path.join(suite.options.tmpdir, self.mode, "xml", self.uname + ".xunit.xml")
        self.args = ["--junit-xml={}".format(self.xmlout)]
        RunTest._reset(self)

    def _reset(self):
        """Reset the test before a retry, if it is retried as flaky"""
        pass

    def print_summary(self) -> None:
        print("Output of {} {}:".format(self.path, " ".join(self.args)))
        print(read_log(self.log_filename))

    async def run(self, options: argparse.Namespace) -> Test:
        # This test can and should be killed gently, with SIGTERM, not with SIGKILL
        self.success = await run_test(self, options, gentle_kill=True, env=self.suite.scylla_env)
        logging.info("Test %s %s", self.uname, "succeeded" if self.success else "failed ")
        return self


class PythonTest(Test):
    """Run a pytest collection of cases against a standalone Scylla"""

    def __init__(self, test_no: int, shortname: str, suite) -> None:
        super().__init__(test_no, shortname, suite)
        self.path = "pytest"
        self.xmlout = os.path.join(self.suite.options.tmpdir, self.mode, "xml", self.uname + ".xunit.xml")
        PythonTest._reset(self)

    def _reset(self) -> None:
        """Reset the test before a retry, if it is retried as flaky"""
        self.server_log = None
        self.is_before_test_ok = False
        self.is_after_test_ok = False
        self.args = [
            "-s",  # don't capture print() output inside pytest
            "-o",
            "junit_family=xunit2",
            "--junit-xml={}".format(self.xmlout),
            os.path.join(self.suite.path, self.shortname + ".py")]

    def print_summary(self) -> None:
        print("Output of {} {}:".format(self.path, " ".join(self.args)))
        print(read_log(self.log_filename))
        if self.server_log:
            print("Server log of the first server:")
            print(self.server_log)

    async def run(self, options: argparse.Namespace) -> Test:

        async with self.suite.clusters.instance() as cluster:
            logging.info("Leasing Scylla cluster %s for test %s", cluster, self.uname)
            self.args.insert(0, "--host={}".format(cluster[0].host))
            try:
                cluster.before_test(self.uname)
                self.is_before_test_ok = True
                cluster[0].take_log_savepoint()
                status = await run_test(self, options)
                cluster.after_test(self.uname)
                self.is_after_test_ok = True
                self.success = status
            except Exception as e:
                self.server_log = cluster[0].read_log()
                if self.is_before_test_ok is False:
                    print("Test {} pre-check failed: {}".format(self.name, str(e)))
                    print("Server log of the first server:\n{}".format(self.server_log))
                    # Don't try to continue if the cluster is broken
                    raise
            logging.info("Test %s %s", self.uname, "succeeded" if self.success else "failed ")
        return self

    def write_junit_failure_report(self, xml_res: ET.Element) -> None:
        super().write_junit_failure_report(xml_res)
        if self.server_log:
            system_err = ET.SubElement(xml_res, 'system-err')
            system_err.text = read_log(self.server_log)


class TabularConsoleOutput:
    """Print test progress to the console"""

    def __init__(self, verbose: bool, test_count: int) -> None:
        self.verbose = verbose
        self.test_count = test_count
        self.print_newline = False
        self.last_test_no = 0
        self.last_line_len = 1

    def print_start_blurb(self) -> None:
        print("="*80)
        print("{:10s} {:^8s} {:^7s} {:8s} {}".format("[N/TOTAL]", "SUITE", "MODE", "RESULT", "TEST"))
        print("-"*78)

    def print_end_blurb(self) -> None:
        if self.print_newline:
            print("")
        print("-"*78)

    def print_progress(self, test: Test) -> None:
        self.last_test_no += 1
        status = ""
        if test.success:
            logging.debug("Test {} is flaky {}".format(test.uname,
                                                       test.is_flaky_failure))
            if test.is_flaky_failure:
                status = palette.warn("[ FLKY ]")
            else:
                status = palette.ok("[ PASS ]")
        else:
            status = palette.fail("[ FAIL ]")
        msg = "{:10s} {:^8s} {:^7s} {:8s} {}".format(
            "[{}/{}]".format(self.last_test_no, self.test_count),
            test.suite.name, test.mode[:7],
            status,
            test.uname
        )
        if self.verbose is False:
            if test.success:
                print("\r" + " " * self.last_line_len, end="")
                self.last_line_len = len(msg)
                print("\r" + msg, end="")
                self.print_newline = True
            else:
                if self.print_newline:
                    print("")
                print(msg)
                self.print_newline = False
        else:
            msg += " {:.2f}s".format(test.time_end - test.time_start)
            print(msg)


async def run_test(test: Test, options: argparse.Namespace, gentle_kill=False, env=dict()) -> bool:
    """Run test program, return True if success else False"""

<<<<<<< HEAD
    with open(test.log_filename, "wb") as log:
        ldap_port = 5000 + test.id * 3
        cleanup_fn = None
        finject_desc = None
        def report_error(error, failure_injection_desc = None):
=======
    with test.log_filename.open("wb") as log:

        def report_error(error):
>>>>>>> a7fa29bc
            msg = "=== TEST.PY SUMMARY START ===\n"
            msg += "{}\n".format(error)
            msg += "=== TEST.PY SUMMARY END ===\n"
            if failure_injection_desc is not None:
                msg += 'failure injection: {}'.format(failure_injection_desc)
            log.write(msg.encode(encoding="UTF-8"))

        try:
            cleanup_fn, finject_desc = await test.setup(ldap_port, options)
        except Exception as e:
            report_error("Test setup failed ({})\n{}".format(str(e), traceback.format_exc()))
            return False
        process = None
        stdout = None
        logging.info("Starting test %s: %s %s", test.uname, test.path, " ".join(test.args))
        UBSAN_OPTIONS = [
            "halt_on_error=1",
            "abort_on_error=1",
            f"suppressions={os.getcwd()}/ubsan-suppressions.supp",
            os.getenv("UBSAN_OPTIONS"),
        ]
        ASAN_OPTIONS = [
            "disable_coredump=0",
            "abort_on_error=1",
            "detect_stack_use_after_return=1",
            os.getenv("ASAN_OPTIONS"),
        ]
        ldap_instance_path = os.path.join(
            os.path.abspath(os.path.join(options.tmpdir, test.mode, 'ldap_instances')),
            str(ldap_port))
        saslauthd_mux_path = os.path.join(ldap_instance_path, 'mux')
        if options.manual_execution:
            print('Please run the following shell command, then press <enter>:')
            print('SEASTAR_LDAP_PORT={} SASLAUTHD_MUX_PATH={} {}'.format(
                ldap_port, saslauthd_mux_path, ' '.join([shlex.quote(e) for e in [test.path, *test.args]])))
            input('-- press <enter> to continue --')
            if cleanup_fn is not None:
                cleanup_fn()
            return True
        try:
            log.write("=== TEST.PY STARTING TEST {} ===\n".format(test.uname).encode(encoding="UTF-8"))
            log.write("export UBSAN_OPTIONS='{}'\n".format(
                ":".join(filter(None, UBSAN_OPTIONS))).encode(encoding="UTF-8"))
            log.write("export ASAN_OPTIONS='{}'\n".format(
                ":".join(filter(None, ASAN_OPTIONS))).encode(encoding="UTF-8"))
            log.write("{} {}\n".format(test.path, " ".join(test.args)).encode(encoding="UTF-8"))
            log.write("=== TEST.PY TEST {} OUTPUT ===\n".format(test.uname).encode(encoding="UTF-8"))
            log.flush()
            test.time_start = time.time()
            test.time_end = 0

            path = test.path
            args = test.args
            if options.cpus:
                path = 'taskset'
                args = ['-c', options.cpus, test.path, *test.args]
            process = await asyncio.create_subprocess_exec(
                path, *args,
                stderr=log,
                stdout=log,
                env=dict(os.environ,
                         SEASTAR_LDAP_PORT=str(ldap_port),
                         SASLAUTHD_MUX_PATH=saslauthd_mux_path,
                         UBSAN_OPTIONS=":".join(filter(None, UBSAN_OPTIONS)),
                         ASAN_OPTIONS=":".join(filter(None, ASAN_OPTIONS)),
                         # TMPDIR env variable is used by any seastar/scylla
                         # test for directory to store test temporary data.
                         TMPDIR=os.path.join(options.tmpdir, test.mode),
                         **env,
                         ),
                preexec_fn=os.setsid,
            )
            stdout, _ = await asyncio.wait_for(process.communicate(), options.timeout)
            test.time_end = time.time()
            if process.returncode != 0:
                report_error('Test exited with code {code}\n'.format(code=process.returncode))
                return False
            try:
                test.check_log(not options.save_log_on_success)
            except Exception as e:
                print("")
                print(test.name + ": " + palette.crit("failed to parse XML output: {}".format(e)))
                # return False
            return True
        except (asyncio.TimeoutError, asyncio.CancelledError) as e:
            test.is_cancelled = True
            if process is not None:
                if gentle_kill:
                    process.terminate()
                else:
                    process.kill()
                stdout, _ = await process.communicate()
            if isinstance(e, asyncio.TimeoutError):
                report_error("Test timed out")
            elif isinstance(e, asyncio.CancelledError):
                print(test.shortname, end=" ")
                report_error("Test was cancelled: the parent process is exiting")
        except Exception as e:
            report_error("Failed to run the test:\n{e}".format(e=e), finject_desc)
        finally:
            if cleanup_fn is not None:
                cleanup_fn()
    return False


def setup_signal_handlers(loop, signaled) -> None:

    async def shutdown(loop, signo, signaled):
        print("\nShutdown requested... Aborting tests:"),
        signaled.signo = signo
        signaled.set()

    # Use a lambda to avoid creating a coroutine until
    # the signal is delivered to the loop - otherwise
    # the coroutine will be dangling when the loop is over,
    # since it's never going to be invoked
    for signo in [signal.SIGINT, signal.SIGTERM]:
        loop.add_signal_handler(signo, lambda: asyncio.create_task(shutdown(loop, signo, signaled)))


def parse_cmd_line() -> argparse.Namespace:
    """ Print usage and process command line options. """

    parser = argparse.ArgumentParser(description="Scylla test runner")
    parser.add_argument(
        "name",
        nargs="*",
        action="store",
        help="""Can be empty. List of test names, to look for in
                suites. Each name is used as a substring to look for in the
                path to test file, e.g. "mem" will run all tests that have
                "mem" in their name in all suites, "boost/mem" will only enable
                tests starting with "mem" in "boost" suite. Default: run all
                tests in all suites.""",
    )
    parser.add_argument(
        "--tmpdir",
        action="store",
        default="testlog",
        help="""Path to temporary test data and log files. The data is
        further segregated per build mode. Default: ./testlog.""",
    )
    parser.add_argument('--mode', choices=all_modes, action="append", dest="modes",
                        help="Run only tests for given build mode(s)")
    parser.add_argument('--repeat', action="store", default="1", type=int,
                        help="number of times to repeat test execution")
    parser.add_argument('--timeout', action="store", default="24000", type=int,
                        help="timeout value for test execution")
    parser.add_argument('--verbose', '-v', action='store_true', default=False,
                        help='Verbose reporting')
    parser.add_argument('--jobs', '-j', action="store", type=int,
                        help="Number of jobs to use for running the tests")
    parser.add_argument('--save-log-on-success', "-s", default=False,
                        dest="save_log_on_success", action="store_true",
                        help="Save test log output on success.")
    parser.add_argument('--list', dest="list_tests", action="store_true", default=False,
                        help="Print list of tests instead of executing them")
    parser.add_argument('--skip', default="",
                        dest="skip_pattern", action="store",
                        help="Skip tests which match the provided pattern")
    parser.add_argument('--no-parallel-cases', dest="parallel_cases", action="store_false", default=True,
                        help="Do not run individual test cases in parallel")
    parser.add_argument('--cpus', action="store",
                        help="Run the tests on those CPUs only (in taskset"
                        " acceptable format). Consider using --jobs too")
<<<<<<< HEAD
    parser.add_argument('--manual-execution', action='store_true', default=False,
                        help='Let me manually run the test executable at the moment this script would run it')
    parser.add_argument('--byte-limit', action="store", default=None, type=int,
                        help="Specific byte limit for failure injection (random by default)")
=======
    parser.add_argument('--log-level', action="store",
                        help="Log level for Python logging module. The log "
                        "is in {tmpdir}/test.py.log. Default: INFO",
                        default="INFO",
                        choices=["CRITICAL", "ERROR", "WARNING", "INFO",
                                 "DEBUG"],
                        dest="log_level")
>>>>>>> a7fa29bc

    boost_group = parser.add_argument_group('boost suite options')
    boost_group.add_argument('--random-seed', action="store",
                             help="Random number generator seed to be used by boost tests")

    args = parser.parse_args()

    if not args.jobs:
        if not args.cpus:
            nr_cpus = multiprocessing.cpu_count()
        else:
            nr_cpus = int(subprocess.check_output(
                ['taskset', '-c', args.cpus, 'python3', '-c',
                 'import os; print(len(os.sched_getaffinity(0)))']))

        cpus_per_test_job = 1
        sysmem = os.sysconf('SC_PAGE_SIZE') * os.sysconf('SC_PHYS_PAGES')
        testmem = 6e9 if os.sysconf('SC_PAGE_SIZE') > 4096 else 2e9
        default_num_jobs_mem = ((sysmem - 4e9) // testmem)
        args.jobs = min(default_num_jobs_mem, nr_cpus // cpus_per_test_job)

    if not output_is_a_tty:
        args.verbose = True

    if not args.modes:
        try:
            out = subprocess.Popen(['ninja', 'mode_list'], stdout=subprocess.PIPE).communicate()[0].decode()
            # [1/1] List configured modes
            # debug release dev
            args.modes = re.sub(r'.* List configured modes\n(.*)\n', r'\1',
                                out, 1, re.DOTALL).split("\n")[-1].split(' ')
        except Exception:
            print(palette.fail("Failed to read output of `ninja mode_list`: please run ./configure.py first"))
            raise

    def prepare_dir(dirname, pattern):
        # Ensure the dir exists
        pathlib.Path(dirname).mkdir(parents=True, exist_ok=True)
        # Remove old artifacts
        for p in glob.glob(os.path.join(dirname, pattern), recursive=True):
            pathlib.Path(p).unlink()

    args.tmpdir = os.path.abspath(args.tmpdir)
    prepare_dir(args.tmpdir, "*.log")

    for mode in args.modes:
        prepare_dir(os.path.join(args.tmpdir, mode), "*.log")
        prepare_dir(os.path.join(args.tmpdir, mode), "*.reject")
        prepare_dir(os.path.join(args.tmpdir, mode, "xml"), "*.xml")

    # Get the list of tests configured by configure.py
    try:
        out = subprocess.Popen(['ninja', 'unit_test_list'], stdout=subprocess.PIPE).communicate()[0].decode()
        # [1/1] List configured unit tests
        args.tests = set(re.sub(r'.* List configured unit tests\n(.*)\n', r'\1', out, 1, re.DOTALL).split("\n"))
    except Exception:
        print(palette.fail("Failed to read output of `ninja unit_test_list`: please run ./configure.py first"))
        raise

    return args


async def find_tests(options: argparse.Namespace) -> None:

    for f in glob.glob(os.path.join("test", "*")):
        if os.path.isdir(f) and os.path.isfile(os.path.join(f, "suite.yaml")):
            for mode in options.modes:
                suite = TestSuite.opt_create(f, options, mode)
                await suite.add_test_list()

    if not TestSuite.test_count():
        if len(options.name):
            print("Test {} not found".format(palette.path(options.name[0])))
            sys.exit(1)
        else:
            print(palette.warn("No tests found. Please enable tests in ./configure.py first."))
            sys.exit(0)

    logging.info("Found %d tests, repeat count is %d, starting %d concurrent jobs",
                 TestSuite.test_count(), options.repeat, options.jobs)
    print("Found {} tests.".format(TestSuite.test_count()))


async def run_all_tests(signaled: asyncio.Event, options: argparse.Namespace) -> None:
    console = TabularConsoleOutput(options.verbose, TestSuite.test_count())
    signaled_task = asyncio.create_task(signaled.wait())
    pending = set([signaled_task])

    async def cancel(pending):
        for task in pending:
            task.cancel()
        await asyncio.gather(*pending, return_exceptions=True)
        print("... done.")
        raise asyncio.CancelledError

    async def reap(done, pending, signaled):
        nonlocal console
        if signaled.is_set():
            await cancel(pending)
        for coro in done:
            result = coro.result()
            if isinstance(result, bool):
                continue    # skip signaled task result
            console.print_progress(result)
    console.print_start_blurb()
    try:
        TestSuite.artifacts.add_exit_artifact(None, TestSuite.hosts.cleanup)
        for test in TestSuite.all_tests():
            # +1 for 'signaled' event
            if len(pending) > options.jobs:
                # Wait for some task to finish
                done, pending = await asyncio.wait(pending, return_when=asyncio.FIRST_COMPLETED)
                await reap(done, pending, signaled)
            pending.add(asyncio.create_task(test.suite.run(test, options)))
        # Wait & reap ALL tasks but signaled_task
        # Do not use asyncio.ALL_COMPLETED to print a nice progress report
        while len(pending) > 1:
            done, pending = await asyncio.wait(pending, return_when=asyncio.FIRST_COMPLETED)
            await reap(done, pending, signaled)

    except asyncio.CancelledError:
        return
    finally:
        await TestSuite.artifacts.cleanup_before_exit()

    console.print_end_blurb()


def read_log(log_filename: pathlib.Path) -> str:
    """Intelligently read test log output"""
    try:
        with log_filename.open("r") as log:
            msg = log.read()
            return msg if len(msg) else "===Empty log output==="
    except FileNotFoundError:
        return "===Log {} not found===".format(log_filename)
    except OSError as e:
        return "===Error reading log {}===".format(e)


def print_summary(failed_tests, options: argparse.Namespace) -> None:
    if failed_tests:
        print("The following test(s) have failed: {}".format(
            palette.path(" ".join([t.name for t in failed_tests]))))
        if options.verbose:
            for test in failed_tests:
                test.print_summary()
                print("-"*78)
        print("Summary: {} of the total {} tests failed".format(
            len(failed_tests), TestSuite.test_count()))


def format_unidiff(fromfile: str, tofile: str) -> str:
    with open(fromfile, "r") as frm, open(tofile, "r") as to:
        buf = StringIO()
        diff = difflib.unified_diff(
            frm.readlines(),
            to.readlines(),
            fromfile=fromfile,
            tofile=tofile,
            fromfiledate=time.ctime(os.stat(fromfile).st_mtime),
            tofiledate=time.ctime(os.stat(tofile).st_mtime),
            n=10)           # Number of context lines

        for i, line in enumerate(diff):
            if i > 60:
                break
            if line.startswith('+'):
                line = palette.diff_in(line)
            elif line.startswith('-'):
                line = palette.diff_out(line)
            elif line.startswith('@'):
                line = palette.diff_mark(line)
            buf.write(line)
        return buf.getvalue()


def write_junit_report(tmpdir: str, mode: str) -> None:
    junit_filename = os.path.join(tmpdir, mode, "xml", "junit.xml")
    total = 0
    failed = 0
    xml_results = ET.Element("testsuite", name="non-boost tests", errors="0")
    for suite in TestSuite.suites.values():
        for test in suite.junit_tests():
            if test.mode != mode:
                continue
            total += 1
            xml_res = ET.SubElement(xml_results, 'testcase',
                                    name="{}.{}.{}".format(test.shortname, mode, test.id))
            if test.success is True:
                continue
            failed += 1
            test.write_junit_failure_report(xml_res)
    if total == 0:
        return
    xml_results.set("tests", str(total))
    xml_results.set("failures", str(failed))
    with open(junit_filename, "w") as f:
        ET.ElementTree(xml_results).write(f, encoding="unicode")


def write_consolidated_boost_junit_xml(tmpdir: str, mode: str) -> None:
    xml = ET.Element("TestLog")
    for suite in TestSuite.suites.values():
        for test in suite.tests:
            if test.mode != mode:
                continue
            test_xml = test.get_junit_etree()
            if test_xml is not None:
                xml.extend(test_xml.getroot().findall('.//TestSuite'))
    et = ET.ElementTree(xml)
    et.write(f'{tmpdir}/{mode}/xml/boost.xunit.xml', encoding='unicode')


def open_log(tmpdir: str, log_level: str) -> None:
    pathlib.Path(tmpdir).mkdir(parents=True, exist_ok=True)
    logging.basicConfig(
        filename=os.path.join(tmpdir, "test.py.log"),
        filemode="w",
        level=log_level,
        format="%(asctime)s.%(msecs)03d %(levelname)s> %(message)s",
        datefmt="%H:%M:%S",
    )
    logging.critical("Started %s", " ".join(sys.argv))


async def main() -> int:

    options = parse_cmd_line()

    open_log(options.tmpdir, options.log_level)

    await find_tests(options)
    if options.list_tests:
        print('\n'.join([t.name for t in TestSuite.all_tests()]))
        return 0

    if options.manual_execution and TestSuite.test_count() > 1:
        print('--manual-execution only supports running a single test, but multiple selected: {}'.format(
            [t.path for t in TestSuite.tests()][:3])) # Print whole t.path; same shortname may be in different dirs.
        return 1

    signaled = asyncio.Event()

    setup_signal_handlers(asyncio.get_event_loop(), signaled)

    tp_server = None
    try:
        if [t for t in TestSuite.tests() if isinstance(t, LdapTest)]:
            tp_server = subprocess.Popen('toxiproxy-server', stderr=subprocess.DEVNULL)
            def can_connect_to_toxiproxy():
                return can_connect(('127.0.0.1', 8474))
            if not try_something_backoff(can_connect_to_toxiproxy):
                raise Exception('Could not connect to toxiproxy')

            try:
                await run_all_tests(signaled, options)
            except Exception as e:
                print(palette.fail(e))
                raise
    finally:
        if tp_server is not None:
            tp_server.terminate()

    if signaled.is_set():
        return -signaled.signo      # type: ignore

    failed_tests = [t for t in TestSuite.all_tests() if t.success is not True]

    print_summary(failed_tests, options)

    for mode in options.modes:
        write_junit_report(options.tmpdir, mode)
        write_consolidated_boost_junit_xml(options.tmpdir, mode)

    if 'coverage' in options.modes:
        coverage.generate_coverage_report("build/coverage", "tests")

    # Note: failure codes must be in the ranges 0-124, 126-127,
    #       to cooperate with git bisect's expectations
    return 0 if not failed_tests else 1


async def workaround_python26789() -> int:
    """Workaround for https://bugs.python.org/issue26789.
    We'd like to print traceback if there is an internal error
    in test.py. However, traceback module calls asyncio
    default_exception_handler which in turns calls logging
    module after it has been shut down. This leads to a nested
    exception. Until 3.10 is in widespread use, reset the
    asyncio exception handler before printing traceback."""
    try:
        code = await main()
    except (Exception, KeyboardInterrupt):
        def noop(x, y):
            return None
        asyncio.get_event_loop().set_exception_handler(noop)
        traceback.print_exc()
        # Clear the custom handler
        asyncio.get_event_loop().set_exception_handler(None)
        return -1
    return code


if __name__ == "__main__":
    colorama.init()

    if sys.version_info < (3, 7):
        print("Python 3.7 or newer is required to run this program")
        sys.exit(-1)
    sys.exit(asyncio.run(workaround_python26789()))<|MERGE_RESOLUTION|>--- conflicted
+++ resolved
@@ -46,7 +46,6 @@
 debug_modes = set(['debug', 'sanitize'])
 
 
-<<<<<<< HEAD
 LDAP_SERVER_CONFIGURATION_FILE = os.path.join(os.path.dirname(__file__), 'test', 'resource', 'slapd.conf')
 
 DEFAULT_ENTRIES = [
@@ -113,10 +112,7 @@
 """,
 ]
 
-def create_formatter(*decorators):
-=======
 def create_formatter(*decorators) -> Callable[[Any], str]:
->>>>>>> a7fa29bc
     """Return a function which decorates its argument with the given
     color/style if stdout is a tty, and leaves intact otherwise."""
     def color(arg: Any) -> str:
@@ -541,17 +537,13 @@
     def get_junit_etree(self):
         return None
 
-<<<<<<< HEAD
     async def setup(self, port, options):
         """Performs any necessary setup steps before running a test.
 
 Returns (fn, txt) where fn is a cleanup function to call unconditionally after the test stops running, and txt is failure-injection description."""
         return (lambda: 0, None)
 
-    def check_log(self, trim):
-=======
     def check_log(self, trim: bool) -> None:
->>>>>>> a7fa29bc
         """Check and trim logs and xml output for tests which have it"""
         if trim:
             self.log_filename.unlink()
@@ -658,7 +650,11 @@
             self.args += ['--random-seed', options.random_seed]
         return await super().run(options)
 
-<<<<<<< HEAD
+    def write_junit_failure_report(self, xml_res: ET.Element) -> None:
+        """Does not write junit report for Jenkins legacy reasons"""
+        assert False
+
+
 def can_connect(address, family=socket.AF_INET):
     s = socket.socket(family)
     try:
@@ -758,12 +754,6 @@
             finalize()
             raise
         return finalize, '--byte-limit={}'.format(byte_limit)
-=======
-    def write_junit_failure_report(self, xml_res: ET.Element) -> None:
-        """Does not write junit report for Jenkins legacy reasons"""
-        assert False
-
->>>>>>> a7fa29bc
 
 class CQLApprovalTest(Test):
     """Run a sequence of CQL commands against a standlone Scylla"""
@@ -1033,17 +1023,11 @@
 async def run_test(test: Test, options: argparse.Namespace, gentle_kill=False, env=dict()) -> bool:
     """Run test program, return True if success else False"""
 
-<<<<<<< HEAD
-    with open(test.log_filename, "wb") as log:
+    with test.log_filename.open("wb") as log:
         ldap_port = 5000 + test.id * 3
         cleanup_fn = None
         finject_desc = None
         def report_error(error, failure_injection_desc = None):
-=======
-    with test.log_filename.open("wb") as log:
-
-        def report_error(error):
->>>>>>> a7fa29bc
             msg = "=== TEST.PY SUMMARY START ===\n"
             msg += "{}\n".format(error)
             msg += "=== TEST.PY SUMMARY END ===\n"
@@ -1209,12 +1193,6 @@
     parser.add_argument('--cpus', action="store",
                         help="Run the tests on those CPUs only (in taskset"
                         " acceptable format). Consider using --jobs too")
-<<<<<<< HEAD
-    parser.add_argument('--manual-execution', action='store_true', default=False,
-                        help='Let me manually run the test executable at the moment this script would run it')
-    parser.add_argument('--byte-limit', action="store", default=None, type=int,
-                        help="Specific byte limit for failure injection (random by default)")
-=======
     parser.add_argument('--log-level', action="store",
                         help="Log level for Python logging module. The log "
                         "is in {tmpdir}/test.py.log. Default: INFO",
@@ -1222,7 +1200,10 @@
                         choices=["CRITICAL", "ERROR", "WARNING", "INFO",
                                  "DEBUG"],
                         dest="log_level")
->>>>>>> a7fa29bc
+    parser.add_argument('--manual-execution', action='store_true', default=False,
+                        help='Let me manually run the test executable at the moment this script would run it')
+    parser.add_argument('--byte-limit', action="store", default=None, type=int,
+                        help="Specific byte limit for failure injection (random by default)")
 
     boost_group = parser.add_argument_group('boost suite options')
     boost_group.add_argument('--random-seed', action="store",
@@ -1471,7 +1452,7 @@
 
     tp_server = None
     try:
-        if [t for t in TestSuite.tests() if isinstance(t, LdapTest)]:
+        if [t for t in TestSuite.all_tests() if isinstance(t, LdapTest)]:
             tp_server = subprocess.Popen('toxiproxy-server', stderr=subprocess.DEVNULL)
             def can_connect_to_toxiproxy():
                 return can_connect(('127.0.0.1', 8474))
