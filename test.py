#!/usr/bin/env python3
# -*- coding: utf-8 -*-
#
# Copyright (C) 2015-present ScyllaDB
#
#
# SPDX-License-Identifier: ScyllaDB-Proprietary
#
import argparse
import asyncio
import colorama
import difflib
import filecmp
import glob
import itertools
import logging
import multiprocessing
import os
import pathlib
import re
import shlex
import shutil
import signal
import socket
import subprocess
import sys
import time
import traceback
import xml.etree.ElementTree as ET
import yaml
import traceback
from random import randint

from abc import ABC, abstractmethod
from io import StringIO
from scripts import coverage
from test.pylib.artifact_registry import ArtifactRegistry
from test.pylib.pool import Pool
from test.pylib.host_registry import HostRegistry
from test.pylib.scylla_server import ScyllaServer, ScyllaCluster

output_is_a_tty = sys.stdout.isatty()

all_modes = set(['debug', 'release', 'dev', 'sanitize', 'coverage'])
debug_modes = set(['debug', 'sanitize'])


LDAP_SERVER_CONFIGURATION_FILE = os.path.join(os.path.dirname(__file__), 'test', 'resource', 'slapd.conf')

DEFAULT_ENTRIES = [
    """dn: dc=example,dc=com
objectClass: dcObject
objectClass: organization
dc: example
o: Example
description: Example directory.
""",
    """dn: cn=root,dc=example,dc=com
objectClass: organizationalRole
cn: root
description: Directory manager.
""",
    """dn: ou=People,dc=example,dc=com
objectClass: organizationalUnit
ou: People
description: Our people.
""",
    """# Default superuser for Scylla
dn: uid=cassandra,ou=People,dc=example,dc=com
objectClass: organizationalPerson
objectClass: uidObject
cn: cassandra
ou: People
sn: cassandra
userid: cassandra
userPassword: cassandra
""",
    """dn: uid=jsmith,ou=People,dc=example,dc=com
objectClass: organizationalPerson
objectClass: uidObject
cn: Joe Smith
ou: People
sn: Smith
userid: jsmith
userPassword: joeisgreat
""",
    """dn: uid=jdoe,ou=People,dc=example,dc=com
objectClass: organizationalPerson
objectClass: uidObject
cn: John Doe
ou: People
sn: Doe
userid: jdoe
userPassword: pa55w0rd
""",
    """dn: cn=role1,dc=example,dc=com
objectClass: groupOfUniqueNames
cn: role1
uniqueMember: uid=jsmith,ou=People,dc=example,dc=com
uniqueMember: uid=cassandra,ou=People,dc=example,dc=com
""",
    """dn: cn=role2,dc=example,dc=com
objectClass: groupOfUniqueNames
cn: role2
uniqueMember: uid=cassandra,ou=People,dc=example,dc=com
""",
    """dn: cn=role3,dc=example,dc=com
objectClass: groupOfUniqueNames
cn: role3
uniqueMember: uid=jdoe,ou=People,dc=example,dc=com
""",
]

def create_formatter(*decorators):
    """Return a function which decorates its argument with the given
    color/style if stdout is a tty, and leaves intact otherwise."""
    def color(arg):
        return "".join(decorators) + str(arg) + colorama.Style.RESET_ALL

    def nocolor(arg):
        return str(arg)
    return color if output_is_a_tty else nocolor


class palette:
    """Color palette for formatting terminal output"""
    ok = create_formatter(colorama.Fore.GREEN, colorama.Style.BRIGHT)
    fail = create_formatter(colorama.Fore.RED, colorama.Style.BRIGHT)
    new = create_formatter(colorama.Fore.BLUE)
    skip = create_formatter(colorama.Style.DIM)
    path = create_formatter(colorama.Style.BRIGHT)
    diff_in = create_formatter(colorama.Fore.GREEN)
    diff_out = create_formatter(colorama.Fore.RED)
    diff_mark = create_formatter(colorama.Fore.MAGENTA)
    warn = create_formatter(colorama.Fore.YELLOW)
    crit = create_formatter(colorama.Fore.RED, colorama.Style.BRIGHT)
    ansi_escape = re.compile(r'\x1B(?:[@-Z\\-_]|\[[0-?]*[ -/]*[@-~])')
    @staticmethod
    def nocolor(text: str) -> str:
        return palette.ansi_escape.sub('', text)


class TestSuite(ABC):
    """A test suite is a folder with tests of the same type.
    E.g. it can be unit tests, boost tests, or CQL tests."""

    # All existing test suites, one suite per path/mode.
    suites = dict()
    artifacts = ArtifactRegistry()
    hosts = HostRegistry()
    FLAKY_RETRIES = 5
    _next_id = 0

    def __init__(self, path, cfg, options, mode):
        self.path = path
        self.name = os.path.basename(self.path)
        self.cfg = cfg
        self.options = options
        self.mode = mode
        self.suite_key = os.path.join(path, mode)
        self.tests = []
        self.pending_test_count = 0
        # The number of failed tests
        self.n_failed = 0

        self.run_first_tests = set(cfg.get("run_first", []))
        self.no_parallel_cases = set(cfg.get("no_parallel_cases", []))
        # Skip tests disabled in suite.yaml
        self.disabled_tests = set(self.cfg.get("disable", []))
        # Skip tests disabled in specific mode.
        self.disabled_tests.update(self.cfg.get("skip_in_" + mode, []))
        self.flaky_tests = set(self.cfg.get("flaky", []))
        # If this mode is one of the debug modes, and there are
        # tests disabled in a debug mode, add these tests to the skip list.
        if mode in debug_modes:
            self.disabled_tests.update(self.cfg.get("skip_in_debug_modes", []))
        # If a test is listed in run_in_<mode>, it should only be enabled in
        # this mode. Tests not listed in any run_in_<mode> directive should
        # run in all modes. Inversing this, we should disable all tests
        # which are listed explicitly in some run_in_<m> where m != mode
        # This of course may create ambiguity with skip_* settings,
        # since the priority of the two is undefined, but oh well.
        run_in_m = set(self.cfg.get("run_in_" + mode, []))
        for a in all_modes:
            if a == mode:
                continue
            skip_in_m = set(self.cfg.get("run_in_" + a, []))
            self.disabled_tests.update(skip_in_m - run_in_m)

    @property
    def next_id(self):
        TestSuite._next_id += 1
        return TestSuite._next_id

    @staticmethod
    def test_count():
        return TestSuite._next_id

    @staticmethod
    def load_cfg(path):
        with open(os.path.join(path, "suite.yaml"), "r") as cfg_file:
            cfg = yaml.safe_load(cfg_file.read())
            if not isinstance(cfg, dict):
                raise RuntimeError("Failed to load tests in {}: suite.yaml is empty".format(path))
            return cfg

    @staticmethod
    def opt_create(path, options, mode):
        """Return a subclass of TestSuite with name cfg["type"].title + TestSuite.
        Ensures there is only one suite instance per path."""
        suite_key = os.path.join(path, mode)
        suite = TestSuite.suites.get(suite_key)
        if not suite:
            cfg = TestSuite.load_cfg(path)
            kind = cfg.get("type")
            if kind is None:
                raise RuntimeError("Failed to load tests in {}: suite.yaml has no suite type".format(path))

            def suite_type_to_class_name(suite_type: str) -> str:
                if suite_type.casefold() == "Approval".casefold():
                    suite_type = "CQLApproval"
                else:
                    suite_type = suite_type.title()
                return suite_type + "TestSuite"

            SpecificTestSuite = globals().get(suite_type_to_class_name(kind))
            if not SpecificTestSuite:
                raise RuntimeError("Failed to load tests in {}: suite type '{}' not found".format(path, kind))
            suite = SpecificTestSuite(path, cfg, options, mode)
            TestSuite.suites[suite_key] = suite
        return suite

    @staticmethod
    def tests():
        return itertools.chain(*[suite.tests for suite in
                                 TestSuite.suites.values()])

    @property
    @abstractmethod
    def pattern(self):
        pass

    @abstractmethod
    async def add_test(self, shortname):
        pass

    async def run(self, test, options):
        try:
            for i in range(1, self.FLAKY_RETRIES):
                await test.run(options)
                if test.success or not test.is_flaky or test.is_cancelled:
                    break
                logging.info("Retrying test %s after a flaky fail, retry %d", test.uname, i)
                test.is_flaky_failure = True
                test.reset()
        finally:
            self.pending_test_count -= 1
            self.n_failed += int(not test.success)
            if self.pending_test_count == 0:
                await TestSuite.artifacts.cleanup_after_suite(self, self.n_failed > 0)
        return test

    def junit_tests(self):
        """Tests which participate in a consolidated junit report"""
        return self.tests

    async def add_test_list(self):
        options = self.options
        lst = [os.path.splitext(os.path.basename(t))[0] for t in glob.glob(os.path.join(self.path, self.pattern))]
        if lst:
            # Some tests are long and are better to be started earlier,
            # so pop them up while sorting the list
            lst.sort(key=lambda x: (x not in self.run_first_tests, x))

        pending = set()
        for shortname in lst:
            if shortname in self.disabled_tests:
                continue

            t = os.path.join(self.name, shortname)
            patterns = options.name if options.name else [t]
            if options.skip_pattern and options.skip_pattern in t:
                continue

            async def add_test(shortname):
                # Add variants of the same test sequentially
                # so that case cache has a chance to populate
                for i in range(options.repeat):
                    await self.add_test(shortname)
                    self.pending_test_count += 1

            for p in patterns:
                if p in t:
                    pending.add(asyncio.create_task(add_test(shortname)))
        if len(pending) == 0:
            return
        try:
            await asyncio.gather(*pending)
        except asyncio.CancelledError:
            for task in pending:
                task.cancel()
            await asyncio.gather(*pending, return_exceptions=True)
            raise


class UnitTestSuite(TestSuite):
    """TestSuite instantiation for non-boost unit tests"""

    def __init__(self, path, cfg, options, mode):
        super().__init__(path, cfg, options, mode)
        # Map of custom test command line arguments, if configured
        self.custom_args = cfg.get("custom_args", {})

    async def create_test(self, shortname, suite, args):
        test = UnitTest(self.next_id, shortname, suite, args)
        self.tests.append(test)

    async def add_test(self, shortname):
        """Create a UnitTest class with possibly custom command line
        arguments and add it to the list of tests"""
        # Skip tests which are not configured, and hence are not built
        if os.path.join("test", self.name, shortname) not in self.options.tests:
            return

        # Default seastar arguments, if not provided in custom test options,
        # are two cores and 2G of RAM
        args = self.custom_args.get(shortname, ["-c2 -m2G"])
        for a in args:
            await self.create_test(shortname, self, a)

    @property
    def pattern(self):
        return "*_test.cc"


class BoostTestSuite(UnitTestSuite):
    """TestSuite for boost unit tests"""

    # A cache of individual test cases, for which we have called
    # --list_content. Static to share across all modes.
    _case_cache = dict()

    def __init__(self, path, cfg, options, mode):
        super().__init__(path, cfg, options, mode)

    async def create_test(self, shortname, suite, args):
        options = self.options
        if options.parallel_cases and (shortname not in self.no_parallel_cases):
            fqname = os.path.join(self.mode, self.name, shortname)
            if fqname not in self._case_cache:
                exe = os.path.join("build", suite.mode, "test", suite.name, shortname)
                process = await asyncio.create_subprocess_exec(
                    exe, *['--list_content'],
                    stderr=asyncio.subprocess.PIPE,
                    stdout=asyncio.subprocess.PIPE,
                    env=dict(os.environ,
                             **{"ASAN_OPTIONS": "halt_on_error=0"}),
                    preexec_fn=os.setsid,
                )
                _, stderr = await asyncio.wait_for(process.communicate(), options.timeout)

                case_list = [case[:-1] for case in stderr.decode().splitlines() if case.endswith('*')]
                self._case_cache[fqname] = case_list

            case_list = self._case_cache[fqname]
            if len(case_list) == 1:
                test = BoostTest(self.next_id, shortname, suite, args, None)
                self.tests.append(test)
            else:
                for case in case_list:
                    test = BoostTest(self.next_id, shortname, suite, args, case)
                    self.tests.append(test)
        else:
            test = BoostTest(self.next_id, shortname, suite, args, None)
            self.tests.append(test)

    def junit_tests(self):
        """Boost tests produce an own XML output, so are not included in a junit report"""
        return []

class LdapTestSuite(UnitTestSuite):
    """TestSuite for ldap unit tests"""

    async def create_test(self, shortname, args, suite):
        test = LdapTest(self.next_id, shortname, args, suite)
        self.tests.append(test)

    def junit_tests(self):
        """Ldap tests produce an own XML output, so are not included in a junit report"""
        return []


class PythonTestSuite(TestSuite):
    """A collection of Python pytests against a single Scylla instance"""

    def __init__(self, path, cfg, options, mode):
        super().__init__(path, cfg, options, mode)
        self.scylla_exe = os.path.join("build", self.mode, "scylla")
        if self.mode == "coverage":
            self.scylla_env = coverage.env(self.scylla_exe, distinct_id=self.name)
        else:
            self.scylla_env = dict()
        self.scylla_env['SCYLLA'] = self.scylla_exe

        topology = self.cfg.get("topology", {"class": "simple", "replication_factor": 1})

        self.create_cluster = self.topology_for_class(topology["class"], topology)

        self.clusters = Pool(cfg.get("pool_size", 2), self.create_cluster)

    def topology_for_class(self, class_name, cfg):

        def create_server(cluster_name, seed):
            cmdline_options = self.cfg.get("extra_scylla_cmdline_options", [])
            if type(cmdline_options) == str:
                cmdline_options = [cmdline_options]
            server = ScyllaServer(
                exe=self.scylla_exe,
                vardir=os.path.join(self.options.tmpdir, self.mode),
                host_registry=self.hosts,
                cluster_name=cluster_name,
                seed=seed,
                cmdline_options=cmdline_options)

            # Suite artifacts are removed when
            # the entire suite ends successfully.
            self.artifacts.add_suite_artifact(self, server.stop_artifact)
            if not self.options.save_log_on_success:
                # If a test fails, we might want to keep the data dir.
                self.artifacts.add_suite_artifact(self, server.uninstall_artifact)
            self.artifacts.add_exit_artifact(self, server.stop_artifact)
            return server

        if class_name.lower() == "simple":
            async def create_cluster():
                cluster = ScyllaCluster(int(cfg["replication_factor"]),
                                        create_server)
                await cluster.install_and_start()
                return cluster

            return create_cluster
        else:
            raise RuntimeError("Unsupported topology name")

    async def add_test(self, shortname):
        test = PythonTest(self.next_id, shortname, self)
        self.tests.append(test)

    @property
    def pattern(self):
        return "test_*.py"


class CQLApprovalTestSuite(PythonTestSuite):
    """Run CQL commands against a single Scylla instance"""

    def __init__(self, path, cfg, options, mode):
        super().__init__(path, cfg, options, mode)

    async def add_test(self, shortname):
        test = CQLApprovalTest(self.next_id, shortname, self)
        self.tests.append(test)

    @property
    def pattern(self):
        return "*test.cql"


class RunTestSuite(TestSuite):
    """TestSuite for test directory with a 'run' script """

    def __init__(self, path, cfg, options, mode):
        super().__init__(path, cfg, options, mode)
        self.scylla_exe = os.path.join("build", self.mode, "scylla")
        if self.mode == "coverage":
            self.scylla_env = coverage.env(self.scylla_exe, distinct_id=self.name)
        else:
            self.scylla_env = dict()
        self.scylla_env['SCYLLA'] = self.scylla_exe

    async def add_test(self, shortname):
        test = RunTest(self.next_id, shortname, self)
        self.tests.append(test)

    @property
    def pattern(self):
        return "run"


class Test:
    """Base class for CQL, Unit and Boost tests"""
    def __init__(self, test_no, shortname, suite):
        self.id = test_no
        # Name with test suite name
        self.name = os.path.join(suite.name, shortname.split('.')[0])
        # Name within the suite
        self.shortname = shortname
        self.mode = suite.mode
        self.suite = suite
        # Unique file name, which is also readable by human, as filename prefix
        self.uname = "{}.{}".format(self.shortname, self.id)
        self.log_filename = os.path.join(suite.options.tmpdir, self.mode, self.uname + ".log")
        self.is_flaky = self.shortname in suite.flaky_tests
        # True if the test was retried after it failed
        self.is_flaky_failure = False
        # True if the test was cancelled by a ctrl-c or timeout, so
        # shouldn't be retried, even if it is flaky
        self.is_cancelled = False
        Test._reset(self)

    def reset(self):
        """Reset this object, including all derived state."""
        for cls in reversed(self.__class__.__mro__):
            if hasattr(cls, "_reset"):
                cls._reset(self)

    def _reset(self):
        """Reset the test before a retry, if it is retried as flaky"""
        self.success = None

    @abstractmethod
    async def run(self, options):
        pass

    @abstractmethod
    def print_summary(self):
        pass

    def get_junit_etree(self):
        return None

    async def setup(self, port, options):
        """Performs any necessary setup steps before running a test.

Returns (fn, txt) where fn is a cleanup function to call unconditionally after the test stops running, and txt is failure-injection description."""
        return (lambda: 0, None)

    def check_log(self, trim):
        """Check and trim logs and xml output for tests which have it"""
        if trim:
            pathlib.Path(self.log_filename).unlink()
        pass


class UnitTest(Test):
    standard_args = shlex.split("--overprovisioned --unsafe-bypass-fsync 1 "
                                "--kernel-page-cache 1 "
                                "--blocked-reactor-notify-ms 2000000 --collectd 0 "
                                "--max-networking-io-control-blocks=100 ")

    def __init__(self, test_no, shortname, suite, args):
        super().__init__(test_no, shortname, suite)
        self.path = os.path.join("build", self.mode, "test", self.name)
        self.args = shlex.split(args) + UnitTest.standard_args
        if self.mode == "coverage":
            self.env = coverage.env(self.path)
        else:
            self.env = dict()
        UnitTest._reset(self)

    def _reset(self):
        """Reset the test before a retry, if it is retried as flaky"""
        pass

    def print_summary(self):
        print("Output of {} {}:".format(self.path, " ".join(self.args)))
        print(read_log(self.log_filename))

    async def run(self, options):
        self.success = await run_test(self, options, env=self.env)
        logging.info("Test #%d %s", self.id, "succeeded" if self.success else "failed ")
        return self


class BoostTest(UnitTest):
    """A unit test which can produce its own XML output"""

    def __init__(self, test_no, shortname, suite, args, casename):
        boost_args = []
        if casename:
            shortname += '.' + casename
            boost_args += ['--run_test=' + casename]
        super().__init__(test_no, shortname, suite, args)
        self.xmlout = os.path.join(suite.options.tmpdir, self.mode, "xml", self.uname + ".xunit.xml")
        boost_args += ['--report_level=no',
                       '--logger=HRF,test_suite:XML,test_suite,' + self.xmlout]
        boost_args += ['--catch_system_errors=no']  # causes undebuggable cores
        boost_args += ['--color_output=false']
        boost_args += ['--']
        self.args = boost_args + self.args
        self.casename = casename
        BoostTest._reset(self)

    def _reset(self):
        """Reset the test before a retry, if it is retried as flaky"""
        self.__junit_etree = None

    def get_junit_etree(self):
        def adjust_suite_name(name):
            # Normalize "path/to/file.cc" to "path.to.file" to conform to
            # Jenkins expectations that the suite name is a class name. ".cc"
            # doesn't add any infomation. Add the mode, otherwise failures
            # in different modes are indistinguishable. The "test/" prefix adds
            # no information, so remove it.
            import re
            name = re.sub(r'^test/', '', name)
            name = re.sub(r'\.cc$', '', name)
            name = re.sub(r'/', '.', name)
            name = f'{name}.{self.mode}'
            return name
        if self.__junit_etree is None:
            self.__junit_etree = ET.parse(self.xmlout)
            root = self.__junit_etree.getroot()
            suites = root.findall('.//TestSuite')
            for suite in suites:
                suite.attrib['name'] = adjust_suite_name(suite.attrib['name'])
                skipped = suite.findall('./TestCase[@reason="disabled"]')
                for e in skipped:
                    suite.remove(e)
            os.unlink(self.xmlout)
        return self.__junit_etree

    def check_log(self, trim):
        self.get_junit_etree()
        super().check_log(trim)

<<<<<<< HEAD
def can_connect(address, family=socket.AF_INET):
    s = socket.socket(family)
    try:
        s.connect(address)
        return True
    except OSError as e:
        if 'AF_UNIX path too long' in str(e):
            raise OSError(e.errno, "{} ({})".format(str(e), address)) from None
        else:
            return False
    except:
        return False

def try_something_backoff(something):
    sleep_time = 0.05
    while not something():
        if sleep_time > 30:
            return False
        time.sleep(sleep_time)
        sleep_time *= 2
    return True


def make_saslauthd_conf(port, instance_path):
    """Creates saslauthd.conf with appropriate contents under instance_path.  Returns the path to the new file."""
    saslauthd_conf_path = os.path.join(instance_path, 'saslauthd.conf')
    with open(saslauthd_conf_path, 'w') as f:
        f.write('ldap_servers: ldap://localhost:{}\nldap_search_base: dc=example,dc=com'.format(port))
    return saslauthd_conf_path


class LdapTest(BoostTest):
    """A unit test which can produce its own XML output, and needs an ldap server"""

    def __init__(self, test_no, shortname, args, suite):
        super().__init__(test_no, shortname, args, suite, None)

    async def setup(self, port, options):
        instances_root = os.path.join(options.tmpdir, self.mode, 'ldap_instances');
        instance_path = os.path.join(os.path.abspath(instances_root), str(port))
        slapd_pid_file = os.path.join(instance_path, 'slapd.pid')
        data_path = os.path.join(instance_path, 'data')
        os.makedirs(data_path)
        # This will always fail because it lacks the permissions to read the default slapd data
        # folder but it does create the instance folder so we don't want to fail here.
        try:
            subprocess.check_output(['slaptest', '-f', LDAP_SERVER_CONFIGURATION_FILE, '-F', instance_path],
                                    stderr=subprocess.DEVNULL)
        except:
            pass
        # Set up failure injection.
        proxy_name = 'p{}'.format(port)
        subprocess.check_output([
            'toxiproxy-cli', 'c', proxy_name,
            '--listen', 'localhost:{}'.format(port + 2), '--upstream', 'localhost:{}'.format(port)])
        # Sever the connection after byte_limit bytes have passed through:
        byte_limit = options.byte_limit if options.byte_limit else randint(0, 2000)
        subprocess.check_output(['toxiproxy-cli', 't', 'a', proxy_name, '-t', 'limit_data', '-n', 'limiter',
                                 '-a', 'bytes={}'.format(byte_limit)])
        # Change the data folder in the default config.
        replace_expression = 's/olcDbDirectory:.*/olcDbDirectory: {}/g'.format(
            os.path.abspath(data_path).replace('/','\/'))
        subprocess.check_output(
            ['find', instance_path, '-type', 'f', '-exec', 'sed', '-i', replace_expression, '{}', ';'])
        # Change the pid file to be kept with the instance.
        replace_expression = 's/olcPidFile:.*/olcPidFile: {}/g'.format(
            os.path.abspath(slapd_pid_file).replace('/', '\/'))
        subprocess.check_output(
            ['find', instance_path, '-type', 'f', '-exec', 'sed', '-i', replace_expression, '{}', ';'])
        # Put the test data in.
        cmd = ['slapadd', '-F', instance_path]
        subprocess.check_output(
            cmd, input='\n\n'.join(DEFAULT_ENTRIES).encode('ascii'), stderr=subprocess.STDOUT)
        # Set up the server.
        SLAPD_URLS='ldap://:{}/ ldaps://:{}/'.format(port, port + 1)
        def can_connect_to_slapd():
            return can_connect(('127.0.0.1', port)) and can_connect(('127.0.0.1', port + 1)) and can_connect(('127.0.0.1', port + 2))
        def can_connect_to_saslauthd():
            return can_connect(os.path.join(instance_path, 'mux'), socket.AF_UNIX)
        slapd_proc = subprocess.Popen(['prlimit', '-n1024', 'slapd', '-F', instance_path, '-h', SLAPD_URLS, '-d', '0'])
        saslauthd_conf_path = make_saslauthd_conf(port, instance_path)
        saslauthd_proc = subprocess.Popen(
            ['saslauthd', '-d', '-n', '1', '-a', 'ldap', '-O', saslauthd_conf_path, '-m', instance_path],
            stdout=subprocess.DEVNULL, stderr=subprocess.STDOUT)
        def finalize():
            slapd_proc.terminate()
            slapd_proc.wait() # Wait for slapd to remove slapd.pid, so it doesn't race with rmtree below.
            saslauthd_proc.kill() # Somehow, invoking terminate() here also terminates toxiproxy-server. o_O
            shutil.rmtree(instance_path)
            subprocess.check_output(['toxiproxy-cli', 'd', proxy_name])
        try:
            if not try_something_backoff(can_connect_to_slapd):
                raise Exception('Unable to connect to slapd')
            if not try_something_backoff(can_connect_to_saslauthd):
                raise Exception('Unable to connect to saslauthd')
        except:
            finalize()
            raise
        return finalize, '--byte-limit={}'.format(byte_limit)
=======
    async def run(self, options):
        if options.random_seed:
            self.args += ['--random-seed', options.random_seed]
        return await super().run(options)
>>>>>>> 630959bb

class CQLApprovalTest(Test):
    """Run a sequence of CQL commands against a standlone Scylla"""

    def __init__(self, test_no, shortname, suite):
        super().__init__(test_no, shortname, suite)
        # Path to cql_repl driver, in the given build mode
        self.path = "pytest"
        self.cql = os.path.join(suite.path, self.shortname + ".cql")
        self.result = os.path.join(suite.path, self.shortname + ".result")
        self.tmpfile = os.path.join(suite.options.tmpdir, self.mode, self.uname + ".reject")
        self.reject = os.path.join(suite.path, self.shortname + ".reject")
        self.args = [
            "test/pylib/cql_repl/cql_repl.py",
            "--input={}".format(self.cql),
            "--output={}".format(self.tmpfile),
        ]
        CQLApprovalTest._reset(self)

    def _reset(self):
        """Reset the test before a retry, if it is retried as flaky"""
        self.is_before_test_ok = False
        self.is_executed_ok = False
        self.is_new = False
        self.is_after_test_ok = False
        self.is_equal_result = None
        self.summary = "not run"
        self.unidiff = None
        self.server_log = None
        self.env = dict()
        old_tmpfile = pathlib.Path(self.tmpfile)
        if old_tmpfile.exists():
            old_tmpfile.unlink()

    async def run(self, options):
        self.success = False
        self.summary = "failed"

        def set_summary(summary):
            self.summary = summary
            logging.info("Test %d %s", self.id, summary)
            if self.server_log:
                logging.info("Server log:\n%s", self.server_log)

        async with self.suite.clusters.instance() as cluster:
            self.args.insert(1, "--host={}".format(cluster[0].host))
            # If pre-check fails, e.g. because Scylla failed to start
            # or crashed between two tests, fail entire test.py
            try:
                cluster.before_test(self.uname)
                self.is_before_test_ok = True
                cluster[0].take_log_savepoint()
                self.is_executed_ok = await run_test(self, options, env=self.env)
                cluster.after_test(self.uname)
                self.is_after_test_ok = True

                if self.is_executed_ok is False:
                    set_summary("""returned non-zero return status.\n
Check test log at {}.""".format(self.log_filename))
                elif not os.path.isfile(self.tmpfile):
                    set_summary("failed: no output file")
                elif not os.path.isfile(self.result):
                    set_summary("failed: no result file")
                    self.is_new = True
                else:
                    self.is_equal_result = filecmp.cmp(self.result, self.tmpfile)
                    if self.is_equal_result is False:
                        self.unidiff = format_unidiff(self.result, self.tmpfile)
                        set_summary("failed: test output does not match expected result")
                        logging.info("\n{}".format(palette.nocolor(self.unidiff)))
                    else:
                        self.success = True
                        set_summary("succeeded")
            except Exception as e:
                # Server log bloats the output if we produce it in all
                # cases. So only grab it when it's relevant:
                # 1) failed pre-check, e.g. start failure
                # 2) failed test execution.
                if self.is_executed_ok is False:
                    self.server_log = cluster[0].read_log()
                    if self.is_before_test_ok is False:
                        set_summary("pre-check failed: {}".format(e))
                        print("Test {} {}".format(self.name, self.summary))
                        print("Server log  of the first server:\n{}".format(self.server_log))
                        # Don't try to continue if the cluster is broken
                        raise
                set_summary("failed: {}".format(e))
            finally:
                if self.is_new or self.is_equal_result is False:
                    # Put a copy of the .reject file close to the .result file
                    # so that it's easy to analyze the diff or overwrite .result
                    # with .reject. Preserve the original .reject file: in
                    # multiple modes the copy .reject file may be overwritten.
                    shutil.copyfile(self.tmpfile, self.reject)
                elif os.path.exists(self.tmpfile):
                    pathlib.Path(self.tmpfile).unlink()

        return self

    def print_summary(self):
        print("Test {} ({}) {}".format(palette.path(self.name), self.mode,
                                       self.summary))
        if self.is_executed_ok is False:
            print(read_log(self.log_filename))
            if self.server_log:
                print("Server log of the first server:")
                print(self.server_log)
        elif self.is_equal_result is False and self.unidiff:
            print(self.unidiff)


class RunTest(Test):
    """Run tests in a directory started by a run script"""

    def __init__(self, test_no, shortname, suite):
        super().__init__(test_no, shortname, suite)
        self.path = os.path.join(suite.path, shortname)
        self.xmlout = os.path.join(suite.options.tmpdir, self.mode, "xml", self.uname + ".xunit.xml")
        self.args = ["--junit-xml={}".format(self.xmlout)]
        RunTest._reset(self)

    def _reset(self):
        """Reset the test before a retry, if it is retried as flaky"""
        pass

    def print_summary(self):
        print("Output of {} {}:".format(self.path, " ".join(self.args)))
        print(read_log(self.log_filename))

    async def run(self, options):
        # This test can and should be killed gently, with SIGTERM, not with SIGKILL
        self.success = await run_test(self, options, gentle_kill=True, env=self.suite.scylla_env)
        logging.info("Test #%d %s", self.id, "succeeded" if self.success else "failed ")
        return self


class PythonTest(Test):
    """Run a pytest collection of cases against a standalone Scylla"""

    def __init__(self, test_no, shortname, suite):
        super().__init__(test_no, shortname, suite)
        self.path = "pytest"
        self.xmlout = os.path.join(self.suite.options.tmpdir, self.mode, "xml", self.uname + ".xunit.xml")
        self.args = ["-o", "junit_family=xunit2",
                     "--junit-xml={}".format(self.xmlout),
                     os.path.join(suite.path, shortname + ".py")]
        PythonTest._reset(self)

    def _reset(self):
        """Reset the test before a retry, if it is retried as flaky"""
        self.server_log = None
        self.is_before_test_ok = False
        self.is_after_test_ok = False

    def print_summary(self):
        print("Output of {} {}:".format(self.path, " ".join(self.args)))
        print(read_log(self.log_filename))
        if self.server_log:
            print("Server log of the first server:")
            print(self.server_log)

    async def run(self, options):
        async with self.suite.clusters.instance() as cluster:
            self.args.insert(0, "--host={}".format(cluster[0].host))
            try:
                cluster.before_test(self.uname)
                self.is_before_test_ok = True
                cluster[0].take_log_savepoint()
                code = await run_test(self, options)
                cluster.after_test(self.uname)
                self.is_after_test_ok = True
                self.success = code
            except Exception as e:
                self.server_log = cluster[0].read_log()
                if self.is_before_test_ok is False:
                    print("Test {} pre-check failed: {}".format(self.name, str(e)))
                    print("Server log  of the first server:\n{}".format(self.server_log))
                    # Don't try to continue if the cluster is broken
                    raise
            logging.info("Test #%d %s", self.id, "succeeded" if self.success else "failed ")
        return self


class TabularConsoleOutput:
    """Print test progress to the console"""

    def __init__(self, verbose, test_count):
        self.verbose = verbose
        self.test_count = test_count
        self.print_newline = False
        self.last_test_no = 0
        self.last_line_len = 1

    def print_start_blurb(self):
        print("="*80)
        print("{:10s} {:^8s} {:^7s} {:8s} {}".format("[N/TOTAL]", "SUITE", "MODE", "RESULT", "TEST"))
        print("-"*78)

    def print_end_blurb(self):
        if self.print_newline:
            print("")
        print("-"*78)

    def print_progress(self, test):
        self.last_test_no += 1
        status = ""
        if test.success:
            logging.info("Test {} is flaky {}".format(test.uname,
                                                      test.is_flaky_failure))
            if test.is_flaky_failure:
                status = palette.warn("[ FLKY ]")
            else:
                status = palette.ok("[ PASS ]")
        else:
            status = palette.fail("[ FAIL ]")
        msg = "{:10s} {:^8s} {:^7s} {:8s} {}".format(
            "[{}/{}]".format(self.last_test_no, self.test_count),
            test.suite.name, test.mode[:7],
            status,
            test.uname
        )
        if self.verbose is False:
            if test.success:
                print("\r" + " " * self.last_line_len, end="")
                self.last_line_len = len(msg)
                print("\r" + msg, end="")
                self.print_newline = True
            else:
                if self.print_newline:
                    print("")
                print(msg)
                self.print_newline = False
        else:
            if hasattr(test, 'time_end') and test.time_end > 0:
                msg += " {:.2f}s".format(test.time_end - test.time_start)
            print(msg)


async def run_test(test, options, gentle_kill=False, env=dict()):
    """Run test program, return True if success else False"""

    with open(test.log_filename, "wb") as log:
        ldap_port = 5000 + test.id * 3
        cleanup_fn = None
        finject_desc = None
        def report_error(error, failure_injection_desc = None):
            msg = "=== TEST.PY SUMMARY START ===\n"
            msg += "{}\n".format(error)
            msg += "=== TEST.PY SUMMARY END ===\n"
            if failure_injection_desc is not None:
                msg += 'failure injection: {}'.format(failure_injection_desc)
            log.write(msg.encode(encoding="UTF-8"))

        try:
            cleanup_fn, finject_desc = await test.setup(ldap_port, options)
        except Exception as e:
            report_error("Test setup failed ({})\n{}".format(str(e), traceback.format_exc()))
            return False
        process = None
        stdout = None
        logging.info("Starting test #%d: %s %s", test.id, test.path, " ".join(test.args))
        UBSAN_OPTIONS = [
            "halt_on_error=1",
            "abort_on_error=1",
            f"suppressions={os.getcwd()}/ubsan-suppressions.supp",
            os.getenv("UBSAN_OPTIONS"),
        ]
        ASAN_OPTIONS = [
            "disable_coredump=0",
            "abort_on_error=1",
            "detect_stack_use_after_return=1",
            os.getenv("ASAN_OPTIONS"),
        ]
        ldap_instance_path = os.path.join(
            os.path.abspath(os.path.join(options.tmpdir, test.mode, 'ldap_instances')),
            str(ldap_port))
        saslauthd_mux_path = os.path.join(ldap_instance_path, 'mux')
        if options.manual_execution:
            print('Please run the following shell command, then press <enter>:')
            print('SEASTAR_LDAP_PORT={} SASLAUTHD_MUX_PATH={} {}'.format(
                ldap_port, saslauthd_mux_path, ' '.join([shlex.quote(e) for e in [test.path, *test.args]])))
            input('-- press <enter> to continue --')
            if cleanup_fn is not None:
                cleanup_fn()
            return True
        try:
            log.write("=== TEST.PY STARTING TEST #{} ===\n".format(test.id).encode(encoding="UTF-8"))
            log.write("export UBSAN_OPTIONS='{}'\n".format(
                ":".join(filter(None, UBSAN_OPTIONS))).encode(encoding="UTF-8"))
            log.write("export ASAN_OPTIONS='{}'\n".format(
                ":".join(filter(None, ASAN_OPTIONS))).encode(encoding="UTF-8"))
            log.write("{} {}\n".format(test.path, " ".join(test.args)).encode(encoding="UTF-8"))
            log.write("=== TEST.PY TEST OUTPUT ===\n".format(test.id).encode(encoding="UTF-8"))
            log.flush()
            test.time_start = time.time()
            test.time_end = 0

            path = test.path
            args = test.args
            if options.cpus:
                path = 'taskset'
                args = ['-c', options.cpus, test.path, *test.args]
            process = await asyncio.create_subprocess_exec(
                path, *args,
                stderr=log,
                stdout=log,
                env=dict(os.environ,
                         SEASTAR_LDAP_PORT=str(ldap_port),
                         SASLAUTHD_MUX_PATH=saslauthd_mux_path,
                         UBSAN_OPTIONS=":".join(filter(None, UBSAN_OPTIONS)),
                         ASAN_OPTIONS=":".join(filter(None, ASAN_OPTIONS)),
                         # TMPDIR env variable is used by any seastar/scylla
                         # test for directory to store test temporary data.
                         TMPDIR=os.path.join(options.tmpdir, test.mode),
                         **env,
                         ),
                preexec_fn=os.setsid,
            )
            stdout, _ = await asyncio.wait_for(process.communicate(), options.timeout)
            test.time_end = time.time()
            if process.returncode != 0:
                report_error('Test exited with code {code}\n'.format(code=process.returncode))
                return False
            try:
                test.check_log(not options.save_log_on_success)
            except Exception as e:
                print("")
                print(test.name + ": " + palette.crit("failed to parse XML output: {}".format(e)))
                # return False
            return True
        except (asyncio.TimeoutError, asyncio.CancelledError) as e:
            test.is_cancelled = True
            if process is not None:
                if gentle_kill:
                    process.terminate()
                else:
                    process.kill()
                stdout, _ = await process.communicate()
            if isinstance(e, asyncio.TimeoutError):
                report_error("Test timed out")
            elif isinstance(e, asyncio.CancelledError):
                print(test.shortname, end=" ")
                report_error("Test was cancelled")
        except Exception as e:
            report_error("Failed to run the test:\n{e}".format(e=e), finject_desc)
        finally:
            if cleanup_fn is not None:
                cleanup_fn()
    return False


def setup_signal_handlers(loop, signaled):

    async def shutdown(loop, signo, signaled):
        print("\nShutdown requested... Aborting tests:"),
        signaled.signo = signo
        signaled.set()

    # Use a lambda to avoid creating a coroutine until
    # the signal is delivered to the loop - otherwise
    # the coroutine will be dangling when the loop is over,
    # since it's never going to be invoked
    for signo in [signal.SIGINT, signal.SIGTERM]:
        loop.add_signal_handler(signo, lambda: asyncio.create_task(shutdown(loop, signo, signaled)))


def parse_cmd_line():
    """ Print usage and process command line options. """

    parser = argparse.ArgumentParser(description="Scylla test runner")
    parser.add_argument(
        "name",
        nargs="*",
        action="store",
        help="""Can be empty. List of test names, to look for in
                suites. Each name is used as a substring to look for in the
                path to test file, e.g. "mem" will run all tests that have
                "mem" in their name in all suites, "boost/mem" will only enable
                tests starting with "mem" in "boost" suite. Default: run all
                tests in all suites.""",
    )
    parser.add_argument(
        "--tmpdir",
        action="store",
        default="testlog",
        help="""Path to temporary test data and log files. The data is
        further segregated per build mode. Default: ./testlog.""",
    )
    parser.add_argument('--mode', choices=all_modes, action="append", dest="modes",
                        help="Run only tests for given build mode(s)")
    parser.add_argument('--repeat', action="store", default="1", type=int,
                        help="number of times to repeat test execution")
    parser.add_argument('--timeout', action="store", default="24000", type=int,
                        help="timeout value for test execution")
    parser.add_argument('--verbose', '-v', action='store_true', default=False,
                        help='Verbose reporting')
    parser.add_argument('--jobs', '-j', action="store", type=int,
                        help="Number of jobs to use for running the tests")
    parser.add_argument('--save-log-on-success', "-s", default=False,
                        dest="save_log_on_success", action="store_true",
                        help="Save test log output on success.")
    parser.add_argument('--list', dest="list_tests", action="store_true", default=False,
                        help="Print list of tests instead of executing them")
    parser.add_argument('--skip', default="",
                        dest="skip_pattern", action="store",
                        help="Skip tests which match the provided pattern")
    parser.add_argument('--no-parallel-cases', dest="parallel_cases", action="store_false", default=True,
                        help="Do not run individual test cases in parallel")
    parser.add_argument('--cpus', action="store",
                        help="Run the tests on those CPUs only (in taskset"
                        " acceptable format). Consider using --jobs too")
<<<<<<< HEAD
    parser.add_argument('--manual-execution', action='store_true', default=False,
                        help='Let me manually run the test executable at the moment this script would run it')
    parser.add_argument('--byte-limit', action="store", default=None, type=int,
                        help="Specific byte limit for failure injection (random by default)")
=======

    boost_group = parser.add_argument_group('boost suite options')
    boost_group.add_argument('--random-seed', action="store",
                        help="Random number generator seed to be used by boost tests")

>>>>>>> 630959bb
    args = parser.parse_args()

    if not args.jobs:
        if not args.cpus:
            nr_cpus = multiprocessing.cpu_count()
        else:
            nr_cpus = int(subprocess.check_output(
                ['taskset', '-c', args.cpus, 'python3', '-c',
                 'import os; print(len(os.sched_getaffinity(0)))']))

        cpus_per_test_job = 1
        sysmem = os.sysconf('SC_PAGE_SIZE') * os.sysconf('SC_PHYS_PAGES')
        testmem = 6e9 if os.sysconf('SC_PAGE_SIZE') > 4096 else 2e9
        default_num_jobs_mem = ((sysmem - 4e9) // testmem)
        args.jobs = min(default_num_jobs_mem, nr_cpus // cpus_per_test_job)

    if not output_is_a_tty:
        args.verbose = True

    if not args.modes:
        try:
            out = subprocess.Popen(['ninja', 'mode_list'], stdout=subprocess.PIPE).communicate()[0].decode()
            # [1/1] List configured modes
            # debug release dev
            args.modes = re.sub(r'.* List configured modes\n(.*)\n', r'\1',
                                out, 1, re.DOTALL).split("\n")[-1].split(' ')
        except Exception:
            print(palette.fail("Failed to read output of `ninja mode_list`: please run ./configure.py first"))
            raise

    def prepare_dir(dirname, pattern):
        # Ensure the dir exists
        pathlib.Path(dirname).mkdir(parents=True, exist_ok=True)
        # Remove old artifacts
        for p in glob.glob(os.path.join(dirname, pattern), recursive=True):
            pathlib.Path(p).unlink()

    args.tmpdir = os.path.abspath(args.tmpdir)
    prepare_dir(args.tmpdir, "*.log")

    for mode in args.modes:
        prepare_dir(os.path.join(args.tmpdir, mode), "*.log")
        prepare_dir(os.path.join(args.tmpdir, mode), "*.reject")
        prepare_dir(os.path.join(args.tmpdir, mode, "xml"), "*.xml")

    # Get the list of tests configured by configure.py
    try:
        out = subprocess.Popen(['ninja', 'unit_test_list'], stdout=subprocess.PIPE).communicate()[0].decode()
        # [1/1] List configured unit tests
        args.tests = set(re.sub(r'.* List configured unit tests\n(.*)\n', r'\1', out, 1, re.DOTALL).split("\n"))
    except Exception:
        print(palette.fail("Failed to read output of `ninja unit_test_list`: please run ./configure.py first"))
        raise

    return args


async def find_tests(options):

    for f in glob.glob(os.path.join("test", "*")):
        if os.path.isdir(f) and os.path.isfile(os.path.join(f, "suite.yaml")):
            for mode in options.modes:
                suite = TestSuite.opt_create(f, options, mode)
                await suite.add_test_list()

    if not TestSuite.test_count():
        if len(options.name):
            print("Test {} not found".format(palette.path(options.name[0])))
            sys.exit(1)
        else:
            print(palette.warn("No tests found. Please enable tests in ./configure.py first."))
            sys.exit(0)

    logging.info("Found %d tests, repeat count is %d, starting %d concurrent jobs",
                 TestSuite.test_count(), options.repeat, options.jobs)
    print("Found {} tests.".format(TestSuite.test_count()))


async def run_all_tests(signaled, options):
    console = TabularConsoleOutput(options.verbose, TestSuite.test_count())
    signaled_task = asyncio.create_task(signaled.wait())
    pending = set([signaled_task])

    async def cancel(pending):
        for task in pending:
            task.cancel()
        await asyncio.gather(*pending, return_exceptions=True)
        print("... done.")
        raise asyncio.CancelledError

    async def reap(done, pending, signaled):
        nonlocal console
        if signaled.is_set():
            await cancel(pending)
        for coro in done:
            result = coro.result()
            if isinstance(result, bool):
                continue    # skip signaled task result
            console.print_progress(result)
    console.print_start_blurb()
    try:
        TestSuite.artifacts.add_exit_artifact(None, TestSuite.hosts.cleanup)
        for test in TestSuite.tests():
            # +1 for 'signaled' event
            if len(pending) > options.jobs:
                # Wait for some task to finish
                done, pending = await asyncio.wait(pending, return_when=asyncio.FIRST_COMPLETED)
                await reap(done, pending, signaled)
            pending.add(asyncio.create_task(test.suite.run(test, options)))
        # Wait & reap ALL tasks but signaled_task
        # Do not use asyncio.ALL_COMPLETED to print a nice progress report
        while len(pending) > 1:
            done, pending = await asyncio.wait(pending, return_when=asyncio.FIRST_COMPLETED)
            await reap(done, pending, signaled)

    except asyncio.CancelledError:
        return
    finally:
        await TestSuite.artifacts.cleanup_before_exit()

    console.print_end_blurb()


def read_log(log_filename):
    """Intelligently read test log output"""
    try:
        with open(log_filename, "r") as log:
            msg = log.read()
            return msg if len(msg) else "===Empty log output==="
    except FileNotFoundError:
        return "===Log {} not found===".format(log_filename)
    except OSError as e:
        return "===Error reading log {}===".format(e)


def print_summary(failed_tests, options):
    if failed_tests:
        print("The following test(s) have failed: {}".format(
            palette.path(" ".join([t.name for t in failed_tests]))))
        if options.verbose:
            for test in failed_tests:
                test.print_summary()
                print("-"*78)
        print("Summary: {} of the total {} tests failed".format(
            len(failed_tests), TestSuite.test_count()))


def format_unidiff(fromfile, tofile):
    with open(fromfile, "r") as frm, open(tofile, "r") as to:
        buf = StringIO()
        diff = difflib.unified_diff(
            frm.readlines(),
            to.readlines(),
            fromfile=fromfile,
            tofile=tofile,
            fromfiledate=time.ctime(os.stat(fromfile).st_mtime),
            tofiledate=time.ctime(os.stat(tofile).st_mtime),
            n=10)           # Number of context lines

        for i, line in enumerate(diff):
            if i > 60:
                break
            if line.startswith('+'):
                line = palette.diff_in(line)
            elif line.startswith('-'):
                line = palette.diff_out(line)
            elif line.startswith('@'):
                line = palette.diff_mark(line)
            buf.write(line)
        return buf.getvalue()


def write_junit_report(tmpdir, mode):
    junit_filename = os.path.join(tmpdir, mode, "xml", "junit.xml")
    total = 0
    failed = 0
    xml_results = ET.Element("testsuite", name="non-boost tests", errors="0")
    for suite in TestSuite.suites.values():
        for test in suite.junit_tests():
            if test.mode != mode:
                continue
            total += 1
            xml_res = ET.SubElement(xml_results, 'testcase',
                                    name="{}.{}.{}".format(test.shortname, mode, test.id))
            if test.success is True:
                continue
            failed += 1
            xml_fail = ET.SubElement(xml_res, 'failure')
            xml_fail.text = "Test {} {} failed, check the log at {}".format(
                test.path,
                " ".join(test.args),
                test.log_filename)
    if total == 0:
        return
    xml_results.set("tests", str(total))
    xml_results.set("failures", str(failed))
    with open(junit_filename, "w") as f:
        ET.ElementTree(xml_results).write(f, encoding="unicode")


def write_consolidated_boost_junit_xml(tmpdir, mode):
    xml = ET.Element("TestLog")
    for suite in TestSuite.suites.values():
        for test in suite.tests:
            if test.mode != mode:
                continue
            test_xml = test.get_junit_etree()
            if test_xml is not None:
                xml.extend(test_xml.getroot().findall('.//TestSuite'))
    et = ET.ElementTree(xml)
    et.write(f'{tmpdir}/{mode}/xml/boost.xunit.xml', encoding='unicode')


def open_log(tmpdir):
    pathlib.Path(tmpdir).mkdir(parents=True, exist_ok=True)
    logging.basicConfig(
        filename=os.path.join(tmpdir, "test.py.log"),
        filemode="w",
        level=logging.INFO,
        format="%(asctime)s.%(msecs)03d %(levelname)s> %(message)s",
        datefmt="%H:%M:%S",
    )
    logging.critical("Started %s", " ".join(sys.argv))


async def main():

    options = parse_cmd_line()

    open_log(options.tmpdir)

    await find_tests(options)
    if options.list_tests:
        print('\n'.join([t.name for t in TestSuite.tests()]))
        return 0

    if options.manual_execution and TestSuite.test_count() > 1:
        print('--manual-execution only supports running a single test, but multiple selected: {}'.format(
            [t.path for t in TestSuite.tests()][:3])) # Print whole t.path; same shortname may be in different dirs.
        return 1

    signaled = asyncio.Event()

    setup_signal_handlers(asyncio.get_event_loop(), signaled)

    tp_server = None
    try:
        if [t for t in TestSuite.tests() if isinstance(t, LdapTest)]:
            tp_server = subprocess.Popen('toxiproxy-server', stderr=subprocess.DEVNULL)
            def can_connect_to_toxiproxy():
                return can_connect(('127.0.0.1', 8474))
            if not try_something_backoff(can_connect_to_toxiproxy):
                raise Exception('Could not connect to toxiproxy')

            try:
                await run_all_tests(signaled, options)
            except Exception as e:
                print(palette.fail(e))
                raise
    finally:
        if tp_server is not None:
            tp_server.terminate()

    if signaled.is_set():
        return -signaled.signo

    failed_tests = [t for t in TestSuite.tests() if t.success is not True]

    print_summary(failed_tests, options)

    for mode in options.modes:
        write_junit_report(options.tmpdir, mode)
        write_consolidated_boost_junit_xml(options.tmpdir, mode)

    if 'coverage' in options.modes:
        coverage.generate_coverage_report("build/coverage", "tests")

    # Note: failure codes must be in the ranges 0-124, 126-127,
    #       to cooperate with git bisect's expectations
    return 0 if not failed_tests else 1


async def workaround_python26789():
    """Workaround for https://bugs.python.org/issue26789.
    We'd like to print traceback if there is an internal error
    in test.py. However, traceback module calls asyncio
    default_exception_handler which in turns calls logging
    module after it has been shut down. This leads to a nested
    exception. Until 3.10 is in widespread use, reset the
    asyncio exception handler before printing traceback."""
    try:
        code = await main()
    except (Exception, KeyboardInterrupt):
        def noop(x, y):
            return None
        asyncio.get_event_loop().set_exception_handler(noop)
        traceback.print_exc()
        # Clear the custom handler
        asyncio.get_event_loop().set_exception_handler(None)
        return -1
    return code


if __name__ == "__main__":
    colorama.init()

    if sys.version_info < (3, 7):
        print("Python 3.7 or newer is required to run this program")
        sys.exit(-1)
    sys.exit(asyncio.run(workaround_python26789()))<|MERGE_RESOLUTION|>--- conflicted
+++ resolved
@@ -624,7 +624,11 @@
         self.get_junit_etree()
         super().check_log(trim)
 
-<<<<<<< HEAD
+    async def run(self, options):
+        if options.random_seed:
+            self.args += ['--random-seed', options.random_seed]
+        return await super().run(options)
+
 def can_connect(address, family=socket.AF_INET):
     s = socket.socket(family)
     try:
@@ -724,12 +728,6 @@
             finalize()
             raise
         return finalize, '--byte-limit={}'.format(byte_limit)
-=======
-    async def run(self, options):
-        if options.random_seed:
-            self.args += ['--random-seed', options.random_seed]
-        return await super().run(options)
->>>>>>> 630959bb
 
 class CQLApprovalTest(Test):
     """Run a sequence of CQL commands against a standlone Scylla"""
@@ -1141,18 +1139,15 @@
     parser.add_argument('--cpus', action="store",
                         help="Run the tests on those CPUs only (in taskset"
                         " acceptable format). Consider using --jobs too")
-<<<<<<< HEAD
     parser.add_argument('--manual-execution', action='store_true', default=False,
                         help='Let me manually run the test executable at the moment this script would run it')
     parser.add_argument('--byte-limit', action="store", default=None, type=int,
                         help="Specific byte limit for failure injection (random by default)")
-=======
 
     boost_group = parser.add_argument_group('boost suite options')
     boost_group.add_argument('--random-seed', action="store",
                         help="Random number generator seed to be used by boost tests")
 
->>>>>>> 630959bb
     args = parser.parse_args()
 
     if not args.jobs:
