--- conflicted
+++ resolved
@@ -295,8 +295,9 @@
 class LdapTestSuite(UnitTestSuite):
     """TestSuite for ldap unit tests"""
 
-    def create_test(self, *args, **kwargs):
-        return LdapTest(*args, **kwargs)
+    def create_test(self, shortname, args, suite, mode, options):
+        test = LdapTest(self.next_id, shortname, args, suite, mode, options)
+        self.tests.append(test)
 
     def junit_tests(self):
         """Ldap tests produce an own XML output, so are not included in a junit report"""
@@ -437,7 +438,7 @@
     """A unit test which can produce its own XML output, and needs an ldap server"""
 
     def __init__(self, test_no, shortname, args, suite, mode, options):
-        super().__init__(test_no, shortname, args, suite, mode, options)
+        super().__init__(test_no, shortname, args, suite, None, mode, options)
 
     async def setup(self, port, options):
         instances_root = os.path.join(os.path.split(self.path)[0], 'ldap_instances');
@@ -799,15 +800,12 @@
     parser.add_argument('--skip', default="",
                         dest="skip_pattern", action="store",
                         help="Skip tests which match the provided pattern")
-<<<<<<< HEAD
+    parser.add_argument('--parallel-cases', dest="parallel_cases", action="store_true", default=False,
+                        help="Run individual test cases in parallel")
     parser.add_argument('--manual-execution', action='store_true', default=False,
                         help='Let me manually run the test executable at the moment this script would run it')
     parser.add_argument('--byte-limit', action="store", default=None, type=int,
                         help="Specific byte limit for failure injection (random by default)")
-=======
-    parser.add_argument('--parallel-cases', dest="parallel_cases", action="store_true", default=False,
-                        help="Run individual test cases in parallel")
->>>>>>> 8674746f
     args = parser.parse_args()
 
     if not output_is_a_tty:
