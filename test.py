#!/usr/bin/env python3
# -*- coding: utf-8 -*-
#
# Copyright (C) 2015 ScyllaDB
#

#
# This file is part of Scylla.
#
# See the LICENSE.PROPRIETARY file in the top-level directory for licensing information.
#
from abc import ABC, abstractmethod
import argparse
import asyncio
import colorama
import difflib
import filecmp
import glob
import io
import itertools
import logging
import multiprocessing
import os
import pathlib
import shlex
import shutil
import signal
import subprocess
import sys
import time
import xml.etree.ElementTree as ET
import yaml
<<<<<<< HEAD
import shutil
import signal
import shlex
import time
from random import randint

LDAP_SERVER_CONFIGURATION_FILE = os.path.join(os.path.dirname(__file__), 'test', 'resource', 'slapd.conf')

DEFAULT_ENTRIES = [
    """dn: dc=example,dc=com
objectClass: dcObject
objectClass: organization
dc: example
o: Example
description: Example directory.
""",
    """dn: cn=root,dc=example,dc=com
objectClass: organizationalRole
cn: root
description: Directory manager.
""",
    """dn: ou=People,dc=example,dc=com
objectClass: organizationalUnit
ou: People
description: Our people.
""",
    """# Default superuser for Scylla
dn: uid=cassandra,ou=People,dc=example,dc=com
objectClass: organizationalPerson
objectClass: uidObject
cn: cassandra
ou: People
sn: cassandra
userid: cassandra
userPassword: cassandra
""",
    """dn: uid=jsmith,ou=People,dc=example,dc=com
objectClass: organizationalPerson
objectClass: uidObject
cn: Joe Smith
ou: People
sn: Smith
userid: jsmith
userPassword: joeisgreat
""",
    """dn: uid=jdoe,ou=People,dc=example,dc=com
objectClass: organizationalPerson
objectClass: uidObject
cn: John Doe
ou: People
sn: Doe
userid: jdoe
userPassword: pa55w0rd
""",
    """dn: cn=role1,dc=example,dc=com
objectClass: groupOfUniqueNames
cn: role1
uniqueMember: uid=jsmith,ou=People,dc=example,dc=com
uniqueMember: uid=cassandra,ou=People,dc=example,dc=com
""",
    """dn: cn=role2,dc=example,dc=com
objectClass: groupOfUniqueNames
cn: role2
uniqueMember: uid=cassandra,ou=People,dc=example,dc=com
""",
    """dn: cn=role3,dc=example,dc=com
objectClass: groupOfUniqueNames
cn: role3
uniqueMember: uid=jdoe,ou=People,dc=example,dc=com
""",
]
=======

output_is_a_tty = sys.stdout.isatty()
>>>>>>> 9d9d54c8

def create_formatter(*decorators):
    """Return a function which decorates its argument with the given
    color/style if stdout is a tty, and leaves intact otherwise."""
    def color(arg):
        return "".join(decorators) + str(arg) + colorama.Style.RESET_ALL

    def nocolor(arg):
        return str(arg)
    return color if output_is_a_tty else nocolor


class palette:
    """Color palette for formatting terminal output"""
    ok = create_formatter(colorama.Fore.GREEN, colorama.Style.BRIGHT)
    fail = create_formatter(colorama.Fore.RED, colorama.Style.BRIGHT)
    new = create_formatter(colorama.Fore.BLUE)
    skip = create_formatter(colorama.Style.DIM)
    path = create_formatter(colorama.Style.BRIGHT)
    diff_in = create_formatter(colorama.Fore.GREEN)
    diff_out = create_formatter(colorama.Fore.RED)
    diff_mark = create_formatter(colorama.Fore.MAGENTA)
    warn = create_formatter(colorama.Fore.YELLOW)
    crit = create_formatter(colorama.Fore.RED, colorama.Style.BRIGHT)


class TestSuite(ABC):
    """A test suite is a folder with tests of the same type.
    E.g. it can be unit tests, boost tests, or CQL tests."""

    # All existing test suites, one suite per path.
    suites = dict()
    _next_id = 0

    def __init__(self, path, cfg):
        self.path = path
        self.name = os.path.basename(self.path)
        self.cfg = cfg
        self.tests = []

    @property
    def next_id(self):
        TestSuite._next_id += 1
        return TestSuite._next_id

    @staticmethod
    def test_count():
        return TestSuite._next_id

    @staticmethod
    def load_cfg(path):
        with open(os.path.join(path, "suite.yaml"), "r") as cfg_file:
            cfg = yaml.safe_load(cfg_file.read())
            if not isinstance(cfg, dict):
                raise RuntimeError("Failed to load tests in {}: suite.yaml is empty".format(path))
            return cfg

    @staticmethod
    def opt_create(path):
        """Return a subclass of TestSuite with name cfg["type"].title + TestSuite.
        Ensures there is only one suite instance per path."""
        suite = TestSuite.suites.get(path)
        if not suite:
            cfg = TestSuite.load_cfg(path)
            kind = cfg.get("type")
            if kind is None:
                raise RuntimeError("Failed to load tests in {}: suite.yaml has no suite type".format(path))
            SpecificTestSuite = globals().get(kind.title() + "TestSuite")
            if not SpecificTestSuite:
                raise RuntimeError("Failed to load tests in {}: suite type '{}' not found".format(path, kind))
            suite = SpecificTestSuite(path, cfg)
            TestSuite.suites[path] = suite
        return suite

    @staticmethod
    def tests():
        return itertools.chain(*[suite.tests for suite in
                                 TestSuite.suites.values()])

    @property
    @abstractmethod
    def pattern(self):
        pass

    @abstractmethod
    def add_test(self, name, args, mode, options):
        pass

    def junit_tests(self):
        """Tests which participate in a consolidated junit report"""
        return self.tests

    def add_test_list(self, mode, options):
        lst = [ os.path.splitext(os.path.basename(t))[0] for t in glob.glob(os.path.join(self.path, self.pattern)) ]
        run_first_tests = set(self.cfg.get("run_first", []))
        if lst:
            # Some tests are long and are better to be started earlier,
            # so pop them up while sorting the list
            lst.sort(key=lambda x: (x not in run_first_tests, x))
        skip_tests = set(self.cfg.get("skip_in_debug_mode", []))
        for shortname in lst:
            if mode not in ["release", "dev"] and shortname in skip_tests:
                continue
            t = os.path.join(self.name, shortname)
            patterns = options.name if options.name else [t]
            if options.skip_pattern and options.skip_pattern in t:
                continue
            for p in patterns:
                if p in t:
                    for i in range(options.repeat):
                        self.add_test(shortname, mode, options)


class UnitTestSuite(TestSuite):
    """TestSuite instantiation for non-boost unit tests"""

    def __init__(self, path, cfg):
        super().__init__(path, cfg)
        # Map of custom test command line arguments, if configured
        self.custom_args = cfg.get("custom_args", {})

    def create_test(self, *args, **kwargs):
        return UnitTest(*args, **kwargs)

    def add_test(self, shortname, mode, options):
        """Create a UnitTest class with possibly custom command line
        arguments and add it to the list of tests"""

        # Default seastar arguments, if not provided in custom test options,
        # are two cores and 2G of RAM
        args = self.custom_args.get(shortname, ["-c2 -m2G"])
        for a in args:
            test = self.create_test(self.next_id, shortname, a, self, mode, options)
            self.tests.append(test)

    @property
    def pattern(self):
        return "*_test.cc"


class BoostTestSuite(UnitTestSuite):
    """TestSuite for boost unit tests"""

    def create_test(self, *args, **kwargs):
        return BoostTest(*args, **kwargs)

    def junit_tests(self):
        """Boost tests produce an own XML output, so are not included in a junit report"""
        return []

class LdapTestSuite(UnitTestSuite):
    """TestSuite for ldap unit tests"""

    def create_test(self, *args, **kwargs):
        return LdapTest(*args, **kwargs)

    def junit_tests(self):
        """Ldap tests produce an own XML output, so are not included in a junit report"""
        return []


class CqlTestSuite(TestSuite):
    """TestSuite for CQL tests"""

    def add_test(self, shortname, mode, options):
        """Create a CqlTest class and add it to the list"""
        test = CqlTest(self.next_id, shortname, self, mode, options)
        self.tests.append(test)

    @property
    def pattern(self):
        return "*_test.cql"

class RunTestSuite(TestSuite):
    """TestSuite for test directory with a 'run' script """

    def add_test(self, shortname, mode, options):
        test = RunTest(self.next_id, shortname, self, mode, options)
        self.tests.append(test)

    @property
    def pattern(self):
        return "run"


class Test:
    """Base class for CQL, Unit and Boost tests"""
    def __init__(self, test_no, shortname, suite, mode, options):
        self.id = test_no
        # Name with test suite name
        self.name = os.path.join(suite.name, shortname)
        # Name within the suite
        self.shortname = shortname
        self.mode = mode
        self.suite = suite
        # Unique file name, which is also readable by human, as filename prefix
        self.uname = "{}.{}".format(self.shortname, self.id)
        self.log_filename = os.path.join(options.tmpdir, self.mode, self.uname + ".log")
        self.success = None

    @abstractmethod
    async def run(self, options):
        pass

    @abstractmethod
    def print_summary(self):
        pass

    async def setup(self, port, options):
        """Performs any necessary setup steps before running a test.

Returns (fn, txt) where fn is a cleanup function to call unconditionally after the test stops running, and txt is failure-injection description."""
        return (lambda: 0, None)

    def check_log(self, trim):
        """Check and trim logs and xml output for tests which have it"""
        if trim:
            pathlib.Path(self.log_filename).unlink()
        pass


class UnitTest(Test):
    standard_args = shlex.split("--overprovisioned --unsafe-bypass-fsync 1 --blocked-reactor-notify-ms 2000000 --collectd 0")

    def __init__(self, test_no, shortname, args, suite, mode, options):
        super().__init__(test_no, shortname, suite, mode, options)
        self.path = os.path.join("build", self.mode, "test", self.name)
        self.args = shlex.split(args) + UnitTest.standard_args

    def print_summary(self):
        print("Output of {} {}:".format(self.path, " ".join(self.args)))
        print(read_log(self.log_filename))

    async def run(self, options):
        self.success = await run_test(self, options)
        logging.info("Test #%d %s", self.id, "succeeded" if self.success else "failed ")
        return self


class BoostTest(UnitTest):
    """A unit test which can produce its own XML output"""

    def __init__(self, test_no, shortname, args, suite, mode, options):
        super().__init__(test_no, shortname, args, suite, mode, options)
        boost_args = []
        self.xmlout = os.path.join(options.tmpdir, self.mode, "xml", self.uname + ".xunit.xml")
        boost_args += ['--report_level=no',
                       '--logger=HRF,test_suite:XML,test_suite,' + self.xmlout]
        boost_args += ['--catch_system_errors=no']  # causes undebuggable cores
        boost_args += ['--color_output={}'.format('true' if output_is_a_tty else 'false')]
        boost_args += ['--']
        self.args = boost_args + self.args

    def check_log(self, trim):
        ET.parse(self.xmlout)
        super().check_log(trim)

def can_connect(port):
    import socket
    s = socket.socket(socket.AF_INET, socket.SOCK_STREAM)
    try:
        s.connect(('127.0.0.1', port))
        return True
    except:
        return False

def try_something_backoff(something):
    sleep_time = 0.05
    while not something():
        if sleep_time > 30:
            return False
        time.sleep(sleep_time)
        sleep_time *= 2
    return True

class LdapTest(BoostTest):
    """A unit test which can produce its own XML output, and needs an ldap server"""

    def __init__(self, test_no, shortname, args, suite, mode, options):
        super().__init__(test_no, shortname, args, suite, mode, options)

    async def setup(self, port, options):
        instances_root = os.path.join(os.path.split(self.path)[0], 'ldap_instances');
        instance_path = os.path.join(os.path.abspath(instances_root), str(port))
        slapd_pid_file = os.path.join(instance_path, 'slapd.pid')
        data_path = os.path.join(instance_path, 'data')
        os.makedirs(data_path)
        # This will always fail because it lacks the permissions to read the default slapd data
        # folder but it does create the instance folder so we don't want to fail here.
        try:
            subprocess.check_output(['slaptest', '-f', LDAP_SERVER_CONFIGURATION_FILE, '-F', instance_path],
                                    stderr=subprocess.DEVNULL)
        except:
            pass
        # Set up failure injection.
        proxy_name = 'p{}'.format(port)
        subprocess.check_output([
            'toxiproxy-cli', 'c', proxy_name,
            '--listen', 'localhost:{}'.format(port + 2), '--upstream', 'localhost:{}'.format(port)])
        # Sever the connection after byte_limit bytes have passed through:
        byte_limit = options.byte_limit if options.byte_limit else randint(0, 2000)
        subprocess.check_output(['toxiproxy-cli', 't', 'a', proxy_name, '-t', 'limit_data', '-n', 'limiter',
                                 '-a', 'bytes={}'.format(byte_limit)])
        # Change the data folder in the default config.
        replace_expression = 's/olcDbDirectory:.*/olcDbDirectory: {}/g'.format(
            os.path.abspath(data_path).replace('/','\/'))
        subprocess.check_output(
            ['find', instance_path, '-type', 'f', '-exec', 'sed', '-i', replace_expression, '{}', ';'])
        # Change the pid file to be kept with the instance.
        replace_expression = 's/olcPidFile:.*/olcPidFile: {}/g'.format(
            os.path.abspath(slapd_pid_file).replace('/', '\/'))
        subprocess.check_output(
            ['find', instance_path, '-type', 'f', '-exec', 'sed', '-i', replace_expression, '{}', ';'])
        # Put the test data in.
        cmd = ['slapadd', '-F', os.path.abspath(instance_path)]
        subprocess.check_output(
            cmd, input='\n\n'.join(DEFAULT_ENTRIES).encode('ascii'), stderr=subprocess.STDOUT)
        # Set up the server.
        SLAPD_URLS='ldap://:{}/ ldaps://:{}/'.format(port, port + 1)
        def can_connect_to_slapd():
            return can_connect(port) and can_connect(port + 1) and can_connect(port + 2)
        process = subprocess.Popen(['slapd', '-F', os.path.abspath(instance_path), '-h', SLAPD_URLS, '-d', '0'])
        def finalize():
            process.terminate()
            shutil.rmtree(instance_path)
            subprocess.check_output(['toxiproxy-cli', 'd', proxy_name])
        if not try_something_backoff(can_connect_to_slapd):
            finalize()
            raise Exception('Unable to connect to slapd')
        return finalize, '--byte-limit={}'.format(byte_limit)

class CqlTest(Test):
    """Run the sequence of CQL commands stored in the file and check
    output"""

    def __init__(self, test_no, shortname, suite, mode, options):
        super().__init__(test_no, shortname, suite, mode, options)
        # Path to cql_repl driver, in the given build mode
        self.path = os.path.join("build", self.mode, "test/tools/cql_repl")
        self.cql = os.path.join(suite.path, self.shortname + ".cql")
        self.result = os.path.join(suite.path, self.shortname + ".result")
        self.tmpfile = os.path.join(options.tmpdir, self.mode, self.uname + ".reject")
        self.reject = os.path.join(suite.path, self.shortname + ".reject")
        self.args = shlex.split("-c1 -m2G --input={} --output={} --log={}".format(
            self.cql, self.tmpfile, self.log_filename))
        self.args += UnitTest.standard_args
        self.is_executed_ok = False
        self.is_new = False
        self.is_equal_result = None
        self.summary = "not run"

    async def run(self, options):
        self.is_executed_ok = await run_test(self, options)
        self.success = False
        self.summary = "failed"

        def set_summary(summary):
            self.summary = summary
            logging.info("Test %d %s", self.id, summary)

        if not os.path.isfile(self.tmpfile):
            set_summary("failed: no output file")
        elif not os.path.isfile(self.result):
            set_summary("failed: no result file")
            self.is_new = True
        else:
            self.is_equal_result = filecmp.cmp(self.result, self.tmpfile)
            if self.is_equal_result is False:
                set_summary("failed: test output does not match expected result")
            elif self.is_executed_ok:
                self.success = True
                set_summary("succeeded")
            else:
                set_summary("failed: correct output but non-zero return status.\nCheck test log.")

        if self.is_new or self.is_equal_result is False:
            # Put a copy of the .reject file close to the .result file
            # so that it's easy to analyze the diff or overwrite .result
            # with .reject. Preserve the original .reject file: in
            # multiple modes the copy .reject file may be overwritten.
            shutil.copyfile(self.tmpfile, self.reject)
        elif os.path.exists(self.tmpfile):
            pathlib.Path(self.tmpfile).unlink()

        return self

    def print_summary(self):
        print("Test {} ({}) {}".format(palette.path(self.name), self.mode,
                                       self.summary))
        if self.is_equal_result is False:
            print_unidiff(self.result, self.reject)

class RunTest(Test):
    """Run tests in a directory started by a run script"""

    def __init__(self, test_no, shortname, suite, mode, options):
        super().__init__(test_no, shortname, suite, mode, options)
        self.path = os.path.join(suite.path, shortname)
        self.xmlout = os.path.join(options.tmpdir, self.mode, "xml", self.uname + ".xunit.xml")
        self.args = ["--junit-xml={}".format(self.xmlout)]
        self.env = { 'SCYLLA': os.path.join("build", self.mode, "scylla") }

    def print_summary(self):
        print("Output of {} {}:".format(self.path, " ".join(self.args)))
        print(read_log(self.log_filename))

    async def run(self, options):
        # This test can and should be killed gently, with SIGTERM, not with SIGKILL
        self.success = await run_test(self, options, gentle_kill=True, env=self.env)
        logging.info("Test #%d %s", self.id, "succeeded" if self.success else "failed ")
        return self

class TabularConsoleOutput:
    """Print test progress to the console"""

    def __init__(self, verbose, test_count):
        self.verbose = verbose
        self.test_count = test_count
        self.print_newline = False
        self.last_test_no = 0
        self.last_line_len = 1

    def print_start_blurb(self):
        print("="*80)
        print("{:7s} {:50s} {:^8s} {:8s}".format("[N/TOTAL]", "TEST", "MODE", "RESULT"))
        print("-"*78)

    def print_end_blurb(self):
        if self.print_newline:
            print("")
        print("-"*78)

    def print_progress(self, test):
        self.last_test_no += 1
        msg = "{:9s} {:50s} {:^8s} {:8s}".format(
            "[{}/{}]".format(self.last_test_no, self.test_count),
            test.name, test.mode[:8],
            palette.ok("[ PASS ]") if test.success else palette.fail("[ FAIL ]")
        )
        if self.verbose is False:
            if test.success:
                print("\r" + " " * self.last_line_len, end="")
                self.last_line_len = len(msg)
                print("\r" + msg, end="")
                self.print_newline = True
            else:
                if self.print_newline:
                    print("")
                print(msg)
                self.print_newline = False
        else:
            print(msg)


async def run_test(test, options, gentle_kill=False, env=dict()):
    """Run test program, return True if success else False"""

    with open(test.log_filename, "wb") as log:
        ldap_port = 5000 + test.id * 3
        cleanup_fn = None
        finject_desc = None
        cleanup_fn, finject_desc = await test.setup(ldap_port, options)

        def report_error(error, failure_injection_desc = None):
            msg = "=== TEST.PY SUMMARY START ===\n"
            msg += "{}\n".format(error)
            msg += "=== TEST.PY SUMMARY END ===\n"
            if failure_injection_desc is not None:
                msg += 'failure injection: {}'.format(failure_injection_desc)
            log.write(msg.encode(encoding="UTF-8"))
        process = None
        stdout = None
        logging.info("Starting test #%d: %s %s", test.id, test.path, " ".join(test.args))
        UBSAN_OPTIONS = [
            "halt_on_error=1",
            "abort_on_error=1",
            os.getenv("UBSAN_OPTIONS"),
        ]
        ASAN_OPTIONS = [
            "disable_coredump=0",
            "abort_on_error=1",
            os.getenv("ASAN_OPTIONS"),
        ]
        if options.manual_execution:
            print('Please run the following shell command, then press <enter>:')
            print('SEASTAR_LDAP_PORT={} {}'.format(
                ldap_port, ' '.join([shlex.quote(e) for e in [test.path, *test.args]])))
            input('-- press <enter> to continue --')
            if cleanup_fn is not None:
                cleanup_fn()
            return True
        try:
            log.write("=== TEST.PY STARTING TEST #{} ===\n".format(test.id).encode(encoding="UTF-8"))
            log.write("export UBSAN_OPTIONS='{}'\n".format(":".join(filter(None, UBSAN_OPTIONS))).encode(encoding="UTF-8"))
            log.write("export ASAN_OPTIONS='{}'\n".format(":".join(filter(None, ASAN_OPTIONS))).encode(encoding="UTF-8"))
            log.write("{} {}\n".format(test.path, " ".join(test.args)).encode(encoding="UTF-8"))
            log.write("=== TEST.PY TEST OUTPUT ===\n".format(test.id).encode(encoding="UTF-8"))
            log.flush();
            process = await asyncio.create_subprocess_exec(
                test.path,
                *test.args,
                stderr=log,
                stdout=log,
                env=dict(os.environ,
                         SEASTAR_LDAP_PORT=str(ldap_port),
                         UBSAN_OPTIONS=":".join(filter(None, UBSAN_OPTIONS)),
                         ASAN_OPTIONS=":".join(filter(None, ASAN_OPTIONS)),
                         **env,
                         ),
                preexec_fn=os.setsid,
            )
            stdout, _ = await asyncio.wait_for(process.communicate(), options.timeout)
            if process.returncode != 0:
                report_error('Test exited with code {code}\n'.format(code=process.returncode))
                return False
            try:
                test.check_log(not options.save_log_on_success)
            except Exception as e:
                print("")
                print(test.name + ": " + palette.crit("failed to parse XML output: {}".format(e)))
                # return False
            return True
        except (asyncio.TimeoutError, asyncio.CancelledError) as e:
            if process is not None:
                if gentle_kill:
                    process.terminate()
                else:
                    process.kill()
                stdout, _ = await process.communicate()
            if isinstance(e, asyncio.TimeoutError):
                report_error("Test timed out")
            elif isinstance(e, asyncio.CancelledError):
                print(test.name, end=" ")
                report_error("Test was cancelled")
        except Exception as e:
            report_error("Failed to run the test:\n{e}".format(e=e), finject_desc)
        finally:
            if cleanup_fn is not None:
                cleanup_fn()
    return False


def setup_signal_handlers(loop, signaled):

    async def shutdown(loop, signo, signaled):
        print("\nShutdown requested... Aborting tests:"),
        signaled.signo = signo
        signaled.set()

    # Use a lambda to avoid creating a coroutine until
    # the signal is delivered to the loop - otherwise
    # the coroutine will be dangling when the loop is over,
    # since it's never going to be invoked
    for signo in [signal.SIGINT, signal.SIGTERM]:
        loop.add_signal_handler(signo, lambda: asyncio.create_task(shutdown(loop, signo, signaled)))


def parse_cmd_line():
    """ Print usage and process command line options. """
    all_modes = ['debug', 'release', 'dev', 'sanitize']
    sysmem = os.sysconf('SC_PAGE_SIZE') * os.sysconf('SC_PHYS_PAGES')
    testmem = 2e9
    cpus_per_test_job = 1
    default_num_jobs_mem = ((sysmem - 4e9) // testmem)
    default_num_jobs_cpu = multiprocessing.cpu_count() // cpus_per_test_job
    default_num_jobs = min(default_num_jobs_mem, default_num_jobs_cpu)

    parser = argparse.ArgumentParser(description="Scylla test runner")
    parser.add_argument(
        "name",
        nargs="*",
        action="store",
        help="""Can be empty. List of test names, to look for in
                suites. Each name is used as a substring to look for in the
                path to test file, e.g. "mem" will run all tests that have
                "mem" in their name in all suites, "boost/mem" will only enable
                tests starting with "mem" in "boost" suite. Default: run all
                tests in all suites.""",
    )
    parser.add_argument(
        "--tmpdir",
        action="store",
        default="testlog",
        help="""Path to temporary test data and log files. The data is
        further segregated per build mode. Default: ./testlog.""",
    )
    parser.add_argument('--mode', choices=all_modes, action="append", dest="modes",
                        help="Run only tests for given build mode(s)")
    parser.add_argument('--repeat', action="store", default="1", type=int,
                        help="number of times to repeat test execution")
    parser.add_argument('--timeout', action="store", default="3000", type=int,
                        help="timeout value for test execution")
    parser.add_argument('--verbose', '-v', action='store_true', default=False,
                        help='Verbose reporting')
    parser.add_argument('--jobs', '-j', action="store", default=default_num_jobs, type=int,
                        help="Number of jobs to use for running the tests")
    parser.add_argument('--save-log-on-success', "-s", default=False,
                        dest="save_log_on_success", action="store_true",
                        help="Save test log output on success.")
<<<<<<< HEAD
    parser.add_argument('--manual-execution', action='store_true', default=False,
                        help='Let me manually run the test executable at the moment this script would run it')
    parser.add_argument('--byte-limit', action="store", default=None, type=int,
                        help="Specific byte limit for failure injection (random by default)")
=======
    parser.add_argument('--skip', default="",
                        dest="skip_pattern", action="store",
                        help="Skip tests which match the provided pattern")
>>>>>>> 9d9d54c8
    args = parser.parse_args()

    if not output_is_a_tty:
        args.verbose = True

    if not args.modes:
        out = subprocess.Popen(['ninja', 'mode_list'], stdout=subprocess.PIPE).communicate()[0].decode()
        # [1/1] List configured modes
        # debug release dev
        args.modes = out.split('\n')[1].split(' ')

    def prepare_dir(dirname, pattern):
        # Ensure the dir exists
        pathlib.Path(dirname).mkdir(parents=True, exist_ok=True)
        # Remove old artefacts
        for p in glob.glob(os.path.join(dirname, pattern), recursive=True):
            pathlib.Path(p).unlink()

    args.tmpdir = os.path.abspath(args.tmpdir)
    prepare_dir(args.tmpdir, "*.log")

    for mode in args.modes:
        prepare_dir(os.path.join(args.tmpdir, mode), "*.log")
        prepare_dir(os.path.join(args.tmpdir, mode), "*.reject")
        prepare_dir(os.path.join(args.tmpdir, mode, "xml"), "*.xml")

    return args


def find_tests(options):

    for f in glob.glob(os.path.join("test", "*")):
        if os.path.isdir(f) and os.path.isfile(os.path.join(f, "suite.yaml")):
            for mode in options.modes:
                suite = TestSuite.opt_create(f)
                suite.add_test_list(mode, options)

    if not TestSuite.test_count():
        print("Test {} not found".format(palette.path(options.name[0])))
        sys.exit(1)

    logging.info("Found %d tests, repeat count is %d, starting %d concurrent jobs",
                 TestSuite.test_count(), options.repeat, options.jobs)


async def run_all_tests(signaled, options):
    console = TabularConsoleOutput(options.verbose, TestSuite.test_count())
    signaled_task = asyncio.create_task(signaled.wait())
    pending = set([signaled_task])

    async def cancel(pending):
        for task in pending:
            task.cancel()
        await asyncio.gather(*pending, return_exceptions=True)
        print("... done.")
        raise asyncio.CancelledError

    async def reap(done, pending, signaled):
        nonlocal console
        if signaled.is_set():
            await cancel(pending)
        for coro in done:
            result = coro.result()
            if isinstance(result, bool):
                continue    # skip signaled task result
            console.print_progress(result)
    console.print_start_blurb()
    try:
        for test in TestSuite.tests():
            # +1 for 'signaled' event
            if len(pending) > options.jobs:
                # Wait for some task to finish
                done, pending = await asyncio.wait(pending, return_when=asyncio.FIRST_COMPLETED)
                await reap(done, pending, signaled)
            pending.add(asyncio.create_task(test.run(options)))
        # Wait & reap ALL tasks but signaled_task
        # Do not use asyncio.ALL_COMPLETED to print a nice progress report
        while len(pending) > 1:
            done, pending = await asyncio.wait(pending, return_when=asyncio.FIRST_COMPLETED)
            await reap(done, pending, signaled)

    except asyncio.CancelledError:
        return

    console.print_end_blurb()


def read_log(log_filename):
    """Intelligently read test log output"""
    try:
        with open(log_filename, "r") as log:
            msg = log.read()
            return msg if len(msg) else "===Empty log output==="
    except FileNotFoundError:
        return "===Log {} not found===".format(log_filename)
    except OSError as e:
        return "===Error reading log {}===".format(e)


def print_summary(failed_tests):
    if failed_tests:
        print("The following test(s) have failed: {}".format(
            palette.path(" ".join([t.name for t in failed_tests]))))
        for test in failed_tests:
            test.print_summary()
            print("-"*78)
        print("Summary: {} of the total {} tests failed".format(
            len(failed_tests), TestSuite.test_count()))


def print_unidiff(fromfile, tofile):
    with open(fromfile, "r") as frm, open(tofile, "r") as to:
        diff = difflib.unified_diff(
            frm.readlines(),
            to.readlines(),
            fromfile=fromfile,
            tofile=tofile,
            fromfiledate=time.ctime(os.stat(fromfile).st_mtime),
            tofiledate=time.ctime(os.stat(tofile).st_mtime),
            n=10)           # Number of context lines

        for i, line in enumerate(diff):
            if i > 60:
                break
            if line.startswith('+'):
                line = palette.diff_in(line)
            elif line.startswith('-'):
                line = palette.diff_out(line)
            elif line.startswith('@'):
                line = palette.diff_mark(line)
            sys.stdout.write(line)


def write_junit_report(tmpdir, mode):
    junit_filename = os.path.join(tmpdir, mode, "xml", "junit.xml")
    total = 0
    failed = 0
    xml_results = ET.Element("testsuite", name="non-boost tests", errors="0")
    for suite in TestSuite.suites.values():
        for test in suite.junit_tests():
            if test.mode != mode:
                continue
            total += 1
            xml_res = ET.SubElement(xml_results, 'testcase',
                                    name="{}.{}.{}".format(test.shortname, mode, test.id))
            if test.success is True:
                continue
            failed += 1
            xml_fail = ET.SubElement(xml_res, 'failure')
            xml_fail.text = "Test {} {} failed, check the log at {}".format(
                test.path,
                " ".join(test.args),
                test.log_filename)
    if total == 0:
        return
    xml_results.set("tests", str(total))
    xml_results.set("failures", str(failed))
    with open(junit_filename, "w") as f:
        ET.ElementTree(xml_results).write(f, encoding="unicode")


def open_log(tmpdir):
    pathlib.Path(tmpdir).mkdir(parents=True, exist_ok=True)
    logging.basicConfig(
        filename=os.path.join(tmpdir, "test.py.log"),
        filemode="w",
        level=logging.INFO,
        format="%(asctime)s.%(msecs)03d %(levelname)s> %(message)s",
        datefmt="%H:%M:%S",
    )
    logging.critical("Started %s", " ".join(sys.argv))


async def main():

    options = parse_cmd_line()

    open_log(options.tmpdir)
    find_tests(options)
    if options.manual_execution and TestSuite.test_count() > 1:
        print('--manual-execution only supports running a single test, but multiple selected: {}'.format(
            [t.path for t in TestSuite.tests()][:3])) # Print whole t.path; same shortname may be in different dirs.
        return 1

    signaled = asyncio.Event()

    setup_signal_handlers(asyncio.get_event_loop(), signaled)

    tp_server = None
    try:
        if [t for t in TestSuite.tests() if isinstance(t, LdapTest)]:
            tp_server = subprocess.Popen('toxiproxy-server', stderr=subprocess.DEVNULL)
            def can_connect_to_toxiproxy():
                return can_connect(8474)
            if not try_something_backoff(can_connect_to_toxiproxy):
                raise Exception('Could not connect to toxiproxy')

        await run_all_tests(signaled, options)
    finally:
        if tp_server is not None:
            tp_server.terminate()

    if signaled.is_set():
        return -signaled.signo

    failed_tests = [t for t in TestSuite.tests() if t.success is not True]

    print_summary(failed_tests)

    for mode in options.modes:
        write_junit_report(options.tmpdir, mode)

    # Note: failure codes must be in the ranges 0-124, 126-127,
    #       to cooperate with git bisect's expectations
    return 0 if not failed_tests else 1

if __name__ == "__main__":
    colorama.init()

    if sys.version_info < (3, 7):
        print("Python 3.7 or newer is required to run this program")
        sys.exit(-1)
    sys.exit(asyncio.run(main()))<|MERGE_RESOLUTION|>--- conflicted
+++ resolved
@@ -30,12 +30,13 @@
 import time
 import xml.etree.ElementTree as ET
 import yaml
-<<<<<<< HEAD
 import shutil
 import signal
 import shlex
 import time
 from random import randint
+
+output_is_a_tty = sys.stdout.isatty()
 
 LDAP_SERVER_CONFIGURATION_FILE = os.path.join(os.path.dirname(__file__), 'test', 'resource', 'slapd.conf')
 
@@ -102,10 +103,6 @@
 uniqueMember: uid=jdoe,ou=People,dc=example,dc=com
 """,
 ]
-=======
-
-output_is_a_tty = sys.stdout.isatty()
->>>>>>> 9d9d54c8
 
 def create_formatter(*decorators):
     """Return a function which decorates its argument with the given
@@ -705,16 +702,13 @@
     parser.add_argument('--save-log-on-success', "-s", default=False,
                         dest="save_log_on_success", action="store_true",
                         help="Save test log output on success.")
-<<<<<<< HEAD
+    parser.add_argument('--skip', default="",
+                        dest="skip_pattern", action="store",
+                        help="Skip tests which match the provided pattern")
     parser.add_argument('--manual-execution', action='store_true', default=False,
                         help='Let me manually run the test executable at the moment this script would run it')
     parser.add_argument('--byte-limit', action="store", default=None, type=int,
                         help="Specific byte limit for failure injection (random by default)")
-=======
-    parser.add_argument('--skip', default="",
-                        dest="skip_pattern", action="store",
-                        help="Skip tests which match the provided pattern")
->>>>>>> 9d9d54c8
     args = parser.parse_args()
 
     if not output_is_a_tty:
