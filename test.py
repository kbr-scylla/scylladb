#!/usr/bin/env python3
# -*- coding: utf-8 -*-
#
# Copyright (C) 2015-present ScyllaDB
#

#
# SPDX-License-Identifier: ScyllaDB-Proprietary
#
from abc import ABC, abstractmethod
import argparse
import asyncio
import colorama
import difflib
import filecmp
import glob
import itertools
import logging
import multiprocessing
import os
import pathlib
import re
import shlex
import shutil
import signal
import socket
import subprocess
import sys
import time
import xml.etree.ElementTree as ET
import yaml
import traceback
from random import randint

from scripts import coverage

output_is_a_tty = sys.stdout.isatty()

all_modes = set(['debug', 'release', 'dev', 'sanitize', 'coverage'])
debug_modes = set(['debug', 'sanitize'])


LDAP_SERVER_CONFIGURATION_FILE = os.path.join(os.path.dirname(__file__), 'test', 'resource', 'slapd.conf')

DEFAULT_ENTRIES = [
    """dn: dc=example,dc=com
objectClass: dcObject
objectClass: organization
dc: example
o: Example
description: Example directory.
""",
    """dn: cn=root,dc=example,dc=com
objectClass: organizationalRole
cn: root
description: Directory manager.
""",
    """dn: ou=People,dc=example,dc=com
objectClass: organizationalUnit
ou: People
description: Our people.
""",
    """# Default superuser for Scylla
dn: uid=cassandra,ou=People,dc=example,dc=com
objectClass: organizationalPerson
objectClass: uidObject
cn: cassandra
ou: People
sn: cassandra
userid: cassandra
userPassword: cassandra
""",
    """dn: uid=jsmith,ou=People,dc=example,dc=com
objectClass: organizationalPerson
objectClass: uidObject
cn: Joe Smith
ou: People
sn: Smith
userid: jsmith
userPassword: joeisgreat
""",
    """dn: uid=jdoe,ou=People,dc=example,dc=com
objectClass: organizationalPerson
objectClass: uidObject
cn: John Doe
ou: People
sn: Doe
userid: jdoe
userPassword: pa55w0rd
""",
    """dn: cn=role1,dc=example,dc=com
objectClass: groupOfUniqueNames
cn: role1
uniqueMember: uid=jsmith,ou=People,dc=example,dc=com
uniqueMember: uid=cassandra,ou=People,dc=example,dc=com
""",
    """dn: cn=role2,dc=example,dc=com
objectClass: groupOfUniqueNames
cn: role2
uniqueMember: uid=cassandra,ou=People,dc=example,dc=com
""",
    """dn: cn=role3,dc=example,dc=com
objectClass: groupOfUniqueNames
cn: role3
uniqueMember: uid=jdoe,ou=People,dc=example,dc=com
""",
]

def create_formatter(*decorators):
    """Return a function which decorates its argument with the given
    color/style if stdout is a tty, and leaves intact otherwise."""
    def color(arg):
        return "".join(decorators) + str(arg) + colorama.Style.RESET_ALL

    def nocolor(arg):
        return str(arg)
    return color if output_is_a_tty else nocolor


class palette:
    """Color palette for formatting terminal output"""
    ok = create_formatter(colorama.Fore.GREEN, colorama.Style.BRIGHT)
    fail = create_formatter(colorama.Fore.RED, colorama.Style.BRIGHT)
    new = create_formatter(colorama.Fore.BLUE)
    skip = create_formatter(colorama.Style.DIM)
    path = create_formatter(colorama.Style.BRIGHT)
    diff_in = create_formatter(colorama.Fore.GREEN)
    diff_out = create_formatter(colorama.Fore.RED)
    diff_mark = create_formatter(colorama.Fore.MAGENTA)
    warn = create_formatter(colorama.Fore.YELLOW)
    crit = create_formatter(colorama.Fore.RED, colorama.Style.BRIGHT)


class TestSuite(ABC):
    """A test suite is a folder with tests of the same type.
    E.g. it can be unit tests, boost tests, or CQL tests."""

    # All existing test suites, one suite per path/mode.
    suites = dict()
    _next_id = 0

    def __init__(self, path, cfg, options, mode):
        self.path = path
        self.name = os.path.basename(self.path)
        self.cfg = cfg
        self.options = options
        self.mode = mode
        self.tests = []

        self.run_first_tests = set(cfg.get("run_first", []))
        self.no_parallel_cases = set(cfg.get("no_parallel_cases", []))
        # Skip tests disabled in suite.yaml
        self.disabled_tests = set(self.cfg.get("disable", []))
        # Skip tests disabled in specific mode.
        self.disabled_tests.update(self.cfg.get("skip_in_" + mode, []))
        # If this mode is one of the debug modes, and there are
        # tests disabled in a debug mode, add these tests to the skip list.
        if mode in debug_modes:
            self.disabled_tests.update(self.cfg.get("skip_in_debug_modes", []))
        # If a test is listed in run_in_<mode>, it should only be enabled in
        # this mode. Tests not listed in any run_in_<mode> directive should
        # run in all modes. Inversing this, we should disable all tests
        # which are listed explicitly in some run_in_<m> where m != mode
        # This of course may create ambiguity with skip_* settings,
        # since the priority of the two is undefined, but oh well.
        run_in_m = set(self.cfg.get("run_in_" + mode, []))
        for a in all_modes:
            if a == mode:
                continue
            skip_in_m = set(self.cfg.get("run_in_" + a, []))
            self.disabled_tests.update(skip_in_m - run_in_m)

    @property
    def next_id(self):
        TestSuite._next_id += 1
        return TestSuite._next_id

    @staticmethod
    def test_count():
        return TestSuite._next_id

    @staticmethod
    def load_cfg(path):
        with open(os.path.join(path, "suite.yaml"), "r") as cfg_file:
            cfg = yaml.safe_load(cfg_file.read())
            if not isinstance(cfg, dict):
                raise RuntimeError("Failed to load tests in {}: suite.yaml is empty".format(path))
            return cfg

    @staticmethod
    def opt_create(path, options, mode):
        """Return a subclass of TestSuite with name cfg["type"].title + TestSuite.
        Ensures there is only one suite instance per path."""
        suite_key = os.path.join(path, mode)
        suite = TestSuite.suites.get(suite_key)
        if not suite:
            cfg = TestSuite.load_cfg(path)
            kind = cfg.get("type")
            if kind is None:
                raise RuntimeError("Failed to load tests in {}: suite.yaml has no suite type".format(path))
            SpecificTestSuite = globals().get(kind.title() + "TestSuite")
            if not SpecificTestSuite:
                raise RuntimeError("Failed to load tests in {}: suite type '{}' not found".format(path, kind))
            suite = SpecificTestSuite(path, cfg, options, mode)
            TestSuite.suites[suite_key] = suite
        return suite

    @staticmethod
    def tests():
        return itertools.chain(*[suite.tests for suite in
                                 TestSuite.suites.values()])

    @property
    @abstractmethod
    def pattern(self):
        pass

    @abstractmethod
    async def add_test(self, shortname):
        pass

    def junit_tests(self):
        """Tests which participate in a consolidated junit report"""
        return self.tests

    async def add_test_list(self):
        options = self.options
        lst = [os.path.splitext(os.path.basename(t))[0] for t in glob.glob(os.path.join(self.path, self.pattern))]
        if lst:
            # Some tests are long and are better to be started earlier,
            # so pop them up while sorting the list
            lst.sort(key=lambda x: (x not in self.run_first_tests, x))

        pending = set()
        for shortname in lst:
            if shortname in self.disabled_tests:
                continue

            t = os.path.join(self.name, shortname)
            patterns = options.name if options.name else [t]
            if options.skip_pattern and options.skip_pattern in t:
                continue

            async def add_test(shortname):
                # Add variants of the same test sequentially
                # so that case cache has a chance to populate
                for i in range(options.repeat):
                    await self.add_test(shortname)

            for p in patterns:
                if p in t:
                    pending.add(asyncio.create_task(add_test(shortname)))
        if len(pending) == 0:
            return
        try:
            await asyncio.gather(*pending)
        except asyncio.CancelledError:
            for task in pending:
                task.cancel()
            await asyncio.gather(*pending, return_exceptions=True)
            raise


class UnitTestSuite(TestSuite):
    """TestSuite instantiation for non-boost unit tests"""

    def __init__(self, path, cfg, options, mode):
        super().__init__(path, cfg, options, mode)
        # Map of custom test command line arguments, if configured
        self.custom_args = cfg.get("custom_args", {})

    async def create_test(self, shortname, suite, args):
        test = UnitTest(self.next_id, shortname, suite, args)
        self.tests.append(test)

    async def add_test(self, shortname):
        """Create a UnitTest class with possibly custom command line
        arguments and add it to the list of tests"""
        # Skip tests which are not configured, and hence are not built
        if os.path.join("test", self.name, shortname) not in self.options.tests:
            return

        # Default seastar arguments, if not provided in custom test options,
        # are two cores and 2G of RAM
        args = self.custom_args.get(shortname, ["-c2 -m2G"])
        for a in args:
            await self.create_test(shortname, self, a)

    @property
    def pattern(self):
        return "*_test.cc"


class BoostTestSuite(UnitTestSuite):
    """TestSuite for boost unit tests"""

    # A cache of individual test cases, for which we have called
    # --list_content. Static to share across all modes.
    _case_cache = dict()

    def __init__(self, path, cfg, options, mode):
        super().__init__(path, cfg, options, mode)

    async def create_test(self, shortname, suite, args):
        options = self.options
        if options.parallel_cases and (shortname not in self.no_parallel_cases):
            fqname = os.path.join(self.mode, self.name, shortname)
            if fqname not in self._case_cache:
                exe = os.path.join("build", suite.mode, "test", suite.name, shortname)
                process = await asyncio.create_subprocess_exec(
                    exe, *['--list_content'],
                    stderr=asyncio.subprocess.PIPE,
                    stdout=asyncio.subprocess.PIPE,
                    env=dict(os.environ,
                             **{"ASAN_OPTIONS": "halt_on_error=0"}),
                    preexec_fn=os.setsid,
                )
                _, stderr = await asyncio.wait_for(process.communicate(), options.timeout)

                case_list = [case[:-1] for case in stderr.decode().splitlines() if case.endswith('*')]
                self._case_cache[fqname] = case_list

            case_list = self._case_cache[fqname]
            if len(case_list) == 1:
                test = BoostTest(self.next_id, shortname, suite, args, None)
                self.tests.append(test)
            else:
                for case in case_list:
                    test = BoostTest(self.next_id, shortname, suite, args, case)
                    self.tests.append(test)
        else:
            test = BoostTest(self.next_id, shortname, suite, args, None)
            self.tests.append(test)

    def junit_tests(self):
        """Boost tests produce an own XML output, so are not included in a junit report"""
        return []

class LdapTestSuite(UnitTestSuite):
    """TestSuite for ldap unit tests"""

    def create_test(self, shortname, args, suite, mode, options):
        test = LdapTest(self.next_id, shortname, args, suite, mode, options)
        self.tests.append(test)

    def junit_tests(self):
        """Ldap tests produce an own XML output, so are not included in a junit report"""
        return []


class CqlTestSuite(TestSuite):
    """TestSuite for CQL tests"""

    async def add_test(self, shortname):
        """Create a CqlTest class and add it to the list"""
        test = CqlTest(self.next_id, shortname, self)
        self.tests.append(test)

    @property
    def pattern(self):
        return "*_test.cql"


class RunTestSuite(TestSuite):
    """TestSuite for test directory with a 'run' script """

    def __init__(self, path, cfg, options, mode):
        super().__init__(path, cfg, options, mode)
        self.scylla_exe = os.path.join("build", self.mode, "scylla")
        if self.mode == "coverage":
            self.scylla_env = coverage.env(self.scylla_exe, distinct_id=self.name)
        else:
            self.scylla_env = dict()
        self.scylla_env['SCYLLA'] = self.scylla_exe

    async def add_test(self, shortname):
        test = RunTest(self.next_id, shortname, self)
        self.tests.append(test)

    @property
    def pattern(self):
        return "run"


class Test:
    """Base class for CQL, Unit and Boost tests"""
    def __init__(self, test_no, shortname, suite):
        self.id = test_no
        # Name with test suite name
        self.name = os.path.join(suite.name, shortname.split('.')[0])
        # Name within the suite
        self.shortname = shortname
        self.mode = suite.mode
        self.suite = suite
        # Unique file name, which is also readable by human, as filename prefix
        self.uname = "{}.{}".format(self.shortname, self.id)
        self.log_filename = os.path.join(suite.options.tmpdir, self.mode, self.uname + ".log")
        self.success = None

    @abstractmethod
    async def run(self, options):
        pass

    @abstractmethod
    def print_summary(self):
        pass

    def get_junit_etree(self):
        return None

    async def setup(self, port, options):
        """Performs any necessary setup steps before running a test.

Returns (fn, txt) where fn is a cleanup function to call unconditionally after the test stops running, and txt is failure-injection description."""
        return (lambda: 0, None)

    def check_log(self, trim):
        """Check and trim logs and xml output for tests which have it"""
        if trim:
            pathlib.Path(self.log_filename).unlink()
        pass


class UnitTest(Test):
    standard_args = shlex.split("--overprovisioned --unsafe-bypass-fsync 1 "
                                "--kernel-page-cache 1 "
                                "--blocked-reactor-notify-ms 2000000 --collectd 0 "
                                "--max-networking-io-control-blocks=100 ")

    def __init__(self, test_no, shortname, suite, args):
        super().__init__(test_no, shortname, suite)
        self.path = os.path.join("build", self.mode, "test", self.name)
        self.args = shlex.split(args) + UnitTest.standard_args
        if self.mode == "coverage":
            self.env = coverage.env(self.path)
        else:
            self.env = dict()

    def print_summary(self):
        print("Output of {} {}:".format(self.path, " ".join(self.args)))
        print(read_log(self.log_filename))

    async def run(self, options):
        self.success = await run_test(self, options, env=self.env)
        logging.info("Test #%d %s", self.id, "succeeded" if self.success else "failed ")
        return self


class BoostTest(UnitTest):
    """A unit test which can produce its own XML output"""

    def __init__(self, test_no, shortname, suite, args, casename):
        boost_args = []
        if casename:
            shortname += '.' + casename
            boost_args += ['--run_test=' + casename]
        super().__init__(test_no, shortname, suite, args)
        self.xmlout = os.path.join(suite.options.tmpdir, self.mode, "xml", self.uname + ".xunit.xml")
        boost_args += ['--report_level=no',
                       '--logger=HRF,test_suite:XML,test_suite,' + self.xmlout]
        boost_args += ['--catch_system_errors=no']  # causes undebuggable cores
        boost_args += ['--color_output=false']
        boost_args += ['--']
        self.args = boost_args + self.args
        self.casename = casename
        self.__junit_etree = None

    def get_junit_etree(self):
        def adjust_suite_name(name):
            # Normalize "path/to/file.cc" to "path.to.file" to conform to
            # Jenkins expectations that the suite name is a class name. ".cc"
            # doesn't add any infomation. Add the mode, otherwise failures
            # in different modes are indistinguishable. The "test/" prefix adds
            # no information, so remove it.
            import re
            name = re.sub(r'^test/', '', name)
            name = re.sub(r'\.cc$', '', name)
            name = re.sub(r'/', '.', name)
            name = f'{name}.{self.mode}'
            return name
        if self.__junit_etree is None:
            self.__junit_etree = ET.parse(self.xmlout)
            root = self.__junit_etree.getroot()
            suites = root.findall('.//TestSuite')
            for suite in suites:
                suite.attrib['name'] = adjust_suite_name(suite.attrib['name'])
                skipped = suite.findall('./TestCase[@reason="disabled"]')
                for e in skipped:
                    suite.remove(e)
            os.unlink(self.xmlout)
        return self.__junit_etree

    def check_log(self, trim):
        self.get_junit_etree()
        super().check_log(trim)

def can_connect(address, family=socket.AF_INET):
    s = socket.socket(family)
    try:
        s.connect(address)
        return True
    except OSError as e:
        if 'AF_UNIX path too long' in str(e):
            raise OSError(e.errno, "{} ({})".format(str(e), address)) from None
        else:
            return False
    except:
        return False

def try_something_backoff(something):
    sleep_time = 0.05
    while not something():
        if sleep_time > 30:
            return False
        time.sleep(sleep_time)
        sleep_time *= 2
    return True


def make_saslauthd_conf(port, instance_path):
    """Creates saslauthd.conf with appropriate contents under instance_path.  Returns the path to the new file."""
    saslauthd_conf_path = os.path.join(instance_path, 'saslauthd.conf')
    with open(saslauthd_conf_path, 'w') as f:
        f.write('ldap_servers: ldap://localhost:{}\nldap_search_base: dc=example,dc=com'.format(port))
    return saslauthd_conf_path


class LdapTest(BoostTest):
    """A unit test which can produce its own XML output, and needs an ldap server"""

    def __init__(self, test_no, shortname, args, suite, mode, options):
        super().__init__(test_no, shortname, args, suite, None, mode, options)

    async def setup(self, port, options):
        instances_root = os.path.join(options.tmpdir, self.mode, 'ldap_instances');
        instance_path = os.path.join(os.path.abspath(instances_root), str(port))
        slapd_pid_file = os.path.join(instance_path, 'slapd.pid')
        data_path = os.path.join(instance_path, 'data')
        os.makedirs(data_path)
        # This will always fail because it lacks the permissions to read the default slapd data
        # folder but it does create the instance folder so we don't want to fail here.
        try:
            subprocess.check_output(['slaptest', '-f', LDAP_SERVER_CONFIGURATION_FILE, '-F', instance_path],
                                    stderr=subprocess.DEVNULL)
        except:
            pass
        # Set up failure injection.
        proxy_name = 'p{}'.format(port)
        subprocess.check_output([
            'toxiproxy-cli', 'c', proxy_name,
            '--listen', 'localhost:{}'.format(port + 2), '--upstream', 'localhost:{}'.format(port)])
        # Sever the connection after byte_limit bytes have passed through:
        byte_limit = options.byte_limit if options.byte_limit else randint(0, 2000)
        subprocess.check_output(['toxiproxy-cli', 't', 'a', proxy_name, '-t', 'limit_data', '-n', 'limiter',
                                 '-a', 'bytes={}'.format(byte_limit)])
        # Change the data folder in the default config.
        replace_expression = 's/olcDbDirectory:.*/olcDbDirectory: {}/g'.format(
            os.path.abspath(data_path).replace('/','\/'))
        subprocess.check_output(
            ['find', instance_path, '-type', 'f', '-exec', 'sed', '-i', replace_expression, '{}', ';'])
        # Change the pid file to be kept with the instance.
        replace_expression = 's/olcPidFile:.*/olcPidFile: {}/g'.format(
            os.path.abspath(slapd_pid_file).replace('/', '\/'))
        subprocess.check_output(
            ['find', instance_path, '-type', 'f', '-exec', 'sed', '-i', replace_expression, '{}', ';'])
        # Put the test data in.
        cmd = ['slapadd', '-F', instance_path]
        subprocess.check_output(
            cmd, input='\n\n'.join(DEFAULT_ENTRIES).encode('ascii'), stderr=subprocess.STDOUT)
        # Set up the server.
        SLAPD_URLS='ldap://:{}/ ldaps://:{}/'.format(port, port + 1)
        def can_connect_to_slapd():
            return can_connect(('127.0.0.1', port)) and can_connect(('127.0.0.1', port + 1)) and can_connect(('127.0.0.1', port + 2))
        def can_connect_to_saslauthd():
            return can_connect(os.path.join(instance_path, 'mux'), socket.AF_UNIX)
        slapd_proc = subprocess.Popen(['slapd', '-F', instance_path, '-h', SLAPD_URLS, '-d', '0'])
        saslauthd_conf_path = make_saslauthd_conf(port, instance_path)
        saslauthd_proc = subprocess.Popen(
            ['saslauthd', '-d', '-n', '1', '-a', 'ldap', '-O', saslauthd_conf_path, '-m', instance_path],
            stdout=subprocess.DEVNULL, stderr=subprocess.STDOUT)
        def finalize():
            slapd_proc.terminate()
            slapd_proc.wait() # Wait for slapd to remove slapd.pid, so it doesn't race with rmtree below.
            saslauthd_proc.kill() # Somehow, invoking terminate() here also terminates toxiproxy-server. o_O
            shutil.rmtree(instance_path)
            subprocess.check_output(['toxiproxy-cli', 'd', proxy_name])
        try:
            if not try_something_backoff(can_connect_to_slapd):
                raise Exception('Unable to connect to slapd')
            if not try_something_backoff(can_connect_to_saslauthd):
                raise Exception('Unable to connect to saslauthd')
        except:
            finalize()
            raise
        return finalize, '--byte-limit={}'.format(byte_limit)

class CqlTest(Test):
    """Run the sequence of CQL commands stored in the file and check
    output"""

    def __init__(self, test_no, shortname, suite):
        super().__init__(test_no, shortname, suite)
        # Path to cql_repl driver, in the given build mode
        self.path = os.path.join("build", self.mode, "test/tools/cql_repl")
        self.cql = os.path.join(suite.path, self.shortname + ".cql")
        self.result = os.path.join(suite.path, self.shortname + ".result")
        self.tmpfile = os.path.join(suite.options.tmpdir, self.mode, self.uname + ".reject")
        self.reject = os.path.join(suite.path, self.shortname + ".reject")
        self.args = shlex.split("-c1 -m2G --input={} --output={} --log={}".format(
            self.cql, self.tmpfile, self.log_filename))
        self.args += UnitTest.standard_args
        self.is_executed_ok = False
        self.is_new = False
        self.is_equal_result = None
        self.summary = "not run"
        if self.mode == "coverage":
            self.env = coverage.env(self.path, distinct_id=self.id)
        else:
            self.env = dict()

    async def run(self, options):
        self.is_executed_ok = await run_test(self, options, env=self.env)

        self.success = False
        self.summary = "failed"

        def set_summary(summary):
            self.summary = summary
            logging.info("Test %d %s", self.id, summary)

        if not os.path.isfile(self.tmpfile):
            set_summary("failed: no output file")
        elif not os.path.isfile(self.result):
            set_summary("failed: no result file")
            self.is_new = True
        else:
            self.is_equal_result = filecmp.cmp(self.result, self.tmpfile)
            if self.is_equal_result is False:
                set_summary("failed: test output does not match expected result")
            elif self.is_executed_ok:
                self.success = True
                set_summary("succeeded")
            else:
                set_summary("failed: correct output but non-zero return status.\nCheck test log.")

        if self.is_new or self.is_equal_result is False:
            # Put a copy of the .reject file close to the .result file
            # so that it's easy to analyze the diff or overwrite .result
            # with .reject. Preserve the original .reject file: in
            # multiple modes the copy .reject file may be overwritten.
            shutil.copyfile(self.tmpfile, self.reject)
        elif os.path.exists(self.tmpfile):
            pathlib.Path(self.tmpfile).unlink()

        return self

    def print_summary(self):
        print("Test {} ({}) {}".format(palette.path(self.name), self.mode,
                                       self.summary))
        if self.is_equal_result is False:
            print_unidiff(self.result, self.reject)


class RunTest(Test):
    """Run tests in a directory started by a run script"""

    def __init__(self, test_no, shortname, suite):
        super().__init__(test_no, shortname, suite)
        self.path = os.path.join(suite.path, shortname)
        self.xmlout = os.path.join(suite.options.tmpdir, self.mode, "xml", self.uname + ".xunit.xml")
        self.args = ["--junit-xml={}".format(self.xmlout)]

    def print_summary(self):
        print("Output of {} {}:".format(self.path, " ".join(self.args)))
        print(read_log(self.log_filename))

    async def run(self, options):
        # This test can and should be killed gently, with SIGTERM, not with SIGKILL
        self.success = await run_test(self, options, gentle_kill=True, env=self.suite.scylla_env)
        logging.info("Test #%d %s", self.id, "succeeded" if self.success else "failed ")
        return self


class TabularConsoleOutput:
    """Print test progress to the console"""

    def __init__(self, verbose, test_count):
        self.verbose = verbose
        self.test_count = test_count
        self.print_newline = False
        self.last_test_no = 0
        self.last_line_len = 1

    def print_start_blurb(self):
        print("="*80)
        print("{:10s} {:^8s} {:^7s} {:8s} {}".format("[N/TOTAL]", "SUITE", "MODE", "RESULT", "TEST"))
        print("-"*78)

    def print_end_blurb(self):
        if self.print_newline:
            print("")
        print("-"*78)

    def print_progress(self, test):
        self.last_test_no += 1
        msg = "{:10s} {:^8s} {:^7s} {:8s} {}".format(
            "[{}/{}]".format(self.last_test_no, self.test_count),
            test.suite.name, test.mode[:7],
            palette.ok("[ PASS ]") if test.success else palette.fail("[ FAIL ]"),
            test.uname
        )
        if self.verbose is False:
            if test.success:
                print("\r" + " " * self.last_line_len, end="")
                self.last_line_len = len(msg)
                print("\r" + msg, end="")
                self.print_newline = True
            else:
                if self.print_newline:
                    print("")
                print(msg)
                self.print_newline = False
        else:
            if hasattr(test, 'time_end') and test.time_end > 0:
                msg += " {:.2f}s".format(test.time_end - test.time_start)
            print(msg)


async def run_test(test, options, gentle_kill=False, env=dict()):
    """Run test program, return True if success else False"""

    with open(test.log_filename, "wb") as log:
        ldap_port = 5000 + test.id * 3
        cleanup_fn = None
        finject_desc = None
        def report_error(error, failure_injection_desc = None):
            msg = "=== TEST.PY SUMMARY START ===\n"
            msg += "{}\n".format(error)
            msg += "=== TEST.PY SUMMARY END ===\n"
            if failure_injection_desc is not None:
                msg += 'failure injection: {}'.format(failure_injection_desc)
            log.write(msg.encode(encoding="UTF-8"))

        try:
            cleanup_fn, finject_desc = await test.setup(ldap_port, options)
        except Exception as e:
            report_error("Test setup failed ({})\n{}".format(str(e), traceback.format_exc()))
            return False
        process = None
        stdout = None
        logging.info("Starting test #%d: %s %s", test.id, test.path, " ".join(test.args))
        UBSAN_OPTIONS = [
            "halt_on_error=1",
            "abort_on_error=1",
            f"suppressions={os.getcwd()}/ubsan-suppressions.supp",
            os.getenv("UBSAN_OPTIONS"),
        ]
        ASAN_OPTIONS = [
            "disable_coredump=0",
            "abort_on_error=1",
            "detect_stack_use_after_return=1",
            os.getenv("ASAN_OPTIONS"),
        ]
        ldap_instance_path = os.path.join(
            os.path.abspath(os.path.join(options.tmpdir, test.mode, 'ldap_instances')),
            str(ldap_port))
        saslauthd_mux_path = os.path.join(ldap_instance_path, 'mux')
        if options.manual_execution:
            print('Please run the following shell command, then press <enter>:')
            print('SEASTAR_LDAP_PORT={} SASLAUTHD_MUX_PATH={} {}'.format(
                ldap_port, saslauthd_mux_path, ' '.join([shlex.quote(e) for e in [test.path, *test.args]])))
            input('-- press <enter> to continue --')
            if cleanup_fn is not None:
                cleanup_fn()
            return True
        try:
            log.write("=== TEST.PY STARTING TEST #{} ===\n".format(test.id).encode(encoding="UTF-8"))
            log.write("export UBSAN_OPTIONS='{}'\n".format(
                ":".join(filter(None, UBSAN_OPTIONS))).encode(encoding="UTF-8"))
            log.write("export ASAN_OPTIONS='{}'\n".format(
                ":".join(filter(None, ASAN_OPTIONS))).encode(encoding="UTF-8"))
            log.write("{} {}\n".format(test.path, " ".join(test.args)).encode(encoding="UTF-8"))
            log.write("=== TEST.PY TEST OUTPUT ===\n".format(test.id).encode(encoding="UTF-8"))
            log.flush()
            test.time_start = time.time()
            test.time_end = 0

            path = test.path
            args = test.args
            if options.cpus:
                path = 'taskset'
                args = ['-c', options.cpus, test.path, *test.args]
            process = await asyncio.create_subprocess_exec(
                path, *args,
                stderr=log,
                stdout=log,
                env=dict(os.environ,
                         SEASTAR_LDAP_PORT=str(ldap_port),
                         SASLAUTHD_MUX_PATH=saslauthd_mux_path,
                         UBSAN_OPTIONS=":".join(filter(None, UBSAN_OPTIONS)),
                         ASAN_OPTIONS=":".join(filter(None, ASAN_OPTIONS)),
                         # TMPDIR env variable is used by any seastar/scylla
                         # test for directory to store test temporary data.
                         TMPDIR=os.path.join(options.tmpdir, test.mode),
                         **env,
                         ),
                preexec_fn=os.setsid,
            )
            stdout, _ = await asyncio.wait_for(process.communicate(), options.timeout)
            test.time_end = time.time()
            if process.returncode != 0:
                report_error('Test exited with code {code}\n'.format(code=process.returncode))
                return False
            try:
                test.check_log(not options.save_log_on_success)
            except Exception as e:
                print("")
                print(test.name + ": " + palette.crit("failed to parse XML output: {}".format(e)))
                # return False
            return True
        except (asyncio.TimeoutError, asyncio.CancelledError) as e:
            if process is not None:
                if gentle_kill:
                    process.terminate()
                else:
                    process.kill()
                stdout, _ = await process.communicate()
            if isinstance(e, asyncio.TimeoutError):
                report_error("Test timed out")
            elif isinstance(e, asyncio.CancelledError):
                print(test.shortname, end=" ")
                report_error("Test was cancelled")
        except Exception as e:
            report_error("Failed to run the test:\n{e}".format(e=e), finject_desc)
        finally:
            if cleanup_fn is not None:
                cleanup_fn()
    return False


def setup_signal_handlers(loop, signaled):

    async def shutdown(loop, signo, signaled):
        print("\nShutdown requested... Aborting tests:"),
        signaled.signo = signo
        signaled.set()

    # Use a lambda to avoid creating a coroutine until
    # the signal is delivered to the loop - otherwise
    # the coroutine will be dangling when the loop is over,
    # since it's never going to be invoked
    for signo in [signal.SIGINT, signal.SIGTERM]:
        loop.add_signal_handler(signo, lambda: asyncio.create_task(shutdown(loop, signo, signaled)))


def parse_cmd_line():
    """ Print usage and process command line options. """

    parser = argparse.ArgumentParser(description="Scylla test runner")
    parser.add_argument(
        "name",
        nargs="*",
        action="store",
        help="""Can be empty. List of test names, to look for in
                suites. Each name is used as a substring to look for in the
                path to test file, e.g. "mem" will run all tests that have
                "mem" in their name in all suites, "boost/mem" will only enable
                tests starting with "mem" in "boost" suite. Default: run all
                tests in all suites.""",
    )
    parser.add_argument(
        "--tmpdir",
        action="store",
        default="testlog",
        help="""Path to temporary test data and log files. The data is
        further segregated per build mode. Default: ./testlog.""",
    )
    parser.add_argument('--mode', choices=all_modes, action="append", dest="modes",
                        help="Run only tests for given build mode(s)")
    parser.add_argument('--repeat', action="store", default="1", type=int,
                        help="number of times to repeat test execution")
    parser.add_argument('--timeout', action="store", default="24000", type=int,
                        help="timeout value for test execution")
    parser.add_argument('--verbose', '-v', action='store_true', default=False,
                        help='Verbose reporting')
    parser.add_argument('--jobs', '-j', action="store", type=int,
                        help="Number of jobs to use for running the tests")
    parser.add_argument('--save-log-on-success', "-s", default=False,
                        dest="save_log_on_success", action="store_true",
                        help="Save test log output on success.")
    parser.add_argument('--list', dest="list_tests", action="store_true", default=False,
                        help="Print list of tests instead of executing them")
    parser.add_argument('--skip', default="",
                        dest="skip_pattern", action="store",
                        help="Skip tests which match the provided pattern")
    parser.add_argument('--no-parallel-cases', dest="parallel_cases", action="store_false", default=True,
                        help="Do not run individual test cases in parallel")
    parser.add_argument('--cpus', action="store",
<<<<<<< HEAD
                        help="Run the tests on those CPUs only (in taskset acceptible format). Consider using --jobs too")
    parser.add_argument('--manual-execution', action='store_true', default=False,
                        help='Let me manually run the test executable at the moment this script would run it')
    parser.add_argument('--byte-limit', action="store", default=None, type=int,
                        help="Specific byte limit for failure injection (random by default)")
=======
                        help="Run the tests on those CPUs only (in taskset"
                        " acceptable format). Consider using --jobs too")
>>>>>>> 23da2b58
    args = parser.parse_args()

    if not args.jobs:
        if not args.cpus:
            nr_cpus = multiprocessing.cpu_count()
        else:
            nr_cpus = int(subprocess.check_output(
                ['taskset', '-c', args.cpus, 'python3', '-c',
                 'import os; print(len(os.sched_getaffinity(0)))']))

        cpus_per_test_job = 1
        sysmem = os.sysconf('SC_PAGE_SIZE') * os.sysconf('SC_PHYS_PAGES')
        testmem = 6e9 if os.sysconf('SC_PAGE_SIZE') > 4096 else 2e9
        default_num_jobs_mem = ((sysmem - 4e9) // testmem)
        args.jobs = min(default_num_jobs_mem, nr_cpus // cpus_per_test_job)

    if not output_is_a_tty:
        args.verbose = True

    if not args.modes:
        try:
            out = subprocess.Popen(['ninja', 'mode_list'], stdout=subprocess.PIPE).communicate()[0].decode()
            # [1/1] List configured modes
            # debug release dev
            args.modes = re.sub(r'.* List configured modes\n(.*)\n', r'\1',
                                out, 1, re.DOTALL).split("\n")[-1].split(' ')
        except Exception:
            print(palette.fail("Failed to read output of `ninja mode_list`: please run ./configure.py first"))
            raise

    def prepare_dir(dirname, pattern):
        # Ensure the dir exists
        pathlib.Path(dirname).mkdir(parents=True, exist_ok=True)
        # Remove old artefacts
        for p in glob.glob(os.path.join(dirname, pattern), recursive=True):
            pathlib.Path(p).unlink()

    args.tmpdir = os.path.abspath(args.tmpdir)
    prepare_dir(args.tmpdir, "*.log")

    for mode in args.modes:
        prepare_dir(os.path.join(args.tmpdir, mode), "*.log")
        prepare_dir(os.path.join(args.tmpdir, mode), "*.reject")
        prepare_dir(os.path.join(args.tmpdir, mode, "xml"), "*.xml")

    # Get the list of tests configured by configure.py
    try:
        out = subprocess.Popen(['ninja', 'unit_test_list'], stdout=subprocess.PIPE).communicate()[0].decode()
        # [1/1] List configured unit tests
        args.tests = set(re.sub(r'.* List configured unit tests\n(.*)\n', r'\1', out, 1, re.DOTALL).split("\n"))
    except Exception:
        print(palette.fail("Failed to read output of `ninja unit_test_list`: please run ./configure.py first"))
        raise

    return args


async def find_tests(options):

    for f in glob.glob(os.path.join("test", "*")):
        if os.path.isdir(f) and os.path.isfile(os.path.join(f, "suite.yaml")):
            for mode in options.modes:
                suite = TestSuite.opt_create(f, options, mode)
                await suite.add_test_list()

    if not TestSuite.test_count():
        if len(options.name):
            print("Test {} not found".format(palette.path(options.name[0])))
            sys.exit(1)
        else:
            print(palette.warn("No tests found. Please enable tests in ./configure.py first."))
            sys.exit(0)

    logging.info("Found %d tests, repeat count is %d, starting %d concurrent jobs",
                 TestSuite.test_count(), options.repeat, options.jobs)
    print("Found {} tests.".format(TestSuite.test_count()))


async def run_all_tests(signaled, options):
    console = TabularConsoleOutput(options.verbose, TestSuite.test_count())
    signaled_task = asyncio.create_task(signaled.wait())
    pending = set([signaled_task])

    async def cancel(pending):
        for task in pending:
            task.cancel()
        await asyncio.gather(*pending, return_exceptions=True)
        print("... done.")
        raise asyncio.CancelledError

    async def reap(done, pending, signaled):
        nonlocal console
        if signaled.is_set():
            await cancel(pending)
        for coro in done:
            result = coro.result()
            if isinstance(result, bool):
                continue    # skip signaled task result
            console.print_progress(result)
    console.print_start_blurb()
    try:
        for test in TestSuite.tests():
            # +1 for 'signaled' event
            if len(pending) > options.jobs:
                # Wait for some task to finish
                done, pending = await asyncio.wait(pending, return_when=asyncio.FIRST_COMPLETED)
                await reap(done, pending, signaled)
            pending.add(asyncio.create_task(test.run(options)))
        # Wait & reap ALL tasks but signaled_task
        # Do not use asyncio.ALL_COMPLETED to print a nice progress report
        while len(pending) > 1:
            done, pending = await asyncio.wait(pending, return_when=asyncio.FIRST_COMPLETED)
            await reap(done, pending, signaled)

    except asyncio.CancelledError:
        return

    console.print_end_blurb()


def read_log(log_filename):
    """Intelligently read test log output"""
    try:
        with open(log_filename, "r") as log:
            msg = log.read()
            return msg if len(msg) else "===Empty log output==="
    except FileNotFoundError:
        return "===Log {} not found===".format(log_filename)
    except OSError as e:
        return "===Error reading log {}===".format(e)


def print_summary(failed_tests):
    if failed_tests:
        print("The following test(s) have failed: {}".format(
            palette.path(" ".join([t.name for t in failed_tests]))))
        if not output_is_a_tty:
            for test in failed_tests:
                test.print_summary()
                print("-"*78)
        print("Summary: {} of the total {} tests failed".format(
            len(failed_tests), TestSuite.test_count()))


def print_unidiff(fromfile, tofile):
    with open(fromfile, "r") as frm, open(tofile, "r") as to:
        diff = difflib.unified_diff(
            frm.readlines(),
            to.readlines(),
            fromfile=fromfile,
            tofile=tofile,
            fromfiledate=time.ctime(os.stat(fromfile).st_mtime),
            tofiledate=time.ctime(os.stat(tofile).st_mtime),
            n=10)           # Number of context lines

        for i, line in enumerate(diff):
            if i > 60:
                break
            if line.startswith('+'):
                line = palette.diff_in(line)
            elif line.startswith('-'):
                line = palette.diff_out(line)
            elif line.startswith('@'):
                line = palette.diff_mark(line)
            sys.stdout.write(line)


def write_junit_report(tmpdir, mode):
    junit_filename = os.path.join(tmpdir, mode, "xml", "junit.xml")
    total = 0
    failed = 0
    xml_results = ET.Element("testsuite", name="non-boost tests", errors="0")
    for suite in TestSuite.suites.values():
        for test in suite.junit_tests():
            if test.mode != mode:
                continue
            total += 1
            xml_res = ET.SubElement(xml_results, 'testcase',
                                    name="{}.{}.{}".format(test.shortname, mode, test.id))
            if test.success is True:
                continue
            failed += 1
            xml_fail = ET.SubElement(xml_res, 'failure')
            xml_fail.text = "Test {} {} failed, check the log at {}".format(
                test.path,
                " ".join(test.args),
                test.log_filename)
    if total == 0:
        return
    xml_results.set("tests", str(total))
    xml_results.set("failures", str(failed))
    with open(junit_filename, "w") as f:
        ET.ElementTree(xml_results).write(f, encoding="unicode")


def write_consolidated_boost_junit_xml(tmpdir, mode):
    xml = ET.Element("TestLog")
    for suite in TestSuite.suites.values():
        for test in suite.tests:
            if test.mode != mode:
                continue
            test_xml = test.get_junit_etree()
            if test_xml is not None:
                xml.extend(test_xml.getroot().findall('.//TestSuite'))
    et = ET.ElementTree(xml)
    et.write(f'{tmpdir}/{mode}/xml/boost.xunit.xml', encoding='unicode')


def open_log(tmpdir):
    pathlib.Path(tmpdir).mkdir(parents=True, exist_ok=True)
    logging.basicConfig(
        filename=os.path.join(tmpdir, "test.py.log"),
        filemode="w",
        level=logging.INFO,
        format="%(asctime)s.%(msecs)03d %(levelname)s> %(message)s",
        datefmt="%H:%M:%S",
    )
    logging.critical("Started %s", " ".join(sys.argv))


async def main():

    options = parse_cmd_line()

    open_log(options.tmpdir)
<<<<<<< HEAD
    find_tests(options)
=======

    await find_tests(options)
>>>>>>> 23da2b58
    if options.list_tests:
        print('\n'.join([t.name for t in TestSuite.tests()]))
        return 0

    if options.manual_execution and TestSuite.test_count() > 1:
        print('--manual-execution only supports running a single test, but multiple selected: {}'.format(
            [t.path for t in TestSuite.tests()][:3])) # Print whole t.path; same shortname may be in different dirs.
        return 1

    signaled = asyncio.Event()

    setup_signal_handlers(asyncio.get_event_loop(), signaled)

<<<<<<< HEAD
    tp_server = None
    try:
        if [t for t in TestSuite.tests() if isinstance(t, LdapTest)]:
            tp_server = subprocess.Popen('toxiproxy-server', stderr=subprocess.DEVNULL)
            def can_connect_to_toxiproxy():
                return can_connect(('127.0.0.1', 8474))
            if not try_something_backoff(can_connect_to_toxiproxy):
                raise Exception('Could not connect to toxiproxy')

        await run_all_tests(signaled, options)
    finally:
        if tp_server is not None:
            tp_server.terminate()
=======
    try:
        await run_all_tests(signaled, options)
    except Exception as e:
        print(palette.fail(e))
        raise
>>>>>>> 23da2b58

    if signaled.is_set():
        return -signaled.signo

    failed_tests = [t for t in TestSuite.tests() if t.success is not True]

    print_summary(failed_tests)

    for mode in options.modes:
        write_junit_report(options.tmpdir, mode)
        write_consolidated_boost_junit_xml(options.tmpdir, mode)

    if 'coverage' in options.modes:
        coverage.generate_coverage_report("build/coverage", "tests")

    # Note: failure codes must be in the ranges 0-124, 126-127,
    #       to cooperate with git bisect's expectations
    return 0 if not failed_tests else 1

if __name__ == "__main__":
    colorama.init()

    if sys.version_info < (3, 7):
        print("Python 3.7 or newer is required to run this program")
        sys.exit(-1)
    sys.exit(asyncio.run(main()))<|MERGE_RESOLUTION|>--- conflicted
+++ resolved
@@ -339,8 +339,8 @@
 class LdapTestSuite(UnitTestSuite):
     """TestSuite for ldap unit tests"""
 
-    def create_test(self, shortname, args, suite, mode, options):
-        test = LdapTest(self.next_id, shortname, args, suite, mode, options)
+    async def create_test(self, shortname, args, suite):
+        test = LdapTest(self.next_id, shortname, args, suite)
         self.tests.append(test)
 
     def junit_tests(self):
@@ -528,8 +528,8 @@
 class LdapTest(BoostTest):
     """A unit test which can produce its own XML output, and needs an ldap server"""
 
-    def __init__(self, test_no, shortname, args, suite, mode, options):
-        super().__init__(test_no, shortname, args, suite, None, mode, options)
+    def __init__(self, test_no, shortname, args, suite):
+        super().__init__(test_no, shortname, args, suite, None)
 
     async def setup(self, port, options):
         instances_root = os.path.join(options.tmpdir, self.mode, 'ldap_instances');
@@ -896,16 +896,12 @@
     parser.add_argument('--no-parallel-cases', dest="parallel_cases", action="store_false", default=True,
                         help="Do not run individual test cases in parallel")
     parser.add_argument('--cpus', action="store",
-<<<<<<< HEAD
-                        help="Run the tests on those CPUs only (in taskset acceptible format). Consider using --jobs too")
+                        help="Run the tests on those CPUs only (in taskset"
+                        " acceptable format). Consider using --jobs too")
     parser.add_argument('--manual-execution', action='store_true', default=False,
                         help='Let me manually run the test executable at the moment this script would run it')
     parser.add_argument('--byte-limit', action="store", default=None, type=int,
                         help="Specific byte limit for failure injection (random by default)")
-=======
-                        help="Run the tests on those CPUs only (in taskset"
-                        " acceptable format). Consider using --jobs too")
->>>>>>> 23da2b58
     args = parser.parse_args()
 
     if not args.jobs:
@@ -1131,12 +1127,8 @@
     options = parse_cmd_line()
 
     open_log(options.tmpdir)
-<<<<<<< HEAD
-    find_tests(options)
-=======
 
     await find_tests(options)
->>>>>>> 23da2b58
     if options.list_tests:
         print('\n'.join([t.name for t in TestSuite.tests()]))
         return 0
@@ -1150,7 +1142,6 @@
 
     setup_signal_handlers(asyncio.get_event_loop(), signaled)
 
-<<<<<<< HEAD
     tp_server = None
     try:
         if [t for t in TestSuite.tests() if isinstance(t, LdapTest)]:
@@ -1160,17 +1151,14 @@
             if not try_something_backoff(can_connect_to_toxiproxy):
                 raise Exception('Could not connect to toxiproxy')
 
-        await run_all_tests(signaled, options)
+            try:
+                await run_all_tests(signaled, options)
+            except Exception as e:
+                print(palette.fail(e))
+                raise
     finally:
         if tp_server is not None:
             tp_server.terminate()
-=======
-    try:
-        await run_all_tests(signaled, options)
-    except Exception as e:
-        print(palette.fail(e))
-        raise
->>>>>>> 23da2b58
 
     if signaled.is_set():
         return -signaled.signo
