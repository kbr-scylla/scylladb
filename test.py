#!/usr/bin/env python3
# -*- coding: utf-8 -*-
#
# Copyright (C) 2015 ScyllaDB
#

#
# This file is part of Scylla.
#
# See the LICENSE.PROPRIETARY file in the top-level directory for licensing information.
#
from abc import ABC, abstractmethod
import argparse
import asyncio
import colorama
import difflib
import filecmp
import glob
import io
import itertools
import logging
import multiprocessing
import os
import pathlib
import re
import shlex
import shutil
import signal
import socket
import subprocess
import sys
import time
import xml.etree.ElementTree as ET
import yaml
from random import randint

from scripts import coverage

output_is_a_tty = sys.stdout.isatty()

<<<<<<< HEAD
LDAP_SERVER_CONFIGURATION_FILE = os.path.join(os.path.dirname(__file__), 'test', 'resource', 'slapd.conf')

DEFAULT_ENTRIES = [
    """dn: dc=example,dc=com
objectClass: dcObject
objectClass: organization
dc: example
o: Example
description: Example directory.
""",
    """dn: cn=root,dc=example,dc=com
objectClass: organizationalRole
cn: root
description: Directory manager.
""",
    """dn: ou=People,dc=example,dc=com
objectClass: organizationalUnit
ou: People
description: Our people.
""",
    """# Default superuser for Scylla
dn: uid=cassandra,ou=People,dc=example,dc=com
objectClass: organizationalPerson
objectClass: uidObject
cn: cassandra
ou: People
sn: cassandra
userid: cassandra
userPassword: cassandra
""",
    """dn: uid=jsmith,ou=People,dc=example,dc=com
objectClass: organizationalPerson
objectClass: uidObject
cn: Joe Smith
ou: People
sn: Smith
userid: jsmith
userPassword: joeisgreat
""",
    """dn: uid=jdoe,ou=People,dc=example,dc=com
objectClass: organizationalPerson
objectClass: uidObject
cn: John Doe
ou: People
sn: Doe
userid: jdoe
userPassword: pa55w0rd
""",
    """dn: cn=role1,dc=example,dc=com
objectClass: groupOfUniqueNames
cn: role1
uniqueMember: uid=jsmith,ou=People,dc=example,dc=com
uniqueMember: uid=cassandra,ou=People,dc=example,dc=com
""",
    """dn: cn=role2,dc=example,dc=com
objectClass: groupOfUniqueNames
cn: role2
uniqueMember: uid=cassandra,ou=People,dc=example,dc=com
""",
    """dn: cn=role3,dc=example,dc=com
objectClass: groupOfUniqueNames
cn: role3
uniqueMember: uid=jdoe,ou=People,dc=example,dc=com
""",
]
=======
all_modes = set(['debug', 'release', 'dev', 'sanitize', 'coverage'])
debug_modes = set(['debug', 'sanitize'])

>>>>>>> b4d6bdb1

def create_formatter(*decorators):
    """Return a function which decorates its argument with the given
    color/style if stdout is a tty, and leaves intact otherwise."""
    def color(arg):
        return "".join(decorators) + str(arg) + colorama.Style.RESET_ALL

    def nocolor(arg):
        return str(arg)
    return color if output_is_a_tty else nocolor


class palette:
    """Color palette for formatting terminal output"""
    ok = create_formatter(colorama.Fore.GREEN, colorama.Style.BRIGHT)
    fail = create_formatter(colorama.Fore.RED, colorama.Style.BRIGHT)
    new = create_formatter(colorama.Fore.BLUE)
    skip = create_formatter(colorama.Style.DIM)
    path = create_formatter(colorama.Style.BRIGHT)
    diff_in = create_formatter(colorama.Fore.GREEN)
    diff_out = create_formatter(colorama.Fore.RED)
    diff_mark = create_formatter(colorama.Fore.MAGENTA)
    warn = create_formatter(colorama.Fore.YELLOW)
    crit = create_formatter(colorama.Fore.RED, colorama.Style.BRIGHT)


class TestSuite(ABC):
    """A test suite is a folder with tests of the same type.
    E.g. it can be unit tests, boost tests, or CQL tests."""

    # All existing test suites, one suite per path.
    suites = dict()
    _next_id = 0

    def __init__(self, path, cfg):
        self.path = path
        self.name = os.path.basename(self.path)
        self.cfg = cfg
        self.tests = []

        self.run_first_tests = set(cfg.get("run_first", []))
        disabled = self.cfg.get("disable", [])
        non_debug = self.cfg.get("skip_in_debug_modes", [])
        self.enabled_modes = dict()
        self.disabled_tests = dict()
        for mode in all_modes:
            self.disabled_tests[mode] = \
                set(self.cfg.get("skip_in_" + mode, []) + (non_debug if mode in debug_modes else []) + disabled)
            for shortname in set(self.cfg.get("run_in_" + mode, [])):
                self.enabled_modes[shortname] = self.enabled_modes.get(shortname, []) + [mode]

    @property
    def next_id(self):
        TestSuite._next_id += 1
        return TestSuite._next_id

    @staticmethod
    def test_count():
        return TestSuite._next_id

    @staticmethod
    def load_cfg(path):
        with open(os.path.join(path, "suite.yaml"), "r") as cfg_file:
            cfg = yaml.safe_load(cfg_file.read())
            if not isinstance(cfg, dict):
                raise RuntimeError("Failed to load tests in {}: suite.yaml is empty".format(path))
            return cfg

    @staticmethod
    def opt_create(path):
        """Return a subclass of TestSuite with name cfg["type"].title + TestSuite.
        Ensures there is only one suite instance per path."""
        suite = TestSuite.suites.get(path)
        if not suite:
            cfg = TestSuite.load_cfg(path)
            kind = cfg.get("type")
            if kind is None:
                raise RuntimeError("Failed to load tests in {}: suite.yaml has no suite type".format(path))
            SpecificTestSuite = globals().get(kind.title() + "TestSuite")
            if not SpecificTestSuite:
                raise RuntimeError("Failed to load tests in {}: suite type '{}' not found".format(path, kind))
            suite = SpecificTestSuite(path, cfg)
            TestSuite.suites[path] = suite
        return suite

    @staticmethod
    def tests():
        return itertools.chain(*[suite.tests for suite in
                                 TestSuite.suites.values()])

    @property
    @abstractmethod
    def pattern(self):
        pass

    @abstractmethod
    def add_test(self, name, args, mode, options):
        pass

    def junit_tests(self):
        """Tests which participate in a consolidated junit report"""
        return self.tests

    def add_test_list(self, mode, options):
        lst = [ os.path.splitext(os.path.basename(t))[0] for t in glob.glob(os.path.join(self.path, self.pattern)) ]
        if lst:
            # Some tests are long and are better to be started earlier,
            # so pop them up while sorting the list
            lst.sort(key=lambda x: (x not in self.run_first_tests, x))

        for shortname in lst:
            if shortname in self.disabled_tests[mode]:
                continue
            enabled_modes = self.enabled_modes.get(shortname, [])
            if enabled_modes and mode not in enabled_modes:
                continue

            t = os.path.join(self.name, shortname)
            patterns = options.name if options.name else [t]
            if options.skip_pattern and options.skip_pattern in t:
                continue

            for p in patterns:
                if p in t:
                    for i in range(options.repeat):
                        self.add_test(shortname, mode, options)


class UnitTestSuite(TestSuite):
    """TestSuite instantiation for non-boost unit tests"""

    def __init__(self, path, cfg):
        super().__init__(path, cfg)
        # Map of custom test command line arguments, if configured
        self.custom_args = cfg.get("custom_args", {})

    def create_test(self, *args, **kwargs):
        return UnitTest(*args, **kwargs)

    def add_test(self, shortname, mode, options):
        """Create a UnitTest class with possibly custom command line
        arguments and add it to the list of tests"""
        # Skip tests which are not configured, and hence are not built
        if os.path.join("test", self.name, shortname) not in options.tests:
            return

        # Default seastar arguments, if not provided in custom test options,
        # are two cores and 2G of RAM
        args = self.custom_args.get(shortname, ["-c2 -m2G"])
        for a in args:
            test = self.create_test(self.next_id, shortname, a, self, mode, options)
            self.tests.append(test)

    @property
    def pattern(self):
        return "*_test.cc"


class BoostTestSuite(UnitTestSuite):
    """TestSuite for boost unit tests"""

    def create_test(self, *args, **kwargs):
        return BoostTest(*args, **kwargs)

    def junit_tests(self):
        """Boost tests produce an own XML output, so are not included in a junit report"""
        return []

class LdapTestSuite(UnitTestSuite):
    """TestSuite for ldap unit tests"""

    def create_test(self, *args, **kwargs):
        return LdapTest(*args, **kwargs)

    def junit_tests(self):
        """Ldap tests produce an own XML output, so are not included in a junit report"""
        return []


class CqlTestSuite(TestSuite):
    """TestSuite for CQL tests"""

    def add_test(self, shortname, mode, options):
        """Create a CqlTest class and add it to the list"""
        test = CqlTest(self.next_id, shortname, self, mode, options)
        self.tests.append(test)

    @property
    def pattern(self):
        return "*_test.cql"

class RunTestSuite(TestSuite):
    """TestSuite for test directory with a 'run' script """

    def add_test(self, shortname, mode, options):
        test = RunTest(self.next_id, shortname, self, mode, options)
        self.tests.append(test)

    @property
    def pattern(self):
        return "run"


class Test:
    """Base class for CQL, Unit and Boost tests"""
    def __init__(self, test_no, shortname, suite, mode, options):
        self.id = test_no
        # Name with test suite name
        self.name = os.path.join(suite.name, shortname)
        # Name within the suite
        self.shortname = shortname
        self.mode = mode
        self.suite = suite
        # Unique file name, which is also readable by human, as filename prefix
        self.uname = "{}.{}".format(self.shortname, self.id)
        self.log_filename = os.path.join(options.tmpdir, self.mode, self.uname + ".log")
        self.success = None

    @abstractmethod
    async def run(self, options):
        pass

    @abstractmethod
    def print_summary(self):
        pass

    async def setup(self, port, options):
        """Performs any necessary setup steps before running a test.

Returns (fn, txt) where fn is a cleanup function to call unconditionally after the test stops running, and txt is failure-injection description."""
        return (lambda: 0, None)

    def check_log(self, trim):
        """Check and trim logs and xml output for tests which have it"""
        if trim:
            pathlib.Path(self.log_filename).unlink()
        pass


class UnitTest(Test):
    standard_args = shlex.split("--overprovisioned --unsafe-bypass-fsync 1 --kernel-page-cache 1 --blocked-reactor-notify-ms 2000000 --collectd 0")

    def __init__(self, test_no, shortname, args, suite, mode, options):
        super().__init__(test_no, shortname, suite, mode, options)
        self.path = os.path.join("build", self.mode, "test", self.name)
        self.args = shlex.split(args) + UnitTest.standard_args

    def print_summary(self):
        print("Output of {} {}:".format(self.path, " ".join(self.args)))
        print(read_log(self.log_filename))

    async def run(self, options):
        self.success = await run_test(self, options)
        logging.info("Test #%d %s", self.id, "succeeded" if self.success else "failed ")
        return self


class BoostTest(UnitTest):
    """A unit test which can produce its own XML output"""

    def __init__(self, test_no, shortname, args, suite, mode, options):
        super().__init__(test_no, shortname, args, suite, mode, options)
        boost_args = []
        self.xmlout = os.path.join(options.tmpdir, self.mode, "xml", self.uname + ".xunit.xml")
        boost_args += ['--report_level=no',
                       '--logger=HRF,test_suite:XML,test_suite,' + self.xmlout]
        boost_args += ['--catch_system_errors=no']  # causes undebuggable cores
        boost_args += ['--color_output={}'.format('true' if output_is_a_tty else 'false')]
        boost_args += ['--']
        self.args = boost_args + self.args

    def check_log(self, trim):
        ET.parse(self.xmlout)
        super().check_log(trim)

def can_connect(address, family=socket.AF_INET):
    s = socket.socket(family)
    try:
        s.connect(address)
        return True
    except:
        return False

def try_something_backoff(something):
    sleep_time = 0.05
    while not something():
        if sleep_time > 30:
            return False
        time.sleep(sleep_time)
        sleep_time *= 2
    return True


def make_saslauthd_conf(port, instance_path):
    """Creates saslauthd.conf with appropriate contents under instance_path.  Returns the path to the new file."""
    saslauthd_conf_path = os.path.join(instance_path, 'saslauthd.conf')
    with open(saslauthd_conf_path, 'w') as f:
        f.write('ldap_servers: ldap://localhost:{}\nldap_search_base: dc=example,dc=com'.format(port))
    return saslauthd_conf_path


class LdapTest(BoostTest):
    """A unit test which can produce its own XML output, and needs an ldap server"""

    def __init__(self, test_no, shortname, args, suite, mode, options):
        super().__init__(test_no, shortname, args, suite, mode, options)

    async def setup(self, port, options):
        instances_root = os.path.join(os.path.split(self.path)[0], 'ldap_instances');
        instance_path = os.path.join(os.path.abspath(instances_root), str(port))
        slapd_pid_file = os.path.join(instance_path, 'slapd.pid')
        data_path = os.path.join(instance_path, 'data')
        os.makedirs(data_path)
        # This will always fail because it lacks the permissions to read the default slapd data
        # folder but it does create the instance folder so we don't want to fail here.
        try:
            subprocess.check_output(['slaptest', '-f', LDAP_SERVER_CONFIGURATION_FILE, '-F', instance_path],
                                    stderr=subprocess.DEVNULL)
        except:
            pass
        # Set up failure injection.
        proxy_name = 'p{}'.format(port)
        subprocess.check_output([
            'toxiproxy-cli', 'c', proxy_name,
            '--listen', 'localhost:{}'.format(port + 2), '--upstream', 'localhost:{}'.format(port)])
        # Sever the connection after byte_limit bytes have passed through:
        byte_limit = options.byte_limit if options.byte_limit else randint(0, 2000)
        subprocess.check_output(['toxiproxy-cli', 't', 'a', proxy_name, '-t', 'limit_data', '-n', 'limiter',
                                 '-a', 'bytes={}'.format(byte_limit)])
        # Change the data folder in the default config.
        replace_expression = 's/olcDbDirectory:.*/olcDbDirectory: {}/g'.format(
            os.path.abspath(data_path).replace('/','\/'))
        subprocess.check_output(
            ['find', instance_path, '-type', 'f', '-exec', 'sed', '-i', replace_expression, '{}', ';'])
        # Change the pid file to be kept with the instance.
        replace_expression = 's/olcPidFile:.*/olcPidFile: {}/g'.format(
            os.path.abspath(slapd_pid_file).replace('/', '\/'))
        subprocess.check_output(
            ['find', instance_path, '-type', 'f', '-exec', 'sed', '-i', replace_expression, '{}', ';'])
        # Put the test data in.
        cmd = ['slapadd', '-F', instance_path]
        subprocess.check_output(
            cmd, input='\n\n'.join(DEFAULT_ENTRIES).encode('ascii'), stderr=subprocess.STDOUT)
        # Set up the server.
        SLAPD_URLS='ldap://:{}/ ldaps://:{}/'.format(port, port + 1)
        def can_connect_to_slapd():
            return can_connect(('127.0.0.1', port)) and can_connect(('127.0.0.1', port + 1)) and can_connect(('127.0.0.1', port + 2))
        def can_connect_to_saslauthd():
            return can_connect(os.path.join(instance_path, 'mux'), socket.AF_UNIX)
        slapd_proc = subprocess.Popen(['slapd', '-F', instance_path, '-h', SLAPD_URLS, '-d', '0'])
        saslauthd_conf_path = make_saslauthd_conf(port, instance_path)
        saslauthd_proc = subprocess.Popen(
            ['saslauthd', '-d', '-n', '1', '-a', 'ldap', '-O', saslauthd_conf_path, '-m', instance_path],
            stdout=subprocess.DEVNULL, stderr=subprocess.STDOUT)
        def finalize():
            slapd_proc.terminate()
            slapd_proc.wait() # Wait for slapd to remove slapd.pid, so it doesn't race with rmtree below.
            saslauthd_proc.kill() # Somehow, invoking terminate() here also terminates toxiproxy-server. o_O
            shutil.rmtree(instance_path)
            subprocess.check_output(['toxiproxy-cli', 'd', proxy_name])
        if not try_something_backoff(can_connect_to_slapd):
            finalize()
            raise Exception('Unable to connect to slapd')
        if not try_something_backoff(can_connect_to_saslauthd):
            finalize()
            raise Exception('Unable to connect to saslauthd')
        return finalize, '--byte-limit={}'.format(byte_limit)

class CqlTest(Test):
    """Run the sequence of CQL commands stored in the file and check
    output"""

    def __init__(self, test_no, shortname, suite, mode, options):
        super().__init__(test_no, shortname, suite, mode, options)
        # Path to cql_repl driver, in the given build mode
        self.path = os.path.join("build", self.mode, "test/tools/cql_repl")
        self.cql = os.path.join(suite.path, self.shortname + ".cql")
        self.result = os.path.join(suite.path, self.shortname + ".result")
        self.tmpfile = os.path.join(options.tmpdir, self.mode, self.uname + ".reject")
        self.reject = os.path.join(suite.path, self.shortname + ".reject")
        self.args = shlex.split("-c1 -m2G --input={} --output={} --log={}".format(
            self.cql, self.tmpfile, self.log_filename))
        self.args += UnitTest.standard_args
        self.is_executed_ok = False
        self.is_new = False
        self.is_equal_result = None
        self.summary = "not run"

    async def run(self, options):
        self.is_executed_ok = await run_test(self, options)
        self.success = False
        self.summary = "failed"

        def set_summary(summary):
            self.summary = summary
            logging.info("Test %d %s", self.id, summary)

        if not os.path.isfile(self.tmpfile):
            set_summary("failed: no output file")
        elif not os.path.isfile(self.result):
            set_summary("failed: no result file")
            self.is_new = True
        else:
            self.is_equal_result = filecmp.cmp(self.result, self.tmpfile)
            if self.is_equal_result is False:
                set_summary("failed: test output does not match expected result")
            elif self.is_executed_ok:
                self.success = True
                set_summary("succeeded")
            else:
                set_summary("failed: correct output but non-zero return status.\nCheck test log.")

        if self.is_new or self.is_equal_result is False:
            # Put a copy of the .reject file close to the .result file
            # so that it's easy to analyze the diff or overwrite .result
            # with .reject. Preserve the original .reject file: in
            # multiple modes the copy .reject file may be overwritten.
            shutil.copyfile(self.tmpfile, self.reject)
        elif os.path.exists(self.tmpfile):
            pathlib.Path(self.tmpfile).unlink()

        return self

    def print_summary(self):
        print("Test {} ({}) {}".format(palette.path(self.name), self.mode,
                                       self.summary))
        if self.is_equal_result is False:
            print_unidiff(self.result, self.reject)

class RunTest(Test):
    """Run tests in a directory started by a run script"""

    def __init__(self, test_no, shortname, suite, mode, options):
        super().__init__(test_no, shortname, suite, mode, options)
        self.path = os.path.join(suite.path, shortname)
        self.xmlout = os.path.join(options.tmpdir, self.mode, "xml", self.uname + ".xunit.xml")
        self.args = ["--junit-xml={}".format(self.xmlout)]
        self.env = { 'SCYLLA': os.path.join("build", self.mode, "scylla") }

    def print_summary(self):
        print("Output of {} {}:".format(self.path, " ".join(self.args)))
        print(read_log(self.log_filename))

    async def run(self, options):
        # This test can and should be killed gently, with SIGTERM, not with SIGKILL
        self.success = await run_test(self, options, gentle_kill=True, env=self.env)
        logging.info("Test #%d %s", self.id, "succeeded" if self.success else "failed ")
        return self

class TabularConsoleOutput:
    """Print test progress to the console"""

    def __init__(self, verbose, test_count):
        self.verbose = verbose
        self.test_count = test_count
        self.print_newline = False
        self.last_test_no = 0
        self.last_line_len = 1

    def print_start_blurb(self):
        print("="*80)
        print("{:7s} {:50s} {:^8s} {:8s}".format("[N/TOTAL]", "TEST", "MODE", "RESULT"))
        print("-"*78)

    def print_end_blurb(self):
        if self.print_newline:
            print("")
        print("-"*78)

    def print_progress(self, test):
        self.last_test_no += 1
        msg = "{:9s} {:50s} {:^8s} {:8s}".format(
            "[{}/{}]".format(self.last_test_no, self.test_count),
            test.name, test.mode[:8],
            palette.ok("[ PASS ]") if test.success else palette.fail("[ FAIL ]")
        )
        if self.verbose is False:
            if test.success:
                print("\r" + " " * self.last_line_len, end="")
                self.last_line_len = len(msg)
                print("\r" + msg, end="")
                self.print_newline = True
            else:
                if self.print_newline:
                    print("")
                print(msg)
                self.print_newline = False
        else:
            if hasattr(test, 'time_end') and test.time_end > 0:
                msg += " {:.2f}s".format(test.time_end - test.time_start)
            print(msg)


async def run_test(test, options, gentle_kill=False, env=dict()):
    """Run test program, return True if success else False"""

    with open(test.log_filename, "wb") as log:
        ldap_port = 5000 + test.id * 3
        cleanup_fn = None
        finject_desc = None
        cleanup_fn, finject_desc = await test.setup(ldap_port, options)

        def report_error(error, failure_injection_desc = None):
            msg = "=== TEST.PY SUMMARY START ===\n"
            msg += "{}\n".format(error)
            msg += "=== TEST.PY SUMMARY END ===\n"
            if failure_injection_desc is not None:
                msg += 'failure injection: {}'.format(failure_injection_desc)
            log.write(msg.encode(encoding="UTF-8"))
        process = None
        stdout = None
        logging.info("Starting test #%d: %s %s", test.id, test.path, " ".join(test.args))
        UBSAN_OPTIONS = [
            "halt_on_error=1",
            "abort_on_error=1",
            f"suppressions={os.getcwd()}/ubsan-suppressions.supp",
            os.getenv("UBSAN_OPTIONS"),
        ]
        ASAN_OPTIONS = [
            "disable_coredump=0",
            "abort_on_error=1",
            "detect_stack_use_after_return=1",
            os.getenv("ASAN_OPTIONS"),
        ]
        ldap_instance_path = os.path.join(
            os.path.abspath(os.path.join(os.path.split(test.path)[0], 'ldap_instances')),
            str(ldap_port))
        saslauthd_mux_path = os.path.join(ldap_instance_path, 'mux')
        if options.manual_execution:
            print('Please run the following shell command, then press <enter>:')
            print('SEASTAR_LDAP_PORT={} SASLAUTHD_MUX_PATH={} {}'.format(
                ldap_port, saslauthd_mux_path, ' '.join([shlex.quote(e) for e in [test.path, *test.args]])))
            input('-- press <enter> to continue --')
            if cleanup_fn is not None:
                cleanup_fn()
            return True
        try:
            log.write("=== TEST.PY STARTING TEST #{} ===\n".format(test.id).encode(encoding="UTF-8"))
            log.write("export UBSAN_OPTIONS='{}'\n".format(":".join(filter(None, UBSAN_OPTIONS))).encode(encoding="UTF-8"))
            log.write("export ASAN_OPTIONS='{}'\n".format(":".join(filter(None, ASAN_OPTIONS))).encode(encoding="UTF-8"))
            log.write("{} {}\n".format(test.path, " ".join(test.args)).encode(encoding="UTF-8"))
            log.write("=== TEST.PY TEST OUTPUT ===\n".format(test.id).encode(encoding="UTF-8"))
            log.flush();
            test.time_start = time.time()
            test.time_end = 0
            process = await asyncio.create_subprocess_exec(
                test.path,
                *test.args,
                stderr=log,
                stdout=log,
                env=dict(os.environ,
                         SEASTAR_LDAP_PORT=str(ldap_port),
                         SASLAUTHD_MUX_PATH=saslauthd_mux_path,
                         UBSAN_OPTIONS=":".join(filter(None, UBSAN_OPTIONS)),
                         ASAN_OPTIONS=":".join(filter(None, ASAN_OPTIONS)),
                         # TMPDIR env variable is used by any seastar/scylla
                         # test for directory to store test temporary data.
                         TMPDIR=os.path.join(options.tmpdir, test.mode),
                         **coverage.env(test.path),
                         **env,
                         ),
                preexec_fn=os.setsid,
            )
            stdout, _ = await asyncio.wait_for(process.communicate(), options.timeout)
            test.time_end = time.time()
            if process.returncode != 0:
                report_error('Test exited with code {code}\n'.format(code=process.returncode))
                return False
            try:
                test.check_log(not options.save_log_on_success)
            except Exception as e:
                print("")
                print(test.name + ": " + palette.crit("failed to parse XML output: {}".format(e)))
                # return False
            return True
        except (asyncio.TimeoutError, asyncio.CancelledError) as e:
            if process is not None:
                if gentle_kill:
                    process.terminate()
                else:
                    process.kill()
                stdout, _ = await process.communicate()
            if isinstance(e, asyncio.TimeoutError):
                report_error("Test timed out")
            elif isinstance(e, asyncio.CancelledError):
                print(test.name, end=" ")
                report_error("Test was cancelled")
        except Exception as e:
            report_error("Failed to run the test:\n{e}".format(e=e), finject_desc)
        finally:
            if cleanup_fn is not None:
                cleanup_fn()
    return False


def setup_signal_handlers(loop, signaled):

    async def shutdown(loop, signo, signaled):
        print("\nShutdown requested... Aborting tests:"),
        signaled.signo = signo
        signaled.set()

    # Use a lambda to avoid creating a coroutine until
    # the signal is delivered to the loop - otherwise
    # the coroutine will be dangling when the loop is over,
    # since it's never going to be invoked
    for signo in [signal.SIGINT, signal.SIGTERM]:
        loop.add_signal_handler(signo, lambda: asyncio.create_task(shutdown(loop, signo, signaled)))


def parse_cmd_line():
    """ Print usage and process command line options. """
    sysmem = os.sysconf('SC_PAGE_SIZE') * os.sysconf('SC_PHYS_PAGES')
    testmem = 6e9 if os.sysconf('SC_PAGE_SIZE') > 4096 else 2e9
    cpus_per_test_job = 1
    default_num_jobs_mem = ((sysmem - 4e9) // testmem)
    default_num_jobs_cpu = multiprocessing.cpu_count() // cpus_per_test_job
    default_num_jobs = min(default_num_jobs_mem, default_num_jobs_cpu)

    parser = argparse.ArgumentParser(description="Scylla test runner")
    parser.add_argument(
        "name",
        nargs="*",
        action="store",
        help="""Can be empty. List of test names, to look for in
                suites. Each name is used as a substring to look for in the
                path to test file, e.g. "mem" will run all tests that have
                "mem" in their name in all suites, "boost/mem" will only enable
                tests starting with "mem" in "boost" suite. Default: run all
                tests in all suites.""",
    )
    parser.add_argument(
        "--tmpdir",
        action="store",
        default="testlog",
        help="""Path to temporary test data and log files. The data is
        further segregated per build mode. Default: ./testlog.""",
    )
    parser.add_argument('--mode', choices=all_modes, action="append", dest="modes",
                        help="Run only tests for given build mode(s)")
    parser.add_argument('--repeat', action="store", default="1", type=int,
                        help="number of times to repeat test execution")
    parser.add_argument('--timeout', action="store", default="12000", type=int,
                        help="timeout value for test execution")
    parser.add_argument('--verbose', '-v', action='store_true', default=False,
                        help='Verbose reporting')
    parser.add_argument('--jobs', '-j', action="store", default=default_num_jobs, type=int,
                        help="Number of jobs to use for running the tests")
    parser.add_argument('--save-log-on-success', "-s", default=False,
                        dest="save_log_on_success", action="store_true",
                        help="Save test log output on success.")
    parser.add_argument('--list', dest="list_tests", action="store_true", default=False,
                        help="Print list of tests instead of executing them")
    parser.add_argument('--skip', default="",
                        dest="skip_pattern", action="store",
                        help="Skip tests which match the provided pattern")
    parser.add_argument('--manual-execution', action='store_true', default=False,
                        help='Let me manually run the test executable at the moment this script would run it')
    parser.add_argument('--byte-limit', action="store", default=None, type=int,
                        help="Specific byte limit for failure injection (random by default)")
    args = parser.parse_args()

    if not output_is_a_tty:
        args.verbose = True

    if not args.modes:
        try:
            out = subprocess.Popen(['ninja', 'mode_list'], stdout=subprocess.PIPE).communicate()[0].decode()
            # [1/1] List configured modes
            # debug release dev
            args.modes= re.sub(r'.* List configured modes\n(.*)\n', r'\1', out, 1, re.DOTALL).split("\n")[-1].split(' ')
        except Exception as e:
            print(palette.fail("Failed to read output of `ninja mode_list`: please run ./configure.py first"))
            raise

    def prepare_dir(dirname, pattern):
        # Ensure the dir exists
        pathlib.Path(dirname).mkdir(parents=True, exist_ok=True)
        # Remove old artefacts
        for p in glob.glob(os.path.join(dirname, pattern), recursive=True):
            pathlib.Path(p).unlink()

    args.tmpdir = os.path.abspath(args.tmpdir)
    prepare_dir(args.tmpdir, "*.log")

    for mode in args.modes:
        prepare_dir(os.path.join(args.tmpdir, mode), "*.log")
        prepare_dir(os.path.join(args.tmpdir, mode), "*.reject")
        prepare_dir(os.path.join(args.tmpdir, mode, "xml"), "*.xml")

    # Get the list of tests configured by configure.py
    try:
        out = subprocess.Popen(['ninja', 'unit_test_list'], stdout=subprocess.PIPE).communicate()[0].decode()
        # [1/1] List configured unit tests
        args.tests = set(re.sub(r'.* List configured unit tests\n(.*)\n', r'\1', out, 1, re.DOTALL).split("\n"))
    except Exception as e:
        print(palette.fail("Failed to read output of `ninja unit_test_list`: please run ./configure.py first"))
        raise

    return args


def find_tests(options):

    for f in glob.glob(os.path.join("test", "*")):
        if os.path.isdir(f) and os.path.isfile(os.path.join(f, "suite.yaml")):
            for mode in options.modes:
                suite = TestSuite.opt_create(f)
                suite.add_test_list(mode, options)

    if not TestSuite.test_count():
        if len(options.name):
            print("Test {} not found".format(palette.path(options.name[0])))
            sys.exit(1)
        else:
            print(palette.warn("No tests found. Please enable tests in ./configure.py first."))
            sys.exit(0)

    logging.info("Found %d tests, repeat count is %d, starting %d concurrent jobs",
                 TestSuite.test_count(), options.repeat, options.jobs)


async def run_all_tests(signaled, options):
    console = TabularConsoleOutput(options.verbose, TestSuite.test_count())
    signaled_task = asyncio.create_task(signaled.wait())
    pending = set([signaled_task])

    async def cancel(pending):
        for task in pending:
            task.cancel()
        await asyncio.gather(*pending, return_exceptions=True)
        print("... done.")
        raise asyncio.CancelledError

    async def reap(done, pending, signaled):
        nonlocal console
        if signaled.is_set():
            await cancel(pending)
        for coro in done:
            result = coro.result()
            if isinstance(result, bool):
                continue    # skip signaled task result
            console.print_progress(result)
    console.print_start_blurb()
    try:
        for test in TestSuite.tests():
            # +1 for 'signaled' event
            if len(pending) > options.jobs:
                # Wait for some task to finish
                done, pending = await asyncio.wait(pending, return_when=asyncio.FIRST_COMPLETED)
                await reap(done, pending, signaled)
            pending.add(asyncio.create_task(test.run(options)))
        # Wait & reap ALL tasks but signaled_task
        # Do not use asyncio.ALL_COMPLETED to print a nice progress report
        while len(pending) > 1:
            done, pending = await asyncio.wait(pending, return_when=asyncio.FIRST_COMPLETED)
            await reap(done, pending, signaled)

    except asyncio.CancelledError:
        return

    console.print_end_blurb()


def read_log(log_filename):
    """Intelligently read test log output"""
    try:
        with open(log_filename, "r") as log:
            msg = log.read()
            return msg if len(msg) else "===Empty log output==="
    except FileNotFoundError:
        return "===Log {} not found===".format(log_filename)
    except OSError as e:
        return "===Error reading log {}===".format(e)


def print_summary(failed_tests):
    if failed_tests:
        print("The following test(s) have failed: {}".format(
            palette.path(" ".join([t.name for t in failed_tests]))))
        if not output_is_a_tty:
            for test in failed_tests:
                test.print_summary()
                print("-"*78)
        print("Summary: {} of the total {} tests failed".format(
            len(failed_tests), TestSuite.test_count()))


def print_unidiff(fromfile, tofile):
    with open(fromfile, "r") as frm, open(tofile, "r") as to:
        diff = difflib.unified_diff(
            frm.readlines(),
            to.readlines(),
            fromfile=fromfile,
            tofile=tofile,
            fromfiledate=time.ctime(os.stat(fromfile).st_mtime),
            tofiledate=time.ctime(os.stat(tofile).st_mtime),
            n=10)           # Number of context lines

        for i, line in enumerate(diff):
            if i > 60:
                break
            if line.startswith('+'):
                line = palette.diff_in(line)
            elif line.startswith('-'):
                line = palette.diff_out(line)
            elif line.startswith('@'):
                line = palette.diff_mark(line)
            sys.stdout.write(line)


def write_junit_report(tmpdir, mode):
    junit_filename = os.path.join(tmpdir, mode, "xml", "junit.xml")
    total = 0
    failed = 0
    xml_results = ET.Element("testsuite", name="non-boost tests", errors="0")
    for suite in TestSuite.suites.values():
        for test in suite.junit_tests():
            if test.mode != mode:
                continue
            total += 1
            xml_res = ET.SubElement(xml_results, 'testcase',
                                    name="{}.{}.{}".format(test.shortname, mode, test.id))
            if test.success is True:
                continue
            failed += 1
            xml_fail = ET.SubElement(xml_res, 'failure')
            xml_fail.text = "Test {} {} failed, check the log at {}".format(
                test.path,
                " ".join(test.args),
                test.log_filename)
    if total == 0:
        return
    xml_results.set("tests", str(total))
    xml_results.set("failures", str(failed))
    with open(junit_filename, "w") as f:
        ET.ElementTree(xml_results).write(f, encoding="unicode")


def open_log(tmpdir):
    pathlib.Path(tmpdir).mkdir(parents=True, exist_ok=True)
    logging.basicConfig(
        filename=os.path.join(tmpdir, "test.py.log"),
        filemode="w",
        level=logging.INFO,
        format="%(asctime)s.%(msecs)03d %(levelname)s> %(message)s",
        datefmt="%H:%M:%S",
    )
    logging.critical("Started %s", " ".join(sys.argv))


async def main():

    options = parse_cmd_line()

    open_log(options.tmpdir)
    find_tests(options)
    if options.list_tests:
        print('\n'.join([t.name for t in TestSuite.tests()]))
        return 0

    if options.manual_execution and TestSuite.test_count() > 1:
        print('--manual-execution only supports running a single test, but multiple selected: {}'.format(
            [t.path for t in TestSuite.tests()][:3])) # Print whole t.path; same shortname may be in different dirs.
        return 1

    signaled = asyncio.Event()

    setup_signal_handlers(asyncio.get_event_loop(), signaled)

    tp_server = None
    try:
        if [t for t in TestSuite.tests() if isinstance(t, LdapTest)]:
            tp_server = subprocess.Popen('toxiproxy-server', stderr=subprocess.DEVNULL)
            def can_connect_to_toxiproxy():
                return can_connect(('127.0.0.1', 8474))
            if not try_something_backoff(can_connect_to_toxiproxy):
                raise Exception('Could not connect to toxiproxy')

        await run_all_tests(signaled, options)
    finally:
        if tp_server is not None:
            tp_server.terminate()

    if signaled.is_set():
        return -signaled.signo

    failed_tests = [t for t in TestSuite.tests() if t.success is not True]

    print_summary(failed_tests)

    for mode in options.modes:
        write_junit_report(options.tmpdir, mode)

    if 'coverage' in options.modes:
        coverage.generate_coverage_report("build/coverage/test", "tests")

    # Note: failure codes must be in the ranges 0-124, 126-127,
    #       to cooperate with git bisect's expectations
    return 0 if not failed_tests else 1

if __name__ == "__main__":
    colorama.init()

    if sys.version_info < (3, 7):
        print("Python 3.7 or newer is required to run this program")
        sys.exit(-1)
    sys.exit(asyncio.run(main()))<|MERGE_RESOLUTION|>--- conflicted
+++ resolved
@@ -38,7 +38,10 @@
 
 output_is_a_tty = sys.stdout.isatty()
 
-<<<<<<< HEAD
+all_modes = set(['debug', 'release', 'dev', 'sanitize', 'coverage'])
+debug_modes = set(['debug', 'sanitize'])
+
+
 LDAP_SERVER_CONFIGURATION_FILE = os.path.join(os.path.dirname(__file__), 'test', 'resource', 'slapd.conf')
 
 DEFAULT_ENTRIES = [
@@ -104,11 +107,6 @@
 uniqueMember: uid=jdoe,ou=People,dc=example,dc=com
 """,
 ]
-=======
-all_modes = set(['debug', 'release', 'dev', 'sanitize', 'coverage'])
-debug_modes = set(['debug', 'sanitize'])
-
->>>>>>> b4d6bdb1
 
 def create_formatter(*decorators):
     """Return a function which decorates its argument with the given
