--- conflicted
+++ resolved
@@ -908,12 +908,8 @@
 #if 0
     view.metadata.validate();
 #endif
-<<<<<<< HEAD
     co_await validate(view);
-    auto& db = get_local_storage_proxy().get_db().local();
-=======
     auto& db = _storage_proxy.get_db().local();
->>>>>>> eba4a4fb
     try {
         auto&& keyspace = db.find_keyspace(view->ks_name()).metadata();
         if (keyspace->cf_meta_data().contains(view->cf_name())) {
@@ -935,12 +931,8 @@
 #if 0
     view.metadata.validate();
 #endif
-<<<<<<< HEAD
     co_await validate(view);
-    auto& db = get_local_storage_proxy().get_db().local();
-=======
     auto db = _storage_proxy.data_dictionary();
->>>>>>> eba4a4fb
     try {
         auto&& keyspace = db.find_keyspace(view->ks_name()).metadata();
         auto& old_view = keyspace->cf_meta_data().at(view->cf_name());
