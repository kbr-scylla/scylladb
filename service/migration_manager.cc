/*
 * Licensed to the Apache Software Foundation (ASF) under one
 * or more contributor license agreements.  See the NOTICE file
 * distributed with this work for additional information
 * regarding copyright ownership.  The ASF licenses this file
 * to you under the Apache License, Version 2.0 (the
 * "License"); you may not use this file except in compliance
 * with the License.  You may obtain a copy of the License at
 *
 *     http://www.apache.org/licenses/LICENSE-2.0
 *
 * Unless required by applicable law or agreed to in writing, software
 * distributed under the License is distributed on an "AS IS" BASIS,
 * WITHOUT WARRANTIES OR CONDITIONS OF ANY KIND, either express or implied.
 * See the License for the specific language governing permissions and
 * limitations under the License.
 */

/*
 * Copyright (C) 2015 ScyllaDB
 *
 * Modified by ScyllaDB
 */

/*
 * This file is part of Scylla.
 *
 * See the LICENSE.PROPRIETARY file in the top-level directory for licensing information.
 */

#include "schema_registry.hh"
#include "service/migration_manager.hh"

#include "service/migration_listener.hh"
#include "message/messaging_service.hh"
#include "service/storage_service.hh"
#include "service/migration_task.hh"
#include "utils/runtime.hh"
#include "gms/gossiper.hh"
#include "view_info.hh"
#include "schema_builder.hh"
#include "database.hh"
#include "types/user.hh"

namespace service {

static logging::logger mlogger("migration_manager");

distributed<service::migration_manager> _the_migration_manager;

using namespace std::chrono_literals;

const std::chrono::milliseconds migration_manager::migration_delay = 60000ms;

migration_manager::migration_manager()
    : _listeners{}
{
}

future<> migration_manager::stop()
{
    uninit_messaging_service();
    return parallel_for_each(_schema_pulls.begin(), _schema_pulls.end(), [] (auto&& e) {
        serialized_action& sp = e.second;
        return sp.join();
    });
}

void migration_manager::init_messaging_service()
{
    auto& ms = netw::get_local_messaging_service();
    ms.register_definitions_update([this] (const rpc::client_info& cinfo, std::vector<frozen_mutation> m) {
        auto src = netw::messaging_service::get_source(cinfo);
        do_with(std::move(m), get_local_shared_storage_proxy(), [src] (const std::vector<frozen_mutation>& mutations, shared_ptr<storage_proxy>& p) {
            return service::get_local_migration_manager().merge_schema_from(src, mutations);
        }).then_wrapped([src] (auto&& f) {
            if (f.failed()) {
                mlogger.error("Failed to update definitions from {}: {}", src, f.get_exception());
            } else {
                mlogger.debug("Applied definitions update from {}.", src);
            }
        });
        return netw::messaging_service::no_wait();
    });
    ms.register_migration_request([this] (const rpc::client_info& cinfo) {
        auto src = netw::messaging_service::get_source(cinfo);
        if (!has_compatible_schema_tables_version(src.addr)) {
            mlogger.debug("Ignoring schema request from incompatible node: {}", src);
            return make_ready_future<std::vector<frozen_mutation>>(std::vector<frozen_mutation>());
        }
        return db::schema_tables::convert_schema_to_mutations(get_storage_proxy()).finally([p = get_local_shared_storage_proxy()] {
            // keep local proxy alive
        });
    });
    ms.register_schema_check([] {
        return make_ready_future<utils::UUID>(service::get_local_storage_service().db().local().get_version());
    });
}

void migration_manager::uninit_messaging_service()
{
    auto& ms = netw::get_local_messaging_service();
    ms.unregister_migration_request();
    ms.unregister_definitions_update();
    ms.unregister_schema_check();
}

void migration_manager::register_listener(migration_listener* listener)
{
    _listeners.emplace_back(listener);
}

void migration_manager::unregister_listener(migration_listener* listener)
{
    _listeners.erase(std::remove(_listeners.begin(), _listeners.end(), listener), _listeners.end());
}

future<> migration_manager::schedule_schema_pull(const gms::inet_address& endpoint, const gms::endpoint_state& state)
{
    const auto* value = state.get_application_state_ptr(gms::application_state::SCHEMA);

    if (endpoint != utils::fb_utilities::get_broadcast_address() && value) {
        return maybe_schedule_schema_pull(utils::UUID{value->value}, endpoint);
    }
    return make_ready_future<>();
}

bool migration_manager::have_schema_agreement() {
    const auto known_endpoints = gms::get_local_gossiper().endpoint_state_map;
    if (known_endpoints.size() == 1) {
        // Us.
        return true;
    }
    auto our_version = get_local_storage_proxy().get_db().local().get_version();
    bool match = false;
    for (auto& x : known_endpoints) {
        auto& endpoint = x.first;
        auto& eps = x.second;
        if (endpoint == utils::fb_utilities::get_broadcast_address() || !eps.is_alive()) {
            continue;
        }
        mlogger.debug("Checking schema state for {}.", endpoint);
        auto* schema = eps.get_application_state_ptr(gms::application_state::SCHEMA);
        if (!schema) {
            mlogger.debug("Schema state not yet available for {}.", endpoint);
            return false;
        }
        utils::UUID remote_version{schema->value};
        if (our_version != remote_version) {
            mlogger.debug("Schema mismatch for {} ({} != {}).", endpoint, our_version, remote_version);
            return false;
        } else {
            match = true;
        }
    }
    return match;
}

/**
 * If versions differ this node sends request with local migration list to the endpoint
 * and expecting to receive a list of migrations to apply locally.
 */
future<> migration_manager::maybe_schedule_schema_pull(const utils::UUID& their_version, const gms::inet_address& endpoint)
{
    auto& proxy = get_local_storage_proxy();
    auto& db = proxy.get_db().local();
    auto& ss = get_storage_service().local();
    if (db.get_version() == their_version || !should_pull_schema_from(endpoint)) {
        mlogger.debug("Not pulling schema because versions match or shouldPullSchemaFrom returned false");
        return make_ready_future<>();
    }

    // Disable pulls during rolling upgrade from 1.7 to 2.0 to avoid
    // schema version inconsistency. See https://github.com/scylladb/scylla/issues/2802.
    if (!ss.cluster_supports_schema_tables_v3()) {
        mlogger.debug("Delaying pull with {} until cluster upgrade is complete", endpoint);
        return ss.cluster_supports_schema_tables_v3().when_enabled().then([this, their_version, endpoint] {
            return maybe_schedule_schema_pull(their_version, endpoint);
        });
    }

    if (db.get_version() == database::empty_version || runtime::get_uptime() < migration_delay) {
        // If we think we may be bootstrapping or have recently started, submit MigrationTask immediately
        mlogger.debug("Submitting migration task for {}", endpoint);
        return submit_migration_task(endpoint);
    } else {
        // Include a delay to make sure we have a chance to apply any changes being
        // pushed out simultaneously. See CASSANDRA-5025
        return sleep(migration_delay).then([this, &proxy, endpoint] {
            // grab the latest version of the schema since it may have changed again since the initial scheduling
            auto& gossiper = gms::get_local_gossiper();
            auto* ep_state = gossiper.get_endpoint_state_for_endpoint_ptr(endpoint);
            if (!ep_state) {
                mlogger.debug("epState vanished for {}, not submitting migration task", endpoint);
                return make_ready_future<>();
            }
            const auto* value = ep_state->get_application_state_ptr(gms::application_state::SCHEMA);
            if (!value) {
                mlogger.debug("application_state::SCHEMA does not exist for {}, not submitting migration task", endpoint);
                return make_ready_future<>();
            }
            utils::UUID current_version{value->value};
            auto& db = proxy.get_db().local();
            if (db.get_version() == current_version) {
                mlogger.debug("not submitting migration task for {} because our versions match", endpoint);
                return make_ready_future<>();
            }
            mlogger.debug("submitting migration task for {}", endpoint);
            return submit_migration_task(endpoint);
        });
    }
}

future<> migration_manager::submit_migration_task(const gms::inet_address& endpoint)
{
    return service::migration_task::run_may_throw(get_storage_proxy(), endpoint);
}

future<> migration_manager::do_merge_schema_from(netw::messaging_service::msg_addr id)
{
    auto& ms = netw::get_local_messaging_service();
    mlogger.info("Pulling schema from {}", id);
    return ms.send_migration_request(std::move(id)).then([this, id] (std::vector<frozen_mutation> mutations) {
        return do_with(std::move(mutations), [this, id] (auto&& mutations) {
            return this->merge_schema_from(id, mutations);
        });
    }).then([id] {
        mlogger.info("Schema merge with {} completed", id);
    });
}

future<> migration_manager::merge_schema_from(netw::messaging_service::msg_addr id)
{
    mlogger.info("Requesting schema pull from {}", id);
    auto i = _schema_pulls.find(id);
    if (i == _schema_pulls.end()) {
        // FIXME: Drop entries for removed nodes (or earlier).
        i = _schema_pulls.emplace(std::piecewise_construct,
                std::tuple<netw::messaging_service::msg_addr>(id),
                std::tuple<std::function<future<>()>>([id, this] {
                    return do_merge_schema_from(id);
                })).first;
    }
    return i->second.trigger();
}

future<> migration_manager::merge_schema_from(netw::messaging_service::msg_addr src, const std::vector<frozen_mutation>& mutations)
{
    mlogger.debug("Applying schema mutations from {}", src);
    return map_reduce(mutations, [src](const frozen_mutation& fm) {
        // schema table's schema is not syncable so just use get_schema_definition()
        return get_schema_definition(fm.schema_version(), src).then([&fm](schema_ptr s) {
            s->registry_entry()->mark_synced();
            return fm.unfreeze(std::move(s));
        });
    }, std::vector<mutation>(), [](std::vector<mutation>&& all, mutation&& m) {
        all.emplace_back(std::move(m));
        return std::move(all);
    }).then([](std::vector<mutation> schema) {
        return db::schema_tables::merge_schema(get_storage_proxy(), std::move(schema));
    });
}

bool migration_manager::has_compatible_schema_tables_version(const gms::inet_address& endpoint) {
    auto* version = gms::get_local_gossiper().get_application_state_ptr(endpoint, gms::application_state::SCHEMA_TABLES_VERSION);
    return version && version->value == db::schema_tables::version;
}

bool migration_manager::should_pull_schema_from(const gms::inet_address& endpoint) {
    return has_compatible_schema_tables_version(endpoint)
            && !gms::get_local_gossiper().is_gossip_only_member(endpoint);
}

future<> migration_manager::notify_create_keyspace(const lw_shared_ptr<keyspace_metadata>& ksm) {
    return seastar::async([this, ksm] {
        auto&& name = ksm->name();
        for (auto&& listener : _listeners) {
            try {
                listener->on_create_keyspace(name);
            } catch (...) {
                mlogger.warn("Create keyspace notification failed {}: {}", name, std::current_exception());
            }
        }
    });
}

future<> migration_manager::notify_create_column_family(const schema_ptr& cfm) {
    return seastar::async([this, cfm] {
        auto&& ks_name = cfm->ks_name();
        auto&& cf_name = cfm->cf_name();
        for (auto&& listener : _listeners) {
            try {
                listener->on_create_column_family(ks_name, cf_name);
            } catch (...) {
                mlogger.warn("Create column family notification failed {}.{}: {}", ks_name, cf_name, std::current_exception());
            }
        }
    });
}

future<> migration_manager::notify_create_user_type(const user_type& type) {
    return seastar::async([this, type] {
        auto&& ks_name = type->_keyspace;
        auto&& type_name = type->get_name_as_string();
        for (auto&& listener : _listeners) {
            try {
                listener->on_create_user_type(ks_name, type_name);
            } catch (...) {
                mlogger.warn("Create user type notification failed {}.{}: {}", ks_name, type_name, std::current_exception());
            }
        }
    });
}

future<> migration_manager::notify_create_view(const view_ptr& view) {
    return seastar::async([this, view] {
        auto&& ks_name = view->ks_name();
        auto&& view_name = view->cf_name();
        for (auto&& listener : _listeners) {
            try {
                listener->on_create_view(ks_name, view_name);
            } catch (...) {
                mlogger.warn("Create view notification failed {}.{}: {}", ks_name, view_name, std::current_exception());
            }
        }
    });
}

#if 0
public void notifyCreateFunction(UDFunction udf)
{
    for (IMigrationListener listener : listeners)
        listener.onCreateFunction(udf.name().keyspace, udf.name().name);
}

public void notifyCreateAggregate(UDAggregate udf)
{
    for (IMigrationListener listener : listeners)
        listener.onCreateAggregate(udf.name().keyspace, udf.name().name);
}
#endif

future<> migration_manager::notify_update_keyspace(const lw_shared_ptr<keyspace_metadata>& ksm) {
    return seastar::async([this, ksm] {
        auto&& name = ksm->name();
        for (auto&& listener : _listeners) {
            try {
                listener->on_update_keyspace(name);
            } catch (...) {
                mlogger.warn("Update keyspace notification failed {}: {}", name, std::current_exception());
            }
        }
    });
}

future<> migration_manager::notify_update_column_family(const schema_ptr& cfm, bool columns_changed) {
    return seastar::async([this, cfm, columns_changed] {
        auto&& ks_name = cfm->ks_name();
        auto&& cf_name = cfm->cf_name();
        for (auto&& listener : _listeners) {
            try {
                listener->on_update_column_family(ks_name, cf_name, columns_changed);
            } catch (...) {
                mlogger.warn("Update column family notification failed {}.{}: {}", ks_name, cf_name, std::current_exception());
            }
        }
    });
}

future<> migration_manager::notify_update_user_type(const user_type& type) {
    return seastar::async([this, type] {
        auto&& ks_name = type->_keyspace;
        auto&& type_name = type->get_name_as_string();
        for (auto&& listener : _listeners) {
            try {
                listener->on_update_user_type(ks_name, type_name);
            } catch (...) {
                mlogger.warn("Update user type notification failed {}.{}: {}", ks_name, type_name, std::current_exception());
            }
        }
    });
}

future<> migration_manager::notify_update_view(const view_ptr& view, bool columns_changed) {
    return seastar::async([this, view, columns_changed] {
        auto&& ks_name = view->ks_name();
        auto&& view_name = view->cf_name();
        for (auto&& listener : _listeners) {
            try {
                listener->on_update_view(ks_name, view_name, columns_changed);
            } catch (...) {
                mlogger.warn("Update view notification failed {}.{}: {}", ks_name, view_name, std::current_exception());
            }
        }
    });
}

#if 0
public void notifyUpdateFunction(UDFunction udf)
{
    for (IMigrationListener listener : listeners)
        listener.onUpdateFunction(udf.name().keyspace, udf.name().name);
}

public void notifyUpdateAggregate(UDAggregate udf)
{
    for (IMigrationListener listener : listeners)
        listener.onUpdateAggregate(udf.name().keyspace, udf.name().name);
}
#endif

future<> migration_manager::notify_drop_keyspace(const sstring& ks_name) {
    return seastar::async([this, ks_name] {
        for (auto&& listener : _listeners) {
            try {
                listener->on_drop_keyspace(ks_name);
            } catch (...) {
                mlogger.warn("Drop keyspace notification failed {}: {}", ks_name, std::current_exception());
            }
        }
    });
}

future<> migration_manager::notify_drop_column_family(const schema_ptr& cfm) {
    return seastar::async([this, cfm] {
        auto&& cf_name = cfm->cf_name();
        auto&& ks_name = cfm->ks_name();
        for (auto&& listener : _listeners) {
            try {
                listener->on_drop_column_family(ks_name, cf_name);
            } catch (...) {
                mlogger.warn("Drop column family notification failed {}.{}: {}", ks_name, cf_name, std::current_exception());
            }
        }
    });
}

future<> migration_manager::notify_drop_user_type(const user_type& type) {
    return seastar::async([this, type] {
        auto&& ks_name = type->_keyspace;
        auto&& type_name = type->get_name_as_string();
        for (auto&& listener : _listeners) {
            try {
                listener->on_drop_user_type(ks_name, type_name);
            } catch (...) {
                mlogger.warn("Drop user type notification failed {}.{}: {}", ks_name, type_name, std::current_exception());
            }
        }
    });
}

future<> migration_manager::notify_drop_view(const view_ptr& view) {
    return seastar::async([this, view] {
        auto&& ks_name = view->ks_name();
        auto&& view_name = view->cf_name();
        for (auto&& listener : _listeners) {
            try {
                listener->on_drop_view(ks_name, view_name);
            } catch (...) {
                mlogger.warn("Drop view notification failed {}.{}: {}", ks_name, view_name, std::current_exception());
            }
        }
    });
}

#if 0
public void notifyDropFunction(UDFunction udf)
{
    for (IMigrationListener listener : listeners)
        listener.onDropFunction(udf.name().keyspace, udf.name().name);
}

public void notifyDropAggregate(UDAggregate udf)
{
    for (IMigrationListener listener : listeners)
        listener.onDropAggregate(udf.name().keyspace, udf.name().name);
}
#endif

future<> migration_manager::announce_keyspace_update(lw_shared_ptr<keyspace_metadata> ksm, bool announce_locally) {
    return announce_keyspace_update(ksm, api::new_timestamp(), announce_locally);
}

future<> migration_manager::announce_keyspace_update(lw_shared_ptr<keyspace_metadata> ksm, api::timestamp_type timestamp, bool announce_locally) {
    ksm->validate();
    auto& proxy = get_local_storage_proxy();
    if (!proxy.get_db().local().has_keyspace(ksm->name())) {
        throw exceptions::configuration_exception(format("Cannot update non existing keyspace '{}'.", ksm->name()));
    }
    mlogger.info("Update Keyspace: {}", ksm);
    auto mutations = db::schema_tables::make_create_keyspace_mutations(ksm, timestamp);
    return announce(std::move(mutations), announce_locally);
}

future<>migration_manager::announce_new_keyspace(lw_shared_ptr<keyspace_metadata> ksm, bool announce_locally)
{
    return announce_new_keyspace(ksm, api::new_timestamp(), announce_locally);
}

future<> migration_manager::announce_new_keyspace(lw_shared_ptr<keyspace_metadata> ksm, api::timestamp_type timestamp, bool announce_locally)
{
    ksm->validate();
    auto& proxy = get_local_storage_proxy();
    if (proxy.get_db().local().has_keyspace(ksm->name())) {
        throw exceptions::already_exists_exception{ksm->name()};
    }
    mlogger.info("Create new Keyspace: {}", ksm);
    auto mutations = db::schema_tables::make_create_keyspace_mutations(ksm, timestamp);
    return announce(std::move(mutations), announce_locally);
}

future<> migration_manager::validate(schema_ptr schema) {
    return do_for_each(schema->extensions(), [schema](auto & p) {
        return p.second->validate(*schema);
    });
}

future<> migration_manager::announce_new_column_family(schema_ptr cfm, bool announce_locally)
{
    return announce_new_column_family(std::move(cfm), api::new_timestamp(), announce_locally);
}

static future<> include_keyspace_and_announce(
        const keyspace_metadata& keyspace, std::vector<mutation> mutations, bool announce_locally) {
    // Include the serialized keyspace in case the target node missed a CREATE KEYSPACE migration (see CASSANDRA-5631).
    return db::schema_tables::read_keyspace_mutation(service::get_storage_proxy(), keyspace.name())
            .then([announce_locally, mutations = std::move(mutations)] (mutation m) mutable {
                mutations.push_back(std::move(m));
                return migration_manager::announce(std::move(mutations), announce_locally);
            });
}

future<> migration_manager::announce_new_column_family(schema_ptr cfm, api::timestamp_type timestamp, bool announce_locally) {
#if 0
    cfm.validate();
#endif
    return validate(cfm).then([this, cfm, announce_locally, timestamp] {
        try {
            auto& db = get_local_storage_proxy().get_db().local();
            auto&& keyspace = db.find_keyspace(cfm->ks_name());
            if (db.has_schema(cfm->ks_name(), cfm->cf_name())) {
                throw exceptions::already_exists_exception(cfm->ks_name(), cfm->cf_name());
            }
            if (db.column_family_exists(cfm->id())) {
                throw exceptions::invalid_request_exception(format("Table with ID {} already exists: {}", cfm->id(), db.find_schema(cfm->id())));
            }

<<<<<<< HEAD
            mlogger.info("Create new ColumnFamily: {}", cfm);
            return db::schema_tables::make_create_table_mutations(keyspace.metadata(), cfm, timestamp)
                .then([announce_locally, this] (auto&& mutations) {
                    return announce(std::move(mutations), announce_locally);
                });
        } catch (const no_such_keyspace& e) {
            throw exceptions::configuration_exception(format("Cannot add table '{}' to non existing keyspace '{}'.", cfm->cf_name(), cfm->ks_name()));
        }
    });
=======
        mlogger.info("Create new ColumnFamily: {}", cfm);
        auto mutations = db::schema_tables::make_create_table_mutations(keyspace.metadata(), cfm, timestamp);
        return include_keyspace_and_announce(*keyspace.metadata(), std::move(mutations), announce_locally);
    } catch (const no_such_keyspace& e) {
        throw exceptions::configuration_exception(format("Cannot add table '{}' to non existing keyspace '{}'.", cfm->cf_name(), cfm->ks_name()));
    }
>>>>>>> b9327f81
}

future<> migration_manager::announce_column_family_update(schema_ptr cfm, bool from_thrift, std::vector<view_ptr>&& view_updates, bool announce_locally) {
    warn(unimplemented::cause::VALIDATION);
#if 0
    cfm.validate();
#endif
<<<<<<< HEAD
    return validate(cfm).then([this, cfm, from_thrift, view_updates, announce_locally] {
        try {
            auto ts = api::new_timestamp();
            auto& db = get_local_storage_proxy().get_db().local();
            auto&& old_schema = db.find_column_family(cfm->ks_name(), cfm->cf_name()).schema(); // FIXME: Should we lookup by id?
    #if 0
            oldCfm.validateCompatility(cfm);
    #endif
            mlogger.info("Update table '{}.{}' From {} To {}", cfm->ks_name(), cfm->cf_name(), *old_schema, *cfm);
            auto&& keyspace = db.find_keyspace(cfm->ks_name()).metadata();
            return db::schema_tables::make_update_table_mutations(keyspace, old_schema, cfm, ts, from_thrift)
                .then([announce_locally, keyspace, ts, view_updates = std::move(view_updates)] (auto&& mutations) {
                    return map_reduce(view_updates,
                        [keyspace = std::move(keyspace), ts] (auto&& view) {
                            auto& old_view = keyspace->cf_meta_data().at(view->cf_name());
                            mlogger.info("Update view '{}.{}' From {} To {}", view->ks_name(), view->cf_name(), *old_view, *view);
                            return db::schema_tables::make_update_view_mutations(keyspace, view_ptr(old_view), std::move(view), ts, false);
                        }, std::move(mutations),
                        [] (auto&& result, auto&& view_mutations) {
                            std::move(view_mutations.begin(), view_mutations.end(), std::back_inserter(result));
                            return std::move(result);
                        })
                    .then([announce_locally] (auto&& mutations) {
                        return announce(std::move(mutations), announce_locally);
                    });
                });
        } catch (const no_such_column_family& e) {
            throw exceptions::configuration_exception(format("Cannot update non existing table '{}' in keyspace '{}'.",
                                                             cfm->cf_name(), cfm->ks_name()));
        }
    });
=======
    try {
        auto ts = api::new_timestamp();
        auto& db = get_local_storage_proxy().get_db().local();
        auto&& old_schema = db.find_column_family(cfm->ks_name(), cfm->cf_name()).schema(); // FIXME: Should we lookup by id?
#if 0
        oldCfm.validateCompatility(cfm);
#endif
        mlogger.info("Update table '{}.{}' From {} To {}", cfm->ks_name(), cfm->cf_name(), *old_schema, *cfm);
        auto&& keyspace = db.find_keyspace(cfm->ks_name()).metadata();
        auto mutations = db::schema_tables::make_update_table_mutations(keyspace, old_schema, cfm, ts, from_thrift);
        return map_reduce(view_updates,
            [keyspace, ts] (auto&& view) {
                auto& old_view = keyspace->cf_meta_data().at(view->cf_name());
                mlogger.info("Update view '{}.{}' From {} To {}", view->ks_name(), view->cf_name(), *old_view, *view);
                auto mutations = db::schema_tables::make_update_view_mutations(keyspace, view_ptr(old_view), std::move(view), ts, false);
                return make_ready_future<std::vector<mutation>>(std::move(mutations));
            }, std::move(mutations),
            [] (auto&& result, auto&& view_mutations) {
                std::move(view_mutations.begin(), view_mutations.end(), std::back_inserter(result));
                return std::move(result);
            })
        .then([keyspace, announce_locally] (auto&& mutations) {
            return include_keyspace_and_announce(*keyspace, std::move(mutations), announce_locally);
        });
    } catch (const no_such_column_family& e) {
        throw exceptions::configuration_exception(format("Cannot update non existing table '{}' in keyspace '{}'.",
                                                         cfm->cf_name(), cfm->ks_name()));
    }
>>>>>>> b9327f81
}

static future<> do_announce_new_type(user_type new_type, bool announce_locally) {
    auto& db = get_local_storage_proxy().get_db().local();
    auto&& keyspace = db.find_keyspace(new_type->_keyspace);
    auto mutations = db::schema_tables::make_create_type_mutations(keyspace.metadata(), new_type, api::new_timestamp());
    return include_keyspace_and_announce(*keyspace.metadata(), std::move(mutations), announce_locally);
}

future<> migration_manager::announce_new_type(user_type new_type, bool announce_locally) {
    mlogger.info("Create new User Type: {}", new_type->get_name_as_string());
    return do_announce_new_type(new_type, announce_locally);
}

future<> migration_manager::announce_type_update(user_type updated_type, bool announce_locally) {
    mlogger.info("Update User Type: {}", updated_type->get_name_as_string());
    return do_announce_new_type(updated_type, announce_locally);
}

#if 0
public static void announceNewFunction(UDFunction udf, boolean announceLocally)
{
    mlogger.info(String.format("Create scalar function '%s'", udf.name()));
    KSMetaData ksm = Schema.instance.getKSMetaData(udf.name().keyspace);
    announce(LegacySchemaTables.makeCreateFunctionMutation(ksm, udf, FBUtilities.timestampMicros()), announceLocally);
}

public static void announceNewAggregate(UDAggregate udf, boolean announceLocally)
{
    mlogger.info(String.format("Create aggregate function '%s'", udf.name()));
    KSMetaData ksm = Schema.instance.getKSMetaData(udf.name().keyspace);
    announce(LegacySchemaTables.makeCreateAggregateMutation(ksm, udf, FBUtilities.timestampMicros()), announceLocally);
}

public static void announceKeyspaceUpdate(KSMetaData ksm) throws ConfigurationException
{
    announceKeyspaceUpdate(ksm, false);
}

public static void announceKeyspaceUpdate(KSMetaData ksm, boolean announceLocally) throws ConfigurationException
{
    ksm.validate();

    KSMetaData oldKsm = Schema.instance.getKSMetaData(ksm.name);
    if (oldKsm == null)
        throw new ConfigurationException(String.format("Cannot update non existing keyspace '%s'.", ksm.name));

    mlogger.info(String.format("Update Keyspace '%s' From %s To %s", ksm.name, oldKsm, ksm));
    announce(LegacySchemaTables.makeCreateKeyspaceMutation(ksm, FBUtilities.timestampMicros()), announceLocally);
}

public static void announceColumnFamilyUpdate(CFMetaData cfm, boolean fromThrift) throws ConfigurationException
{
    announceColumnFamilyUpdate(cfm, fromThrift, false);
}

public static void announceColumnFamilyUpdate(CFMetaData cfm, boolean fromThrift, boolean announceLocally) throws ConfigurationException
{
    cfm.validate();

    CFMetaData oldCfm = Schema.instance.getCFMetaData(cfm.ksName, cfm.cfName);
    if (oldCfm == null)
        throw new ConfigurationException(String.format("Cannot update non existing table '%s' in keyspace '%s'.", cfm.cfName, cfm.ksName));
    KSMetaData ksm = Schema.instance.getKSMetaData(cfm.ksName);

    oldCfm.validateCompatility(cfm);

    mlogger.info(String.format("Update table '%s/%s' From %s To %s", cfm.ksName, cfm.cfName, oldCfm, cfm));
    announce(LegacySchemaTables.makeUpdateTableMutation(ksm, oldCfm, cfm, FBUtilities.timestampMicros(), fromThrift), announceLocally);
}
#endif

future<> migration_manager::announce_keyspace_drop(const sstring& ks_name, bool announce_locally)
{
    auto& db = get_local_storage_proxy().get_db().local();
    if (!db.has_keyspace(ks_name)) {
        throw exceptions::configuration_exception(format("Cannot drop non existing keyspace '{}'.", ks_name));
    }
    auto& keyspace = db.find_keyspace(ks_name);
    mlogger.info("Drop Keyspace '{}'", ks_name);
    auto&& mutations = db::schema_tables::make_drop_keyspace_mutations(keyspace.metadata(), api::new_timestamp());
    return announce(std::move(mutations), announce_locally);
}

future<> migration_manager::announce_column_family_drop(const sstring& ks_name,
                                                        const sstring& cf_name,
                                                        bool announce_locally)
{
    try {
        auto& db = get_local_storage_proxy().get_db().local();
        auto& old_cfm = db.find_column_family(ks_name, cf_name);
        auto& schema = old_cfm.schema();
        if (schema->is_view()) {
            throw exceptions::invalid_request_exception("Cannot use DROP TABLE on Materialized View");
        }
        auto&& views = old_cfm.views();
        if (views.size() > schema->all_indices().size()) {
            auto explicit_view_names = views
                                       | boost::adaptors::filtered([&old_cfm](const view_ptr& v) { return !old_cfm.get_index_manager().is_index(v); })
                                       | boost::adaptors::transformed([](const view_ptr& v) { return v->cf_name(); });
            throw exceptions::invalid_request_exception(format("Cannot drop table when materialized views still depend on it ({}.{{{}}})",
                        ks_name, ::join(", ", explicit_view_names)));
        }
        mlogger.info("Drop table '{}.{}'", schema->ks_name(), schema->cf_name());

        std::vector<mutation> drop_si_mutations;
        auto keyspace = db.find_keyspace(ks_name).metadata();
        if (!schema->all_indices().empty()) {
            auto builder = schema_builder(schema).without_indexes();
            drop_si_mutations = db::schema_tables::make_update_table_mutations(keyspace, schema, builder.build(), api::new_timestamp(), false);
        }

        auto mutations = db::schema_tables::make_drop_table_mutations(keyspace, schema, api::new_timestamp());
        mutations.insert(mutations.end(), std::make_move_iterator(drop_si_mutations.begin()), std::make_move_iterator(drop_si_mutations.end()));
        return include_keyspace_and_announce(*keyspace, std::move(mutations), announce_locally);
    } catch (const no_such_column_family& e) {
        throw exceptions::configuration_exception(format("Cannot drop non existing table '{}' in keyspace '{}'.", cf_name, ks_name));
    }

}

future<> migration_manager::announce_type_drop(user_type dropped_type, bool announce_locally)
{
    auto& db = get_local_storage_proxy().get_db().local();
    auto&& keyspace = db.find_keyspace(dropped_type->_keyspace);
    mlogger.info("Drop User Type: {}", dropped_type->get_name_as_string());
    auto mutations =
            db::schema_tables::make_drop_type_mutations(keyspace.metadata(), dropped_type, api::new_timestamp());
    return include_keyspace_and_announce(*keyspace.metadata(), std::move(mutations), announce_locally);
}

future<> migration_manager::announce_new_view(view_ptr view, bool announce_locally)
{
#if 0
    view.metadata.validate();
#endif
    return validate(view).then([this, view, announce_locally] {
        auto& db = get_local_storage_proxy().get_db().local();
        try {
            auto&& keyspace = db.find_keyspace(view->ks_name()).metadata();
            if (keyspace->cf_meta_data().find(view->cf_name()) != keyspace->cf_meta_data().end()) {
                throw exceptions::already_exists_exception(view->ks_name(), view->cf_name());
            }
            mlogger.info("Create new view: {}", view);
            return db::schema_tables::make_create_view_mutations(keyspace, std::move(view), api::new_timestamp())
                .then([announce_locally] (auto&& mutations) {
                    return announce(std::move(mutations), announce_locally);
                });
        } catch (const no_such_keyspace& e) {
            throw exceptions::configuration_exception(format("Cannot add view '%s' to non existing keyspace '%s'.", view->cf_name(), view->ks_name()));
        }
<<<<<<< HEAD
    });
=======
        mlogger.info("Create new view: {}", view);
        auto mutations = db::schema_tables::make_create_view_mutations(keyspace, std::move(view), api::new_timestamp());
        return include_keyspace_and_announce(*keyspace, std::move(mutations), announce_locally);
    } catch (const no_such_keyspace& e) {
        throw exceptions::configuration_exception(format("Cannot add view '{}' to non existing keyspace '{}'.", view->cf_name(), view->ks_name()));
    }
>>>>>>> b9327f81
}

future<> migration_manager::announce_view_update(view_ptr view, bool announce_locally)
{
#if 0
    view.metadata.validate();
#endif
    return validate(view).then([this, view, announce_locally] {
        auto& db = get_local_storage_proxy().get_db().local();
        try {
            auto&& keyspace = db.find_keyspace(view->ks_name()).metadata();
            auto& old_view = keyspace->cf_meta_data().at(view->cf_name());
            if (!old_view->is_view()) {
                throw exceptions::invalid_request_exception("Cannot use ALTER MATERIALIZED VIEW on Table");
            }
    #if 0
            oldCfm.validateCompatility(cfm);
    #endif
            mlogger.info("Update view '{}.{}' From {} To {}", view->ks_name(), view->cf_name(), *old_view, *view);
            return db::schema_tables::make_update_view_mutations(std::move(keyspace), view_ptr(old_view), std::move(view), api::new_timestamp(), true)
                .then([announce_locally] (auto&& mutations) {
                    return announce(std::move(mutations), announce_locally);
                });
        } catch (const std::out_of_range& e) {
            throw exceptions::configuration_exception(format("Cannot update non existing materialized view '{}' in keyspace '{}'.",
                                                             view->cf_name(), view->ks_name()));
        }
<<<<<<< HEAD
    });
=======
#if 0
        oldCfm.validateCompatility(cfm);
#endif
        mlogger.info("Update view '{}.{}' From {} To {}", view->ks_name(), view->cf_name(), *old_view, *view);
        auto mutations = db::schema_tables::make_update_view_mutations(keyspace, view_ptr(old_view), std::move(view), api::new_timestamp(), true);
        return include_keyspace_and_announce(*keyspace, std::move(mutations), announce_locally);
    } catch (const std::out_of_range& e) {
        throw exceptions::configuration_exception(format("Cannot update non existing materialized view '{}' in keyspace '{}'.",
                                                         view->cf_name(), view->ks_name()));
    }
>>>>>>> b9327f81
}

future<> migration_manager::announce_view_drop(const sstring& ks_name,
                                               const sstring& cf_name,
                                               bool announce_locally)
{
    auto& db = get_local_storage_proxy().get_db().local();
    try {
        auto& view = db.find_column_family(ks_name, cf_name).schema();
        if (!view->is_view()) {
            throw exceptions::invalid_request_exception("Cannot use DROP MATERIALIZED VIEW on Table");
        }
        if (db.find_column_family(view->view_info()->base_id()).get_index_manager().is_index(view_ptr(view))) {
            throw exceptions::invalid_request_exception("Cannot use DROP MATERIALIZED VIEW on Index");
        }
        auto keyspace = db.find_keyspace(ks_name).metadata();
        mlogger.info("Drop view '{}.{}'", view->ks_name(), view->cf_name());
        auto mutations = db::schema_tables::make_drop_view_mutations(keyspace, view_ptr(std::move(view)), api::new_timestamp());
        return include_keyspace_and_announce(*keyspace, std::move(mutations), announce_locally);
    } catch (const no_such_column_family& e) {
        throw exceptions::configuration_exception(format("Cannot drop non existing materialized view '{}' in keyspace '{}'.",
                                                         cf_name, ks_name));
    }
}

#if 0
public static void announceFunctionDrop(UDFunction udf, boolean announceLocally)
{
    mlogger.info(String.format("Drop scalar function overload '%s' args '%s'", udf.name(), udf.argTypes()));
    KSMetaData ksm = Schema.instance.getKSMetaData(udf.name().keyspace);
    announce(LegacySchemaTables.makeDropFunctionMutation(ksm, udf, FBUtilities.timestampMicros()), announceLocally);
}

public static void announceAggregateDrop(UDAggregate udf, boolean announceLocally)
{
    mlogger.info(String.format("Drop aggregate function overload '%s' args '%s'", udf.name(), udf.argTypes()));
    KSMetaData ksm = Schema.instance.getKSMetaData(udf.name().keyspace);
    announce(LegacySchemaTables.makeDropAggregateMutation(ksm, udf, FBUtilities.timestampMicros()), announceLocally);
}
#endif

/**
 * actively announce a new version to active hosts via rpc
 * @param schema The schema mutation to be applied
 */
future<> migration_manager::announce(mutation schema, bool announce_locally)
{
    std::vector<mutation> mutations;
    mutations.emplace_back(std::move(schema));
    return announce(std::move(mutations), announce_locally);
}

future<> migration_manager::announce(std::vector<mutation> mutations, bool announce_locally)
{
    if (announce_locally) {
        return db::schema_tables::merge_schema(get_storage_proxy(), std::move(mutations), false);
    } else {
        return announce(std::move(mutations));
    }
}

future<> migration_manager::push_schema_mutation(const gms::inet_address& endpoint, const std::vector<mutation>& schema)
{
    netw::messaging_service::msg_addr id{endpoint, 0};
    auto fm = std::vector<frozen_mutation>(schema.begin(), schema.end());
    return netw::get_local_messaging_service().send_definitions_update(id, std::move(fm));
}

// Returns a future on the local application of the schema
future<> migration_manager::announce(std::vector<mutation> schema) {
    auto f = db::schema_tables::merge_schema(get_storage_proxy(), schema);

    return do_with(std::move(schema), [live_members = gms::get_local_gossiper().get_live_members()](auto && schema) {
        return parallel_for_each(live_members.begin(), live_members.end(), [&schema](auto& endpoint) {
            // only push schema to nodes with known and equal versions
            if (endpoint != utils::fb_utilities::get_broadcast_address() &&
                netw::get_local_messaging_service().knows_version(endpoint) &&
                netw::get_local_messaging_service().get_raw_version(endpoint) ==
                netw::messaging_service::current_version) {
                return push_schema_mutation(endpoint, schema);
            } else {
                return make_ready_future<>();
            }
        });
    }).then([f = std::move(f)] () mutable { return std::move(f); });
}

/**
 * Announce my version passively over gossip.
 * Used to notify nodes as they arrive in the cluster.
 *
 * @param version The schema version to announce
 */
future<> migration_manager::passive_announce(utils::UUID version) {
    return gms::get_gossiper().invoke_on(0, [version] (auto&& gossiper) {
        auto& ss = service::get_local_storage_service();
        mlogger.debug("Gossiping my schema version {}", version);
        return gossiper.add_local_application_state(gms::application_state::SCHEMA, ss.value_factory.schema(version));
    });
}

#if 0
/**
 * Clear all locally stored schema information and reset schema to initial state.
 * Called by user (via JMX) who wants to get rid of schema disagreement.
 *
 * @throws IOException if schema tables truncation fails
 */
public static void resetLocalSchema() throws IOException
{
    mlogger.info("Starting local schema reset...");

    mlogger.debug("Truncating schema tables...");

    LegacySchemaTables.truncateSchemaTables();

    mlogger.debug("Clearing local schema keyspace definitions...");

    Schema.instance.clear();

    Set<InetAddress> liveEndpoints = Gossiper.instance.getLiveMembers();
    liveEndpoints.remove(FBUtilities.getBroadcastAddress());

    // force migration if there are nodes around
    for (InetAddress node : liveEndpoints)
    {
        if (shouldPullSchemaFrom(node))
        {
            mlogger.debug("Requesting schema from {}", node);
            FBUtilities.waitOnFuture(submitMigrationTask(node));
            break;
        }
    }

    mlogger.info("Local schema reset is complete.");
}

public static class MigrationsSerializer implements IVersionedSerializer<Collection<Mutation>>
{
    public static MigrationsSerializer instance = new MigrationsSerializer();

    public void serialize(Collection<Mutation> schema, DataOutputPlus out, int version) throws IOException
    {
        out.writeInt(schema.size());
        for (Mutation mutation : schema)
            Mutation.serializer.serialize(mutation, out, version);
    }

    public Collection<Mutation> deserialize(DataInput in, int version) throws IOException
    {
        int count = in.readInt();
        Collection<Mutation> schema = new ArrayList<>(count);

        for (int i = 0; i < count; i++)
            schema.add(Mutation.serializer.deserialize(in, version));

        return schema;
    }

    public long serializedSize(Collection<Mutation> schema, int version)
    {
        int size = TypeSizes.NATIVE.sizeof(schema.size());
        for (Mutation mutation : schema)
            size += Mutation.serializer.serializedSize(mutation, version);
        return size;
    }
}
#endif


// Ensure that given schema version 's' was synced with on current node. See schema::is_synced().
//
// The endpoint is the node from which 's' originated.
//
static future<> maybe_sync(const schema_ptr& s, netw::messaging_service::msg_addr endpoint) {
    if (s->is_synced()) {
        return make_ready_future<>();
    }

    return s->registry_entry()->maybe_sync([s, endpoint] {
        auto merge = [gs = global_schema_ptr(s), endpoint] {
            schema_ptr s = gs.get();
            mlogger.debug("Syncing schema of {}.{} (v={}) with {}", s->ks_name(), s->cf_name(), s->version(), endpoint);
            return get_local_migration_manager().merge_schema_from(endpoint);
        };

        // Serialize schema sync by always doing it on shard 0.
        if (engine().cpu_id() == 0) {
            return merge();
        } else {
            return smp::submit_to(0, [gs = global_schema_ptr(s), endpoint, merge] {
                schema_ptr s = gs.get();
                schema_registry_entry& e = *s->registry_entry();
                return e.maybe_sync(merge);
            });
        }
    });
}

future<schema_ptr> get_schema_definition(table_schema_version v, netw::messaging_service::msg_addr dst) {
    return local_schema_registry().get_or_load(v, [dst] (table_schema_version v) {
        mlogger.debug("Requesting schema {} from {}", v, dst);
        auto& ms = netw::get_local_messaging_service();
        return ms.send_get_schema_version(dst, v);
    });
}

future<schema_ptr> get_schema_for_read(table_schema_version v, netw::messaging_service::msg_addr dst) {
    return get_schema_definition(v, dst);
}

future<schema_ptr> get_schema_for_write(table_schema_version v, netw::messaging_service::msg_addr dst) {
    return get_schema_definition(v, dst).then([dst] (schema_ptr s) {
        return maybe_sync(s, dst).then([s] {
            return s;
        });
    });
}

}<|MERGE_RESOLUTION|>--- conflicted
+++ resolved
@@ -534,35 +534,24 @@
 #if 0
     cfm.validate();
 #endif
-    return validate(cfm).then([this, cfm, announce_locally, timestamp] {
-        try {
-            auto& db = get_local_storage_proxy().get_db().local();
-            auto&& keyspace = db.find_keyspace(cfm->ks_name());
-            if (db.has_schema(cfm->ks_name(), cfm->cf_name())) {
-                throw exceptions::already_exists_exception(cfm->ks_name(), cfm->cf_name());
-            }
-            if (db.column_family_exists(cfm->id())) {
-                throw exceptions::invalid_request_exception(format("Table with ID {} already exists: {}", cfm->id(), db.find_schema(cfm->id())));
-            }
-
-<<<<<<< HEAD
-            mlogger.info("Create new ColumnFamily: {}", cfm);
-            return db::schema_tables::make_create_table_mutations(keyspace.metadata(), cfm, timestamp)
-                .then([announce_locally, this] (auto&& mutations) {
-                    return announce(std::move(mutations), announce_locally);
-                });
-        } catch (const no_such_keyspace& e) {
-            throw exceptions::configuration_exception(format("Cannot add table '{}' to non existing keyspace '{}'.", cfm->cf_name(), cfm->ks_name()));
-        }
-    });
-=======
+  return validate(cfm).then([this, cfm, announce_locally, timestamp] {
+    try {
+        auto& db = get_local_storage_proxy().get_db().local();
+        auto&& keyspace = db.find_keyspace(cfm->ks_name());
+        if (db.has_schema(cfm->ks_name(), cfm->cf_name())) {
+            throw exceptions::already_exists_exception(cfm->ks_name(), cfm->cf_name());
+        }
+        if (db.column_family_exists(cfm->id())) {
+            throw exceptions::invalid_request_exception(format("Table with ID {} already exists: {}", cfm->id(), db.find_schema(cfm->id())));
+        }
+
         mlogger.info("Create new ColumnFamily: {}", cfm);
         auto mutations = db::schema_tables::make_create_table_mutations(keyspace.metadata(), cfm, timestamp);
         return include_keyspace_and_announce(*keyspace.metadata(), std::move(mutations), announce_locally);
     } catch (const no_such_keyspace& e) {
         throw exceptions::configuration_exception(format("Cannot add table '{}' to non existing keyspace '{}'.", cfm->cf_name(), cfm->ks_name()));
     }
->>>>>>> b9327f81
+  });
 }
 
 future<> migration_manager::announce_column_family_update(schema_ptr cfm, bool from_thrift, std::vector<view_ptr>&& view_updates, bool announce_locally) {
@@ -570,39 +559,7 @@
 #if 0
     cfm.validate();
 #endif
-<<<<<<< HEAD
-    return validate(cfm).then([this, cfm, from_thrift, view_updates, announce_locally] {
-        try {
-            auto ts = api::new_timestamp();
-            auto& db = get_local_storage_proxy().get_db().local();
-            auto&& old_schema = db.find_column_family(cfm->ks_name(), cfm->cf_name()).schema(); // FIXME: Should we lookup by id?
-    #if 0
-            oldCfm.validateCompatility(cfm);
-    #endif
-            mlogger.info("Update table '{}.{}' From {} To {}", cfm->ks_name(), cfm->cf_name(), *old_schema, *cfm);
-            auto&& keyspace = db.find_keyspace(cfm->ks_name()).metadata();
-            return db::schema_tables::make_update_table_mutations(keyspace, old_schema, cfm, ts, from_thrift)
-                .then([announce_locally, keyspace, ts, view_updates = std::move(view_updates)] (auto&& mutations) {
-                    return map_reduce(view_updates,
-                        [keyspace = std::move(keyspace), ts] (auto&& view) {
-                            auto& old_view = keyspace->cf_meta_data().at(view->cf_name());
-                            mlogger.info("Update view '{}.{}' From {} To {}", view->ks_name(), view->cf_name(), *old_view, *view);
-                            return db::schema_tables::make_update_view_mutations(keyspace, view_ptr(old_view), std::move(view), ts, false);
-                        }, std::move(mutations),
-                        [] (auto&& result, auto&& view_mutations) {
-                            std::move(view_mutations.begin(), view_mutations.end(), std::back_inserter(result));
-                            return std::move(result);
-                        })
-                    .then([announce_locally] (auto&& mutations) {
-                        return announce(std::move(mutations), announce_locally);
-                    });
-                });
-        } catch (const no_such_column_family& e) {
-            throw exceptions::configuration_exception(format("Cannot update non existing table '{}' in keyspace '{}'.",
-                                                             cfm->cf_name(), cfm->ks_name()));
-        }
-    });
-=======
+  return validate(cfm).then([this, cfm, from_thrift, view_updates, announce_locally] {
     try {
         auto ts = api::new_timestamp();
         auto& db = get_local_storage_proxy().get_db().local();
@@ -631,7 +588,7 @@
         throw exceptions::configuration_exception(format("Cannot update non existing table '{}' in keyspace '{}'.",
                                                          cfm->cf_name(), cfm->ks_name()));
     }
->>>>>>> b9327f81
+  });
 }
 
 static future<> do_announce_new_type(user_type new_type, bool announce_locally) {
@@ -768,31 +725,20 @@
 #if 0
     view.metadata.validate();
 #endif
-    return validate(view).then([this, view, announce_locally] {
-        auto& db = get_local_storage_proxy().get_db().local();
-        try {
-            auto&& keyspace = db.find_keyspace(view->ks_name()).metadata();
-            if (keyspace->cf_meta_data().find(view->cf_name()) != keyspace->cf_meta_data().end()) {
-                throw exceptions::already_exists_exception(view->ks_name(), view->cf_name());
-            }
-            mlogger.info("Create new view: {}", view);
-            return db::schema_tables::make_create_view_mutations(keyspace, std::move(view), api::new_timestamp())
-                .then([announce_locally] (auto&& mutations) {
-                    return announce(std::move(mutations), announce_locally);
-                });
-        } catch (const no_such_keyspace& e) {
-            throw exceptions::configuration_exception(format("Cannot add view '%s' to non existing keyspace '%s'.", view->cf_name(), view->ks_name()));
-        }
-<<<<<<< HEAD
-    });
-=======
+  return validate(view).then([this, view, announce_locally] {
+    auto& db = get_local_storage_proxy().get_db().local();
+    try {
+        auto&& keyspace = db.find_keyspace(view->ks_name()).metadata();
+        if (keyspace->cf_meta_data().find(view->cf_name()) != keyspace->cf_meta_data().end()) {
+            throw exceptions::already_exists_exception(view->ks_name(), view->cf_name());
+        }
         mlogger.info("Create new view: {}", view);
         auto mutations = db::schema_tables::make_create_view_mutations(keyspace, std::move(view), api::new_timestamp());
         return include_keyspace_and_announce(*keyspace, std::move(mutations), announce_locally);
     } catch (const no_such_keyspace& e) {
         throw exceptions::configuration_exception(format("Cannot add view '{}' to non existing keyspace '{}'.", view->cf_name(), view->ks_name()));
     }
->>>>>>> b9327f81
+  });
 }
 
 future<> migration_manager::announce_view_update(view_ptr view, bool announce_locally)
@@ -800,32 +746,14 @@
 #if 0
     view.metadata.validate();
 #endif
-    return validate(view).then([this, view, announce_locally] {
-        auto& db = get_local_storage_proxy().get_db().local();
-        try {
-            auto&& keyspace = db.find_keyspace(view->ks_name()).metadata();
-            auto& old_view = keyspace->cf_meta_data().at(view->cf_name());
-            if (!old_view->is_view()) {
-                throw exceptions::invalid_request_exception("Cannot use ALTER MATERIALIZED VIEW on Table");
-            }
-    #if 0
-            oldCfm.validateCompatility(cfm);
-    #endif
-            mlogger.info("Update view '{}.{}' From {} To {}", view->ks_name(), view->cf_name(), *old_view, *view);
-            return db::schema_tables::make_update_view_mutations(std::move(keyspace), view_ptr(old_view), std::move(view), api::new_timestamp(), true)
-                .then([announce_locally] (auto&& mutations) {
-                    return announce(std::move(mutations), announce_locally);
-                });
-        } catch (const std::out_of_range& e) {
-            throw exceptions::configuration_exception(format("Cannot update non existing materialized view '{}' in keyspace '{}'.",
-                                                             view->cf_name(), view->ks_name()));
-        }
-<<<<<<< HEAD
-    });
-=======
-#if 0
-        oldCfm.validateCompatility(cfm);
-#endif
+  return validate(view).then([this, view, announce_locally] {
+    auto& db = get_local_storage_proxy().get_db().local();
+    try {
+        auto&& keyspace = db.find_keyspace(view->ks_name()).metadata();
+        auto& old_view = keyspace->cf_meta_data().at(view->cf_name());
+        if (!old_view->is_view()) {
+             throw exceptions::invalid_request_exception("Cannot use ALTER MATERIALIZED VIEW on Table");
+        }
         mlogger.info("Update view '{}.{}' From {} To {}", view->ks_name(), view->cf_name(), *old_view, *view);
         auto mutations = db::schema_tables::make_update_view_mutations(keyspace, view_ptr(old_view), std::move(view), api::new_timestamp(), true);
         return include_keyspace_and_announce(*keyspace, std::move(mutations), announce_locally);
@@ -833,7 +761,7 @@
         throw exceptions::configuration_exception(format("Cannot update non existing materialized view '{}' in keyspace '{}'.",
                                                          view->cf_name(), view->ks_name()));
     }
->>>>>>> b9327f81
+  });
 }
 
 future<> migration_manager::announce_view_drop(const sstring& ks_name,
