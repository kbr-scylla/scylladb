--- conflicted
+++ resolved
@@ -503,26 +503,22 @@
     return announce(std::move(mutations), announce_locally);
 }
 
-<<<<<<< HEAD
 future<> migration_manager::validate(schema_ptr schema) {
     return do_for_each(schema->extensions(), [schema](auto & p) {
         return p.second->validate(*schema);
     });
 }
 
-future<> migration_manager::announce_new_column_family(schema_ptr cfm, bool announce_locally) {
-=======
 future<> migration_manager::announce_new_column_family(schema_ptr cfm, bool announce_locally)
 {
     return announce_new_column_family(std::move(cfm), api::new_timestamp(), announce_locally);
 }
 
 future<> migration_manager::announce_new_column_family(schema_ptr cfm, api::timestamp_type timestamp, bool announce_locally) {
->>>>>>> 89ae3fbf
 #if 0
     cfm.validate();
 #endif
-    return validate(cfm).then([this, cfm, announce_locally] {
+    return validate(cfm).then([this, cfm, announce_locally, timestamp] {
         try {
             auto& db = get_local_storage_proxy().get_db().local();
             auto&& keyspace = db.find_keyspace(cfm->ks_name());
@@ -533,9 +529,8 @@
                 throw exceptions::invalid_request_exception(format("Table with ID {} already exists: {}", cfm->id(), db.find_schema(cfm->id())));
             }
 
-<<<<<<< HEAD
             mlogger.info("Create new ColumnFamily: {}", cfm);
-            return db::schema_tables::make_create_table_mutations(keyspace.metadata(), cfm, api::new_timestamp())
+            return db::schema_tables::make_create_table_mutations(keyspace.metadata(), cfm, timestamp)
                 .then([announce_locally, this] (auto&& mutations) {
                     return announce(std::move(mutations), announce_locally);
                 });
@@ -543,16 +538,6 @@
             throw exceptions::configuration_exception(format("Cannot add table '{}' to non existing keyspace '{}'.", cfm->cf_name(), cfm->ks_name()));
         }
     });
-=======
-        mlogger.info("Create new ColumnFamily: {}", cfm);
-        return db::schema_tables::make_create_table_mutations(keyspace.metadata(), cfm, timestamp)
-            .then([announce_locally, this] (auto&& mutations) {
-                return announce(std::move(mutations), announce_locally);
-            });
-    } catch (const no_such_keyspace& e) {
-        throw exceptions::configuration_exception(format("Cannot add table '{}' to non existing keyspace '{}'.", cfm->cf_name(), cfm->ks_name()));
-    }
->>>>>>> 89ae3fbf
 }
 
 future<> migration_manager::announce_column_family_update(schema_ptr cfm, bool from_thrift, std::vector<view_ptr>&& view_updates, bool announce_locally) {
