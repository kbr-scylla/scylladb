--- conflicted
+++ resolved
@@ -623,27 +623,13 @@
 
     db.validate_new_keyspace(*ksm);
     mlogger.info("Create new Keyspace: {}", ksm);
-<<<<<<< HEAD
-    return db::schema_tables::make_create_keyspace_mutations(ksm, api::new_timestamp());
+    return db::schema_tables::make_create_keyspace_mutations(ksm, timestamp);
 }
 
 future<> migration_manager::validate(schema_ptr schema) {
     return do_for_each(schema->extensions(), [schema](auto & p) {
         return p.second->validate(*schema);
     });
-}
-
-future<std::vector<mutation>> migration_manager::prepare_new_column_family_announcement(schema_ptr cfm)
-{
-    return prepare_new_column_family_announcement(std::move(cfm), api::new_timestamp());
-}
-
-future<> migration_manager::include_keyspace_and_announce(
-        const keyspace_metadata& keyspace, std::vector<mutation> mutations) {
-    co_return co_await announce(co_await include_keyspace(keyspace, std::move(mutations)));
-=======
-    return db::schema_tables::make_create_keyspace_mutations(ksm, timestamp);
->>>>>>> c2ccdac2
 }
 
 future<std::vector<mutation>> migration_manager::include_keyspace(
