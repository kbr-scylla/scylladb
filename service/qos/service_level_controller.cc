--- conflicted
+++ resolved
@@ -154,8 +154,16 @@
                     if (current_it->second.slo != new_state_it->second) {
                         // The service level configuration is different
                         // in the new state and the old state, meaning it needs to be updated.
+                        int32_t old_shares = 1000;
+                        if (auto old_shares_p = std::get_if<int32_t>(&current_it->second.slo.shares)) {
+                            old_shares = *old_shares_p;
+                        }
+                        int32_t new_shares = 1000;
+                        if (auto new_shares_p = std::get_if<int32_t>(&new_state_it->second.shares)) {
+                            new_shares = *new_shares_p;
+                        }
                         sl_logger.info("service level \"{}\" was updated from {} to {} shares.",
-                                new_state_it->first.c_str(), current_it->second.slo.shares, new_state_it->second.shares);
+                                new_state_it->first.c_str(), old_shares, new_shares);
                         service_levels_for_add_or_update.insert(*new_state_it);
                     }
                     current_it++;
@@ -199,16 +207,8 @@
     });
 }
 
-<<<<<<< HEAD
-future<sstring> service_level_controller::find_service_level(auth::role_set roles) {
-    static auto sl_compare = [this] (const sstring& service_level1, const sstring& service_level2) {
-        return _service_levels_db[service_level1].slo.shares <
-                _service_levels_db[service_level2].slo.shares;
-    };
-=======
 future<std::optional<service_level_options>> service_level_controller::find_service_level(auth::role_set roles) {
     static auto sl_compare = std::less<sstring>();
->>>>>>> b4d6bdb1
     auto& role_manager = _auth_service.local().underlying_role_manager();
 
     // converts a list of roles into the chosen service level.
@@ -223,7 +223,9 @@
                 if ( sl_it == _service_levels_db.end()) {
                     return std::nullopt;
                 }
-                return sl_it->second.slo;
+                auto slo = sl_it->second.slo;
+                slo.shares_name = sl_name;
+                return slo;
             } catch (...) { // when we fail, we act as if the attribute does not exist so the node
                            // will not be brought down.
                 return std::nullopt;
@@ -255,8 +257,12 @@
     future<> f = make_ready_future();
     if (sl_it != _service_levels_db.end()) {
         if (sl_it->second.slo.shares != slo.shares) {
-            sl_it->second.sg.set_shares(slo.shares);
-            f = f.then([pc = sl_it->second.pc, shares = slo.shares] () {
+            int32_t new_shares = 1000;
+            if (auto new_shares_p = std::get_if<int32_t>(&sl_it->second.slo.shares)) {
+                new_shares = *new_shares_p;
+            }
+            sl_it->second.sg.set_shares(new_shares);
+            f = f.then([pc = sl_it->second.pc, shares = new_shares] () {
                 return engine().update_shares_for_class(pc, shares);
             });
         }
@@ -442,24 +448,40 @@
                     sl.sg = sg;
                     return container().invoke_on_all([sg, &sl] (service_level_controller& service) {
                         scheduling_group non_const_sg = sg;
-                        return non_const_sg.set_shares((float)sl.slo.shares);
+                        int32_t shares = 1000;
+                        if (auto shares_p = std::get_if<int32_t>(&sl.slo.shares)) {
+                            shares = *shares_p;
+                        }
+                        return non_const_sg.set_shares((float)shares);
                     });
                 } else {
-                   return create_scheduling_group(format("service_level_sg_{}", _global_controller_db->schedg_group_cnt++), sl.slo.shares).then([&sl] (scheduling_group sg) {
+                   int32_t shares = 1000;
+                   if (auto shares_p = std::get_if<int32_t>(&sl.slo.shares)) {
+                       shares = *shares_p;
+                   }
+                   return create_scheduling_group(format("service_level_sg_{}", _global_controller_db->schedg_group_cnt++), shares).then([&sl] (scheduling_group sg) {
                        sl.sg = sg;
                    });
                 }
             }).then([this, &sl] () mutable {
                 if (!_global_controller_db->deleted_priority_classes.empty()) {
+                    int32_t shares = 1000;
+                    if (auto shares_p = std::get_if<int32_t>(&sl.slo.shares)) {
+                        shares = *shares_p;
+                    }
                     io_priority_class pc = _global_controller_db->deleted_priority_classes.top();
                     _global_controller_db->deleted_priority_classes.pop();
                     sl.pc = pc;
-                    return container().invoke_on_all([pc, sl] (service_level_controller& service) {
-                        return engine().update_shares_for_class(pc, sl.slo.shares);
+                    return container().invoke_on_all([pc, shares] (service_level_controller& service) {
+                        return engine().update_shares_for_class(pc, shares);
                     });
                 } else {
+                    int32_t shares = 1000;
+                    if (auto shares_p = std::get_if<int32_t>(&sl.slo.shares)) {
+                        shares = *shares_p;
+                    }
                     sl. pc = engine().
-                            register_one_priority_class(format("service_level_pc_{}", _global_controller_db->io_priority_cnt++), sl.slo.shares);
+                            register_one_priority_class(format("service_level_pc_{}", _global_controller_db->io_priority_cnt++), shares);
                     return make_ready_future();
                 }
             }).then([this, &sl, name] () {
