--- conflicted
+++ resolved
@@ -1,11 +1,8 @@
 /*
-<<<<<<< HEAD
-=======
  * Copyright (C) 2020-present ScyllaDB
  */
 
 /*
->>>>>>> 846f0bd1
  * This file is part of Scylla.
  *
  * See the LICENSE.PROPRIETARY file in the top-level directory for licensing information.
