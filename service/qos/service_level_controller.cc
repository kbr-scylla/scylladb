--- conflicted
+++ resolved
@@ -268,15 +268,6 @@
 }
 
 future<>  service_level_controller::notify_service_level_added(sstring name, service_level sl_data) {
-<<<<<<< HEAD
-    auto result= _service_levels_db.emplace(name, sl_data);
-    if (result.second) {
-        unsigned sl_idx = internal::scheduling_group_index(sl_data.sg);
-        _sl_lookup[sl_idx].first = &(result.first->first);
-        _sl_lookup[sl_idx].second = &(result.first->second);
-    }
-    return make_ready_future();
-=======
     return seastar::async( [this, name, sl_data] {
         _subscribers.for_each([name, sl_data] (qos_configuration_change_subscriber* subscriber) {
             try {
@@ -285,32 +276,23 @@
                 sl_logger.error("notify_service_level_added: exception occurred in one of the observers callbacks {}", std::current_exception());
             }
         });
-        _service_levels_db.emplace(name, sl_data);
-    });
-
->>>>>>> 7bd1bcd7
+        auto result= _service_levels_db.emplace(name, sl_data);
+        if (result.second) {
+            unsigned sl_idx = internal::scheduling_group_index(sl_data.sg);
+            _sl_lookup[sl_idx].first = &(result.first->first);
+            _sl_lookup[sl_idx].second = &(result.first->second);
+        }
+    });
+
 }
 
 future<> service_level_controller::notify_service_level_updated(sstring name, service_level_options slo) {
     auto sl_it = _service_levels_db.find(name);
     future<> f = make_ready_future();
     if (sl_it != _service_levels_db.end()) {
-<<<<<<< HEAD
-        if (sl_it->second.slo.shares != slo.shares) {
-            int32_t new_shares = 1000;
-            if (auto new_shares_p = std::get_if<int32_t>(&sl_it->second.slo.shares)) {
-                new_shares = *new_shares_p;
-            }
-            sl_it->second.sg.set_shares(new_shares);
-            f = f.then([pc = sl_it->second.pc, shares = new_shares] () {
-                return engine().update_shares_for_class(pc, shares);
-            });
-        }
-
-        sl_it->second.slo = slo;
-=======
         service_level_options slo_before = sl_it->second.slo;
         return seastar::async( [this,sl_it, name, slo_before, slo] {
+            future<> f = make_ready_future();
             _subscribers.for_each([name, slo_before, slo] (qos_configuration_change_subscriber* subscriber) {
                 try {
                     subscriber->on_before_service_level_change(name, slo_before, slo).get();
@@ -318,9 +300,19 @@
                     sl_logger.error("notify_service_level_updated: exception occurred in one of the observers callbacks {}", std::current_exception());
                 }
             });
+            if (sl_it->second.slo.shares != slo.shares) {
+                int32_t new_shares = 1000;
+                if (auto new_shares_p = std::get_if<int32_t>(&sl_it->second.slo.shares)) {
+                    new_shares = *new_shares_p;
+                }
+                sl_it->second.sg.set_shares(new_shares);
+                f = f.then([pc = sl_it->second.pc, shares = new_shares] () {
+                    return engine().update_shares_for_class(pc, shares);
+                });
+            }
+
             sl_it->second.slo = slo;
         });
->>>>>>> 7bd1bcd7
     }
     return f;
 }
