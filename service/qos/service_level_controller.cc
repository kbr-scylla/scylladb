/*
 * This file is part of Scylla.
 *
 * See the LICENSE.PROPRIETARY file in the top-level directory for licensing information.
 */

#include <algorithm>
#include "service_level_controller.hh"
#include "service/storage_service.hh"
#include "service/priority_manager.hh"
#include "message/messaging_service.hh"
#include "db/system_distributed_keyspace.hh"
#include <seastar/core/reactor.hh>

namespace qos {
logging::logger sl_logger("workload prioritization");

sstring service_level_controller::default_service_level_name = "default";



service_level_controller::service_level_controller(sharded<auth::service>& auth_service, service_level_options default_service_level_config)
        : _sl_data_accessor(nullptr)
        , _auth_service(auth_service)
{
    if (this_shard_id() == global_controller) {
        _global_controller_db = std::make_unique<global_controller_data>();
        _global_controller_db->default_service_level_config = default_service_level_config;
    }
}

future<> service_level_controller::add_service_level(sstring name, service_level_options slo, bool is_static) {
    return container().invoke_on(global_controller, [=] (service_level_controller &sl_controller) {
        return with_semaphore(sl_controller._global_controller_db->notifications_serializer, 1, [&sl_controller, name, slo, is_static] () {
           return sl_controller.do_add_service_level(name, slo, is_static);
        });
    });
}

future<>  service_level_controller::remove_service_level(sstring name, bool remove_static) {
    return container().invoke_on(global_controller, [=] (service_level_controller &sl_controller) {
        return with_semaphore(sl_controller._global_controller_db->notifications_serializer, 1, [&sl_controller, name, remove_static] () {
           return sl_controller.do_remove_service_level(name, remove_static);
        });
    });
}

future<> service_level_controller::start() {
    if (this_shard_id() != global_controller) {
        return make_ready_future();
    }
    return with_semaphore(_global_controller_db->notifications_serializer, 1, [this] () {
        return do_add_service_level(default_service_level_name, _global_controller_db->default_service_level_config, true).then([this] () {
            return container().invoke_on_all([] (service_level_controller& sl) {
                sl._default_service_level =  sl.get_service_level(default_service_level_name);
                sl.register_with_priority_manager();
            });
        });
    });
}


void service_level_controller::set_distributed_data_accessor(service_level_distributed_data_accessor_ptr sl_data_accessor) {
    // unregistering the accessor is always legal
    if (!sl_data_accessor) {
        _sl_data_accessor = nullptr;
    }

    // Registration of a new accessor can be done only when the _sl_data_accessor is not already set.
    // This behavior is intended to allow to unit testing debug to set this value without having
    // overriden by storage_proxy
    if (!_sl_data_accessor) {
        _sl_data_accessor = sl_data_accessor;
    }
}

<<<<<<< HEAD
future<> service_level_controller::stop() {
    // unregister from the service level distributed data accessor.
    _sl_data_accessor = nullptr;
    //unregister from the priority manager
    service::get_local_priority_manager().set_service_level_controller(nullptr);
    if (this_shard_id() == global_controller) {
        // abort the loop of the distributed data checking if it is running
        _global_controller_db->dist_data_update_aborter.request_abort();
        _global_controller_db->notifications_serializer.broken();
        return _global_controller_db->distributed_data_update.then([this] {
            return ::parallel_for_each(_service_levels_db.begin(), _service_levels_db.end(), [this] (auto&& sl_record) {
                return ::destroy_scheduling_group(sl_record.second.sg);
            });
        }).then([this] () {
            return ::do_until([this] () { return _global_controller_db->deleted_scheduling_groups.empty(); }, [this] () {
                return ::destroy_scheduling_group(_global_controller_db->deleted_scheduling_groups.top()).then([this] () {
                    _global_controller_db->deleted_scheduling_groups.pop();
                });
            });
        });
    }
    return make_ready_future();
}

void service_level_controller::register_with_priority_manager() {
    service::get_local_priority_manager().set_service_level_controller(this);
=======
future<> service_level_controller::drain() {
    if (this_shard_id() != global_controller) {
        return make_ready_future();
    }
    // abort the loop of the distributed data checking if it is running
    if (!_global_controller_db->dist_data_update_aborter.abort_requested()) {
        _global_controller_db->dist_data_update_aborter.request_abort();
    }
    _global_controller_db->notifications_serializer.broken();
    return std::exchange(_global_controller_db->distributed_data_update, make_ready_future<>()).then_wrapped([] (future<> f) {
        try {
            f.get();
        } catch (const broken_semaphore& ignored) {
        } catch (const sleep_aborted& ignored) {
        } catch (const exceptions::unavailable_exception& ignored) {
        } catch (const exceptions::read_timeout_exception& ignored) {
        }
    });
}

future<> service_level_controller::stop() {
    return drain();
>>>>>>> 0af7a22c
}

future<> service_level_controller::update_service_levels_from_distributed_data() {

    if (!_sl_data_accessor) {
        return make_ready_future();
    }

<<<<<<< HEAD
    return container().invoke_on(global_controller, [] (service_level_controller& sl_controller) {
        return with_semaphore(sl_controller._global_controller_db->notifications_serializer, 1, [&sl_controller] () {
            return async([&sl_controller] () {
                service_levels_info service_levels;
                try {
                    service_levels = sl_controller._sl_data_accessor->get_service_levels().get0();
                } catch (...) {
                    sl_logger.warn("update_service_levels_from_distributed_data: an error occurred"
                            " while retrieving configuration ({})", std::current_exception());
                    return;
                }
                service_levels_info service_levels_for_add_or_update;
                service_levels_info service_levels_for_delete;

                auto current_it = sl_controller._service_levels_db.begin();
                auto new_state_it = service_levels.begin();

                // we want to detect 3 kinds of objects in one pass -
                // 1. new service levels that have been added to the distributed keyspace
                // 2. existing service levels that have changed
                // 3. removed service levels
                // this loop is batching together add/update operation and remove operation
                // then they are all executed together.The reason for this is to allow for
                // firstly delete all that there is to be deleted and only then adding new
                // service levels.
                while (current_it != sl_controller._service_levels_db.end() && new_state_it != service_levels.end()) {
                    if (current_it->first == new_state_it->first) {
                        //the service level exists on both the cureent and new state.
                       if (current_it->second.slo != new_state_it->second) {
                           // The service level configuration is different
                           // in the new state and the old state, meaning it needs to be updated.
                           sl_logger.info("service level \"{}\" was updated from {} to {} shares.",
                                   new_state_it->first.c_str(), current_it->second.slo.shares, new_state_it->second.shares);
                           service_levels_for_add_or_update.insert(*new_state_it);
                       }
                       current_it++;
                       new_state_it++;
                   } else if (current_it->first < new_state_it->first) {
                       //The service level does not exists in the new state so it needs to be
                       //removed, but only if it is not static since static configurations dont
                       //come from the distributed keyspace but from code.
                       if (!current_it->second.is_static) {
                           sl_logger.info("service level \"{}\" was deleted.", current_it->first.c_str());
                           service_levels_for_delete.emplace(current_it->first, current_it->second.slo);
                       }
                       current_it++;
                   } else { /*new_it->first < current_it->first */
                       // The service level exits in the new state but not in the old state
                       // so it needs to be added.
                       sl_logger.info("service level \"{}\" was added.", new_state_it->first.c_str());
                       service_levels_for_add_or_update.insert(*new_state_it);
                       new_state_it++;
                   }
                }

                for (; current_it != sl_controller._service_levels_db.end(); current_it++) {
                    if (!current_it->second.is_static) {
                        sl_logger.info("service level \"{}\" was deleted.", current_it->first.c_str());
                        service_levels_for_delete.emplace(current_it->first, current_it->second.slo);
                    }
                }
                for (; new_state_it != service_levels.end(); new_state_it++) {
                    sl_logger.info("service level \"{}\" was added.", new_state_it->first.c_str());
                    service_levels_for_add_or_update.emplace(new_state_it->first, new_state_it->second);
                }
=======
    if (this_shard_id() != global_controller) {
        return make_ready_future();
    }

    return with_semaphore(_global_controller_db->notifications_serializer, 1, [this] () {
        return async([this] () {
            service_levels_info service_levels = _sl_data_accessor->get_service_levels().get0();
            service_levels_info service_levels_for_add_or_update;
            service_levels_info service_levels_for_delete;

            auto current_it = _service_levels_db.begin();
            auto new_state_it = service_levels.begin();

            // we want to detect 3 kinds of objects in one pass -
            // 1. new service levels that have been added to the distributed keyspace
            // 2. existing service levels that have changed
            // 3. removed service levels
            // this loop is batching together add/update operation and remove operation
            // then they are all executed together.The reason for this is to allow for
            // firstly delete all that there is to be deleted and only then adding new
            // service levels.
            while (current_it != _service_levels_db.end() && new_state_it != service_levels.end()) {
                if (current_it->first == new_state_it->first) {
                    //the service level exists on both the cureent and new state.
                    if (current_it->second.slo != new_state_it->second) {
                        // The service level configuration is different
                        // in the new state and the old state, meaning it needs to be updated.
                        service_levels_for_add_or_update.insert(*new_state_it);
                    }
                    current_it++;
                    new_state_it++;
                } else if (current_it->first < new_state_it->first) {
                    //The service level does not exists in the new state so it needs to be
                    //removed, but only if it is not static since static configurations dont
                    //come from the distributed keyspace but from code.
                    if (!current_it->second.is_static) {
                        service_levels_for_delete.emplace(current_it->first, current_it->second.slo);
                    }
                    current_it++;
                } else { /*new_it->first < current_it->first */
                    // The service level exits in the new state but not in the old state
                    // so it needs to be added.
                    service_levels_for_add_or_update.insert(*new_state_it);
                    new_state_it++;
                }
            }
>>>>>>> 0af7a22c

            for (; current_it != _service_levels_db.end(); current_it++) {
                service_levels_for_delete.emplace(current_it->first, current_it->second.slo);
            }
            std::copy(new_state_it, service_levels.end(), std::inserter(service_levels_for_add_or_update,
                    service_levels_for_add_or_update.end()));

            for (auto&& sl : service_levels_for_delete) {
                do_remove_service_level(sl.first, false).get();
            }
            for (auto&& sl : service_levels_for_add_or_update) {
                do_add_service_level(sl.first, sl.second).get();
            }
        });
    });
}

future<sstring> service_level_controller::find_service_level(auth::role_set roles) {
    static auto sl_compare = [this] (const sstring& service_level1, const sstring& service_level2) {
        return _service_levels_db[service_level1].slo.shares <
                _service_levels_db[service_level2].slo.shares;
    };
    auto& role_manager = _auth_service.local().underlying_role_manager();

    // converts a list of roles into the chosen service level.
    return ::map_reduce(roles.begin(), roles.end(), [&role_manager, this] (const sstring& role) {
        return role_manager.get_attribute(role, "service_level").then_wrapped([this, role] (future<std::optional<sstring>> sl_name_fut) {
            try {
                std::optional<sstring> sl_name = sl_name_fut.get0();
                if (! sl_name) {
                    return sl_name;
                }
                auto sl_it = _service_levels_db.find(*sl_name);
                if ( sl_it == _service_levels_db.end()) {
                    return std::optional<sstring>{};
                } else {
                   return sl_name;
                }
            } catch(...) { // when we fail, we act as if the attribute does not exist so the node
                           // will not be brought down.
                return std::optional<sstring>{};
            }
        });
    }, std::optional<sstring>{}, [this] (std::optional<sstring> first, std::optional<sstring> second) {
        if (!second) {
            return first;
        } else if (!first) {
            return second;
        } else {
            return std::optional<sstring>{ sl_compare(*first, *second) ? second : first };
        }
    }).then([] (std::optional<sstring> sl) {
        return sl? *sl:default_service_level_name;
    });
}

future<>  service_level_controller::notify_service_level_added(sstring name, service_level sl_data) {
    auto result= _service_levels_db.emplace(name, sl_data);
    if (result.second) {
        unsigned sl_idx = internal::scheduling_group_index(sl_data.sg);
        _sl_lookup[sl_idx].first = &(result.first->first);
        _sl_lookup[sl_idx].second = &(result.first->second);
    }
    return make_ready_future();
}

future<> service_level_controller::notify_service_level_updated(sstring name, service_level_options slo) {
    auto sl_it = _service_levels_db.find(name);
    future<> f = make_ready_future();
    if (sl_it != _service_levels_db.end()) {
        if (sl_it->second.slo.shares != slo.shares) {
            sl_it->second.sg.set_shares(slo.shares);
            f = f.then([pc = sl_it->second.pc, shares = slo.shares] () {
                return engine().update_shares_for_class(pc, shares);
            });
        }

        sl_it->second.slo = slo;
    }
    return f;
}

future<> service_level_controller::notify_service_level_removed(sstring name) {
    auto sl_it = _service_levels_db.find(name);
    if (sl_it != _service_levels_db.end()) {
        unsigned sl_idx = internal::scheduling_group_index(sl_it->second.sg);
        _sl_lookup[sl_idx].first = nullptr;
        _sl_lookup[sl_idx].second = nullptr;
        if (this_shard_id() == global_controller) {
            _global_controller_db->deleted_scheduling_groups.emplace(sl_it->second.sg);
            _global_controller_db->deleted_priority_classes.emplace(sl_it->second.pc);
        }
        _service_levels_db.erase(sl_it);
    }
    return make_ready_future();
}

io_priority_class* service_level_controller::get_current_priority_class() {
    unsigned sched_idx = internal::scheduling_group_index(current_scheduling_group());
    if (_sl_lookup[sched_idx].second) {
        return &(_sl_lookup[sched_idx].second->pc);
    } else {
        return nullptr;
    }
}

scheduling_group service_level_controller::get_default_scheduling_group() {
    return _default_service_level.sg;
}

scheduling_group service_level_controller::get_scheduling_group(sstring service_level_name) {
    auto service_level_it = _service_levels_db.find(service_level_name);
    if (service_level_it != _service_levels_db.end()) {
        return service_level_it->second.sg;
    } else {
        return get_default_scheduling_group();
    }
}

bool service_level_controller::is_default_service_level() {
    return (current_scheduling_group() == get_default_scheduling_group());
}

std::optional<sstring> service_level_controller::get_active_service_level() {
    unsigned sched_idx = internal::scheduling_group_index(current_scheduling_group());
    if (_sl_lookup[sched_idx].first) {
        return sstring(*_sl_lookup[sched_idx].first);
    } else {
        return std::nullopt;
    }
}

void service_level_controller::update_from_distributed_data(std::chrono::duration<float> interval) {
<<<<<<< HEAD
    // FIXME: ignored future
    (void)container().invoke_on(global_controller, [interval] (service_level_controller& global_sl) {
        if (global_sl._global_controller_db->distributed_data_update.available()) {
            sl_logger.info("update_from_distributed_data: starting configuration polling loop");
            global_sl._global_controller_db->distributed_data_update = repeat([interval, &global_sl] {
                return sleep_abortable<steady_clock_type>(std::chrono::duration_cast<steady_clock_type::duration>(interval),
                        global_sl._global_controller_db->dist_data_update_aborter).then_wrapped([&global_sl] (future<>&& f) {
                    try {
                        f.get();
                        return global_sl.update_service_levels_from_distributed_data().then_wrapped([] (future<>&& f){
                            try {
                                f.get();
                            } catch (...) {
                                sl_logger.warn("update_from_distributed_data: exception occurred in distributed"
                                        " data check loop: {}", std::current_exception());
                            }
                            return stop_iteration::no;
                        });
                    } catch (const sleep_aborted& e) {
                        sl_logger.info("update_from_distributed_data: configuration polling loop aborted");
                        return make_ready_future<seastar::bool_class<seastar::stop_iteration_tag>>(stop_iteration::yes);
                    }
                });
            }).then_wrapped([] (future<>&& f) {
                try {
                    f.get();
                } catch (...) {
                    sl_logger.error("update_from_distributed_data: polling loop stopped unexpectedly by: {}",
                            std::current_exception());
                }
            });
        }
    });
=======
    if (this_shard_id() != global_controller) {
        throw std::runtime_error(format("Service level updates from distributed data can only be activated on shard {}", global_controller));
    }
    if (_global_controller_db->distributed_data_update.available()) {
        _global_controller_db->distributed_data_update = repeat([this, interval] {
            return sleep_abortable<steady_clock_type>(std::chrono::duration_cast<steady_clock_type::duration>(interval),
                    _global_controller_db->dist_data_update_aborter).then_wrapped([this] (future<>&& f) {
                    try {
                        f.get();
                        return update_service_levels_from_distributed_data().then([this] {
                                return stop_iteration::no;
                        });
                    }
                    catch (const sleep_aborted& e) {
                        return make_ready_future<seastar::bool_class<seastar::stop_iteration_tag>>(stop_iteration::yes);
                    }
                });
        });
    }
>>>>>>> 0af7a22c
}

future<> service_level_controller::add_distributed_service_level(sstring name, service_level_options slo, bool if_not_exists) {
    set_service_level_op_type add_type = if_not_exists ? set_service_level_op_type::add_if_not_exists : set_service_level_op_type::add;
    return set_distributed_service_level(name, slo, add_type);
}

future<> service_level_controller::alter_distributed_service_level(sstring name, service_level_options slo) {
    return set_distributed_service_level(name, slo, set_service_level_op_type::alter);
}

future<> service_level_controller::drop_distributed_service_level(sstring name, bool if_exists) {
    return _sl_data_accessor->get_service_levels().then([this, name, if_exists] (qos::service_levels_info sl_info) {
        auto it = sl_info.find(name);
        if (it == sl_info.end()) {
            if (if_exists) {
                return make_ready_future();
            } else {
                return make_exception_future(nonexistant_service_level_exception(name));
            }
        } else {
            auto& role_manager = _auth_service.local().underlying_role_manager();
            return role_manager.query_attribute_for_all("service_level").then( [&role_manager, name] (auth::role_manager::attribute_vals attributes) {
                return parallel_for_each(attributes.begin(), attributes.end(), [&role_manager, name] (auto&& attr) {
                    if (attr.second == name) {
                        return role_manager.remove_attribute(attr.first, "service_level");
                    } else {
                        return make_ready_future();
                    }
                });
            }).then([this, name] {
                return _sl_data_accessor->drop_service_level(name);
            });
        }
    });
}

future<service_levels_info> service_level_controller::get_distributed_service_levels() {
    return _sl_data_accessor->get_service_levels();
}

future<service_levels_info> service_level_controller::get_distributed_service_level(sstring service_level_name) {
    return _sl_data_accessor->get_service_level(service_level_name);
}

future<> service_level_controller::set_distributed_service_level(sstring name, service_level_options slo, set_service_level_op_type op_type) {
    return _sl_data_accessor->get_service_levels().then([this, name, slo, op_type] (qos::service_levels_info sl_info) {
        auto it = sl_info.find(name);
        // test for illegal requests or requests that should terminate without any action
        if (it == sl_info.end()) {
            if (op_type == set_service_level_op_type::alter) {
                return make_exception_future(exceptions::invalid_request_exception(format("The service level '{}' desn't exist.", name)));
            }
        } else {
            if (op_type == set_service_level_op_type::add) {
                return make_exception_future(exceptions::invalid_request_exception(format("The service level '{}' already exists.", name)));
            } else if (op_type == set_service_level_op_type::add_if_not_exists) {
                return make_ready_future();
            }
        }
        return _sl_data_accessor->set_service_level(name, slo);
    });
}

future<> service_level_controller::do_add_service_level(sstring name, service_level_options slo, bool is_static) {
    auto service_level_it = _service_levels_db.find(name);
    if (is_static) {
        _global_controller_db->static_configurations[name] = slo;
    }
    if (service_level_it != _service_levels_db.end()) {
        if ((is_static && service_level_it->second.is_static) || !is_static) {
           if ((service_level_it->second.is_static) && (!is_static)) {
               service_level_it->second.is_static = false;
           }
           return container().invoke_on_all(&service_level_controller::notify_service_level_updated, name, slo);
        } else {
            // this means we set static layer when the the service level
            // is running of the non static configuration. so we have nothing
            // else to do since we already saved the static configuration.
            return make_ready_future();
        }
    } else {
        return do_with(service_level{slo /*slo*/, default_scheduling_group() /*sg*/, default_priority_class() /*pc*/,
                false /*marked_for_deletion*/, is_static /*is_static*/}, std::move(name), [this] (service_level& sl, sstring& name) {
            return make_ready_future().then([this, &sl] () mutable {
                if (!_global_controller_db->deleted_scheduling_groups.empty()) {
                    scheduling_group sg;
                    sg =  _global_controller_db->deleted_scheduling_groups.top();
                    _global_controller_db->deleted_scheduling_groups.pop();
                    sl.sg = sg;
                    return container().invoke_on_all([sg, &sl] (service_level_controller& service) {
                        scheduling_group non_const_sg = sg;
                        return non_const_sg.set_shares((float)sl.slo.shares);
                    });
                } else {
                   return create_scheduling_group(format("service_level_sg_{}", _global_controller_db->schedg_group_cnt++), sl.slo.shares).then([&sl] (scheduling_group sg) {
                       sl.sg = sg;
                   });
                }
            }).then([this, &sl] () mutable {
                if (!_global_controller_db->deleted_priority_classes.empty()) {
                    io_priority_class pc = _global_controller_db->deleted_priority_classes.top();
                    _global_controller_db->deleted_priority_classes.pop();
                    sl.pc = pc;
                    return container().invoke_on_all([pc, sl] (service_level_controller& service) {
                        return engine().update_shares_for_class(pc, sl.slo.shares);
                    });
                } else {
                    sl. pc = engine().
                            register_one_priority_class(format("service_level_pc_{}", _global_controller_db->io_priority_cnt++), sl.slo.shares);
                    return make_ready_future();
                }
            }).then([this, &sl, name] () {
                return container().invoke_on_all(&service_level_controller::notify_service_level_added, name, sl);
            });
        });
    }
    return make_ready_future();
}

future<> service_level_controller::do_remove_service_level(sstring name, bool remove_static) {
    auto service_level_it = _service_levels_db.find(name);
    if (service_level_it != _service_levels_db.end()) {
        auto static_conf_it = _global_controller_db->static_configurations.end();
        bool static_exists = false;
        if (remove_static) {
            _global_controller_db->static_configurations.erase(name);
        } else {
            static_conf_it = _global_controller_db->static_configurations.find(name);
            static_exists = static_conf_it != _global_controller_db->static_configurations.end();
        }
        if (remove_static && service_level_it->second.is_static) {
            return container().invoke_on_all(&service_level_controller::notify_service_level_removed, name);
        } else if (!remove_static && !service_level_it->second.is_static) {
            if (static_exists) {
                service_level_it->second.is_static = true;
                return container().invoke_on_all(&service_level_controller::notify_service_level_updated, name, static_conf_it->second);
            } else {
                return container().invoke_on_all(&service_level_controller::notify_service_level_removed, name);
            }
        }
    }
    return make_ready_future();
}

}<|MERGE_RESOLUTION|>--- conflicted
+++ resolved
@@ -74,34 +74,6 @@
     }
 }
 
-<<<<<<< HEAD
-future<> service_level_controller::stop() {
-    // unregister from the service level distributed data accessor.
-    _sl_data_accessor = nullptr;
-    //unregister from the priority manager
-    service::get_local_priority_manager().set_service_level_controller(nullptr);
-    if (this_shard_id() == global_controller) {
-        // abort the loop of the distributed data checking if it is running
-        _global_controller_db->dist_data_update_aborter.request_abort();
-        _global_controller_db->notifications_serializer.broken();
-        return _global_controller_db->distributed_data_update.then([this] {
-            return ::parallel_for_each(_service_levels_db.begin(), _service_levels_db.end(), [this] (auto&& sl_record) {
-                return ::destroy_scheduling_group(sl_record.second.sg);
-            });
-        }).then([this] () {
-            return ::do_until([this] () { return _global_controller_db->deleted_scheduling_groups.empty(); }, [this] () {
-                return ::destroy_scheduling_group(_global_controller_db->deleted_scheduling_groups.top()).then([this] () {
-                    _global_controller_db->deleted_scheduling_groups.pop();
-                });
-            });
-        });
-    }
-    return make_ready_future();
-}
-
-void service_level_controller::register_with_priority_manager() {
-    service::get_local_priority_manager().set_service_level_controller(this);
-=======
 future<> service_level_controller::drain() {
     if (this_shard_id() != global_controller) {
         return make_ready_future();
@@ -111,7 +83,19 @@
         _global_controller_db->dist_data_update_aborter.request_abort();
     }
     _global_controller_db->notifications_serializer.broken();
-    return std::exchange(_global_controller_db->distributed_data_update, make_ready_future<>()).then_wrapped([] (future<> f) {
+    return std::exchange(_global_controller_db->distributed_data_update, make_ready_future<>()).then([this] {
+        return ::parallel_for_each(_service_levels_db.begin(), _service_levels_db.end(), [this] (auto&& sl_record) {
+            return ::destroy_scheduling_group(sl_record.second.sg);
+        });
+    }).then([this] () {
+        return ::do_until([this] () { return _global_controller_db->deleted_scheduling_groups.empty(); }, [this] () {
+            return ::destroy_scheduling_group(_global_controller_db->deleted_scheduling_groups.top()).then([this] () {
+                _global_controller_db->deleted_scheduling_groups.pop();
+            });
+        });
+    }).then_wrapped([] (future<> f) {
+        //unregister from the priority manager
+        service::get_local_priority_manager().set_service_level_controller(nullptr);
         try {
             f.get();
         } catch (const broken_semaphore& ignored) {
@@ -124,7 +108,10 @@
 
 future<> service_level_controller::stop() {
     return drain();
->>>>>>> 0af7a22c
+}
+
+void service_level_controller::register_with_priority_manager() {
+    service::get_local_priority_manager().set_service_level_controller(this);
 }
 
 future<> service_level_controller::update_service_levels_from_distributed_data() {
@@ -133,80 +120,20 @@
         return make_ready_future();
     }
 
-<<<<<<< HEAD
-    return container().invoke_on(global_controller, [] (service_level_controller& sl_controller) {
-        return with_semaphore(sl_controller._global_controller_db->notifications_serializer, 1, [&sl_controller] () {
-            return async([&sl_controller] () {
-                service_levels_info service_levels;
-                try {
-                    service_levels = sl_controller._sl_data_accessor->get_service_levels().get0();
-                } catch (...) {
-                    sl_logger.warn("update_service_levels_from_distributed_data: an error occurred"
-                            " while retrieving configuration ({})", std::current_exception());
-                    return;
-                }
-                service_levels_info service_levels_for_add_or_update;
-                service_levels_info service_levels_for_delete;
-
-                auto current_it = sl_controller._service_levels_db.begin();
-                auto new_state_it = service_levels.begin();
-
-                // we want to detect 3 kinds of objects in one pass -
-                // 1. new service levels that have been added to the distributed keyspace
-                // 2. existing service levels that have changed
-                // 3. removed service levels
-                // this loop is batching together add/update operation and remove operation
-                // then they are all executed together.The reason for this is to allow for
-                // firstly delete all that there is to be deleted and only then adding new
-                // service levels.
-                while (current_it != sl_controller._service_levels_db.end() && new_state_it != service_levels.end()) {
-                    if (current_it->first == new_state_it->first) {
-                        //the service level exists on both the cureent and new state.
-                       if (current_it->second.slo != new_state_it->second) {
-                           // The service level configuration is different
-                           // in the new state and the old state, meaning it needs to be updated.
-                           sl_logger.info("service level \"{}\" was updated from {} to {} shares.",
-                                   new_state_it->first.c_str(), current_it->second.slo.shares, new_state_it->second.shares);
-                           service_levels_for_add_or_update.insert(*new_state_it);
-                       }
-                       current_it++;
-                       new_state_it++;
-                   } else if (current_it->first < new_state_it->first) {
-                       //The service level does not exists in the new state so it needs to be
-                       //removed, but only if it is not static since static configurations dont
-                       //come from the distributed keyspace but from code.
-                       if (!current_it->second.is_static) {
-                           sl_logger.info("service level \"{}\" was deleted.", current_it->first.c_str());
-                           service_levels_for_delete.emplace(current_it->first, current_it->second.slo);
-                       }
-                       current_it++;
-                   } else { /*new_it->first < current_it->first */
-                       // The service level exits in the new state but not in the old state
-                       // so it needs to be added.
-                       sl_logger.info("service level \"{}\" was added.", new_state_it->first.c_str());
-                       service_levels_for_add_or_update.insert(*new_state_it);
-                       new_state_it++;
-                   }
-                }
-
-                for (; current_it != sl_controller._service_levels_db.end(); current_it++) {
-                    if (!current_it->second.is_static) {
-                        sl_logger.info("service level \"{}\" was deleted.", current_it->first.c_str());
-                        service_levels_for_delete.emplace(current_it->first, current_it->second.slo);
-                    }
-                }
-                for (; new_state_it != service_levels.end(); new_state_it++) {
-                    sl_logger.info("service level \"{}\" was added.", new_state_it->first.c_str());
-                    service_levels_for_add_or_update.emplace(new_state_it->first, new_state_it->second);
-                }
-=======
     if (this_shard_id() != global_controller) {
         return make_ready_future();
     }
 
     return with_semaphore(_global_controller_db->notifications_serializer, 1, [this] () {
         return async([this] () {
-            service_levels_info service_levels = _sl_data_accessor->get_service_levels().get0();
+            service_levels_info service_levels;
+            try {
+                service_levels = _sl_data_accessor->get_service_levels().get0();
+            } catch (...) {
+                sl_logger.warn("update_service_levels_from_distributed_data: an error occurred"
+                        " while retrieving configuration ({})", std::current_exception());
+                return;
+            }
             service_levels_info service_levels_for_add_or_update;
             service_levels_info service_levels_for_delete;
 
@@ -227,6 +154,8 @@
                     if (current_it->second.slo != new_state_it->second) {
                         // The service level configuration is different
                         // in the new state and the old state, meaning it needs to be updated.
+                        sl_logger.info("service level \"{}\" was updated from {} to {} shares.",
+                                new_state_it->first.c_str(), current_it->second.slo.shares, new_state_it->second.shares);
                         service_levels_for_add_or_update.insert(*new_state_it);
                     }
                     current_it++;
@@ -236,23 +165,29 @@
                     //removed, but only if it is not static since static configurations dont
                     //come from the distributed keyspace but from code.
                     if (!current_it->second.is_static) {
+                        sl_logger.info("service level \"{}\" was deleted.", current_it->first.c_str());
                         service_levels_for_delete.emplace(current_it->first, current_it->second.slo);
                     }
                     current_it++;
                 } else { /*new_it->first < current_it->first */
                     // The service level exits in the new state but not in the old state
                     // so it needs to be added.
+                    sl_logger.info("service level \"{}\" was added.", new_state_it->first.c_str());
                     service_levels_for_add_or_update.insert(*new_state_it);
                     new_state_it++;
                 }
             }
->>>>>>> 0af7a22c
 
             for (; current_it != _service_levels_db.end(); current_it++) {
-                service_levels_for_delete.emplace(current_it->first, current_it->second.slo);
-            }
-            std::copy(new_state_it, service_levels.end(), std::inserter(service_levels_for_add_or_update,
-                    service_levels_for_add_or_update.end()));
+                if (!current_it->second.is_static) {
+                    sl_logger.info("service level \"{}\" was deleted.", current_it->first.c_str());
+                    service_levels_for_delete.emplace(current_it->first, current_it->second.slo);
+                }
+            }
+            for (; new_state_it != service_levels.end(); new_state_it++) {
+                sl_logger.info("service level \"{}\" was added.", new_state_it->first.c_str());
+                service_levels_for_add_or_update.emplace(new_state_it->first, new_state_it->second);
+            }
 
             for (auto&& sl : service_levels_for_delete) {
                 do_remove_service_level(sl.first, false).get();
@@ -380,61 +315,39 @@
 }
 
 void service_level_controller::update_from_distributed_data(std::chrono::duration<float> interval) {
-<<<<<<< HEAD
-    // FIXME: ignored future
-    (void)container().invoke_on(global_controller, [interval] (service_level_controller& global_sl) {
-        if (global_sl._global_controller_db->distributed_data_update.available()) {
-            sl_logger.info("update_from_distributed_data: starting configuration polling loop");
-            global_sl._global_controller_db->distributed_data_update = repeat([interval, &global_sl] {
-                return sleep_abortable<steady_clock_type>(std::chrono::duration_cast<steady_clock_type::duration>(interval),
-                        global_sl._global_controller_db->dist_data_update_aborter).then_wrapped([&global_sl] (future<>&& f) {
-                    try {
-                        f.get();
-                        return global_sl.update_service_levels_from_distributed_data().then_wrapped([] (future<>&& f){
-                            try {
-                                f.get();
-                            } catch (...) {
-                                sl_logger.warn("update_from_distributed_data: exception occurred in distributed"
-                                        " data check loop: {}", std::current_exception());
-                            }
-                            return stop_iteration::no;
-                        });
-                    } catch (const sleep_aborted& e) {
-                        sl_logger.info("update_from_distributed_data: configuration polling loop aborted");
-                        return make_ready_future<seastar::bool_class<seastar::stop_iteration_tag>>(stop_iteration::yes);
-                    }
-                });
-            }).then_wrapped([] (future<>&& f) {
-                try {
-                    f.get();
-                } catch (...) {
-                    sl_logger.error("update_from_distributed_data: polling loop stopped unexpectedly by: {}",
-                            std::current_exception());
-                }
-            });
-        }
-    });
-=======
     if (this_shard_id() != global_controller) {
         throw std::runtime_error(format("Service level updates from distributed data can only be activated on shard {}", global_controller));
     }
     if (_global_controller_db->distributed_data_update.available()) {
+        sl_logger.info("update_from_distributed_data: starting configuration polling loop");
         _global_controller_db->distributed_data_update = repeat([this, interval] {
             return sleep_abortable<steady_clock_type>(std::chrono::duration_cast<steady_clock_type::duration>(interval),
                     _global_controller_db->dist_data_update_aborter).then_wrapped([this] (future<>&& f) {
-                    try {
-                        f.get();
-                        return update_service_levels_from_distributed_data().then([this] {
-                                return stop_iteration::no;
-                        });
-                    }
-                    catch (const sleep_aborted& e) {
-                        return make_ready_future<seastar::bool_class<seastar::stop_iteration_tag>>(stop_iteration::yes);
-                    }
-                });
-        });
-    }
->>>>>>> 0af7a22c
+                try {
+                    f.get();
+                    return update_service_levels_from_distributed_data().then_wrapped([] (future<>&& f){
+                        try {
+                            f.get();
+                        } catch (...) {
+                            sl_logger.warn("update_from_distributed_data: exception occurred in distributed"
+                                    " data check loop: {}", std::current_exception());
+                        }
+                        return stop_iteration::no;
+                    });
+                } catch (const sleep_aborted& e) {
+                    sl_logger.info("update_from_distributed_data: configuration polling loop aborted");
+                    return make_ready_future<seastar::bool_class<seastar::stop_iteration_tag>>(stop_iteration::yes);
+                }
+            });
+        }).then_wrapped([] (future<>&& f) {
+            try {
+                f.get();
+            } catch (...) {
+                sl_logger.error("update_from_distributed_data: polling loop stopped unexpectedly by: {}",
+                        std::current_exception());
+            }
+        });
+    }
 }
 
 future<> service_level_controller::add_distributed_service_level(sstring name, service_level_options slo, bool if_not_exists) {
