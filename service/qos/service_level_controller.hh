/*
 * This file is part of Scylla.
 *
 * See the LICENSE.PROPRIETARY file in the top-level directory for licensing information.
 */

#pragma once

#include "seastarx.hh"
#include "log.hh"
#include "auth/role_manager.hh"
#include "auth/authenticated_user.hh"
#include <seastar/core/sstring.hh>
#include <seastar/core/distributed.hh>
#include <seastar/core/file.hh>
#include "auth/service.hh"
#include "service/storage_service.hh"
#include <map>
#include <stack>
#include <unordered_set>
#include "qos_common.hh"

namespace db {
    class system_distributed_keyspace;
}
namespace qos {
/**
 *  a structure to hold a service level
 *  data and configuration.
 */
struct service_level {
     service_level_options slo;
     scheduling_group sg;
     io_priority_class pc = default_priority_class();
     bool marked_for_deletion;
     bool is_static;
};

/**
 *  The service_level_controller class is an implementation of the service level
 *  controller design.
 *  It is logically divided into 2 parts:
 *      1. Global controller which is responsible for all of the data and plumbing
 *      manipulation.
 *      2. Local controllers that act upon the data and facilitates execution in
 *      the service level context: i.e functions in their service level's
 *      scheduling group and io operations with their correct io priority.
 */
class service_level_controller : public peering_sharded_service<service_level_controller> {
public:
    class service_level_distributed_data_accessor {
    public:
        virtual future<qos::service_levels_info> get_service_levels() const = 0;
        virtual future<qos::service_levels_info> get_service_level(sstring service_level_name) const = 0;
        virtual future<> set_service_level(sstring service_level_name, qos::service_level_options slo) const = 0;
        virtual future<> drop_service_level(sstring service_level_name) const = 0;
    };
    using service_level_distributed_data_accessor_ptr = ::shared_ptr<service_level_distributed_data_accessor>;
private:
    struct global_controller_data {
        service_levels_info  static_configurations{};
        std::stack<scheduling_group> deleted_scheduling_groups{};
        std::stack<io_priority_class> deleted_priority_classes{};
        int schedg_group_cnt = 0;
        int io_priority_cnt = 0;
        service_level_options default_service_level_config;
        // The below future is used to serialize work so no reordering can occur.
        // This is needed so for example: delete(x), add(x) will not reverse yielding
        // a completely different result than the one intended.
        future<> work_future = make_ready_future();
        semaphore notifications_serializer = semaphore(1);
        future<> distributed_data_update = make_ready_future();
        abort_source dist_data_update_aborter;
    };

    std::unique_ptr<global_controller_data> _global_controller_db;

    static constexpr shard_id global_controller = 0;

    std::map<sstring, service_level> _service_levels_db;
    std::unordered_map<sstring, sstring> _role_to_service_level;
    std::pair<const sstring*, service_level*> _sl_lookup[max_scheduling_groups()];
    service_level _default_service_level;
    service_level_distributed_data_accessor_ptr _sl_data_accessor;
    sharded<auth::service>& _auth_service;
public:
    service_level_controller(sharded<auth::service>& auth_service, service_level_options default_service_level_config);

    /**
     * this function must be called *once* from any shard before any other functions are called.
     * No other function should be called before the future returned by the function is resolved.
     * @return a future that resolves when the initialization is over.
     */
    future<> start();

    void set_distributed_data_accessor(service_level_distributed_data_accessor_ptr sl_data_accessor);

    /**
     *  Adds a service level configuration if it doesn't exists, and updates
     *  an the existing one if it does exist.
     *  Handles both, static and non static service level configurations.
     * @param name - the service level name.
     * @param slo - the service level configuration
     * @param is_static - is this configuration static or not
     */
    future<> add_service_level(sstring name, service_level_options slo, bool is_static = false);

    /**
     *  Removes a service level configuration if it exists.
     *  Handles both, static and non static service level configurations.
     * @param name - the service level name.
     * @param remove_static - indicates if it is a removal of a static configuration
     * or not.
     */
    future<> remove_service_level(sstring name, bool remove_static);

    /**
     * stops the distributed updater
     * @return a future that is resolved when the updates stopped
     */
    future<> drain();

    /**
     * stops all ongoing operations if exists
     * @return a future that is resolved when all operations has stopped
     */
    future<> stop();

    /**
     * this is an executor of a function with arguments under a service level
     * that corresponds to a given user.
     * @param usr - the user for determining the service level
     * @param func - the function to be executed
     * @return a future that is resolved when the function's operation is resolved
     * (if it returns a future). or a ready future containing the returned value
     * from the function/
     */
    template <typename Ret>
    futurize_t<Ret> with_user_service_level(const std::optional<auth::authenticated_user>& usr, noncopyable_function<Ret()> func) {
        if (usr) {
            auth::service& ser = _auth_service.local();
            return auth::get_roles(ser, *usr).then([this] (auth::role_set roles) {
                return find_service_level(roles);
            }).then([this, func = std::move(func)] (sstring service_level_name) mutable {
                return with_service_level(service_level_name, std::move(func));
            });
        } else {
            return with_service_level(default_service_level_name, std::move(func));
        }
    }

    /**
     * this is an executor of a function with arguments under a specific
     * service level.
     * @param service_level_name
     * @param func - the function to be executed
     * @param args - the arguments to  pass to the function.
     * @return a future that is resolved when the function's operation is resolved
     * (if it returns a future). or a ready future containing the returned value
     * from the function/
     */
    template <typename Ret>
    futurize_t<Ret> with_service_level(sstring service_level_name, noncopyable_function<Ret()> func) {
        service_level& sl = get_service_level(service_level_name);
        return with_scheduling_group(sl.sg, std::move(func));
    }

    /**
     * @return a pointer to the io priority class of the currently active service level,
     * or nullptr if it is called outside of any service_level.
     */
    io_priority_class* get_current_priority_class();
    /**
     * @return the default service level scheduling group (see service_level_controller::initialize).
     */
    scheduling_group get_default_scheduling_group();
    /**
     * Get the scheduling group for a specific service level.
     * @param service_level_name - the service level which it's scheduling group
     * should be returned.
     * @return if the service level exists the service level's scheduling group. else
     * get_scheduling_group("default")
     */
    scheduling_group get_scheduling_group(sstring service_level_name);
    /**
     * @return the name of the currently active service level if such exists or an empty
     * optional if no active service level.
     */
    std::optional<sstring> get_active_service_level();
    /**
     * @return true if the currently active service level is the default service level.
     */
    bool is_default_service_level();

    /**
     * Chack the distributed data for changes in a constant interval and updates
     * the service_levels configuration in accordance (adds, removes, or updates
     * service levels as necessairy).
     * @param interval - the interval is seconds to check the distributed data.
     * @return a future that is resolved when the update loop stops.
     */
    void update_from_distributed_data(std::chrono::duration<float> interval);

    /**
     * Updates the service level data from the distributed data store.
     * @return a future that is resolved when the update is done
     */
    future<> update_service_levels_from_distributed_data();


    future<> add_distributed_service_level(sstring name, service_level_options slo, bool if_not_exsists);
    future<> alter_distributed_service_level(sstring name, service_level_options slo);
    future<> drop_distributed_service_level(sstring name, bool if_exists);
    future<service_levels_info> get_distributed_service_levels();
    future<service_levels_info> get_distributed_service_level(sstring service_level_name);

    /**
<<<<<<< HEAD
     * Returns true if `service_level_name` is recognised as a
     * service level name and false otherwise.
     *
     * @param service_level_name - the service level name to test.
     **/
     bool has_service_level(sstring service_level_name) {
         return _service_levels_db.contains(service_level_name);
     }

=======
     * Returns the service level options **in effect** for a user having the given
     * collection of roles.
     * @param roles - the collection of roles to consider
     * @return the effective service level options - they may in particular be a combination
     *         of options from multiple service levels
     */
    future<std::optional<service_level_options>> find_service_level(auth::role_set roles);

    /**
     * Gets the service level data by name.
     * @param service_level_name - the name of the requested service level
     * @return the service level data if it exists (in the local controller) or
     * get_service_level("default") otherwise.
     */
    service_level& get_service_level(sstring service_level_name) {
        auto sl_it = _service_levels_db.find(service_level_name);
        if (sl_it == _service_levels_db.end() || sl_it->second.marked_for_deletion) {
            sl_it = _service_levels_db.find(default_service_level_name);
        }
        return sl_it->second;
    }
>>>>>>> b4d6bdb1

private:
    /**
     *  Adds a service level configuration if it doesn't exists, and updates
     *  an the existing one if it does exist.
     *  Handles both, static and non static service level configurations.
     * @param name - the service level name.
     * @param slo - the service level configuration
     * @param is_static - is this configuration static or not
     */
    future<> do_add_service_level(sstring name, service_level_options slo, bool is_static = false);

    /**
     *  Removes a service level configuration if it exists.
     *  Handles both, static and non static service level configurations.
     * @param name - the service level name.
     * @param remove_static - indicates if it is a removal of a static configuration
     * or not.
     */
    future<> do_remove_service_level(sstring name, bool remove_static);

    /**
     * The notify functions are used by the global service level controller
     * to propagate configuration changes to the local controllers.
     * the returned future is resolved when the local controller is done acting
     * on the notification. updates are done in sequence so their meaning will not
     * change due to execution reordering.
     */
    future<> notify_service_level_added(sstring name, service_level sl_data);
    future<> notify_service_level_updated(sstring name, service_level_options slo);
    future<> notify_service_level_removed(sstring name);

<<<<<<< HEAD
    /**
     * Gets the service level data by name.
     * @param service_level_name - the name of the requested service level
     * @return the service level data if it exists (in the local controller) or
     * get_service_level("default") otherwise.
     */
    service_level& get_service_level(sstring service_level_name) {
        auto sl_it = _service_levels_db.find(service_level_name);
        if (sl_it == _service_levels_db.end() || sl_it->second.marked_for_deletion) {
            sl_it = _service_levels_db.find(default_service_level_name);
        }
        return sl_it->second;
    }

    /**
     * Register this service_level_controller with the local priority
     * manager. This alows the io priority manager to consult with the
     * service level controller about the io_priority to return.
     */
    void register_with_priority_manager();

=======
>>>>>>> b4d6bdb1
    enum class  set_service_level_op_type {
        add_if_not_exists,
        add,
        alter
    };

    future<> set_distributed_service_level(sstring name, service_level_options slo, set_service_level_op_type op_type);

public:
    static sstring default_service_level_name;
};
}<|MERGE_RESOLUTION|>--- conflicted
+++ resolved
@@ -141,8 +141,8 @@
             auth::service& ser = _auth_service.local();
             return auth::get_roles(ser, *usr).then([this] (auth::role_set roles) {
                 return find_service_level(roles);
-            }).then([this, func = std::move(func)] (sstring service_level_name) mutable {
-                return with_service_level(service_level_name, std::move(func));
+            }).then([this, func = std::move(func)] (std::optional<service_level_options> opts) mutable {
+                return with_service_level(opts->shares_name.value_or(default_service_level_name), std::move(func));
             });
         } else {
             return with_service_level(default_service_level_name, std::move(func));
@@ -215,7 +215,29 @@
     future<service_levels_info> get_distributed_service_level(sstring service_level_name);
 
     /**
-<<<<<<< HEAD
+     * Returns the service level options **in effect** for a user having the given
+     * collection of roles.
+     * @param roles - the collection of roles to consider
+     * @return the effective service level options - they may in particular be a combination
+     *         of options from multiple service levels
+     */
+    future<std::optional<service_level_options>> find_service_level(auth::role_set roles);
+
+    /**
+     * Gets the service level data by name.
+     * @param service_level_name - the name of the requested service level
+     * @return the service level data if it exists (in the local controller) or
+     * get_service_level("default") otherwise.
+     */
+    service_level& get_service_level(sstring service_level_name) {
+        auto sl_it = _service_levels_db.find(service_level_name);
+        if (sl_it == _service_levels_db.end() || sl_it->second.marked_for_deletion) {
+            sl_it = _service_levels_db.find(default_service_level_name);
+        }
+        return sl_it->second;
+    }
+
+    /**
      * Returns true if `service_level_name` is recognised as a
      * service level name and false otherwise.
      *
@@ -225,30 +247,6 @@
          return _service_levels_db.contains(service_level_name);
      }
 
-=======
-     * Returns the service level options **in effect** for a user having the given
-     * collection of roles.
-     * @param roles - the collection of roles to consider
-     * @return the effective service level options - they may in particular be a combination
-     *         of options from multiple service levels
-     */
-    future<std::optional<service_level_options>> find_service_level(auth::role_set roles);
-
-    /**
-     * Gets the service level data by name.
-     * @param service_level_name - the name of the requested service level
-     * @return the service level data if it exists (in the local controller) or
-     * get_service_level("default") otherwise.
-     */
-    service_level& get_service_level(sstring service_level_name) {
-        auto sl_it = _service_levels_db.find(service_level_name);
-        if (sl_it == _service_levels_db.end() || sl_it->second.marked_for_deletion) {
-            sl_it = _service_levels_db.find(default_service_level_name);
-        }
-        return sl_it->second;
-    }
->>>>>>> b4d6bdb1
-
 private:
     /**
      *  Adds a service level configuration if it doesn't exists, and updates
@@ -280,21 +278,6 @@
     future<> notify_service_level_updated(sstring name, service_level_options slo);
     future<> notify_service_level_removed(sstring name);
 
-<<<<<<< HEAD
-    /**
-     * Gets the service level data by name.
-     * @param service_level_name - the name of the requested service level
-     * @return the service level data if it exists (in the local controller) or
-     * get_service_level("default") otherwise.
-     */
-    service_level& get_service_level(sstring service_level_name) {
-        auto sl_it = _service_levels_db.find(service_level_name);
-        if (sl_it == _service_levels_db.end() || sl_it->second.marked_for_deletion) {
-            sl_it = _service_levels_db.find(default_service_level_name);
-        }
-        return sl_it->second;
-    }
-
     /**
      * Register this service_level_controller with the local priority
      * manager. This alows the io priority manager to consult with the
@@ -302,8 +285,6 @@
      */
     void register_with_priority_manager();
 
-=======
->>>>>>> b4d6bdb1
     enum class  set_service_level_op_type {
         add_if_not_exists,
         add,
