--- conflicted
+++ resolved
@@ -12,11 +12,8 @@
 #include "auth/authenticated_user.hh"
 #include <seastar/core/sstring.hh>
 #include <seastar/core/distributed.hh>
-<<<<<<< HEAD
+#include <seastar/core/abort_source.hh>
 #include <seastar/core/file.hh>
-=======
-#include <seastar/core/abort_source.hh>
->>>>>>> edc2c655
 #include "auth/service.hh"
 #include <map>
 #include <stack>
@@ -133,7 +130,6 @@
     future<> stop();
 
     /**
-<<<<<<< HEAD
      * this is an executor of a function with arguments under a service level
      * that corresponds to a given user.
      * @param usr - the user for determining the service level
@@ -201,8 +197,6 @@
     bool is_default_service_level();
 
     /**
-=======
->>>>>>> edc2c655
      * Chack the distributed data for changes in a constant interval and updates
      * the service_levels configuration in accordance (adds, removes, or updates
      * service levels as necessairy).
