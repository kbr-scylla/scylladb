--- conflicted
+++ resolved
@@ -1,11 +1,8 @@
 /*
-<<<<<<< HEAD
-=======
  * Copyright (C) 2020-present ScyllaDB
  */
 
 /*
->>>>>>> 846f0bd1
  * This file is part of Scylla.
  *
  * See the LICENSE.PROPRIETARY file in the top-level directory for licensing information.
@@ -31,7 +28,17 @@
             // leave the value as is
         },
     }, ret.timeout);
-<<<<<<< HEAD
+    switch (ret.workload) {
+    case workload_type::unspecified:
+        ret.workload = default_values.workload;
+        break;
+    case workload_type::delete_marker:
+        ret.workload = workload_type::unspecified;
+        break;
+    default:
+        // no-op
+        break;
+    }
     std::visit(overloaded_functor {
         [&] (const unset_marker& um) {
             // reset the value to the default one
@@ -45,19 +52,6 @@
             // leave the value as is
         },
     }, ret.shares);
-=======
-    switch (ret.workload) {
-    case workload_type::unspecified:
-        ret.workload = default_values.workload;
-        break;
-    case workload_type::delete_marker:
-        ret.workload = workload_type::unspecified;
-        break;
-    default:
-        // no-op
-        break;
-    }
->>>>>>> 846f0bd1
     return ret;
 }
 
@@ -76,7 +70,12 @@
             }
         },
     }, ret.timeout);
-<<<<<<< HEAD
+    // Specified workloads should be preferred over unspecified ones
+    if (ret.workload == workload_type::unspecified || other.workload == workload_type::unspecified) {
+        ret.workload = std::max(ret.workload, other.workload);
+    } else {
+        ret.workload = std::min(ret.workload, other.workload);
+    }
     std::visit(overloaded_functor {
         [&] (const unset_marker& um) {
             ret.shares = other.shares;
@@ -93,14 +92,6 @@
             }
         },
     }, ret.shares);
-=======
-    // Specified workloads should be preferred over unspecified ones
-    if (ret.workload == workload_type::unspecified || other.workload == workload_type::unspecified) {
-        ret.workload = std::max(ret.workload, other.workload);
-    } else {
-        ret.workload = std::min(ret.workload, other.workload);
-    }
->>>>>>> 846f0bd1
     return ret;
 }
 
