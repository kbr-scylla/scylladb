/*
 * Licensed to the Apache Software Foundation (ASF) under one
 * or more contributor license agreements.  See the NOTICE file
 * distributed with this work for additional information
 * regarding copyright ownership.  The ASF licenses this file
 * to you under the Apache License, Version 2.0 (the
 * "License"); you may not use this file except in compliance
 * with the License.  You may obtain a copy of the License at
 *
 *     http://www.apache.org/licenses/LICENSE-2.0
 *
 * Unless required by applicable law or agreed to in writing, software
 * distributed under the License is distributed on an "AS IS" BASIS,
 * WITHOUT WARRANTIES OR CONDITIONS OF ANY KIND, either express or implied.
 * See the License for the specific language governing permissions and
 * limitations under the License.
 *
 * Modified by ScyllaDB
 * Copyright (C) 2015 ScyllaDB
 *
 */

/*
 * This file is part of Scylla.
 *
 * Scylla is free software: you can redistribute it and/or modify
 * it under the terms of the GNU Affero General Public License as published by
 * the Free Software Foundation, either version 3 of the License, or
 * (at your option) any later version.
 *
 * Scylla is distributed in the hope that it will be useful,
 * but WITHOUT ANY WARRANTY; without even the implied warranty of
 * MERCHANTABILITY or FITNESS FOR A PARTICULAR PURPOSE.  See the
 * GNU General Public License for more details.
 *
 * You should have received a copy of the GNU General Public License
 * along with Scylla.  If not, see <http://www.gnu.org/licenses/>.
 */

#pragma once

#include "auth/service.hh"
#include "gms/i_endpoint_state_change_subscriber.hh"
#include "service/endpoint_lifecycle_subscriber.hh"
#include "locator/token_metadata.hh"
#include "gms/gossiper.hh"
#include "utils/UUID_gen.hh"
#include <seastar/core/distributed.hh>
#include "dht/i_partitioner.hh"
#include "dht/token_range_endpoints.hh"
#include <seastar/core/sleep.hh>
#include "gms/application_state.hh"
#include "db/system_distributed_keyspace.hh"
#include <seastar/core/semaphore.hh>
#include <seastar/core/gate.hh>
#include "utils/fb_utilities.hh"
#include "utils/serialized_action.hh"
#include "database_fwd.hh"
#include "db/schema_features.hh"
#include "streaming/stream_state.hh"
#include "streaming/stream_plan.hh"
#include <seastar/core/distributed.hh>
#include "utils/disk-error-handler.hh"
#include "gms/feature.hh"
#include "gms/feature_service.hh"
#include <seastar/core/metrics_registration.hh>
#include <seastar/core/rwlock.hh>
#include "sstables/version.hh"
#include "cdc/metadata.hh"

namespace cql_transport {
    class cql_server;
}
class thrift_server;

namespace dht {
class boot_strapper;
}

namespace qos {
class service_level_controller;
}

namespace gms {
class feature_service;
class gossiper;
};

namespace service {

class storage_service;

extern distributed<storage_service> _the_storage_service;
inline distributed<storage_service>& get_storage_service() {
    return _the_storage_service;
}
inline storage_service& get_local_storage_service() {
    return _the_storage_service.local();
}

int get_generation_number();

enum class disk_error { regular, commit };

struct bind_messaging_port_tag {};
using bind_messaging_port = bool_class<bind_messaging_port_tag>;

class feature_enabled_listener : public gms::feature::listener {
    storage_service& _s;
    seastar::named_semaphore& _sem;
    sstables::sstable_version_types _format;
public:
    feature_enabled_listener(storage_service& s, seastar::named_semaphore& sem, sstables::sstable_version_types format)
        : _s(s)
        , _sem(sem)
        , _format(format)
    { }
    void on_enabled() override;
};

struct storage_service_config {
    size_t available_memory;
};

/**
 * This abstraction contains the token/identifier of this node
 * on the identifier space. This token gets gossiped around.
 * This class will also maintain histograms of the load information
 * of other nodes in the cluster.
 */
class storage_service : public service::migration_listener, public gms::i_endpoint_state_change_subscriber, public seastar::async_sharded_service<storage_service> {
public:
    struct snapshot_details {
        int64_t live;
        int64_t total;
        sstring cf;
        sstring ks;
    };
private:
    using token = dht::token;
    using token_range_endpoints = dht::token_range_endpoints;
    using endpoint_details = dht::endpoint_details;
    using boot_strapper = dht::boot_strapper;
    using token_metadata = locator::token_metadata;
    using application_state = gms::application_state;
    using inet_address = gms::inet_address;
    using versioned_value = gms::versioned_value;
#if 0
    private static final Logger logger = LoggerFactory.getLogger(StorageService.class);

    /* JMX notification serial number counter */
    private final AtomicLong notificationSerialNumber = new AtomicLong();
#endif
    abort_source& _abort_source;
    gms::feature_service& _feature_service;
    distributed<database>& _db;
    gms::gossiper& _gossiper;
    sharded<auth::service>& _auth_service;
    sharded<cql3::cql_config>& _cql_config;
    sharded<service::migration_notifier>& _mnotifier;
    sharded<qos::service_level_controller>& _sl_controller;
    // Note that this is obviously only valid for the current shard. Users of
    // this facility should elect a shard to be the coordinator based on any
    // given objective criteria
    //
    // It shouldn't be impossible to actively serialize two callers if the need
    // ever arise.
    bool _loading_new_sstables = false;
    std::optional<distributed<cql_transport::cql_server>> _cql_server;
    std::optional<distributed<thrift_server>> _thrift_server;
    sstring _operation_in_progress;
    bool _force_remove_completion = false;
    bool _ms_stopped = false;
    bool _stream_manager_stopped = false;
    seastar::metrics::metric_groups _metrics;
    size_t _service_memory_total;
    semaphore _service_memory_limiter;

    /* For unit tests only.
     *
     * Currently used when choosing the timestamp of the first CDC stream generation:
     * normally we choose a timestamp in the future so other nodes have a chance to learn about it
     * before it starts operating, but in the single-node-cluster case this is not necessary
     * and would only slow down tests (by having them wait).
     */
    bool _for_testing;
public:
<<<<<<< HEAD
    storage_service(abort_source& as, distributed<database>& db, gms::gossiper& gossiper, sharded<auth::service>&, sharded<cql3::cql_config>& cql_config, sharded<db::system_distributed_keyspace>&, sharded<db::view::view_update_generator>&, gms::feature_service& feature_service, storage_service_config config, sharded<service::migration_notifier>& mn, sharded<qos::service_level_controller>&, /* only for tests */ bool for_testing = false, /* only for tests */ std::set<sstring> disabled_features = {});
=======
    storage_service(abort_source& as, distributed<database>& db, gms::gossiper& gossiper, sharded<auth::service>&, sharded<cql3::cql_config>& cql_config, sharded<db::system_distributed_keyspace>&, sharded<db::view::view_update_generator>&, gms::feature_service& feature_service, storage_service_config config, sharded<service::migration_notifier>& mn,/* only for tests */ bool for_testing = false);
>>>>>>> bed61b96
    void isolate_on_error();
    void isolate_on_commit_error();

    // Needed by distributed<>
    future<> stop();
    void init_messaging_service();
    future<> uninit_messaging_service();

private:
    future<> do_update_pending_ranges();
    void register_metrics();

public:
    future<> keyspace_changed(const sstring& ks_name);
    future<> update_pending_ranges();
    void update_pending_ranges_nowait(inet_address endpoint);

    auth::service& get_local_auth_service() {
        return _auth_service.local();
    }

    const locator::token_metadata& get_token_metadata() const {
        return _token_metadata;
    }

    locator::token_metadata& get_token_metadata() {
        return _token_metadata;
    }

    cdc::metadata& get_cdc_metadata() {
        return _cdc_metadata;
    }

    const service::migration_notifier& get_migration_notifier() const {
        return _mnotifier.local();
    }

    service::migration_notifier& get_migration_notifier() {
        return _mnotifier.local();
    }

    future<> gossip_snitch_info();
    future<> gossip_sharding_info();

    distributed<database>& db() {
        return _db;
    }

    gms::feature_service& features() { return _feature_service; }
    const gms::feature_service& features() const { return _feature_service; }

private:
    bool is_auto_bootstrap() const;
    inet_address get_broadcast_address() const {
        return utils::fb_utilities::get_broadcast_address();
    }
    /* This abstraction maintains the token/endpoint metadata information */
    token_metadata _token_metadata;

    // Maintains the set of known CDC generations used to pick streams for log writes (i.e., the partition keys of these log writes).
    // Updated in response to certain gossip events (see the handle_cdc_generation function).
    cdc::metadata _cdc_metadata;
public:
    std::chrono::milliseconds get_ring_delay();
    gms::versioned_value::factory value_factory;
#if 0
    public volatile VersionedValue.VersionedValueFactory valueFactory = new VersionedValue.VersionedValueFactory(getPartitioner());

    private Thread drainOnShutdown = null;

    public static final StorageService instance = new StorageService();

    public static IPartitioner getPartitioner()
    {
        return DatabaseDescriptor.getPartitioner();
    }
#endif
public:
    dht::token_range_vector get_local_ranges(const sstring& keyspace_name) const {
        return get_ranges_for_endpoint(keyspace_name, get_broadcast_address());
    }
#if 0
    public Collection<Range<Token>> getPrimaryRanges(String keyspace)
    {
        return getPrimaryRangesForEndpoint(keyspace, FBUtilities.getBroadcastAddress());
    }

    public Collection<Range<Token>> getPrimaryRangesWithinDC(String keyspace)
    {
        return getPrimaryRangeForEndpointWithinDC(keyspace, FBUtilities.getBroadcastAddress());
    }

    private CassandraDaemon daemon;
#endif
private:

    std::unordered_set<inet_address> _replicating_nodes;

    std::optional<inet_address> _removing_node;

    /* Are we starting this node in bootstrap mode? */
    bool _is_bootstrap_mode = false;

    bool _initialized = false;

    bool _joined = false;

    seastar::rwlock _snapshot_lock;
    seastar::gate _snapshot_ops;

    template <typename Func>
    static std::result_of_t<Func()> run_snapshot_modify_operation(Func&&);

    template <typename Func>
    static std::result_of_t<Func()> run_snapshot_list_operation(Func&&);
public:
    enum class mode { STARTING, NORMAL, JOINING, LEAVING, DECOMMISSIONED, MOVING, DRAINING, DRAINED };

    future<> snapshots_close() {
        return _snapshot_ops.close();
    }

private:
    mode _operation_mode = mode::STARTING;
    friend std::ostream& operator<<(std::ostream& os, const mode& mode);
    friend future<> read_sstables_format(distributed<storage_service>&);
    friend class feature_enabled_listener;
#if 0
    /* the probability for tracing any particular request, 0 disables tracing and 1 enables for all */
    private double traceProbability = 0.0;
#endif
    /* Used for tracking drain progress */
public:
    struct drain_progress {
        int32_t total_cfs;
        int32_t remaining_cfs;

        drain_progress& operator+=(const drain_progress& other) {
            total_cfs += other.total_cfs;
            remaining_cfs += other.remaining_cfs;
            return *this;
        }
    };
private:
    drain_progress _drain_progress{};
#if 0

    private static final AtomicInteger nextRepairCommand = new AtomicInteger();
#endif


    std::vector<endpoint_lifecycle_subscriber*> _lifecycle_subscribers;

#if 0
    private static final BackgroundActivityMonitor bgMonitor = new BackgroundActivityMonitor();

    private final ObjectName jmxObjectName;

#endif
private:
    std::unordered_set<token> _bootstrap_tokens;

    /* The timestamp of the CDC streams generation that this node has proposed when joining.
     * This value is nullopt only when:
     * 1. this node is being upgraded from a non-CDC version,
     * 2. this node is starting for the first time or restarting with CDC previously disabled,
     *    in which case the value should become populated before we leave the join_token_ring procedure.
     */
    std::optional<db_clock::time_point> _cdc_streams_ts;

<<<<<<< HEAD
    gms::feature _range_tombstones_feature;
    gms::feature _large_partitions_feature;
    gms::feature _materialized_views_feature;
    gms::feature _counters_feature;
    gms::feature _indexes_feature;
    gms::feature _digest_multipartition_read_feature;
    gms::feature _correct_counter_order_feature;
    gms::feature _schema_tables_v3;
    gms::feature _correct_non_compound_range_tombstones;
    gms::feature _write_failure_reply_feature;
    gms::feature _xxhash_feature;
    gms::feature _udf_feature;
    gms::feature _roles_feature;
    gms::feature _la_sstable_feature;
    gms::feature _stream_with_rpc_stream_feature;
    gms::feature _mc_sstable_feature;
    gms::feature _row_level_repair_feature;
    gms::feature _truncation_table;
    gms::feature _correct_static_compact_in_mc;
    gms::feature _unbounded_range_tombstones_feature;
    gms::feature _view_virtual_columns;
    gms::feature _digest_insensitive_to_expiry;
    gms::feature _computed_columns;
    gms::feature _cdc_feature;
    gms::feature _nonfrozen_udts;
    gms::feature _hinted_handoff_separate_connection;
    gms::feature _lwt_feature;
    gms::feature _in_memory_tables;

=======
>>>>>>> bed61b96
    sstables::sstable_version_types _sstables_format = sstables::sstable_version_types::ka;
    seastar::named_semaphore _feature_listeners_sem = {1, named_semaphore_exception_factory{"feature listeners"}};
    feature_enabled_listener _la_feature_listener;
    feature_enabled_listener _mc_feature_listener;
public:
    sstables::sstable_version_types sstables_format() const { return _sstables_format; }
    void enable_all_features();

    void finish_bootstrapping() {
        _is_bootstrap_mode = false;
    }

    /* Broadcasts the chosen tokens through gossip,
     * together with a CDC streams timestamp (if we start a new CDC generation) and STATUS=NORMAL. */
    void set_gossip_tokens(const std::unordered_set<dht::token>&, std::optional<db_clock::time_point>);
#if 0

    public void registerDaemon(CassandraDaemon daemon)
    {
        this.daemon = daemon;
    }
#endif

    void register_subscriber(endpoint_lifecycle_subscriber* subscriber);

    void unregister_subscriber(endpoint_lifecycle_subscriber* subscriber);

    // should only be called via JMX
    future<> stop_gossiping();

    // should only be called via JMX
    future<> start_gossiping(bind_messaging_port do_bind = bind_messaging_port::yes);

    // should only be called via JMX
    future<bool> is_gossip_running();

    // should only be called via JMX
    future<> start_rpc_server();

    future<> stop_rpc_server();

    future<bool> is_rpc_server_running();

    future<> start_native_transport();

    future<> stop_native_transport();

    future<bool> is_native_transport_running();

private:
    future<> do_stop_rpc_server();
    future<> do_stop_native_transport();
    future<> do_stop_ms();
    future<> do_stop_stream_manager();
#if 0
    public void stopTransports()
    {
        if (isInitialized())
        {
            logger.error("Stopping gossiper");
            stopGossiping();
        }
        if (isRPCServerRunning())
        {
            logger.error("Stopping RPC server");
            stopRPCServer();
        }
        if (isNativeTransportRunning())
        {
            logger.error("Stopping native transport");
            stopNativeTransport();
        }
    }
#endif
private:
    future<> shutdown_client_servers();
#if 0
    public void stopClient()
    {
        Gossiper.instance.unregister(this);
        Gossiper.instance.stop();
        MessagingService.instance().shutdown();
        // give it a second so that task accepted before the MessagingService shutdown gets submitted to the stage (to avoid RejectedExecutionException)
        Uninterruptibles.sleepUninterruptibly(1, TimeUnit.SECONDS);
        StageManager.shutdownNow();
    }
#endif
public:
    future<bool> is_initialized();
#if 0

    public void stopDaemon()
    {
        if (daemon == null)
            throw new IllegalStateException("No configured daemon");
        daemon.deactivate();
    }
#endif
private:
    // Tokens and the CDC streams timestamp of the replaced node.
    using replacement_info = std::pair<std::unordered_set<token>, std::optional<db_clock::time_point>>;
    future<replacement_info> prepare_replacement_info(const std::unordered_map<gms::inet_address, sstring>& loaded_peer_features);

public:
    future<> check_for_endpoint_collision(const std::unordered_map<gms::inet_address, sstring>& loaded_peer_features);
#if 0

    // for testing only
    public void unsafeInitialize() throws ConfigurationException
    {
        _initialized = true;
        Gossiper.instance.register(this);
        Gossiper.instance.start((int) (System.currentTimeMillis() / 1000)); // needed for node-ring gathering.
        Gossiper.instance.addLocalApplicationState(ApplicationState.NET_VERSION, valueFactory.networkVersion());
        if (!MessagingService.instance().isListening())
            MessagingService.instance().listen(FBUtilities.getLocalAddress());
    }
#endif
public:
    /*!
     * \brief Init the messaging service part of the service.
     *
     * This is the first part of the initialization, call this method
     * first.
     *
     * After this method is completed, it is ok to start the storage_service
     * API.
     * \see init_server_without_the_messaging_service_part
     */
    future<> init_messaging_service_part();

    /*!
     * \brief complete the server initialization
     *
     * The storage_service initialization is done in two parts.
     *
     * you first call init_messaging_service_part and then
     * you call init_server_without_the_messaging_service_part.
     *
     * It is safe to start the API after init_messaging_service_part
     * completed
     * \see init_messaging_service_part
     */
    future<> init_server_without_the_messaging_service_part(bind_messaging_port do_bind = bind_messaging_port::yes) {
        return init_server(get_ring_delay().count(), do_bind);
    }

    future<> init_server(int delay, bind_messaging_port do_bind = bind_messaging_port::yes);

    future<> drain_on_shutdown();

    future<> stop_transport();

    void flush_column_families();
#if 0
    /**
     * In the event of forceful termination we need to remove the shutdown hook to prevent hanging (OOM for instance)
     */
    public void removeShutdownHook()
    {
        if (drainOnShutdown != null)
            Runtime.getRuntime().removeShutdownHook(drainOnShutdown);
    }
#endif
private:
    bool should_bootstrap() const;
    void prepare_to_join(std::vector<inet_address> loaded_endpoints, const std::unordered_map<gms::inet_address, sstring>& loaded_peer_features, bind_messaging_port do_bind = bind_messaging_port::yes);
    void join_token_ring(int delay);
    void wait_for_feature_listeners_to_finish();
    void maybe_start_sys_dist_ks();
public:
    inline bool is_joined() const {
        // Every time we set _joined, we do it on all shards, so we can read its
        // value locally.
        return _joined;
    }

    future<> rebuild(sstring source_dc);

#if 0
    public void setStreamThroughputMbPerSec(int value)
    {
        DatabaseDescriptor.setStreamThroughputOutboundMegabitsPerSec(value);
        logger.info("setstreamthroughput: throttle set to {}", value);
    }

    public int getStreamThroughputMbPerSec()
    {
        return DatabaseDescriptor.getStreamThroughputOutboundMegabitsPerSec();
    }

    public int getCompactionThroughputMbPerSec()
    {
        return DatabaseDescriptor.getCompactionThroughputMbPerSec();
    }

    public void setCompactionThroughputMbPerSec(int value)
    {
        DatabaseDescriptor.setCompactionThroughputMbPerSec(value);
    }

    public boolean isIncrementalBackupsEnabled()
    {
        return DatabaseDescriptor.isIncrementalBackupsEnabled();
    }

    public void setIncrementalBackupsEnabled(boolean value)
    {
        DatabaseDescriptor.setIncrementalBackupsEnabled(value);
    }
#endif

private:
    void set_mode(mode m, bool log);
    void set_mode(mode m, sstring msg, bool log);
    void mark_existing_views_as_built();

    // Stream data for which we become a new replica.
    // Before that, if we're not replacing another node, inform other nodes about our chosen tokens (_bootstrap_tokens)
    // and wait for RING_DELAY ms so that we receive new writes from coordinators during streaming.
    void bootstrap();

public:
    bool is_bootstrap_mode() const {
        return _is_bootstrap_mode;
    }

#if 0

    public TokenMetadata getTokenMetadata()
    {
        return _token_metadata;
    }

    /**
     * Increment about the known Compaction severity of the events in this node
     */
    public void reportSeverity(double incr)
    {
        bgMonitor.incrCompactionSeverity(incr);
    }

    public void reportManualSeverity(double incr)
    {
        bgMonitor.incrManualSeverity(incr);
    }

    public double getSeverity(InetAddress endpoint)
    {
        return bgMonitor.getSeverity(endpoint);
    }

    /**
     * for a keyspace, return the ranges and corresponding listen addresses.
     * @param keyspace
     * @return the endpoint map
     */
    public Map<List<String>, List<String>> getRangeToEndpointMap(String keyspace)
    {
        /* All the ranges for the tokens */
        Map<List<String>, List<String>> map = new HashMap<>();
        for (Map.Entry<Range<Token>,List<InetAddress>> entry : getRangeToAddressMap(keyspace).entrySet())
        {
            map.put(entry.getKey().asList(), stringify(entry.getValue()));
        }
        return map;
    }
#endif
    /**
     * Return the rpc address associated with an endpoint as a string.
     * @param endpoint The endpoint to get rpc address for
     * @return the rpc address
     */
    sstring get_rpc_address(const inet_address& endpoint) const;
#if 0
    /**
     * for a keyspace, return the ranges and corresponding RPC addresses for a given keyspace.
     * @param keyspace
     * @return the endpoint map
     */
    public Map<List<String>, List<String>> getRangeToRpcaddressMap(String keyspace)
    {
        /* All the ranges for the tokens */
        Map<List<String>, List<String>> map = new HashMap<>();
        for (Map.Entry<Range<Token>, List<InetAddress>> entry : getRangeToAddressMap(keyspace).entrySet())
        {
            List<String> rpcaddrs = new ArrayList<>(entry.getValue().size());
            for (InetAddress endpoint: entry.getValue())
            {
                rpcaddrs.add(getRpcaddress(endpoint));
            }
            map.put(entry.getKey().asList(), rpcaddrs);
        }
        return map;
    }

    public Map<List<String>, List<String>> getPendingRangeToEndpointMap(String keyspace)
    {
        // some people just want to get a visual representation of things. Allow null and set it to the first
        // non-system keyspace.
        if (keyspace == null)
            keyspace = Schema.instance.getNonSystemKeyspaces().get(0);

        Map<List<String>, List<String>> map = new HashMap<>();
        for (Map.Entry<Range<Token>, Collection<InetAddress>> entry : _token_metadata.getPendingRanges(keyspace).entrySet())
        {
            List<InetAddress> l = new ArrayList<>(entry.getValue());
            map.put(entry.getKey().asList(), stringify(l));
        }
        return map;
    }
#endif
    std::unordered_map<dht::token_range, std::vector<inet_address>> get_range_to_address_map(const sstring& keyspace) const;

    std::unordered_map<dht::token_range, std::vector<inet_address>> get_range_to_address_map_in_local_dc(
            const sstring& keyspace) const;

    std::vector<token> get_tokens_in_local_dc() const;

    bool is_local_dc(const inet_address& targetHost) const;

    std::unordered_map<dht::token_range, std::vector<inet_address>> get_range_to_address_map(const sstring& keyspace,
            const std::vector<token>& sorted_tokens) const;

    /**
     * The same as {@code describeRing(String)} but converts TokenRange to the String for JMX compatibility
     *
     * @param keyspace The keyspace to fetch information about
     *
     * @return a List of TokenRange(s) converted to String for the given keyspace
     */

    /*
     * describeRingJMX will be implemented in the API
     * It is left here just as a marker that there is no need to implement it
     * here
     */
    //std::vector<sstring> describeRingJMX(const sstring& keyspace) const {

#if 0

    /**
     * The same as {@code describeRing(String)} but considers only the part of the ring formed by nodes in the local DC.
     */
    public List<TokenRange> describeLocalRing(String keyspace) throws InvalidRequestException
    {
        return describeRing(keyspace, true);
    }
#endif
    std::vector<token_range_endpoints> describe_ring(const sstring& keyspace, bool include_only_local_dc = false) const;

    /**
     * Retrieve a map of tokens to endpoints, including the bootstrapping ones.
     *
     * @return a map of tokens to endpoints in ascending order
     */
    std::map<token, inet_address> get_token_to_endpoint_map();

#if 0

    public String getLocalHostId()
    {
        return getTokenMetadata().getHostId(FBUtilities.getBroadcastAddress()).toString();
    }

    public Map<String, String> getHostIdMap()
    {
        Map<String, String> mapOut = new HashMap<>();
        for (Map.Entry<InetAddress, UUID> entry : getTokenMetadata().getEndpointToHostIdMapForReading().entrySet())
            mapOut.put(entry.getKey().getHostAddress(), entry.getValue().toString());
        return mapOut;
    }
#endif
    /**
     * Construct the range to endpoint mapping based on the true view
     * of the world.
     * @param ranges
     * @return mapping of ranges to the replicas responsible for them.
    */
    std::unordered_map<dht::token_range, std::vector<inet_address>> construct_range_to_endpoint_map(
            const sstring& keyspace,
            const dht::token_range_vector& ranges) const;
public:
    virtual void on_join(gms::inet_address endpoint, gms::endpoint_state ep_state) override;
    virtual void before_change(gms::inet_address endpoint, gms::endpoint_state current_state, gms::application_state new_state_key, const gms::versioned_value& new_value) override;
    /*
     * Handle the reception of a new particular ApplicationState for a particular endpoint. Note that the value of the
     * ApplicationState has not necessarily "changed" since the last known value, if we already received the same update
     * from somewhere else.
     *
     * onChange only ever sees one ApplicationState piece change at a time (even if many ApplicationState updates were
     * received at the same time), so we perform a kind of state machine here. We are concerned with two events: knowing
     * the token associated with an endpoint, and knowing its operation mode. Nodes can start in either bootstrap or
     * normal mode, and from bootstrap mode can change mode to normal. A node in bootstrap mode needs to have
     * pendingranges set in TokenMetadata; a node in normal mode should instead be part of the token ring.
     *
     * Normal progression of ApplicationState.STATUS values for a node should be like this:
     * STATUS_BOOTSTRAPPING,token
     *   if bootstrapping. stays this way until all files are received.
     * STATUS_NORMAL,token
     *   ready to serve reads and writes.
     * STATUS_LEAVING,token
     *   get ready to leave the cluster as part of a decommission
     * STATUS_LEFT,token
     *   set after decommission is completed.
     *
     * Other STATUS values that may be seen (possibly anywhere in the normal progression):
     * STATUS_MOVING,newtoken
     *   set if node is currently moving to a new token in the ring
     * REMOVING_TOKEN,deadtoken
     *   set if the node is dead and is being removed by its REMOVAL_COORDINATOR
     * REMOVED_TOKEN,deadtoken
     *   set if the node is dead and has been removed by its REMOVAL_COORDINATOR
     *
     * Note: Any time a node state changes from STATUS_NORMAL, it will not be visible to new nodes. So it follows that
     * you should never bootstrap a new node during a removenode, decommission or move.
     */
    virtual void on_change(inet_address endpoint, application_state state, const versioned_value& value) override;
    virtual void on_alive(gms::inet_address endpoint, gms::endpoint_state state) override;
    virtual void on_dead(gms::inet_address endpoint, gms::endpoint_state state) override;
    virtual void on_remove(gms::inet_address endpoint) override;
    virtual void on_restart(gms::inet_address endpoint, gms::endpoint_state state) override;

public:
    // For migration_listener
    virtual void on_create_keyspace(const sstring& ks_name) override { keyspace_changed(ks_name).get(); }
    virtual void on_create_column_family(const sstring& ks_name, const sstring& cf_name) override {}
    virtual void on_create_user_type(const sstring& ks_name, const sstring& type_name) override {}
    virtual void on_create_function(const sstring& ks_name, const sstring& function_name) override {}
    virtual void on_create_aggregate(const sstring& ks_name, const sstring& aggregate_name) override {}
    virtual void on_create_view(const sstring& ks_name, const sstring& view_name) override {}

    virtual void on_update_keyspace(const sstring& ks_name) override { keyspace_changed(ks_name).get(); }
    virtual void on_update_column_family(const sstring& ks_name, const sstring& cf_name, bool) override {}
    virtual void on_update_user_type(const sstring& ks_name, const sstring& type_name) override {}
    virtual void on_update_function(const sstring& ks_name, const sstring& function_name) override {}
    virtual void on_update_aggregate(const sstring& ks_name, const sstring& aggregate_name) override {}
    virtual void on_update_view(const sstring& ks_name, const sstring& view_name, bool columns_changed) override {}

    virtual void on_drop_keyspace(const sstring& ks_name) override { keyspace_changed(ks_name).get(); }
    virtual void on_drop_column_family(const sstring& ks_name, const sstring& cf_name) override {}
    virtual void on_drop_user_type(const sstring& ks_name, const sstring& type_name) override {}
    virtual void on_drop_function(const sstring& ks_name, const sstring& function_name) override {}
    virtual void on_drop_aggregate(const sstring& ks_name, const sstring& aggregate_name) override {}
    virtual void on_drop_view(const sstring& ks_name, const sstring& view_name) override {}
private:
    void update_peer_info(inet_address endpoint);
    void do_update_system_peers_table(gms::inet_address endpoint, const application_state& state, const versioned_value& value);

    std::unordered_set<token> get_tokens_for(inet_address endpoint);

    /* Retrieve the CDC generation which starts at the given timestamp (from a distributed table created for this purpose)
     * and start using it for CDC log writes if it's not obsolete.
     */
    void handle_cdc_generation(std::optional<db_clock::time_point>);
    /* Returns `true` iff we started using the generation (it was not obsolete),
     * which means that this node might write some CDC log entries using streams from this generation. */
    bool do_handle_cdc_generation(db_clock::time_point);

    /* If `handle_cdc_generation` fails, it schedules an asynchronous retry in the background
     * using `async_handle_cdc_generation`.
     */
    void async_handle_cdc_generation(db_clock::time_point);

    /* Scan CDC generation timestamps gossiped by other nodes and retrieve the latest one.
     * This function should be called once at the end of the node startup procedure
     * (after the node is started and running normally, it will retrieve generations on gossip events instead).
     */
    void scan_cdc_generations();

    future<> replicate_to_all_cores();
    future<> do_replicate_to_all_cores();
    serialized_action _replicate_action;
    serialized_action _update_pending_ranges_action;
    sharded<db::system_distributed_keyspace>& _sys_dist_ks;
    sharded<db::view::view_update_generator>& _view_update_generator;
private:
    /**
     * Replicates token_metadata contents on shard0 instance to other shards.
     *
     * Should be serialized.
     * Should run on shard 0 only.
     *
     * @return a ready future when replication is complete.
     */
    future<> replicate_tm_only();

    /**
     * Handle node bootstrap
     *
     * @param endpoint bootstrapping node
     */
    void handle_state_bootstrap(inet_address endpoint);

    /**
     * Handle node move to normal state. That is, node is entering token ring and participating
     * in reads.
     *
     * @param endpoint node
     */
    void handle_state_normal(inet_address endpoint);

    /**
     * Handle node preparing to leave the ring
     *
     * @param endpoint node
     */
    void handle_state_leaving(inet_address endpoint);

    /**
     * Handle node leaving the ring. This will happen when a node is decommissioned
     *
     * @param endpoint If reason for leaving is decommission, endpoint is the leaving node.
     * @param pieces STATE_LEFT,token
     */
    void handle_state_left(inet_address endpoint, std::vector<sstring> pieces);

    /**
     * Handle node moving inside the ring.
     *
     * @param endpoint moving endpoint address
     * @param pieces STATE_MOVING, token
     */
    void handle_state_moving(inet_address endpoint, std::vector<sstring> pieces);

    /**
     * Handle notification that a node being actively removed from the ring via 'removenode'
     *
     * @param endpoint node
     * @param pieces either REMOVED_TOKEN (node is gone) or REMOVING_TOKEN (replicas need to be restored)
     */
    void handle_state_removing(inet_address endpoint, std::vector<sstring> pieces);

private:
    void excise(std::unordered_set<token> tokens, inet_address endpoint);
    void excise(std::unordered_set<token> tokens, inet_address endpoint, long expire_time);

    /** unlike excise we just need this endpoint gone without going through any notifications **/
    void remove_endpoint(inet_address endpoint);

    void add_expire_time_if_found(inet_address endpoint, int64_t expire_time);

    int64_t extract_expire_time(const std::vector<sstring>& pieces) const {
        return std::stoll(pieces[2]);
    }

    /**
     * Finds living endpoints responsible for the given ranges
     *
     * @param keyspaceName the keyspace ranges belong to
     * @param ranges the ranges to find sources for
     * @return multimap of addresses to ranges the address is responsible for
     */
    std::unordered_multimap<inet_address, dht::token_range> get_new_source_ranges(const sstring& keyspaceName, const dht::token_range_vector& ranges);
public:
    future<> confirm_replication(inet_address node);

private:

    /**
     * Sends a notification to a node indicating we have finished replicating data.
     *
     * @param remote node to send notification to
     */
    future<> send_replication_notification(inet_address remote);

    /**
     * Called when an endpoint is removed from the ring. This function checks
     * whether this node becomes responsible for new ranges as a
     * consequence and streams data if needed.
     *
     * This is rather ineffective, but it does not matter so much
     * since this is called very seldom
     *
     * @param endpoint the node that left
     */
    future<> restore_replica_count(inet_address endpoint, inet_address notify_endpoint);

    // needs to be modified to accept either a keyspace or ARS.
    std::unordered_multimap<dht::token_range, inet_address> get_changed_ranges_for_leaving(sstring keyspace_name, inet_address endpoint);
#if 0
    public final void deliverHints(String host) throws UnknownHostException
    {
        HintedHandOffManager.instance.scheduleHintDelivery(host);
    }
#endif
public:
    future<std::unordered_set<dht::token>> get_local_tokens();

#if 0
    /* These methods belong to the MBean interface */

    public List<String> getTokens()
    {
        return getTokens(FBUtilities.getBroadcastAddress());
    }

    public List<String> getTokens(String endpoint) throws UnknownHostException
    {
        return getTokens(InetAddress.getByName(endpoint));
    }

    private List<String> getTokens(InetAddress endpoint)
    {
        List<String> strTokens = new ArrayList<>();
        for (Token tok : getTokenMetadata().getTokens(endpoint))
            strTokens.add(tok.toString());
        return strTokens;
    }
#endif

    sstring get_release_version();

    sstring get_schema_version();

    future<std::unordered_map<sstring, std::vector<sstring>>> describe_schema_versions();

#if 0
    public List<String> getLeavingNodes()
    {
        return stringify(_token_metadata.getLeavingEndpoints());
    }

    public List<String> getMovingNodes()
    {
        List<String> endpoints = new ArrayList<>();

        for (Pair<Token, InetAddress> node : _token_metadata.getMovingEndpoints())
        {
            endpoints.add(node.right.getHostAddress());
        }

        return endpoints;
    }

    public List<String> getJoiningNodes()
    {
        return stringify(_token_metadata.getBootstrapTokens().valueSet());
    }

    public List<String> getLiveNodes()
    {
        return stringify(Gossiper.instance.getLiveMembers());
    }

    public List<String> getUnreachableNodes()
    {
        return stringify(Gossiper.instance.getUnreachableMembers());
    }

    private List<String> stringify(Iterable<InetAddress> endpoints)
    {
        List<String> stringEndpoints = new ArrayList<>();
        for (InetAddress ep : endpoints)
        {
            stringEndpoints.add(ep.getHostAddress());
        }
        return stringEndpoints;
    }

    public int forceKeyspaceCleanup(String keyspaceName, String... columnFamilies) throws IOException, ExecutionException, InterruptedException
    {
        if (keyspaceName.equals(SystemKeyspace.NAME))
            throw new RuntimeException("Cleanup of the system keyspace is neither necessary nor wise");

        CompactionManager.AllSSTableOpStatus status = CompactionManager.AllSSTableOpStatus.SUCCESSFUL;
        for (ColumnFamilyStore cfStore : getValidColumnFamilies(false, false, keyspaceName, columnFamilies))
        {
            CompactionManager.AllSSTableOpStatus oneStatus = cfStore.forceCleanup();
            if (oneStatus != CompactionManager.AllSSTableOpStatus.SUCCESSFUL)
                status = oneStatus;
        }
        return status.statusCode;
    }

    public int scrub(boolean disableSnapshot, boolean skipCorrupted, String keyspaceName, String... columnFamilies) throws IOException, ExecutionException, InterruptedException
    {
        CompactionManager.AllSSTableOpStatus status = CompactionManager.AllSSTableOpStatus.SUCCESSFUL;
        for (ColumnFamilyStore cfStore : getValidColumnFamilies(false, false, keyspaceName, columnFamilies))
        {
            CompactionManager.AllSSTableOpStatus oneStatus = cfStore.scrub(disableSnapshot, skipCorrupted);
            if (oneStatus != CompactionManager.AllSSTableOpStatus.SUCCESSFUL)
                status = oneStatus;
        }
        return status.statusCode;
    }

    public int upgradeSSTables(String keyspaceName, boolean excludeCurrentVersion, String... columnFamilies) throws IOException, ExecutionException, InterruptedException
    {
        CompactionManager.AllSSTableOpStatus status = CompactionManager.AllSSTableOpStatus.SUCCESSFUL;
        for (ColumnFamilyStore cfStore : getValidColumnFamilies(true, true, keyspaceName, columnFamilies))
        {
            CompactionManager.AllSSTableOpStatus oneStatus = cfStore.sstablesRewrite(excludeCurrentVersion);
            if (oneStatus != CompactionManager.AllSSTableOpStatus.SUCCESSFUL)
                status = oneStatus;
        }
        return status.statusCode;
    }

    public void forceKeyspaceCompaction(String keyspaceName, String... columnFamilies) throws IOException, ExecutionException, InterruptedException
    {
        for (ColumnFamilyStore cfStore : getValidColumnFamilies(true, false, keyspaceName, columnFamilies))
        {
            cfStore.forceMajorCompaction();
        }
    }

#endif
    /**
     * Takes the snapshot for all keyspaces. A snapshot name must be specified.
     *
     * @param tag the tag given to the snapshot; may not be null or empty
     */
    future<> take_snapshot(sstring tag) {
        return take_snapshot(tag, {});
    }

    /**
     * Takes the snapshot for the given keyspaces. A snapshot name must be specified.
     *
     * @param tag the tag given to the snapshot; may not be null or empty
     * @param keyspaceNames the names of the keyspaces to snapshot; empty means "all."
     */
    future<> take_snapshot(sstring tag, std::vector<sstring> keyspace_names);

    /**
     * Takes the snapshot of a specific column family. A snapshot name must be specified.
     *
     * @param keyspaceName the keyspace which holds the specified column family
     * @param columnFamilyName the column family to snapshot
     * @param tag the tag given to the snapshot; may not be null or empty
     */
    future<> take_column_family_snapshot(sstring ks_name, sstring cf_name, sstring tag);
#if 0

    private Keyspace getValidKeyspace(String keyspaceName) throws IOException
    {
        if (!Schema.instance.getKeyspaces().contains(keyspaceName))
        {
            throw new IOException("Keyspace " + keyspaceName + " does not exist");
        }
        return Keyspace.open(keyspaceName);
    }
#endif

    /**
     * Remove the snapshot with the given name from the given keyspaces.
     * If no tag is specified we will remove all snapshots.
     */
    future<> clear_snapshot(sstring tag, std::vector<sstring> keyspace_names);

    future<std::unordered_map<sstring, std::vector<snapshot_details>>> get_snapshot_details();

    future<int64_t> true_snapshots_size();
#if 0

    /**
     * @param allowIndexes Allow index CF names to be passed in
     * @param autoAddIndexes Automatically add secondary indexes if a CF has them
     * @param keyspaceName keyspace
     * @param cfNames CFs
     * @throws java.lang.IllegalArgumentException when given CF name does not exist
     */
    public Iterable<ColumnFamilyStore> getValidColumnFamilies(boolean allowIndexes, boolean autoAddIndexes, String keyspaceName, String... cfNames) throws IOException
    {
        Keyspace keyspace = getValidKeyspace(keyspaceName);
        Set<ColumnFamilyStore> valid = new HashSet<>();

        if (cfNames.length == 0)
        {
            // all stores are interesting
            for (ColumnFamilyStore cfStore : keyspace.getColumnFamilyStores())
            {
                valid.add(cfStore);
                if (autoAddIndexes)
                {
                    for (SecondaryIndex si : cfStore.indexManager.getIndexes())
                    {
                        if (si.getIndexCfs() != null) {
                            logger.info("adding secondary index {} to operation", si.getIndexName());
                            valid.add(si.getIndexCfs());
                        }
                    }

                }
            }
            return valid;
        }
        // filter out interesting stores
        for (String cfName : cfNames)
        {
            //if the CF name is an index, just flush the CF that owns the index
            String baseCfName = cfName;
            String idxName = null;
            if (cfName.contains(".")) // secondary index
            {
                if(!allowIndexes)
                {
                   logger.warn("Operation not allowed on secondary Index table ({})", cfName);
                    continue;
                }

                String[] parts = cfName.split("\\.", 2);
                baseCfName = parts[0];
                idxName = parts[1];
            }

            ColumnFamilyStore cfStore = keyspace.getColumnFamilyStore(baseCfName);
            if (idxName != null)
            {
                Collection< SecondaryIndex > indexes = cfStore.indexManager.getIndexesByNames(new HashSet<>(Arrays.asList(cfName)));
                if (indexes.isEmpty())
                    logger.warn(String.format("Invalid index specified: %s/%s. Proceeding with others.", baseCfName, idxName));
                else
                    valid.add(Iterables.get(indexes, 0).getIndexCfs());
            }
            else
            {
                valid.add(cfStore);
                if(autoAddIndexes)
                {
                    for(SecondaryIndex si : cfStore.indexManager.getIndexes())
                    {
                        if (si.getIndexCfs() != null) {
                            logger.info("adding secondary index {} to operation", si.getIndexName());
                            valid.add(si.getIndexCfs());
                        }
                    }
                }
            }
        }
        return valid;
    }

    /**
     * Flush all memtables for a keyspace and column families.
     * @param keyspaceName
     * @param columnFamilies
     * @throws IOException
     */
    public void forceKeyspaceFlush(String keyspaceName, String... columnFamilies) throws IOException
    {
        for (ColumnFamilyStore cfStore : getValidColumnFamilies(true, false, keyspaceName, columnFamilies))
        {
            logger.debug("Forcing flush on keyspace {}, CF {}", keyspaceName, cfStore.name);
            cfStore.forceBlockingFlush();
        }
    }

    /**
     * Sends JMX notification to subscribers.
     *
     * @param type Message type
     * @param message Message itself
     * @param userObject Arbitrary object to attach to notification
     */
    public void sendNotification(String type, String message, Object userObject)
    {
        Notification jmxNotification = new Notification(type, jmxObjectName, notificationSerialNumber.incrementAndGet(), message);
        jmxNotification.setUserData(userObject);
        sendNotification(jmxNotification);
    }

    public int repairAsync(String keyspace, Map<String, String> repairSpec)
    {
        RepairOption option = RepairOption.parse(repairSpec, getPartitioner());
        // if ranges are not specified
        if (option.getRanges().isEmpty())
        {
            if (option.isPrimaryRange())
            {
                // when repairing only primary range, neither dataCenters nor hosts can be set
                if (option.getDataCenters().isEmpty() && option.getHosts().isEmpty())
                    option.getRanges().addAll(getPrimaryRanges(keyspace));
                    // except dataCenters only contain local DC (i.e. -local)
                else if (option.getDataCenters().size() == 1 && option.getDataCenters().contains(DatabaseDescriptor.getLocalDataCenter()))
                    option.getRanges().addAll(getPrimaryRangesWithinDC(keyspace));
                else
                    throw new IllegalArgumentException("You need to run primary range repair on all nodes in the cluster.");
            }
            else
            {
                option.getRanges().addAll(getLocalRanges(keyspace));
            }
        }
        return forceRepairAsync(keyspace, option);
    }

    @Deprecated
    public int forceRepairAsync(String keyspace,
                                boolean isSequential,
                                Collection<String> dataCenters,
                                Collection<String> hosts,
                                boolean primaryRange,
                                boolean fullRepair,
                                String... columnFamilies)
    {
        return forceRepairAsync(keyspace, isSequential ? RepairParallelism.SEQUENTIAL : RepairParallelism.PARALLEL, dataCenters, hosts, primaryRange, fullRepair, columnFamilies);
    }

    @Deprecated
    public int forceRepairAsync(String keyspace,
                                RepairParallelism parallelismDegree,
                                Collection<String> dataCenters,
                                Collection<String> hosts,
                                boolean primaryRange,
                                boolean fullRepair,
                                String... columnFamilies)
    {
        if (FBUtilities.isWindows() && parallelismDegree != RepairParallelism.PARALLEL)
        {
            logger.warn("Snapshot-based repair is not yet supported on Windows.  Reverting to parallel repair.");
            parallelismDegree = RepairParallelism.PARALLEL;
        }

        RepairOption options = new RepairOption(parallelismDegree, primaryRange, !fullRepair, false, 1, Collections.<Range<Token>>emptyList());
        if (dataCenters != null)
        {
            options.getDataCenters().addAll(dataCenters);
        }
        if (hosts != null)
        {
            options.getHosts().addAll(hosts);
        }
        if (columnFamilies != null)
        {
            for (String columnFamily : columnFamilies)
            {
                options.getColumnFamilies().add(columnFamily);
            }
        }
        return forceRepairAsync(keyspace, options);
    }

    public int forceRepairAsync(String keyspace,
                                boolean isSequential,
                                boolean isLocal,
                                boolean primaryRange,
                                boolean fullRepair,
                                String... columnFamilies)
    {
        Set<String> dataCenters = null;
        if (isLocal)
        {
            dataCenters = Sets.newHashSet(DatabaseDescriptor.getLocalDataCenter());
        }
        return forceRepairAsync(keyspace, isSequential, dataCenters, null, primaryRange, fullRepair, columnFamilies);
    }

    public int forceRepairRangeAsync(String beginToken,
                                     String endToken,
                                     String keyspaceName,
                                     boolean isSequential,
                                     Collection<String> dataCenters,
                                     Collection<String> hosts,
                                     boolean fullRepair,
                                     String... columnFamilies)
    {
        return forceRepairRangeAsync(beginToken, endToken, keyspaceName, isSequential ? RepairParallelism.SEQUENTIAL : RepairParallelism.PARALLEL, dataCenters, hosts, fullRepair, columnFamilies);
    }

    public int forceRepairRangeAsync(String beginToken,
                                     String endToken,
                                     String keyspaceName,
                                     RepairParallelism parallelismDegree,
                                     Collection<String> dataCenters,
                                     Collection<String> hosts,
                                     boolean fullRepair,
                                     String... columnFamilies)
    {
        if (FBUtilities.isWindows() && parallelismDegree != RepairParallelism.PARALLEL)
        {
            logger.warn("Snapshot-based repair is not yet supported on Windows.  Reverting to parallel repair.");
            parallelismDegree = RepairParallelism.PARALLEL;
        }
        Collection<Range<Token>> repairingRange = createRepairRangeFrom(beginToken, endToken);

        RepairOption options = new RepairOption(parallelismDegree, false, !fullRepair, false, 1, repairingRange);
        options.getDataCenters().addAll(dataCenters);
        if (hosts != null)
        {
            options.getHosts().addAll(hosts);
        }
        if (columnFamilies != null)
        {
            for (String columnFamily : columnFamilies)
            {
                options.getColumnFamilies().add(columnFamily);
            }
        }

        logger.info("starting user-requested repair of range {} for keyspace {} and column families {}",
                    repairingRange, keyspaceName, columnFamilies);
        return forceRepairAsync(keyspaceName, options);
    }

    public int forceRepairRangeAsync(String beginToken,
                                     String endToken,
                                     String keyspaceName,
                                     boolean isSequential,
                                     boolean isLocal,
                                     boolean fullRepair,
                                     String... columnFamilies)
    {
        Set<String> dataCenters = null;
        if (isLocal)
        {
            dataCenters = Sets.newHashSet(DatabaseDescriptor.getLocalDataCenter());
        }
        return forceRepairRangeAsync(beginToken, endToken, keyspaceName, isSequential, dataCenters, null, fullRepair, columnFamilies);
    }

    /**
     * Create collection of ranges that match ring layout from given tokens.
     *
     * @param beginToken beginning token of the range
     * @param endToken end token of the range
     * @return collection of ranges that match ring layout in TokenMetadata
     */
    @SuppressWarnings("unchecked")
    @VisibleForTesting
    Collection<Range<Token>> createRepairRangeFrom(String beginToken, String endToken)
    {
        Token parsedBeginToken = getPartitioner().getTokenFactory().fromString(beginToken);
        Token parsedEndToken = getPartitioner().getTokenFactory().fromString(endToken);

        // Break up given range to match ring layout in TokenMetadata
        ArrayList<Range<Token>> repairingRange = new ArrayList<>();

        ArrayList<Token> tokens = new ArrayList<>(_token_metadata.sortedTokens());
        if (!tokens.contains(parsedBeginToken))
        {
            tokens.add(parsedBeginToken);
        }
        if (!tokens.contains(parsedEndToken))
        {
            tokens.add(parsedEndToken);
        }
        // tokens now contain all tokens including our endpoints
        Collections.sort(tokens);

        int start = tokens.indexOf(parsedBeginToken), end = tokens.indexOf(parsedEndToken);
        for (int i = start; i != end; i = (i+1) % tokens.size())
        {
            Range<Token> range = new Range<>(tokens.get(i), tokens.get((i+1) % tokens.size()));
            repairingRange.add(range);
        }

        return repairingRange;
    }

    public int forceRepairAsync(String keyspace, RepairOption options)
    {
        if (options.getRanges().isEmpty() || Keyspace.open(keyspace).getReplicationStrategy().getReplicationFactor() < 2)
            return 0;

        int cmd = nextRepairCommand.incrementAndGet();
        new Thread(createRepairTask(cmd, keyspace, options)).start();
        return cmd;
    }

    private Thread createQueryThread(final int cmd, final UUID sessionId)
    {
        return new Thread(new WrappedRunnable()
        {
            // Query events within a time interval that overlaps the last by one second. Ignore duplicates. Ignore local traces.
            // Wake up upon local trace activity. Query when notified of trace activity with a timeout that doubles every two timeouts.
            public void runMayThrow() throws Exception
            {
                TraceState state = Tracing.instance.get(sessionId);
                if (state == null)
                    throw new Exception("no tracestate");

                String format = "select event_id, source, activity from %s.%s where session_id = ? and event_id > ? and event_id < ?;";
                String query = String.format(format, TraceKeyspace.NAME, TraceKeyspace.EVENTS);
                SelectStatement statement = (SelectStatement) QueryProcessor.parseStatement(query).prepare().statement;

                ByteBuffer sessionIdBytes = ByteBufferUtil.bytes(sessionId);
                InetAddress source = FBUtilities.getBroadcastAddress();

                HashSet<UUID>[] seen = new HashSet[] { new HashSet<UUID>(), new HashSet<UUID>() };
                int si = 0;
                UUID uuid;

                long tlast = System.currentTimeMillis(), tcur;

                TraceState.Status status;
                long minWaitMillis = 125;
                long maxWaitMillis = 1000 * 1024L;
                long timeout = minWaitMillis;
                boolean shouldDouble = false;

                while ((status = state.waitActivity(timeout)) != TraceState.Status.STOPPED)
                {
                    if (status == TraceState.Status.IDLE)
                    {
                        timeout = shouldDouble ? Math.min(timeout * 2, maxWaitMillis) : timeout;
                        shouldDouble = !shouldDouble;
                    }
                    else
                    {
                        timeout = minWaitMillis;
                        shouldDouble = false;
                    }
                    ByteBuffer tminBytes = ByteBufferUtil.bytes(UUIDGen.minTimeUUID(tlast - 1000));
                    ByteBuffer tmaxBytes = ByteBufferUtil.bytes(UUIDGen.maxTimeUUID(tcur = System.currentTimeMillis()));
                    QueryOptions options = QueryOptions.forInternalCalls(ConsistencyLevel.ONE, Lists.newArrayList(sessionIdBytes, tminBytes, tmaxBytes));
                    ResultMessage.Rows rows = statement.execute(QueryState.forInternalCalls(), options);
                    UntypedResultSet result = UntypedResultSet.create(rows.result);

                    for (UntypedResultSet.Row r : result)
                    {
                        if (source.equals(r.getInetAddress("source")))
                            continue;
                        if ((uuid = r.getUUID("event_id")).timestamp() > (tcur - 1000) * 10000)
                            seen[si].add(uuid);
                        if (seen[si == 0 ? 1 : 0].contains(uuid))
                            continue;
                        String message = String.format("%s: %s", r.getInetAddress("source"), r.getString("activity"));
                        sendNotification("repair", message, new int[]{cmd, ActiveRepairService.Status.RUNNING.ordinal()});
                    }
                    tlast = tcur;

                    si = si == 0 ? 1 : 0;
                    seen[si].clear();
                }
            }
        });
    }

    private FutureTask<Object> createRepairTask(final int cmd, final String keyspace, final RepairOption options)
    {
        if (!options.getDataCenters().isEmpty() && options.getDataCenters().contains(DatabaseDescriptor.getLocalDataCenter()))
        {
            throw new IllegalArgumentException("the local data center must be part of the repair");
        }

        return new FutureTask<>(new WrappedRunnable()
        {
            protected void runMayThrow() throws Exception
            {
                final TraceState traceState;

                String[] columnFamilies = options.getColumnFamilies().toArray(new String[options.getColumnFamilies().size()]);
                Iterable<ColumnFamilyStore> validColumnFamilies = getValidColumnFamilies(false, false, keyspace, columnFamilies);

                final long startTime = System.currentTimeMillis();
                String message = String.format("Starting repair command #%d, repairing keyspace %s with %s", cmd, keyspace, options);
                logger.info(message);
                sendNotification("repair", message, new int[]{cmd, ActiveRepairService.Status.STARTED.ordinal()});
                if (options.isTraced())
                {
                    StringBuilder cfsb = new StringBuilder();
                    for (ColumnFamilyStore cfs : validColumnFamilies)
                        cfsb.append(", ").append(cfs.keyspace.getName()).append(".").append(cfs.name);

                    UUID sessionId = Tracing.instance.newSession(Tracing.TraceType.REPAIR);
                    traceState = Tracing.instance.begin("repair", ImmutableMap.of("keyspace", keyspace, "columnFamilies", cfsb.substring(2)));
                    Tracing.traceRepair(message);
                    traceState.enableActivityNotification();
                    traceState.setNotificationHandle(new int[]{ cmd, ActiveRepairService.Status.RUNNING.ordinal() });
                    Thread queryThread = createQueryThread(cmd, sessionId);
                    queryThread.setName("RepairTracePolling");
                    queryThread.start();
                }
                else
                {
                    traceState = null;
                }

                final Set<InetAddress> allNeighbors = new HashSet<>();
                Map<Range, Set<InetAddress>> rangeToNeighbors = new HashMap<>();
                for (Range<Token> range : options.getRanges())
                {
                    try
                    {
                        Set<InetAddress> neighbors = ActiveRepairService.getNeighbors(keyspace, range, options.getDataCenters(), options.getHosts());
                        rangeToNeighbors.put(range, neighbors);
                        allNeighbors.addAll(neighbors);
                    }
                    catch (IllegalArgumentException e)
                    {
                        logger.error("Repair failed:", e);
                        sendNotification("repair", e.getMessage(), new int[]{cmd, ActiveRepairService.Status.FINISHED.ordinal()});
                        return;
                    }
                }

                // Validate columnfamilies
                List<ColumnFamilyStore> columnFamilyStores = new ArrayList<>();
                try
                {
                    Iterables.addAll(columnFamilyStores, validColumnFamilies);
                }
                catch (IllegalArgumentException e)
                {
                    sendNotification("repair", e.getMessage(), new int[]{cmd, ActiveRepairService.Status.FINISHED.ordinal()});
                    return;
                }

                final UUID parentSession;
                long repairedAt;
                try
                {
                    parentSession = ActiveRepairService.instance.prepareForRepair(allNeighbors, options, columnFamilyStores);
                    repairedAt = ActiveRepairService.instance.getParentRepairSession(parentSession).repairedAt;
                }
                catch (Throwable t)
                {
                    sendNotification("repair", String.format("Repair failed with error %s", t.getMessage()), new int[]{cmd, ActiveRepairService.Status.FINISHED.ordinal()});
                    return;
                }

                // Set up RepairJob executor for this repair command.
                final ListeningExecutorService executor = MoreExecutors.listeningDecorator(new JMXConfigurableThreadPoolExecutor(options.getJobThreads(),
                                                                                                                           Integer.MAX_VALUE,
                                                                                                                           TimeUnit.SECONDS,
                                                                                                                           new LinkedBlockingQueue<Runnable>(),
                                                                                                                           new NamedThreadFactory("Repair#" + cmd),
                                                                                                                           "internal"));

                List<ListenableFuture<RepairSessionResult>> futures = new ArrayList<>(options.getRanges().size());
                String[] cfnames = new String[columnFamilyStores.size()];
                for (int i = 0; i < columnFamilyStores.size(); i++)
                {
                    cfnames[i] = columnFamilyStores.get(i).name;
                }
                for (Range<Token> range : options.getRanges())
                {
                    final RepairSession session = ActiveRepairService.instance.submitRepairSession(parentSession,
                                                                      range,
                                                                      keyspace,
                                                                      options.getParallelism(),
                                                                      rangeToNeighbors.get(range),
                                                                      repairedAt,
                                                                      executor,
                                                                      cfnames);
                    if (session == null)
                        continue;
                    // After repair session completes, notify client its result
                    Futures.addCallback(session, new FutureCallback<RepairSessionResult>()
                    {
                        public void onSuccess(RepairSessionResult result)
                        {
                            String message = String.format("Repair session %s for range %s finished", session.getId(), session.getRange().toString());
                            logger.info(message);
                            sendNotification("repair", message, new int[]{cmd, ActiveRepairService.Status.SESSION_SUCCESS.ordinal()});
                        }

                        public void onFailure(Throwable t)
                        {
                            String message = String.format("Repair session %s for range %s failed with error %s", session.getId(), session.getRange().toString(), t.getMessage());
                            logger.error(message, t);
                            sendNotification("repair", message, new int[]{cmd, ActiveRepairService.Status.SESSION_FAILED.ordinal()});
                        }
                    });
                    futures.add(session);
                }

                // After all repair sessions completes(successful or not),
                // run anticompaction if necessary and send finish notice back to client
                final ListenableFuture<List<RepairSessionResult>> allSessions = Futures.successfulAsList(futures);
                Futures.addCallback(allSessions, new FutureCallback<List<RepairSessionResult>>()
                {
                    public void onSuccess(List<RepairSessionResult> result)
                    {
                        // filter out null(=failed) results and get successful ranges
                        Collection<Range<Token>> successfulRanges = new ArrayList<>();
                        for (RepairSessionResult sessionResult : result)
                        {
                            if (sessionResult != null)
                            {
                                successfulRanges.add(sessionResult.range);
                            }
                        }
                        try
                        {
                            ActiveRepairService.instance.finishParentSession(parentSession, allNeighbors, successfulRanges);
                        }
                        catch (Exception e)
                        {
                            logger.error("Error in incremental repair", e);
                        }
                        repairComplete();
                    }

                    public void onFailure(Throwable t)
                    {
                        repairComplete();
                    }

                    private void repairComplete()
                    {
                        String duration = DurationFormatUtils.formatDurationWords(System.currentTimeMillis() - startTime, true, true);
                        String message = String.format("Repair command #%d finished in %s", cmd, duration);
                        sendNotification("repair", message,
                                         new int[]{cmd, ActiveRepairService.Status.FINISHED.ordinal()});
                        logger.info(message);
                        if (options.isTraced())
                        {
                            traceState.setNotificationHandle(null);
                            // Because DebuggableThreadPoolExecutor#afterExecute and this callback
                            // run in a nondeterministic order (within the same thread), the
                            // TraceState may have been nulled out at this point. The TraceState
                            // should be traceState, so just set it without bothering to check if it
                            // actually was nulled out.
                            Tracing.instance.set(traceState);
                            Tracing.traceRepair(message);
                            Tracing.instance.stopSession();
                        }
                        executor.shutdownNow();
                    }
                });
            }
        }, null);
    }

    public void forceTerminateAllRepairSessions() {
        ActiveRepairService.instance.terminateSessions();
    }

    /* End of MBean interface methods */

    /**
     * Get the "primary ranges" for the specified keyspace and endpoint.
     * "Primary ranges" are the ranges that the node is responsible for storing replica primarily.
     * The node that stores replica primarily is defined as the first node returned
     * by {@link AbstractReplicationStrategy#calculateNaturalEndpoints}.
     *
     * @param keyspace Keyspace name to check primary ranges
     * @param ep endpoint we are interested in.
     * @return primary ranges for the specified endpoint.
     */
    public Collection<Range<Token>> getPrimaryRangesForEndpoint(String keyspace, InetAddress ep)
    {
        AbstractReplicationStrategy strategy = Keyspace.open(keyspace).getReplicationStrategy();
        Collection<Range<Token>> primaryRanges = new HashSet<>();
        TokenMetadata metadata = _token_metadata.cloneOnlyTokenMap();
        for (Token token : metadata.sortedTokens())
        {
            List<InetAddress> endpoints = strategy.calculateNaturalEndpoints(token, metadata);
            if (endpoints.size() > 0 && endpoints.get(0).equals(ep))
                primaryRanges.add(new Range<>(metadata.getPredecessor(token), token));
        }
        return primaryRanges;
    }

    /**
     * Get the "primary ranges" within local DC for the specified keyspace and endpoint.
     *
     * @see #getPrimaryRangesForEndpoint(String, java.net.InetAddress)
     * @param keyspace Keyspace name to check primary ranges
     * @param referenceEndpoint endpoint we are interested in.
     * @return primary ranges within local DC for the specified endpoint.
     */
    public Collection<Range<Token>> getPrimaryRangeForEndpointWithinDC(String keyspace, InetAddress referenceEndpoint)
    {
        TokenMetadata metadata = _token_metadata.cloneOnlyTokenMap();
        String localDC = DatabaseDescriptor.getEndpointSnitch().getDatacenter(referenceEndpoint);
        Collection<InetAddress> localDcNodes = metadata.getTopology().getDatacenterEndpoints().get(localDC);
        AbstractReplicationStrategy strategy = Keyspace.open(keyspace).getReplicationStrategy();

        Collection<Range<Token>> localDCPrimaryRanges = new HashSet<>();
        for (Token token : metadata.sortedTokens())
        {
            List<InetAddress> endpoints = strategy.calculateNaturalEndpoints(token, metadata);
            for (InetAddress endpoint : endpoints)
            {
                if (localDcNodes.contains(endpoint))
                {
                    if (endpoint.equals(referenceEndpoint))
                    {
                        localDCPrimaryRanges.add(new Range<>(metadata.getPredecessor(token), token));
                    }
                    break;
                }
            }
        }

        return localDCPrimaryRanges;
    }
#endif
    /**
     * Get all ranges an endpoint is responsible for (by keyspace)
     * Replication strategy's get_ranges() guarantees that no wrap-around range is returned.
     * @param ep endpoint we are interested in.
     * @return ranges for the specified endpoint.
     */
    dht::token_range_vector get_ranges_for_endpoint(const sstring& name, const gms::inet_address& ep) const;

    /**
     * Get all ranges that span the ring given a set
     * of tokens. All ranges are in sorted order of
     * ranges.
     * @return ranges in sorted order
    */
    dht::token_range_vector get_all_ranges(const std::vector<token>& sorted_tokens) const;
    /**
     * This method returns the N endpoints that are responsible for storing the
     * specified key i.e for replication.
     *
     * @param keyspaceName keyspace name also known as keyspace
     * @param cf Column family name
     * @param key key for which we need to find the endpoint
     * @return the endpoint responsible for this key
     */
    std::vector<gms::inet_address> get_natural_endpoints(const sstring& keyspace,
            const sstring& cf, const sstring& key) const;
#if 0
    public List<InetAddress> getNaturalEndpoints(String keyspaceName, ByteBuffer key)
    {
        return getNaturalEndpoints(keyspaceName, getPartitioner().getToken(key));
    }
#endif
    /**
     * This method returns the N endpoints that are responsible for storing the
     * specified key i.e for replication.
     *
     * @param keyspaceName keyspace name also known as keyspace
     * @param pos position for which we need to find the endpoint
     * @return the endpoint responsible for this token
     */
    std::vector<gms::inet_address>  get_natural_endpoints(const sstring& keyspace, const token& pos) const;
#if 0
    /**
     * This method attempts to return N endpoints that are responsible for storing the
     * specified key i.e for replication.
     *
     * @param keyspace keyspace name also known as keyspace
     * @param key key for which we need to find the endpoint
     * @return the endpoint responsible for this key
     */
    public List<InetAddress> getLiveNaturalEndpoints(Keyspace keyspace, ByteBuffer key)
    {
        return getLiveNaturalEndpoints(keyspace, getPartitioner().decorateKey(key));
    }

    public List<InetAddress> getLiveNaturalEndpoints(Keyspace keyspace, RingPosition pos)
    {
        List<InetAddress> endpoints = keyspace.getReplicationStrategy().getNaturalEndpoints(pos);
        List<InetAddress> liveEps = new ArrayList<>(endpoints.size());

        for (InetAddress endpoint : endpoints)
        {
            if (FailureDetector.instance.isAlive(endpoint))
                liveEps.add(endpoint);
        }

        return liveEps;
    }

    public void setLoggingLevel(String classQualifier, String rawLevel) throws Exception
    {
        ch.qos.logback.classic.Logger logBackLogger = (ch.qos.logback.classic.Logger) LoggerFactory.getLogger(classQualifier);

        // if both classQualifer and rawLevel are empty, reload from configuration
        if (StringUtils.isBlank(classQualifier) && StringUtils.isBlank(rawLevel) )
        {
            JMXConfiguratorMBean jmxConfiguratorMBean = JMX.newMBeanProxy(ManagementFactory.getPlatformMBeanServer(),
                    new ObjectName("ch.qos.logback.classic:Name=default,Type=ch.qos.logback.classic.jmx.JMXConfigurator"),
                    JMXConfiguratorMBean.class);
            jmxConfiguratorMBean.reloadDefaultConfiguration();
            return;
        }
        // classQualifer is set, but blank level given
        else if (StringUtils.isNotBlank(classQualifier) && StringUtils.isBlank(rawLevel) )
        {
            if (logBackLogger.getLevel() != null || hasAppenders(logBackLogger))
                logBackLogger.setLevel(null);
            return;
        }

        ch.qos.logback.classic.Level level = ch.qos.logback.classic.Level.toLevel(rawLevel);
        logBackLogger.setLevel(level);
        logger.info("set log level to {} for classes under '{}' (if the level doesn't look like '{}' then the logger couldn't parse '{}')", level, classQualifier, rawLevel, rawLevel);
    }

    /**
     * @return the runtime logging levels for all the configured loggers
     */
    @Override
    public Map<String,String>getLoggingLevels() {
        Map<String, String> logLevelMaps = Maps.newLinkedHashMap();
        LoggerContext lc = (LoggerContext) LoggerFactory.getILoggerFactory();
        for (ch.qos.logback.classic.Logger logger : lc.getLoggerList())
        {
            if(logger.getLevel() != null || hasAppenders(logger))
                logLevelMaps.put(logger.getName(), logger.getLevel().toString());
        }
        return logLevelMaps;
    }

    private boolean hasAppenders(ch.qos.logback.classic.Logger logger) {
        Iterator<Appender<ILoggingEvent>> it = logger.iteratorForAppenders();
        return it.hasNext();
    }
#endif
    /**
     * @return Vector of Token ranges (_not_ keys!) together with estimated key count,
     *      breaking up the data this node is responsible for into pieces of roughly keys_per_split
     */
    std::vector<std::pair<dht::token_range, uint64_t>> get_splits(const sstring& ks_name,
            const sstring& cf_name,
            range<dht::token> range,
            uint32_t keys_per_split);
public:
    future<> decommission();

private:
    /**
     * Broadcast leaving status and update local _token_metadata accordingly
     */
    future<> start_leaving();
    void leave_ring();
    void unbootstrap();

public:
    future<> move(sstring new_token) {
        // FIXME: getPartitioner().getTokenFactory().validate(newToken);
        return move(dht::token::from_sstring(new_token));
    }

private:
    /**
     * move the node to new token or find a new token to boot to according to load
     *
     * @param newToken new token to boot to, or if null, find balanced token to boot to
     *
     * @throws IOException on any I/O operation error
     */
    future<> move(token new_token);
public:

    /**
     * Get the status of a token removal.
     */
    future<sstring> get_removal_status();

    /**
     * Force a remove operation to complete. This may be necessary if a remove operation
     * blocks forever due to node/stream failure. removeToken() must be called
     * first, this is a last resort measure.  No further attempt will be made to restore replicas.
     */
    future<> force_remove_completion();

public:
    /**
     * Remove a node that has died, attempting to restore the replica count.
     * If the node is alive, decommission should be attempted.  If decommission
     * fails, then removeToken should be called.  If we fail while trying to
     * restore the replica count, finally forceRemoveCompleteion should be
     * called to forcibly remove the node without regard to replica count.
     *
     * @param hostIdString token for the node
     */
    future<> removenode(sstring host_id_string);

    future<sstring> get_operation_mode();

    future<bool> is_starting();

    drain_progress get_drain_progress() const {
        return _drain_progress;
    }

    /**
     * Shuts node off to writes, empties memtables and the commit log.
     * There are two differences between drain and the normal shutdown hook:
     * - Drain waits for in-progress streaming to complete
     * - Drain flushes *all* columnfamilies (shutdown hook only flushes non-durable CFs)
     */
    future<> drain();

#if 0
    // Never ever do this at home. Used by tests.
    IPartitioner setPartitionerUnsafe(IPartitioner newPartitioner)
    {
        IPartitioner oldPartitioner = DatabaseDescriptor.getPartitioner();
        DatabaseDescriptor.setPartitioner(newPartitioner);
        valueFactory = new VersionedValue.VersionedValueFactory(getPartitioner());
        return oldPartitioner;
    }

    TokenMetadata setTokenMetadataUnsafe(TokenMetadata tmd)
    {
        TokenMetadata old = _token_metadata;
        _token_metadata = tmd;
        return old;
    }

    public void truncate(String keyspace, String columnFamily) throws TimeoutException, IOException
    {
        try
        {
            StorageProxy.truncateBlocking(keyspace, columnFamily);
        }
        catch (UnavailableException e)
        {
            throw new IOException(e.getMessage());
        }
    }
#endif
public:
    future<std::map<gms::inet_address, float>> get_ownership();

    future<std::map<gms::inet_address, float>> effective_ownership(sstring keyspace_name);
#if 0
    /**
     * Calculates ownership. If there are multiple DC's and the replication strategy is DC aware then ownership will be
     * calculated per dc, i.e. each DC will have total ring ownership divided amongst its nodes. Without replication
     * total ownership will be a multiple of the number of DC's and this value will then go up within each DC depending
     * on the number of replicas within itself. For DC unaware replication strategies, ownership without replication
     * will be 100%.
     *
     * @throws IllegalStateException when node is not configured properly.
     */
    public LinkedHashMap<InetAddress, Float> effectiveOwnership(String keyspace) throws IllegalStateException
    {
    	
    	if (keyspace != null)
    	{
    		Keyspace keyspaceInstance = Schema.instance.getKeyspaceInstance(keyspace);
			if(keyspaceInstance == null)
				throw new IllegalArgumentException("The keyspace " + keyspace + ", does not exist");
    		
    		if(keyspaceInstance.getReplicationStrategy() instanceof LocalStrategy)
				throw new IllegalStateException("Ownership values for keyspaces with LocalStrategy are meaningless");
    	}
    	else
    	{
        	List<String> nonSystemKeyspaces = Schema.instance.getNonSystemKeyspaces();
        	
        	//system_traces is a non-system keyspace however it needs to be counted as one for this process
        	int specialTableCount = 0;
        	if (nonSystemKeyspaces.contains("system_traces"))
			{
        		specialTableCount += 1;
			}
        	if (nonSystemKeyspaces.size() > specialTableCount) 	   		
        		throw new IllegalStateException("Non-system keyspaces don't have the same replication settings, effective ownership information is meaningless");
        	
        	keyspace = "system_traces";
    	}
    	
        TokenMetadata metadata = _token_metadata.cloneOnlyTokenMap();

        Collection<Collection<InetAddress>> endpointsGroupedByDc = new ArrayList<>();
        // mapping of dc's to nodes, use sorted map so that we get dcs sorted
        SortedMap<String, Collection<InetAddress>> sortedDcsToEndpoints = new TreeMap<>();
        sortedDcsToEndpoints.putAll(metadata.getTopology().getDatacenterEndpoints().asMap());
        for (Collection<InetAddress> endpoints : sortedDcsToEndpoints.values())
            endpointsGroupedByDc.add(endpoints);

        Map<Token, Float> tokenOwnership = getPartitioner().describeOwnership(_token_metadata.sortedTokens());
        LinkedHashMap<InetAddress, Float> finalOwnership = Maps.newLinkedHashMap();

        // calculate ownership per dc
        for (Collection<InetAddress> endpoints : endpointsGroupedByDc)
        {
            // calculate the ownership with replication and add the endpoint to the final ownership map
            for (InetAddress endpoint : endpoints)
            {
                float ownership = 0.0f;
                for (Range<Token> range : getRangesForEndpoint(keyspace, endpoint))
                {
                    if (tokenOwnership.containsKey(range.right))
                        ownership += tokenOwnership.get(range.right);
                }
                finalOwnership.put(endpoint, ownership);
            }
        }
        return finalOwnership;
    }


    private boolean hasSameReplication(List<String> list)
    {
        if (list.isEmpty())
            return false;

        for (int i = 0; i < list.size() -1; i++)
        {
            KSMetaData ksm1 = Schema.instance.getKSMetaData(list.get(i));
            KSMetaData ksm2 = Schema.instance.getKSMetaData(list.get(i + 1));
            if (!ksm1.strategyClass.equals(ksm2.strategyClass) ||
                    !Iterators.elementsEqual(ksm1.strategyOptions.entrySet().iterator(),
                                             ksm2.strategyOptions.entrySet().iterator()))
                return false;
        }
        return true;
    }

    public List<String> getKeyspaces()
    {
        List<String> keyspaceNamesList = new ArrayList<>(Schema.instance.getKeyspaces());
        return Collections.unmodifiableList(keyspaceNamesList);
    }

    public List<String> getNonSystemKeyspaces()
    {
        List<String> keyspaceNamesList = new ArrayList<>(Schema.instance.getNonSystemKeyspaces());
        return Collections.unmodifiableList(keyspaceNamesList);
    }

    public void updateSnitch(String epSnitchClassName, Boolean dynamic, Integer dynamicUpdateInterval, Integer dynamicResetInterval, Double dynamicBadnessThreshold) throws ClassNotFoundException
    {
        IEndpointSnitch oldSnitch = DatabaseDescriptor.getEndpointSnitch();

        // new snitch registers mbean during construction
        IEndpointSnitch newSnitch;
        try
        {
            newSnitch = FBUtilities.construct(epSnitchClassName, "snitch");
        }
        catch (ConfigurationException e)
        {
            throw new ClassNotFoundException(e.getMessage());
        }
        if (dynamic)
        {
            DatabaseDescriptor.setDynamicUpdateInterval(dynamicUpdateInterval);
            DatabaseDescriptor.setDynamicResetInterval(dynamicResetInterval);
            DatabaseDescriptor.setDynamicBadnessThreshold(dynamicBadnessThreshold);
            newSnitch = new DynamicEndpointSnitch(newSnitch);
        }

        // point snitch references to the new instance
        DatabaseDescriptor.setEndpointSnitch(newSnitch);
        for (String ks : Schema.instance.getKeyspaces())
        {
            Keyspace.open(ks).getReplicationStrategy().snitch = newSnitch;
        }

        if (oldSnitch instanceof DynamicEndpointSnitch)
            ((DynamicEndpointSnitch)oldSnitch).unregisterMBean();
    }
#endif

    future<std::unordered_map<sstring, sstring>> view_build_statuses(sstring keyspace, sstring view_name) const;

private:
    /**
     * Seed data to the endpoints that will be responsible for it at the future
     *
     * @param rangesToStreamByKeyspace keyspaces and data ranges with endpoints included for each
     * @return async Future for whether stream was success
     */
    future<> stream_ranges(std::unordered_map<sstring, std::unordered_multimap<dht::token_range, inet_address>> ranges_to_stream_by_keyspace);

public:
#if 0
    public void bulkLoad(String directory)
    {
        try
        {
            bulkLoadInternal(directory).get();
        }
        catch (Exception e)
        {
            throw new RuntimeException(e);
        }
    }

    public String bulkLoadAsync(String directory)
    {
        return bulkLoadInternal(directory).planId.toString();
    }

    private StreamResultFuture bulkLoadInternal(String directory)
    {
        File dir = new File(directory);

        if (!dir.exists() || !dir.isDirectory())
            throw new IllegalArgumentException("Invalid directory " + directory);

        SSTableLoader.Client client = new SSTableLoader.Client()
        {
            public void init(String keyspace)
            {
                try
                {
                    setPartitioner(DatabaseDescriptor.getPartitioner());
                    for (Map.Entry<Range<Token>, List<InetAddress>> entry : StorageService.instance.getRangeToAddressMap(keyspace).entrySet())
                    {
                        Range<Token> range = entry.getKey();
                        for (InetAddress endpoint : entry.getValue())
                            addRangeForEndpoint(range, endpoint);
                    }
                }
                catch (Exception e)
                {
                    throw new RuntimeException(e);
                }
            }

            public CFMetaData getCFMetaData(String keyspace, String cfName)
            {
                return Schema.instance.getCFMetaData(keyspace, cfName);
            }
        };

        SSTableLoader loader = new SSTableLoader(dir, client, new OutputHandler.LogOutput());
        return loader.stream();
    }
#endif
public:
    int32_t get_exception_count();
#if 0
    public void rescheduleFailedDeletions()
    {
        SSTableDeletingTask.rescheduleFailedTasks();
    }
#endif
    /**
     * Load new SSTables not currently tracked by the system
     *
     * This can be called, for instance, after copying a batch of SSTables to a CF directory.
     *
     * This should not be called in parallel for the same keyspace / column family, and doing
     * so will throw an std::runtime_exception.
     *
     * @param ks_name the keyspace in which to search for new SSTables.
     * @param cf_name the column family in which to search for new SSTables.
     * @return a future<> when the operation finishes.
     */
    future<> load_new_sstables(sstring ks_name, sstring cf_name);
#if 0
    /**
     * #{@inheritDoc}
     */
    public List<String> sampleKeyRange() // do not rename to getter - see CASSANDRA-4452 for details
    {
        List<DecoratedKey> keys = new ArrayList<>();
        for (Keyspace keyspace : Keyspace.nonSystem())
        {
            for (Range<Token> range : getPrimaryRangesForEndpoint(keyspace.getName(), FBUtilities.getBroadcastAddress()))
                keys.addAll(keySamples(keyspace.getColumnFamilyStores(), range));
        }

        List<String> sampledKeys = new ArrayList<>(keys.size());
        for (DecoratedKey key : keys)
            sampledKeys.add(key.getToken().toString());
        return sampledKeys;
    }

    public void rebuildSecondaryIndex(String ksName, String cfName, String... idxNames)
    {
        ColumnFamilyStore.rebuildSecondaryIndex(ksName, cfName, idxNames);
    }

    public void resetLocalSchema() throws IOException
    {
        MigrationManager.resetLocalSchema();
    }

    public void setTraceProbability(double probability)
    {
        this.traceProbability = probability;
    }

    public double getTraceProbability()
    {
        return traceProbability;
    }

    public void disableAutoCompaction(String ks, String... columnFamilies) throws IOException
    {
        for (ColumnFamilyStore cfs : getValidColumnFamilies(true, true, ks, columnFamilies))
        {
            cfs.disableAutoCompaction();
        }
    }

    public void enableAutoCompaction(String ks, String... columnFamilies) throws IOException
    {
        for (ColumnFamilyStore cfs : getValidColumnFamilies(true, true, ks, columnFamilies))
        {
            cfs.enableAutoCompaction();
        }
    }

    /** Returns the name of the cluster */
    public String getClusterName()
    {
        return DatabaseDescriptor.getClusterName();
    }

    /** Returns the cluster partitioner */
    public String getPartitionerName()
    {
        return DatabaseDescriptor.getPartitionerName();
    }

    public int getTombstoneWarnThreshold()
    {
        return DatabaseDescriptor.getTombstoneWarnThreshold();
    }

    public void setTombstoneWarnThreshold(int threshold)
    {
        DatabaseDescriptor.setTombstoneWarnThreshold(threshold);
    }

    public int getTombstoneFailureThreshold()
    {
        return DatabaseDescriptor.getTombstoneFailureThreshold();
    }

    public void setTombstoneFailureThreshold(int threshold)
    {
        DatabaseDescriptor.setTombstoneFailureThreshold(threshold);
    }

    public int getBatchSizeFailureThreshold()
    {
        return DatabaseDescriptor.getBatchSizeFailThresholdInKB();
    }

    public void setBatchSizeFailureThreshold(int threshold)
    {
        DatabaseDescriptor.setBatchSizeFailThresholdInKB(threshold);
    }

    public void setHintedHandoffThrottleInKB(int throttleInKB)
    {
        DatabaseDescriptor.setHintedHandoffThrottleInKB(throttleInKB);
        logger.info(String.format("Updated hinted_handoff_throttle_in_kb to %d", throttleInKB));
    }
#endif

    template <typename Func>
    auto run_with_api_lock(sstring operation, Func&& func) {
        return get_storage_service().invoke_on(0, [operation = std::move(operation),
                func = std::forward<Func>(func)] (storage_service& ss) mutable {
            if (!ss._operation_in_progress.empty()) {
                throw std::runtime_error(format("Operation {} is in progress, try again", ss._operation_in_progress));
            }
            ss._operation_in_progress = std::move(operation);
            return func(ss).finally([&ss] {
                ss._operation_in_progress = sstring();
            });
        });
    }

    template <typename Func>
    auto run_with_no_api_lock(Func&& func) {
        return get_storage_service().invoke_on(0, [func = std::forward<Func>(func)] (storage_service& ss) mutable {
            return func(ss);
        });
    }
private:
    void do_isolate_on_error(disk_error type);
    utils::UUID _local_host_id;
public:
    utils::UUID get_local_id() const { return _local_host_id; }

    sstring get_config_supported_features();
    std::set<sstring> get_config_supported_features_set();
<<<<<<< HEAD
    sstring get_known_features();
    std::set<sstring> get_known_features_set();

    const gms::feature& cluster_supports_range_tombstones() const {
        return _range_tombstones_feature;
    }

    bool cluster_supports_large_partitions() const {
        return bool(_large_partitions_feature);
    }

    bool cluster_supports_materialized_views() const {
        return bool(_materialized_views_feature);
    }

    bool cluster_supports_counters() const {
        return bool(_counters_feature);
    }

    bool cluster_supports_indexes() const {
        return bool(_indexes_feature);
    }

    bool cluster_supports_digest_multipartition_reads() const {
        return bool(_digest_multipartition_read_feature);
    }

    bool cluster_supports_correct_counter_order() const {
        return bool(_correct_counter_order_feature);
    }

    const gms::feature& cluster_supports_schema_tables_v3() const {
        return _schema_tables_v3;
    }

    bool cluster_supports_reading_correctly_serialized_range_tombstones() const {
        return bool(_correct_non_compound_range_tombstones);
    }

    bool cluster_supports_write_failure_reply() const {
        return bool(_write_failure_reply_feature);
    }

    gms::feature& cluster_supports_xxhash_digest_algorithm() {
        return _xxhash_feature;
    }

    bool cluster_supports_user_defined_functions() const {
        return bool(_udf_feature);
    }

    bool cluster_supports_roles() const {
        return bool(_roles_feature);
    }

    bool cluster_supports_la_sstable() const {
        return bool(_la_sstable_feature);
    }

    bool cluster_supports_stream_with_rpc_stream() const {
        return bool(_stream_with_rpc_stream_feature);
    }

    bool cluster_supports_mc_sstable() const {
        return bool(_mc_sstable_feature);
    }

    const gms::feature& cluster_supports_cdc() const {
        return _cdc_feature;
    }

    bool cluster_supports_row_level_repair() const {
        return bool(_row_level_repair_feature);
    }
    const gms::feature& cluster_supports_truncation_table() const {
        return _truncation_table;
    }
    const gms::feature& cluster_supports_correct_static_compact_in_mc() const {
        return _correct_static_compact_in_mc;
    }
    bool cluster_supports_unbounded_range_tombstones() const {
        return bool(_unbounded_range_tombstones_feature);
    }

    const gms::feature& cluster_supports_view_virtual_columns() const {
        return _view_virtual_columns;
    }
    const gms::feature& cluster_supports_digest_insensitive_to_expiry() const {
        return _digest_insensitive_to_expiry;
    }

    bool cluster_supports_computed_columns() const {
        return bool(_computed_columns);
    }

    bool cluster_supports_nonfrozen_udts() const {
        return bool(_nonfrozen_udts);
    }

    bool cluster_supports_hinted_handoff_separate_connection() {
        return bool(_hinted_handoff_separate_connection);
    }

    const gms::feature& cluster_supports_in_memory_tables() const {
        return _in_memory_tables;
    }
    // Returns schema features which all nodes in the cluster advertise as supported.
    bool cluster_supports_lwt() {
        return bool(_lwt_feature);
    }

    // Returns schema features which all nodes in the cluster advertise as supported.
    db::schema_features cluster_schema_features() const;

=======
>>>>>>> bed61b96
private:
    std::set<sstring> get_known_features_set();
    future<> set_cql_ready(bool ready);
    void notify_down(inet_address endpoint);
    void notify_left(inet_address endpoint);
    void notify_up(inet_address endpoint);
    void notify_joined(inet_address endpoint);
    void notify_cql_change(inet_address endpoint, bool ready);
public:
    future<bool> is_cleanup_allowed(sstring keyspace);
};

future<> init_storage_service(sharded<abort_source>& abort_sources, distributed<database>& db, sharded<gms::gossiper>& gossiper, sharded<auth::service>& auth_service,
        sharded<cql3::cql_config>& cql_config, sharded<db::system_distributed_keyspace>& sys_dist_ks,
        sharded<db::view::view_update_generator>& view_update_generator, sharded<gms::feature_service>& feature_service,
        storage_service_config config, sharded<service::migration_notifier>& mn, sharded<qos::service_level_controller>& sl_controller);
future<> deinit_storage_service();

future<> read_sstables_format(distributed<storage_service>& ss);

}<|MERGE_RESOLUTION|>--- conflicted
+++ resolved
@@ -185,11 +185,7 @@
      */
     bool _for_testing;
 public:
-<<<<<<< HEAD
-    storage_service(abort_source& as, distributed<database>& db, gms::gossiper& gossiper, sharded<auth::service>&, sharded<cql3::cql_config>& cql_config, sharded<db::system_distributed_keyspace>&, sharded<db::view::view_update_generator>&, gms::feature_service& feature_service, storage_service_config config, sharded<service::migration_notifier>& mn, sharded<qos::service_level_controller>&, /* only for tests */ bool for_testing = false, /* only for tests */ std::set<sstring> disabled_features = {});
-=======
-    storage_service(abort_source& as, distributed<database>& db, gms::gossiper& gossiper, sharded<auth::service>&, sharded<cql3::cql_config>& cql_config, sharded<db::system_distributed_keyspace>&, sharded<db::view::view_update_generator>&, gms::feature_service& feature_service, storage_service_config config, sharded<service::migration_notifier>& mn,/* only for tests */ bool for_testing = false);
->>>>>>> bed61b96
+    storage_service(abort_source& as, distributed<database>& db, gms::gossiper& gossiper, sharded<auth::service>&, sharded<cql3::cql_config>& cql_config, sharded<db::system_distributed_keyspace>&, sharded<db::view::view_update_generator>&, gms::feature_service& feature_service, storage_service_config config, sharded<service::migration_notifier>& mn, sharded<qos::service_level_controller>&, /* only for tests */ bool for_testing = false);
     void isolate_on_error();
     void isolate_on_commit_error();
 
@@ -360,38 +356,6 @@
      */
     std::optional<db_clock::time_point> _cdc_streams_ts;
 
-<<<<<<< HEAD
-    gms::feature _range_tombstones_feature;
-    gms::feature _large_partitions_feature;
-    gms::feature _materialized_views_feature;
-    gms::feature _counters_feature;
-    gms::feature _indexes_feature;
-    gms::feature _digest_multipartition_read_feature;
-    gms::feature _correct_counter_order_feature;
-    gms::feature _schema_tables_v3;
-    gms::feature _correct_non_compound_range_tombstones;
-    gms::feature _write_failure_reply_feature;
-    gms::feature _xxhash_feature;
-    gms::feature _udf_feature;
-    gms::feature _roles_feature;
-    gms::feature _la_sstable_feature;
-    gms::feature _stream_with_rpc_stream_feature;
-    gms::feature _mc_sstable_feature;
-    gms::feature _row_level_repair_feature;
-    gms::feature _truncation_table;
-    gms::feature _correct_static_compact_in_mc;
-    gms::feature _unbounded_range_tombstones_feature;
-    gms::feature _view_virtual_columns;
-    gms::feature _digest_insensitive_to_expiry;
-    gms::feature _computed_columns;
-    gms::feature _cdc_feature;
-    gms::feature _nonfrozen_udts;
-    gms::feature _hinted_handoff_separate_connection;
-    gms::feature _lwt_feature;
-    gms::feature _in_memory_tables;
-
-=======
->>>>>>> bed61b96
     sstables::sstable_version_types _sstables_format = sstables::sstable_version_types::ka;
     seastar::named_semaphore _feature_listeners_sem = {1, named_semaphore_exception_factory{"feature listeners"}};
     feature_enabled_listener _la_feature_listener;
@@ -2350,123 +2314,6 @@
 
     sstring get_config_supported_features();
     std::set<sstring> get_config_supported_features_set();
-<<<<<<< HEAD
-    sstring get_known_features();
-    std::set<sstring> get_known_features_set();
-
-    const gms::feature& cluster_supports_range_tombstones() const {
-        return _range_tombstones_feature;
-    }
-
-    bool cluster_supports_large_partitions() const {
-        return bool(_large_partitions_feature);
-    }
-
-    bool cluster_supports_materialized_views() const {
-        return bool(_materialized_views_feature);
-    }
-
-    bool cluster_supports_counters() const {
-        return bool(_counters_feature);
-    }
-
-    bool cluster_supports_indexes() const {
-        return bool(_indexes_feature);
-    }
-
-    bool cluster_supports_digest_multipartition_reads() const {
-        return bool(_digest_multipartition_read_feature);
-    }
-
-    bool cluster_supports_correct_counter_order() const {
-        return bool(_correct_counter_order_feature);
-    }
-
-    const gms::feature& cluster_supports_schema_tables_v3() const {
-        return _schema_tables_v3;
-    }
-
-    bool cluster_supports_reading_correctly_serialized_range_tombstones() const {
-        return bool(_correct_non_compound_range_tombstones);
-    }
-
-    bool cluster_supports_write_failure_reply() const {
-        return bool(_write_failure_reply_feature);
-    }
-
-    gms::feature& cluster_supports_xxhash_digest_algorithm() {
-        return _xxhash_feature;
-    }
-
-    bool cluster_supports_user_defined_functions() const {
-        return bool(_udf_feature);
-    }
-
-    bool cluster_supports_roles() const {
-        return bool(_roles_feature);
-    }
-
-    bool cluster_supports_la_sstable() const {
-        return bool(_la_sstable_feature);
-    }
-
-    bool cluster_supports_stream_with_rpc_stream() const {
-        return bool(_stream_with_rpc_stream_feature);
-    }
-
-    bool cluster_supports_mc_sstable() const {
-        return bool(_mc_sstable_feature);
-    }
-
-    const gms::feature& cluster_supports_cdc() const {
-        return _cdc_feature;
-    }
-
-    bool cluster_supports_row_level_repair() const {
-        return bool(_row_level_repair_feature);
-    }
-    const gms::feature& cluster_supports_truncation_table() const {
-        return _truncation_table;
-    }
-    const gms::feature& cluster_supports_correct_static_compact_in_mc() const {
-        return _correct_static_compact_in_mc;
-    }
-    bool cluster_supports_unbounded_range_tombstones() const {
-        return bool(_unbounded_range_tombstones_feature);
-    }
-
-    const gms::feature& cluster_supports_view_virtual_columns() const {
-        return _view_virtual_columns;
-    }
-    const gms::feature& cluster_supports_digest_insensitive_to_expiry() const {
-        return _digest_insensitive_to_expiry;
-    }
-
-    bool cluster_supports_computed_columns() const {
-        return bool(_computed_columns);
-    }
-
-    bool cluster_supports_nonfrozen_udts() const {
-        return bool(_nonfrozen_udts);
-    }
-
-    bool cluster_supports_hinted_handoff_separate_connection() {
-        return bool(_hinted_handoff_separate_connection);
-    }
-
-    const gms::feature& cluster_supports_in_memory_tables() const {
-        return _in_memory_tables;
-    }
-    // Returns schema features which all nodes in the cluster advertise as supported.
-    bool cluster_supports_lwt() {
-        return bool(_lwt_feature);
-    }
-
-    // Returns schema features which all nodes in the cluster advertise as supported.
-    db::schema_features cluster_schema_features() const;
-
-=======
->>>>>>> bed61b96
 private:
     std::set<sstring> get_known_features_set();
     future<> set_cql_ready(bool ready);
