/*
 * Licensed to the Apache Software Foundation (ASF) under one
 * or more contributor license agreements.  See the NOTICE file
 * distributed with this work for additional information
 * regarding copyright ownership.  The ASF licenses this file
 * to you under the Apache License, Version 2.0 (the
 * "License"); you may not use this file except in compliance
 * with the License.  You may obtain a copy of the License at
 *
 *     http://www.apache.org/licenses/LICENSE-2.0
 *
 * Unless required by applicable law or agreed to in writing, software
 * distributed under the License is distributed on an "AS IS" BASIS,
 * WITHOUT WARRANTIES OR CONDITIONS OF ANY KIND, either express or implied.
 * See the License for the specific language governing permissions and
 * limitations under the License.
 *
 * Modified by ScyllaDB
 * Copyright (C) 2015 ScyllaDB
 *
 */

/*
 * This file is part of Scylla.
 *
 * Scylla is free software: you can redistribute it and/or modify
 * it under the terms of the GNU Affero General Public License as published by
 * the Free Software Foundation, either version 3 of the License, or
 * (at your option) any later version.
 *
 * Scylla is distributed in the hope that it will be useful,
 * but WITHOUT ANY WARRANTY; without even the implied warranty of
 * MERCHANTABILITY or FITNESS FOR A PARTICULAR PURPOSE.  See the
 * GNU General Public License for more details.
 *
 * You should have received a copy of the GNU General Public License
 * along with Scylla.  If not, see <http://www.gnu.org/licenses/>.
 */

#pragma once

#include "auth/service.hh"
#include "gms/i_endpoint_state_change_subscriber.hh"
#include "service/endpoint_lifecycle_subscriber.hh"
#include "locator/token_metadata.hh"
#include "gms/gossiper.hh"
#include "utils/UUID_gen.hh"
#include <seastar/core/distributed.hh>
#include "dht/i_partitioner.hh"
#include "dht/token_range_endpoints.hh"
#include <seastar/core/sleep.hh>
#include "gms/application_state.hh"
#include "db/system_distributed_keyspace.hh"
#include <seastar/core/semaphore.hh>
#include "utils/fb_utilities.hh"
#include "utils/serialized_action.hh"
#include "database_fwd.hh"
#include "db/schema_features.hh"
#include "streaming/stream_state.hh"
#include "streaming/stream_plan.hh"
#include <seastar/core/distributed.hh>
#include "disk-error-handler.hh"
#include "gms/feature.hh"
#include <seastar/core/metrics_registration.hh>
#include <seastar/core/rwlock.hh>
#include "sstables/version.hh"

namespace cql_transport {
    class cql_server;
}
class thrift_server;

namespace dht {
class boot_strapper;
}

namespace qos {
class service_level_controller;
}

namespace gms {
class feature_service;
class gossiper;
};

namespace service {

class load_broadcaster;
class storage_service;

extern distributed<storage_service> _the_storage_service;
inline distributed<storage_service>& get_storage_service() {
    return _the_storage_service;
}
inline storage_service& get_local_storage_service() {
    return _the_storage_service.local();
}

int get_generation_number();

enum class disk_error { regular, commit };

struct bind_messaging_port_tag {};
using bind_messaging_port = bool_class<bind_messaging_port_tag>;

class feature_enabled_listener : public gms::feature::listener {
    storage_service& _s;
    seastar::semaphore& _sem;
    sstables::sstable_version_types _format;
public:
    feature_enabled_listener(storage_service& s, seastar::semaphore& sem, sstables::sstable_version_types format)
        : _s(s)
        , _sem(sem)
        , _format(format)
    { }
    void on_enabled() override;
};

struct storage_service_config {
    size_t available_memory;
};

/**
 * This abstraction contains the token/identifier of this node
 * on the identifier space. This token gets gossiped around.
 * This class will also maintain histograms of the load information
 * of other nodes in the cluster.
 */
class storage_service : public service::migration_listener, public gms::i_endpoint_state_change_subscriber, public seastar::async_sharded_service<storage_service> {
public:
    struct snapshot_details {
        int64_t live;
        int64_t total;
        sstring cf;
        sstring ks;
    };
private:
    using token = dht::token;
    using token_range_endpoints = dht::token_range_endpoints;
    using endpoint_details = dht::endpoint_details;
    using boot_strapper = dht::boot_strapper;
    using token_metadata = locator::token_metadata;
    using application_state = gms::application_state;
    using inet_address = gms::inet_address;
    using versioned_value = gms::versioned_value;
#if 0
    private static final Logger logger = LoggerFactory.getLogger(StorageService.class);

    /* JMX notification serial number counter */
    private final AtomicLong notificationSerialNumber = new AtomicLong();
#endif
    abort_source& _abort_source;
    gms::feature_service& _feature_service;
    distributed<database>& _db;
    gms::gossiper& _gossiper;
    sharded<auth::service>& _auth_service;
    sharded<cql3::cql_config>& _cql_config;
    sharded<qos::service_level_controller>& _sl_controller;
    int _update_jobs{0};
    // Note that this is obviously only valid for the current shard. Users of
    // this facility should elect a shard to be the coordinator based on any
    // given objective criteria
    //
    // It shouldn't be impossible to actively serialize two callers if the need
    // ever arise.
    bool _loading_new_sstables = false;
    shared_ptr<load_broadcaster> _lb;
    shared_ptr<distributed<cql_transport::cql_server>> _cql_server;
    shared_ptr<distributed<thrift_server>> _thrift_server;
    sstring _operation_in_progress;
    bool _force_remove_completion = false;
    bool _ms_stopped = false;
    bool _stream_manager_stopped = false;
    seastar::metrics::metric_groups _metrics;
    std::set<sstring> _disabled_features;
    size_t _service_memory_total;
    semaphore _service_memory_limiter;
public:
    storage_service(abort_source& as, distributed<database>& db, gms::gossiper& gossiper, sharded<auth::service>&, sharded<cql3::cql_config>& cql_config, sharded<db::system_distributed_keyspace>&, sharded<db::view::view_update_generator>&, gms::feature_service& feature_service, storage_service_config config, sharded<qos::service_level_controller>&, /* only for tests */ bool for_testing = false, /* only for tests */ std::set<sstring> disabled_features = {});
    void isolate_on_error();
    void isolate_on_commit_error();

    // only for tests
    void set_disabled_features(std::set<sstring> = {});

    // Needed by distributed<>
    future<> stop();
    void init_messaging_service();
    void uninit_messaging_service();

private:
    future<> do_update_pending_ranges();
    void register_metrics();

public:
    future<> keyspace_changed(const sstring& ks_name);
    future<> update_pending_ranges();
    void update_pending_ranges_nowait(inet_address endpoint);

    auth::service& get_local_auth_service() {
        return _auth_service.local();
    }

    const locator::token_metadata& get_token_metadata() const {
        return _token_metadata;
    }

    locator::token_metadata& get_token_metadata() {
        return _token_metadata;
    }

    future<> gossip_snitch_info();

    void set_load_broadcaster(shared_ptr<load_broadcaster> lb);
    shared_ptr<load_broadcaster>& get_load_broadcaster();

    distributed<database>& db() {
        return _db;
    }

private:
    bool is_auto_bootstrap();
    inet_address get_broadcast_address() const {
        return utils::fb_utilities::get_broadcast_address();
    }
    /* This abstraction maintains the token/endpoint metadata information */
    token_metadata _token_metadata;
    token_metadata _shadow_token_metadata;
public:
    std::chrono::milliseconds get_ring_delay();
    gms::versioned_value::factory value_factory;
#if 0
    public volatile VersionedValue.VersionedValueFactory valueFactory = new VersionedValue.VersionedValueFactory(getPartitioner());

    private Thread drainOnShutdown = null;

    public static final StorageService instance = new StorageService();

    public static IPartitioner getPartitioner()
    {
        return DatabaseDescriptor.getPartitioner();
    }
#endif
public:
    dht::token_range_vector get_local_ranges(const sstring& keyspace_name) {
        return get_ranges_for_endpoint(keyspace_name, get_broadcast_address());
    }
#if 0
    public Collection<Range<Token>> getPrimaryRanges(String keyspace)
    {
        return getPrimaryRangesForEndpoint(keyspace, FBUtilities.getBroadcastAddress());
    }

    public Collection<Range<Token>> getPrimaryRangesWithinDC(String keyspace)
    {
        return getPrimaryRangeForEndpointWithinDC(keyspace, FBUtilities.getBroadcastAddress());
    }

    private CassandraDaemon daemon;
#endif
private:

    std::unordered_set<inet_address> _replicating_nodes;

    std::optional<inet_address> _removing_node;

    /* Are we starting this node in bootstrap mode? */
    bool _is_bootstrap_mode;

    bool _initialized;

    bool _joined = false;

    seastar::rwlock _snapshot_lock;

    template <typename Func>
    static std::result_of_t<Func()> run_snapshot_modify_operation(Func&&);

    template <typename Func>
    static std::result_of_t<Func()> run_snapshot_list_operation(Func&&);
public:
    enum class mode { STARTING, NORMAL, JOINING, LEAVING, DECOMMISSIONED, MOVING, DRAINING, DRAINED };
private:
    mode _operation_mode = mode::STARTING;
    friend std::ostream& operator<<(std::ostream& os, const mode& mode);
    friend future<> read_sstables_format(distributed<storage_service>&);
    friend class feature_enabled_listener;
#if 0
    /* the probability for tracing any particular request, 0 disables tracing and 1 enables for all */
    private double traceProbability = 0.0;
#endif
    /* Used for tracking drain progress */
public:
    struct drain_progress {
        int32_t total_cfs;
        int32_t remaining_cfs;

        drain_progress& operator+=(const drain_progress& other) {
            total_cfs += other.total_cfs;
            remaining_cfs += other.remaining_cfs;
            return *this;
        }
    };
private:
    drain_progress _drain_progress{};
#if 0

    private static final AtomicInteger nextRepairCommand = new AtomicInteger();
#endif


    std::vector<endpoint_lifecycle_subscriber*> _lifecycle_subscribers;

#if 0
    private static final BackgroundActivityMonitor bgMonitor = new BackgroundActivityMonitor();

    private final ObjectName jmxObjectName;

#endif
private:
    std::unordered_set<token> _bootstrap_tokens;

    gms::feature _range_tombstones_feature;
    gms::feature _large_partitions_feature;
    gms::feature _materialized_views_feature;
    gms::feature _counters_feature;
    gms::feature _indexes_feature;
    gms::feature _digest_multipartition_read_feature;
    gms::feature _correct_counter_order_feature;
    gms::feature _schema_tables_v3;
    gms::feature _correct_non_compound_range_tombstones;
    gms::feature _write_failure_reply_feature;
    gms::feature _xxhash_feature;
    gms::feature _roles_feature;
    gms::feature _la_sstable_feature;
    gms::feature _stream_with_rpc_stream_feature;
    gms::feature _mc_sstable_feature;
    gms::feature _row_level_repair_feature;
    gms::feature _truncation_table;
    gms::feature _correct_static_compact_in_mc;
    gms::feature _unbounded_range_tombstones_feature;
    gms::feature _view_virtual_columns;
    gms::feature _digest_insensitive_to_expiry;
    gms::feature _computed_columns;
    gms::feature _cdc_feature;
<<<<<<< HEAD
    gms::feature _in_memory_tables;
=======
    gms::feature _nonfrozen_udts;
>>>>>>> 27ef73f4

    sstables::sstable_version_types _sstables_format = sstables::sstable_version_types::ka;
    seastar::semaphore _feature_listeners_sem = {1};
    feature_enabled_listener _la_feature_listener;
    feature_enabled_listener _mc_feature_listener;
public:
    sstables::sstable_version_types sstables_format() const { return _sstables_format; }
    void enable_all_features();

    void finish_bootstrapping() {
        _is_bootstrap_mode = false;
    }

    void set_gossip_tokens(const std::unordered_set<dht::token>& local_tokens);
#if 0

    public void registerDaemon(CassandraDaemon daemon)
    {
        this.daemon = daemon;
    }
#endif

    void register_subscriber(endpoint_lifecycle_subscriber* subscriber);

    void unregister_subscriber(endpoint_lifecycle_subscriber* subscriber);

    // should only be called via JMX
    future<> stop_gossiping();

    // should only be called via JMX
    future<> start_gossiping(bind_messaging_port do_bind = bind_messaging_port::yes);

    // should only be called via JMX
    future<bool> is_gossip_running();

    // should only be called via JMX
    future<> start_rpc_server();

    future<> stop_rpc_server();

    future<bool> is_rpc_server_running();

    future<> start_native_transport();

    future<> stop_native_transport();

    future<bool> is_native_transport_running();

private:
    future<> do_stop_rpc_server();
    future<> do_stop_native_transport();
    future<> do_stop_ms();
    future<> do_stop_stream_manager();
#if 0
    public void stopTransports()
    {
        if (isInitialized())
        {
            logger.error("Stopping gossiper");
            stopGossiping();
        }
        if (isRPCServerRunning())
        {
            logger.error("Stopping RPC server");
            stopRPCServer();
        }
        if (isNativeTransportRunning())
        {
            logger.error("Stopping native transport");
            stopNativeTransport();
        }
    }
#endif
private:
    future<> shutdown_client_servers();
#if 0
    public void stopClient()
    {
        Gossiper.instance.unregister(this);
        Gossiper.instance.stop();
        MessagingService.instance().shutdown();
        // give it a second so that task accepted before the MessagingService shutdown gets submitted to the stage (to avoid RejectedExecutionException)
        Uninterruptibles.sleepUninterruptibly(1, TimeUnit.SECONDS);
        StageManager.shutdownNow();
    }
#endif
public:
    future<bool> is_initialized();
#if 0

    public void stopDaemon()
    {
        if (daemon == null)
            throw new IllegalStateException("No configured daemon");
        daemon.deactivate();
    }
#endif
public:
    future<std::unordered_set<token>> prepare_replacement_info(const std::unordered_map<gms::inet_address, sstring>& loaded_peer_features);

    future<> check_for_endpoint_collision(const std::unordered_map<gms::inet_address, sstring>& loaded_peer_features);
#if 0

    // for testing only
    public void unsafeInitialize() throws ConfigurationException
    {
        _initialized = true;
        Gossiper.instance.register(this);
        Gossiper.instance.start((int) (System.currentTimeMillis() / 1000)); // needed for node-ring gathering.
        Gossiper.instance.addLocalApplicationState(ApplicationState.NET_VERSION, valueFactory.networkVersion());
        if (!MessagingService.instance().isListening())
            MessagingService.instance().listen(FBUtilities.getLocalAddress());
    }
#endif
public:
    /*!
     * \brief Init the messaging service part of the service.
     *
     * This is the first part of the initialization, call this method
     * first.
     *
     * After this method is completed, it is ok to start the storage_service
     * API.
     * \see init_server_without_the_messaging_service_part
     */
    future<> init_messaging_service_part();

    /*!
     * \brief complete the server initialization
     *
     * The storage_service initialization is done in two parts.
     *
     * you first call init_messaging_service_part and then
     * you call init_server_without_the_messaging_service_part.
     *
     * It is safe to start the API after init_messaging_service_part
     * completed
     * \see init_messaging_service_part
     */
    future<> init_server_without_the_messaging_service_part(bind_messaging_port do_bind = bind_messaging_port::yes) {
        return init_server(get_ring_delay().count(), do_bind);
    }

    future<> init_server(int delay, bind_messaging_port do_bind = bind_messaging_port::yes);

    future<> drain_on_shutdown();

    future<> stop_transport();

    void flush_column_families();
#if 0
    /**
     * In the event of forceful termination we need to remove the shutdown hook to prevent hanging (OOM for instance)
     */
    public void removeShutdownHook()
    {
        if (drainOnShutdown != null)
            Runtime.getRuntime().removeShutdownHook(drainOnShutdown);
    }
#endif
private:
    bool should_bootstrap();
    void prepare_to_join(std::vector<inet_address> loaded_endpoints, const std::unordered_map<gms::inet_address, sstring>& loaded_peer_features, bind_messaging_port do_bind = bind_messaging_port::yes);
    void join_token_ring(int delay);
    void wait_for_feature_listeners_to_finish();
    void maybe_start_sys_dist_ks();
public:
    future<> join_ring();
    bool is_joined();

    future<> rebuild(sstring source_dc);

#if 0
    public void setStreamThroughputMbPerSec(int value)
    {
        DatabaseDescriptor.setStreamThroughputOutboundMegabitsPerSec(value);
        logger.info("setstreamthroughput: throttle set to {}", value);
    }

    public int getStreamThroughputMbPerSec()
    {
        return DatabaseDescriptor.getStreamThroughputOutboundMegabitsPerSec();
    }

    public int getCompactionThroughputMbPerSec()
    {
        return DatabaseDescriptor.getCompactionThroughputMbPerSec();
    }

    public void setCompactionThroughputMbPerSec(int value)
    {
        DatabaseDescriptor.setCompactionThroughputMbPerSec(value);
    }

    public boolean isIncrementalBackupsEnabled()
    {
        return DatabaseDescriptor.isIncrementalBackupsEnabled();
    }

    public void setIncrementalBackupsEnabled(boolean value)
    {
        DatabaseDescriptor.setIncrementalBackupsEnabled(value);
    }
#endif

private:
    void set_mode(mode m, bool log);
    void set_mode(mode m, sstring msg, bool log);
    void mark_existing_views_as_built();

    // Stream data for which we become a new replica.
    // Before that, if we're not replacing another node, inform other nodes about our chosen tokens (_bootstrap_tokens)
    // and wait for RING_DELAY ms so that we receive new writes from coordinators during streaming.
    void bootstrap();

public:
    bool is_bootstrap_mode() {
        return _is_bootstrap_mode;
    }

#if 0

    public TokenMetadata getTokenMetadata()
    {
        return _token_metadata;
    }

    /**
     * Increment about the known Compaction severity of the events in this node
     */
    public void reportSeverity(double incr)
    {
        bgMonitor.incrCompactionSeverity(incr);
    }

    public void reportManualSeverity(double incr)
    {
        bgMonitor.incrManualSeverity(incr);
    }

    public double getSeverity(InetAddress endpoint)
    {
        return bgMonitor.getSeverity(endpoint);
    }

    /**
     * for a keyspace, return the ranges and corresponding listen addresses.
     * @param keyspace
     * @return the endpoint map
     */
    public Map<List<String>, List<String>> getRangeToEndpointMap(String keyspace)
    {
        /* All the ranges for the tokens */
        Map<List<String>, List<String>> map = new HashMap<>();
        for (Map.Entry<Range<Token>,List<InetAddress>> entry : getRangeToAddressMap(keyspace).entrySet())
        {
            map.put(entry.getKey().asList(), stringify(entry.getValue()));
        }
        return map;
    }
#endif
    /**
     * Return the rpc address associated with an endpoint as a string.
     * @param endpoint The endpoint to get rpc address for
     * @return the rpc address
     */
    sstring get_rpc_address(const inet_address& endpoint) const;
#if 0
    /**
     * for a keyspace, return the ranges and corresponding RPC addresses for a given keyspace.
     * @param keyspace
     * @return the endpoint map
     */
    public Map<List<String>, List<String>> getRangeToRpcaddressMap(String keyspace)
    {
        /* All the ranges for the tokens */
        Map<List<String>, List<String>> map = new HashMap<>();
        for (Map.Entry<Range<Token>, List<InetAddress>> entry : getRangeToAddressMap(keyspace).entrySet())
        {
            List<String> rpcaddrs = new ArrayList<>(entry.getValue().size());
            for (InetAddress endpoint: entry.getValue())
            {
                rpcaddrs.add(getRpcaddress(endpoint));
            }
            map.put(entry.getKey().asList(), rpcaddrs);
        }
        return map;
    }

    public Map<List<String>, List<String>> getPendingRangeToEndpointMap(String keyspace)
    {
        // some people just want to get a visual representation of things. Allow null and set it to the first
        // non-system keyspace.
        if (keyspace == null)
            keyspace = Schema.instance.getNonSystemKeyspaces().get(0);

        Map<List<String>, List<String>> map = new HashMap<>();
        for (Map.Entry<Range<Token>, Collection<InetAddress>> entry : _token_metadata.getPendingRanges(keyspace).entrySet())
        {
            List<InetAddress> l = new ArrayList<>(entry.getValue());
            map.put(entry.getKey().asList(), stringify(l));
        }
        return map;
    }
#endif
    std::unordered_map<dht::token_range, std::vector<inet_address>> get_range_to_address_map(const sstring& keyspace) const;

    std::unordered_map<dht::token_range, std::vector<inet_address>> get_range_to_address_map_in_local_dc(
            const sstring& keyspace) const;

    std::vector<token> get_tokens_in_local_dc() const;

    bool is_local_dc(const inet_address& targetHost) const;

    std::unordered_map<dht::token_range, std::vector<inet_address>> get_range_to_address_map(const sstring& keyspace,
            const std::vector<token>& sorted_tokens) const;

    /**
     * The same as {@code describeRing(String)} but converts TokenRange to the String for JMX compatibility
     *
     * @param keyspace The keyspace to fetch information about
     *
     * @return a List of TokenRange(s) converted to String for the given keyspace
     */

    /*
     * describeRingJMX will be implemented in the API
     * It is left here just as a marker that there is no need to implement it
     * here
     */
    //std::vector<sstring> describeRingJMX(const sstring& keyspace) const {

#if 0

    /**
     * The same as {@code describeRing(String)} but considers only the part of the ring formed by nodes in the local DC.
     */
    public List<TokenRange> describeLocalRing(String keyspace) throws InvalidRequestException
    {
        return describeRing(keyspace, true);
    }
#endif
    std::vector<token_range_endpoints> describe_ring(const sstring& keyspace, bool include_only_local_dc = false) const;

    /**
     * Retrieve a map of tokens to endpoints, including the bootstrapping ones.
     *
     * @return a map of tokens to endpoints in ascending order
     */
    std::map<token, inet_address> get_token_to_endpoint_map();

#if 0

    public String getLocalHostId()
    {
        return getTokenMetadata().getHostId(FBUtilities.getBroadcastAddress()).toString();
    }

    public Map<String, String> getHostIdMap()
    {
        Map<String, String> mapOut = new HashMap<>();
        for (Map.Entry<InetAddress, UUID> entry : getTokenMetadata().getEndpointToHostIdMapForReading().entrySet())
            mapOut.put(entry.getKey().getHostAddress(), entry.getValue().toString());
        return mapOut;
    }
#endif
    /**
     * Construct the range to endpoint mapping based on the true view
     * of the world.
     * @param ranges
     * @return mapping of ranges to the replicas responsible for them.
    */
    std::unordered_map<dht::token_range, std::vector<inet_address>> construct_range_to_endpoint_map(
            const sstring& keyspace,
            const dht::token_range_vector& ranges) const;
public:
    virtual void on_join(gms::inet_address endpoint, gms::endpoint_state ep_state) override;
    virtual void before_change(gms::inet_address endpoint, gms::endpoint_state current_state, gms::application_state new_state_key, const gms::versioned_value& new_value) override;
    /*
     * Handle the reception of a new particular ApplicationState for a particular endpoint. Note that the value of the
     * ApplicationState has not necessarily "changed" since the last known value, if we already received the same update
     * from somewhere else.
     *
     * onChange only ever sees one ApplicationState piece change at a time (even if many ApplicationState updates were
     * received at the same time), so we perform a kind of state machine here. We are concerned with two events: knowing
     * the token associated with an endpoint, and knowing its operation mode. Nodes can start in either bootstrap or
     * normal mode, and from bootstrap mode can change mode to normal. A node in bootstrap mode needs to have
     * pendingranges set in TokenMetadata; a node in normal mode should instead be part of the token ring.
     *
     * Normal progression of ApplicationState.STATUS values for a node should be like this:
     * STATUS_BOOTSTRAPPING,token
     *   if bootstrapping. stays this way until all files are received.
     * STATUS_NORMAL,token
     *   ready to serve reads and writes.
     * STATUS_LEAVING,token
     *   get ready to leave the cluster as part of a decommission
     * STATUS_LEFT,token
     *   set after decommission is completed.
     *
     * Other STATUS values that may be seen (possibly anywhere in the normal progression):
     * STATUS_MOVING,newtoken
     *   set if node is currently moving to a new token in the ring
     * REMOVING_TOKEN,deadtoken
     *   set if the node is dead and is being removed by its REMOVAL_COORDINATOR
     * REMOVED_TOKEN,deadtoken
     *   set if the node is dead and has been removed by its REMOVAL_COORDINATOR
     *
     * Note: Any time a node state changes from STATUS_NORMAL, it will not be visible to new nodes. So it follows that
     * you should never bootstrap a new node during a removenode, decommission or move.
     */
    virtual void on_change(inet_address endpoint, application_state state, const versioned_value& value) override;
    virtual void on_alive(gms::inet_address endpoint, gms::endpoint_state state) override;
    virtual void on_dead(gms::inet_address endpoint, gms::endpoint_state state) override;
    virtual void on_remove(gms::inet_address endpoint) override;
    virtual void on_restart(gms::inet_address endpoint, gms::endpoint_state state) override;

public:
    // For migration_listener
    virtual void on_create_keyspace(const sstring& ks_name) override { keyspace_changed(ks_name).get(); }
    virtual void on_create_column_family(const sstring& ks_name, const sstring& cf_name) override {}
    virtual void on_create_user_type(const sstring& ks_name, const sstring& type_name) override {}
    virtual void on_create_function(const sstring& ks_name, const sstring& function_name) override {}
    virtual void on_create_aggregate(const sstring& ks_name, const sstring& aggregate_name) override {}
    virtual void on_create_view(const sstring& ks_name, const sstring& view_name) override {}

    virtual void on_update_keyspace(const sstring& ks_name) override { keyspace_changed(ks_name).get(); }
    virtual void on_update_column_family(const sstring& ks_name, const sstring& cf_name, bool) override {}
    virtual void on_update_user_type(const sstring& ks_name, const sstring& type_name) override {}
    virtual void on_update_function(const sstring& ks_name, const sstring& function_name) override {}
    virtual void on_update_aggregate(const sstring& ks_name, const sstring& aggregate_name) override {}
    virtual void on_update_view(const sstring& ks_name, const sstring& view_name, bool columns_changed) override {}

    virtual void on_drop_keyspace(const sstring& ks_name) override { keyspace_changed(ks_name).get(); }
    virtual void on_drop_column_family(const sstring& ks_name, const sstring& cf_name) override {}
    virtual void on_drop_user_type(const sstring& ks_name, const sstring& type_name) override {}
    virtual void on_drop_function(const sstring& ks_name, const sstring& function_name) override {}
    virtual void on_drop_aggregate(const sstring& ks_name, const sstring& aggregate_name) override {}
    virtual void on_drop_view(const sstring& ks_name, const sstring& view_name) override {}
private:
    void update_peer_info(inet_address endpoint);
    void do_update_system_peers_table(gms::inet_address endpoint, const application_state& state, const versioned_value& value);
    sstring get_application_state_value(inet_address endpoint, application_state appstate);
    std::unordered_set<token> get_tokens_for(inet_address endpoint);
    future<> replicate_to_all_cores();
    future<> do_replicate_to_all_cores();
    serialized_action _replicate_action;
    serialized_action _update_pending_ranges_action;
    sharded<db::system_distributed_keyspace>& _sys_dist_ks;
    sharded<db::view::view_update_generator>& _view_update_generator;
private:
    /**
     * Replicates token_metadata contents on shard0 instance to other shards.
     *
     * Should be serialized.
     * Should run on shard 0 only.
     *
     * @return a ready future when replication is complete.
     */
    future<> replicate_tm_only();

    /**
     * Handle node bootstrap
     *
     * @param endpoint bootstrapping node
     */
    void handle_state_bootstrap(inet_address endpoint);

    /**
     * Handle node move to normal state. That is, node is entering token ring and participating
     * in reads.
     *
     * @param endpoint node
     */
    void handle_state_normal(inet_address endpoint);

    /**
     * Handle node preparing to leave the ring
     *
     * @param endpoint node
     */
    void handle_state_leaving(inet_address endpoint);

    /**
     * Handle node leaving the ring. This will happen when a node is decommissioned
     *
     * @param endpoint If reason for leaving is decommission, endpoint is the leaving node.
     * @param pieces STATE_LEFT,token
     */
    void handle_state_left(inet_address endpoint, std::vector<sstring> pieces);

    /**
     * Handle node moving inside the ring.
     *
     * @param endpoint moving endpoint address
     * @param pieces STATE_MOVING, token
     */
    void handle_state_moving(inet_address endpoint, std::vector<sstring> pieces);

    /**
     * Handle notification that a node being actively removed from the ring via 'removenode'
     *
     * @param endpoint node
     * @param pieces either REMOVED_TOKEN (node is gone) or REMOVING_TOKEN (replicas need to be restored)
     */
    void handle_state_removing(inet_address endpoint, std::vector<sstring> pieces);

private:
    void excise(std::unordered_set<token> tokens, inet_address endpoint);
    void excise(std::unordered_set<token> tokens, inet_address endpoint, long expire_time);

    /** unlike excise we just need this endpoint gone without going through any notifications **/
    void remove_endpoint(inet_address endpoint);

    void add_expire_time_if_found(inet_address endpoint, int64_t expire_time);

    int64_t extract_expire_time(const std::vector<sstring>& pieces) {
        return std::stoll(pieces[2]);
    }

    /**
     * Finds living endpoints responsible for the given ranges
     *
     * @param keyspaceName the keyspace ranges belong to
     * @param ranges the ranges to find sources for
     * @return multimap of addresses to ranges the address is responsible for
     */
    std::unordered_multimap<inet_address, dht::token_range> get_new_source_ranges(const sstring& keyspaceName, const dht::token_range_vector& ranges);
public:
    future<> confirm_replication(inet_address node);

private:

    /**
     * Sends a notification to a node indicating we have finished replicating data.
     *
     * @param remote node to send notification to
     */
    future<> send_replication_notification(inet_address remote);

    /**
     * Called when an endpoint is removed from the ring. This function checks
     * whether this node becomes responsible for new ranges as a
     * consequence and streams data if needed.
     *
     * This is rather ineffective, but it does not matter so much
     * since this is called very seldom
     *
     * @param endpoint the node that left
     */
    future<> restore_replica_count(inet_address endpoint, inet_address notify_endpoint);

    // needs to be modified to accept either a keyspace or ARS.
    std::unordered_multimap<dht::token_range, inet_address> get_changed_ranges_for_leaving(sstring keyspace_name, inet_address endpoint);
public:
    /** raw load value */
    double get_load();

    sstring get_load_string();

    future<std::map<sstring, double>> get_load_map();

#if 0
    public final void deliverHints(String host) throws UnknownHostException
    {
        HintedHandOffManager.instance.scheduleHintDelivery(host);
    }
#endif
public:
    future<std::unordered_set<dht::token>> get_local_tokens();

#if 0
    /* These methods belong to the MBean interface */

    public List<String> getTokens()
    {
        return getTokens(FBUtilities.getBroadcastAddress());
    }

    public List<String> getTokens(String endpoint) throws UnknownHostException
    {
        return getTokens(InetAddress.getByName(endpoint));
    }

    private List<String> getTokens(InetAddress endpoint)
    {
        List<String> strTokens = new ArrayList<>();
        for (Token tok : getTokenMetadata().getTokens(endpoint))
            strTokens.add(tok.toString());
        return strTokens;
    }
#endif

    sstring get_release_version();

    sstring get_schema_version();

    future<std::unordered_map<sstring, std::vector<sstring>>> describe_schema_versions();

#if 0
    public List<String> getLeavingNodes()
    {
        return stringify(_token_metadata.getLeavingEndpoints());
    }

    public List<String> getMovingNodes()
    {
        List<String> endpoints = new ArrayList<>();

        for (Pair<Token, InetAddress> node : _token_metadata.getMovingEndpoints())
        {
            endpoints.add(node.right.getHostAddress());
        }

        return endpoints;
    }

    public List<String> getJoiningNodes()
    {
        return stringify(_token_metadata.getBootstrapTokens().valueSet());
    }

    public List<String> getLiveNodes()
    {
        return stringify(Gossiper.instance.getLiveMembers());
    }

    public List<String> getUnreachableNodes()
    {
        return stringify(Gossiper.instance.getUnreachableMembers());
    }

    private List<String> stringify(Iterable<InetAddress> endpoints)
    {
        List<String> stringEndpoints = new ArrayList<>();
        for (InetAddress ep : endpoints)
        {
            stringEndpoints.add(ep.getHostAddress());
        }
        return stringEndpoints;
    }

    public int forceKeyspaceCleanup(String keyspaceName, String... columnFamilies) throws IOException, ExecutionException, InterruptedException
    {
        if (keyspaceName.equals(SystemKeyspace.NAME))
            throw new RuntimeException("Cleanup of the system keyspace is neither necessary nor wise");

        CompactionManager.AllSSTableOpStatus status = CompactionManager.AllSSTableOpStatus.SUCCESSFUL;
        for (ColumnFamilyStore cfStore : getValidColumnFamilies(false, false, keyspaceName, columnFamilies))
        {
            CompactionManager.AllSSTableOpStatus oneStatus = cfStore.forceCleanup();
            if (oneStatus != CompactionManager.AllSSTableOpStatus.SUCCESSFUL)
                status = oneStatus;
        }
        return status.statusCode;
    }

    public int scrub(boolean disableSnapshot, boolean skipCorrupted, String keyspaceName, String... columnFamilies) throws IOException, ExecutionException, InterruptedException
    {
        CompactionManager.AllSSTableOpStatus status = CompactionManager.AllSSTableOpStatus.SUCCESSFUL;
        for (ColumnFamilyStore cfStore : getValidColumnFamilies(false, false, keyspaceName, columnFamilies))
        {
            CompactionManager.AllSSTableOpStatus oneStatus = cfStore.scrub(disableSnapshot, skipCorrupted);
            if (oneStatus != CompactionManager.AllSSTableOpStatus.SUCCESSFUL)
                status = oneStatus;
        }
        return status.statusCode;
    }

    public int upgradeSSTables(String keyspaceName, boolean excludeCurrentVersion, String... columnFamilies) throws IOException, ExecutionException, InterruptedException
    {
        CompactionManager.AllSSTableOpStatus status = CompactionManager.AllSSTableOpStatus.SUCCESSFUL;
        for (ColumnFamilyStore cfStore : getValidColumnFamilies(true, true, keyspaceName, columnFamilies))
        {
            CompactionManager.AllSSTableOpStatus oneStatus = cfStore.sstablesRewrite(excludeCurrentVersion);
            if (oneStatus != CompactionManager.AllSSTableOpStatus.SUCCESSFUL)
                status = oneStatus;
        }
        return status.statusCode;
    }

    public void forceKeyspaceCompaction(String keyspaceName, String... columnFamilies) throws IOException, ExecutionException, InterruptedException
    {
        for (ColumnFamilyStore cfStore : getValidColumnFamilies(true, false, keyspaceName, columnFamilies))
        {
            cfStore.forceMajorCompaction();
        }
    }

#endif
    /**
     * Takes the snapshot for all keyspaces. A snapshot name must be specified.
     *
     * @param tag the tag given to the snapshot; may not be null or empty
     */
    future<> take_snapshot(sstring tag) {
        return take_snapshot(tag, {});
    }

    /**
     * Takes the snapshot for the given keyspaces. A snapshot name must be specified.
     *
     * @param tag the tag given to the snapshot; may not be null or empty
     * @param keyspaceNames the names of the keyspaces to snapshot; empty means "all."
     */
    future<> take_snapshot(sstring tag, std::vector<sstring> keyspace_names);

    /**
     * Takes the snapshot of a specific column family. A snapshot name must be specified.
     *
     * @param keyspaceName the keyspace which holds the specified column family
     * @param columnFamilyName the column family to snapshot
     * @param tag the tag given to the snapshot; may not be null or empty
     */
    future<> take_column_family_snapshot(sstring ks_name, sstring cf_name, sstring tag);
#if 0

    private Keyspace getValidKeyspace(String keyspaceName) throws IOException
    {
        if (!Schema.instance.getKeyspaces().contains(keyspaceName))
        {
            throw new IOException("Keyspace " + keyspaceName + " does not exist");
        }
        return Keyspace.open(keyspaceName);
    }
#endif

    /**
     * Remove the snapshot with the given name from the given keyspaces.
     * If no tag is specified we will remove all snapshots.
     */
    future<> clear_snapshot(sstring tag, std::vector<sstring> keyspace_names);

    future<std::unordered_map<sstring, std::vector<snapshot_details>>> get_snapshot_details();

    future<int64_t> true_snapshots_size();
#if 0

    /**
     * @param allowIndexes Allow index CF names to be passed in
     * @param autoAddIndexes Automatically add secondary indexes if a CF has them
     * @param keyspaceName keyspace
     * @param cfNames CFs
     * @throws java.lang.IllegalArgumentException when given CF name does not exist
     */
    public Iterable<ColumnFamilyStore> getValidColumnFamilies(boolean allowIndexes, boolean autoAddIndexes, String keyspaceName, String... cfNames) throws IOException
    {
        Keyspace keyspace = getValidKeyspace(keyspaceName);
        Set<ColumnFamilyStore> valid = new HashSet<>();

        if (cfNames.length == 0)
        {
            // all stores are interesting
            for (ColumnFamilyStore cfStore : keyspace.getColumnFamilyStores())
            {
                valid.add(cfStore);
                if (autoAddIndexes)
                {
                    for (SecondaryIndex si : cfStore.indexManager.getIndexes())
                    {
                        if (si.getIndexCfs() != null) {
                            logger.info("adding secondary index {} to operation", si.getIndexName());
                            valid.add(si.getIndexCfs());
                        }
                    }

                }
            }
            return valid;
        }
        // filter out interesting stores
        for (String cfName : cfNames)
        {
            //if the CF name is an index, just flush the CF that owns the index
            String baseCfName = cfName;
            String idxName = null;
            if (cfName.contains(".")) // secondary index
            {
                if(!allowIndexes)
                {
                   logger.warn("Operation not allowed on secondary Index table ({})", cfName);
                    continue;
                }

                String[] parts = cfName.split("\\.", 2);
                baseCfName = parts[0];
                idxName = parts[1];
            }

            ColumnFamilyStore cfStore = keyspace.getColumnFamilyStore(baseCfName);
            if (idxName != null)
            {
                Collection< SecondaryIndex > indexes = cfStore.indexManager.getIndexesByNames(new HashSet<>(Arrays.asList(cfName)));
                if (indexes.isEmpty())
                    logger.warn(String.format("Invalid index specified: %s/%s. Proceeding with others.", baseCfName, idxName));
                else
                    valid.add(Iterables.get(indexes, 0).getIndexCfs());
            }
            else
            {
                valid.add(cfStore);
                if(autoAddIndexes)
                {
                    for(SecondaryIndex si : cfStore.indexManager.getIndexes())
                    {
                        if (si.getIndexCfs() != null) {
                            logger.info("adding secondary index {} to operation", si.getIndexName());
                            valid.add(si.getIndexCfs());
                        }
                    }
                }
            }
        }
        return valid;
    }

    /**
     * Flush all memtables for a keyspace and column families.
     * @param keyspaceName
     * @param columnFamilies
     * @throws IOException
     */
    public void forceKeyspaceFlush(String keyspaceName, String... columnFamilies) throws IOException
    {
        for (ColumnFamilyStore cfStore : getValidColumnFamilies(true, false, keyspaceName, columnFamilies))
        {
            logger.debug("Forcing flush on keyspace {}, CF {}", keyspaceName, cfStore.name);
            cfStore.forceBlockingFlush();
        }
    }

    /**
     * Sends JMX notification to subscribers.
     *
     * @param type Message type
     * @param message Message itself
     * @param userObject Arbitrary object to attach to notification
     */
    public void sendNotification(String type, String message, Object userObject)
    {
        Notification jmxNotification = new Notification(type, jmxObjectName, notificationSerialNumber.incrementAndGet(), message);
        jmxNotification.setUserData(userObject);
        sendNotification(jmxNotification);
    }

    public int repairAsync(String keyspace, Map<String, String> repairSpec)
    {
        RepairOption option = RepairOption.parse(repairSpec, getPartitioner());
        // if ranges are not specified
        if (option.getRanges().isEmpty())
        {
            if (option.isPrimaryRange())
            {
                // when repairing only primary range, neither dataCenters nor hosts can be set
                if (option.getDataCenters().isEmpty() && option.getHosts().isEmpty())
                    option.getRanges().addAll(getPrimaryRanges(keyspace));
                    // except dataCenters only contain local DC (i.e. -local)
                else if (option.getDataCenters().size() == 1 && option.getDataCenters().contains(DatabaseDescriptor.getLocalDataCenter()))
                    option.getRanges().addAll(getPrimaryRangesWithinDC(keyspace));
                else
                    throw new IllegalArgumentException("You need to run primary range repair on all nodes in the cluster.");
            }
            else
            {
                option.getRanges().addAll(getLocalRanges(keyspace));
            }
        }
        return forceRepairAsync(keyspace, option);
    }

    @Deprecated
    public int forceRepairAsync(String keyspace,
                                boolean isSequential,
                                Collection<String> dataCenters,
                                Collection<String> hosts,
                                boolean primaryRange,
                                boolean fullRepair,
                                String... columnFamilies)
    {
        return forceRepairAsync(keyspace, isSequential ? RepairParallelism.SEQUENTIAL : RepairParallelism.PARALLEL, dataCenters, hosts, primaryRange, fullRepair, columnFamilies);
    }

    @Deprecated
    public int forceRepairAsync(String keyspace,
                                RepairParallelism parallelismDegree,
                                Collection<String> dataCenters,
                                Collection<String> hosts,
                                boolean primaryRange,
                                boolean fullRepair,
                                String... columnFamilies)
    {
        if (FBUtilities.isWindows() && parallelismDegree != RepairParallelism.PARALLEL)
        {
            logger.warn("Snapshot-based repair is not yet supported on Windows.  Reverting to parallel repair.");
            parallelismDegree = RepairParallelism.PARALLEL;
        }

        RepairOption options = new RepairOption(parallelismDegree, primaryRange, !fullRepair, false, 1, Collections.<Range<Token>>emptyList());
        if (dataCenters != null)
        {
            options.getDataCenters().addAll(dataCenters);
        }
        if (hosts != null)
        {
            options.getHosts().addAll(hosts);
        }
        if (columnFamilies != null)
        {
            for (String columnFamily : columnFamilies)
            {
                options.getColumnFamilies().add(columnFamily);
            }
        }
        return forceRepairAsync(keyspace, options);
    }

    public int forceRepairAsync(String keyspace,
                                boolean isSequential,
                                boolean isLocal,
                                boolean primaryRange,
                                boolean fullRepair,
                                String... columnFamilies)
    {
        Set<String> dataCenters = null;
        if (isLocal)
        {
            dataCenters = Sets.newHashSet(DatabaseDescriptor.getLocalDataCenter());
        }
        return forceRepairAsync(keyspace, isSequential, dataCenters, null, primaryRange, fullRepair, columnFamilies);
    }

    public int forceRepairRangeAsync(String beginToken,
                                     String endToken,
                                     String keyspaceName,
                                     boolean isSequential,
                                     Collection<String> dataCenters,
                                     Collection<String> hosts,
                                     boolean fullRepair,
                                     String... columnFamilies)
    {
        return forceRepairRangeAsync(beginToken, endToken, keyspaceName, isSequential ? RepairParallelism.SEQUENTIAL : RepairParallelism.PARALLEL, dataCenters, hosts, fullRepair, columnFamilies);
    }

    public int forceRepairRangeAsync(String beginToken,
                                     String endToken,
                                     String keyspaceName,
                                     RepairParallelism parallelismDegree,
                                     Collection<String> dataCenters,
                                     Collection<String> hosts,
                                     boolean fullRepair,
                                     String... columnFamilies)
    {
        if (FBUtilities.isWindows() && parallelismDegree != RepairParallelism.PARALLEL)
        {
            logger.warn("Snapshot-based repair is not yet supported on Windows.  Reverting to parallel repair.");
            parallelismDegree = RepairParallelism.PARALLEL;
        }
        Collection<Range<Token>> repairingRange = createRepairRangeFrom(beginToken, endToken);

        RepairOption options = new RepairOption(parallelismDegree, false, !fullRepair, false, 1, repairingRange);
        options.getDataCenters().addAll(dataCenters);
        if (hosts != null)
        {
            options.getHosts().addAll(hosts);
        }
        if (columnFamilies != null)
        {
            for (String columnFamily : columnFamilies)
            {
                options.getColumnFamilies().add(columnFamily);
            }
        }

        logger.info("starting user-requested repair of range {} for keyspace {} and column families {}",
                    repairingRange, keyspaceName, columnFamilies);
        return forceRepairAsync(keyspaceName, options);
    }

    public int forceRepairRangeAsync(String beginToken,
                                     String endToken,
                                     String keyspaceName,
                                     boolean isSequential,
                                     boolean isLocal,
                                     boolean fullRepair,
                                     String... columnFamilies)
    {
        Set<String> dataCenters = null;
        if (isLocal)
        {
            dataCenters = Sets.newHashSet(DatabaseDescriptor.getLocalDataCenter());
        }
        return forceRepairRangeAsync(beginToken, endToken, keyspaceName, isSequential, dataCenters, null, fullRepair, columnFamilies);
    }

    /**
     * Create collection of ranges that match ring layout from given tokens.
     *
     * @param beginToken beginning token of the range
     * @param endToken end token of the range
     * @return collection of ranges that match ring layout in TokenMetadata
     */
    @SuppressWarnings("unchecked")
    @VisibleForTesting
    Collection<Range<Token>> createRepairRangeFrom(String beginToken, String endToken)
    {
        Token parsedBeginToken = getPartitioner().getTokenFactory().fromString(beginToken);
        Token parsedEndToken = getPartitioner().getTokenFactory().fromString(endToken);

        // Break up given range to match ring layout in TokenMetadata
        ArrayList<Range<Token>> repairingRange = new ArrayList<>();

        ArrayList<Token> tokens = new ArrayList<>(_token_metadata.sortedTokens());
        if (!tokens.contains(parsedBeginToken))
        {
            tokens.add(parsedBeginToken);
        }
        if (!tokens.contains(parsedEndToken))
        {
            tokens.add(parsedEndToken);
        }
        // tokens now contain all tokens including our endpoints
        Collections.sort(tokens);

        int start = tokens.indexOf(parsedBeginToken), end = tokens.indexOf(parsedEndToken);
        for (int i = start; i != end; i = (i+1) % tokens.size())
        {
            Range<Token> range = new Range<>(tokens.get(i), tokens.get((i+1) % tokens.size()));
            repairingRange.add(range);
        }

        return repairingRange;
    }

    public int forceRepairAsync(String keyspace, RepairOption options)
    {
        if (options.getRanges().isEmpty() || Keyspace.open(keyspace).getReplicationStrategy().getReplicationFactor() < 2)
            return 0;

        int cmd = nextRepairCommand.incrementAndGet();
        new Thread(createRepairTask(cmd, keyspace, options)).start();
        return cmd;
    }

    private Thread createQueryThread(final int cmd, final UUID sessionId)
    {
        return new Thread(new WrappedRunnable()
        {
            // Query events within a time interval that overlaps the last by one second. Ignore duplicates. Ignore local traces.
            // Wake up upon local trace activity. Query when notified of trace activity with a timeout that doubles every two timeouts.
            public void runMayThrow() throws Exception
            {
                TraceState state = Tracing.instance.get(sessionId);
                if (state == null)
                    throw new Exception("no tracestate");

                String format = "select event_id, source, activity from %s.%s where session_id = ? and event_id > ? and event_id < ?;";
                String query = String.format(format, TraceKeyspace.NAME, TraceKeyspace.EVENTS);
                SelectStatement statement = (SelectStatement) QueryProcessor.parseStatement(query).prepare().statement;

                ByteBuffer sessionIdBytes = ByteBufferUtil.bytes(sessionId);
                InetAddress source = FBUtilities.getBroadcastAddress();

                HashSet<UUID>[] seen = new HashSet[] { new HashSet<UUID>(), new HashSet<UUID>() };
                int si = 0;
                UUID uuid;

                long tlast = System.currentTimeMillis(), tcur;

                TraceState.Status status;
                long minWaitMillis = 125;
                long maxWaitMillis = 1000 * 1024L;
                long timeout = minWaitMillis;
                boolean shouldDouble = false;

                while ((status = state.waitActivity(timeout)) != TraceState.Status.STOPPED)
                {
                    if (status == TraceState.Status.IDLE)
                    {
                        timeout = shouldDouble ? Math.min(timeout * 2, maxWaitMillis) : timeout;
                        shouldDouble = !shouldDouble;
                    }
                    else
                    {
                        timeout = minWaitMillis;
                        shouldDouble = false;
                    }
                    ByteBuffer tminBytes = ByteBufferUtil.bytes(UUIDGen.minTimeUUID(tlast - 1000));
                    ByteBuffer tmaxBytes = ByteBufferUtil.bytes(UUIDGen.maxTimeUUID(tcur = System.currentTimeMillis()));
                    QueryOptions options = QueryOptions.forInternalCalls(ConsistencyLevel.ONE, Lists.newArrayList(sessionIdBytes, tminBytes, tmaxBytes));
                    ResultMessage.Rows rows = statement.execute(QueryState.forInternalCalls(), options);
                    UntypedResultSet result = UntypedResultSet.create(rows.result);

                    for (UntypedResultSet.Row r : result)
                    {
                        if (source.equals(r.getInetAddress("source")))
                            continue;
                        if ((uuid = r.getUUID("event_id")).timestamp() > (tcur - 1000) * 10000)
                            seen[si].add(uuid);
                        if (seen[si == 0 ? 1 : 0].contains(uuid))
                            continue;
                        String message = String.format("%s: %s", r.getInetAddress("source"), r.getString("activity"));
                        sendNotification("repair", message, new int[]{cmd, ActiveRepairService.Status.RUNNING.ordinal()});
                    }
                    tlast = tcur;

                    si = si == 0 ? 1 : 0;
                    seen[si].clear();
                }
            }
        });
    }

    private FutureTask<Object> createRepairTask(final int cmd, final String keyspace, final RepairOption options)
    {
        if (!options.getDataCenters().isEmpty() && options.getDataCenters().contains(DatabaseDescriptor.getLocalDataCenter()))
        {
            throw new IllegalArgumentException("the local data center must be part of the repair");
        }

        return new FutureTask<>(new WrappedRunnable()
        {
            protected void runMayThrow() throws Exception
            {
                final TraceState traceState;

                String[] columnFamilies = options.getColumnFamilies().toArray(new String[options.getColumnFamilies().size()]);
                Iterable<ColumnFamilyStore> validColumnFamilies = getValidColumnFamilies(false, false, keyspace, columnFamilies);

                final long startTime = System.currentTimeMillis();
                String message = String.format("Starting repair command #%d, repairing keyspace %s with %s", cmd, keyspace, options);
                logger.info(message);
                sendNotification("repair", message, new int[]{cmd, ActiveRepairService.Status.STARTED.ordinal()});
                if (options.isTraced())
                {
                    StringBuilder cfsb = new StringBuilder();
                    for (ColumnFamilyStore cfs : validColumnFamilies)
                        cfsb.append(", ").append(cfs.keyspace.getName()).append(".").append(cfs.name);

                    UUID sessionId = Tracing.instance.newSession(Tracing.TraceType.REPAIR);
                    traceState = Tracing.instance.begin("repair", ImmutableMap.of("keyspace", keyspace, "columnFamilies", cfsb.substring(2)));
                    Tracing.traceRepair(message);
                    traceState.enableActivityNotification();
                    traceState.setNotificationHandle(new int[]{ cmd, ActiveRepairService.Status.RUNNING.ordinal() });
                    Thread queryThread = createQueryThread(cmd, sessionId);
                    queryThread.setName("RepairTracePolling");
                    queryThread.start();
                }
                else
                {
                    traceState = null;
                }

                final Set<InetAddress> allNeighbors = new HashSet<>();
                Map<Range, Set<InetAddress>> rangeToNeighbors = new HashMap<>();
                for (Range<Token> range : options.getRanges())
                {
                    try
                    {
                        Set<InetAddress> neighbors = ActiveRepairService.getNeighbors(keyspace, range, options.getDataCenters(), options.getHosts());
                        rangeToNeighbors.put(range, neighbors);
                        allNeighbors.addAll(neighbors);
                    }
                    catch (IllegalArgumentException e)
                    {
                        logger.error("Repair failed:", e);
                        sendNotification("repair", e.getMessage(), new int[]{cmd, ActiveRepairService.Status.FINISHED.ordinal()});
                        return;
                    }
                }

                // Validate columnfamilies
                List<ColumnFamilyStore> columnFamilyStores = new ArrayList<>();
                try
                {
                    Iterables.addAll(columnFamilyStores, validColumnFamilies);
                }
                catch (IllegalArgumentException e)
                {
                    sendNotification("repair", e.getMessage(), new int[]{cmd, ActiveRepairService.Status.FINISHED.ordinal()});
                    return;
                }

                final UUID parentSession;
                long repairedAt;
                try
                {
                    parentSession = ActiveRepairService.instance.prepareForRepair(allNeighbors, options, columnFamilyStores);
                    repairedAt = ActiveRepairService.instance.getParentRepairSession(parentSession).repairedAt;
                }
                catch (Throwable t)
                {
                    sendNotification("repair", String.format("Repair failed with error %s", t.getMessage()), new int[]{cmd, ActiveRepairService.Status.FINISHED.ordinal()});
                    return;
                }

                // Set up RepairJob executor for this repair command.
                final ListeningExecutorService executor = MoreExecutors.listeningDecorator(new JMXConfigurableThreadPoolExecutor(options.getJobThreads(),
                                                                                                                           Integer.MAX_VALUE,
                                                                                                                           TimeUnit.SECONDS,
                                                                                                                           new LinkedBlockingQueue<Runnable>(),
                                                                                                                           new NamedThreadFactory("Repair#" + cmd),
                                                                                                                           "internal"));

                List<ListenableFuture<RepairSessionResult>> futures = new ArrayList<>(options.getRanges().size());
                String[] cfnames = new String[columnFamilyStores.size()];
                for (int i = 0; i < columnFamilyStores.size(); i++)
                {
                    cfnames[i] = columnFamilyStores.get(i).name;
                }
                for (Range<Token> range : options.getRanges())
                {
                    final RepairSession session = ActiveRepairService.instance.submitRepairSession(parentSession,
                                                                      range,
                                                                      keyspace,
                                                                      options.getParallelism(),
                                                                      rangeToNeighbors.get(range),
                                                                      repairedAt,
                                                                      executor,
                                                                      cfnames);
                    if (session == null)
                        continue;
                    // After repair session completes, notify client its result
                    Futures.addCallback(session, new FutureCallback<RepairSessionResult>()
                    {
                        public void onSuccess(RepairSessionResult result)
                        {
                            String message = String.format("Repair session %s for range %s finished", session.getId(), session.getRange().toString());
                            logger.info(message);
                            sendNotification("repair", message, new int[]{cmd, ActiveRepairService.Status.SESSION_SUCCESS.ordinal()});
                        }

                        public void onFailure(Throwable t)
                        {
                            String message = String.format("Repair session %s for range %s failed with error %s", session.getId(), session.getRange().toString(), t.getMessage());
                            logger.error(message, t);
                            sendNotification("repair", message, new int[]{cmd, ActiveRepairService.Status.SESSION_FAILED.ordinal()});
                        }
                    });
                    futures.add(session);
                }

                // After all repair sessions completes(successful or not),
                // run anticompaction if necessary and send finish notice back to client
                final ListenableFuture<List<RepairSessionResult>> allSessions = Futures.successfulAsList(futures);
                Futures.addCallback(allSessions, new FutureCallback<List<RepairSessionResult>>()
                {
                    public void onSuccess(List<RepairSessionResult> result)
                    {
                        // filter out null(=failed) results and get successful ranges
                        Collection<Range<Token>> successfulRanges = new ArrayList<>();
                        for (RepairSessionResult sessionResult : result)
                        {
                            if (sessionResult != null)
                            {
                                successfulRanges.add(sessionResult.range);
                            }
                        }
                        try
                        {
                            ActiveRepairService.instance.finishParentSession(parentSession, allNeighbors, successfulRanges);
                        }
                        catch (Exception e)
                        {
                            logger.error("Error in incremental repair", e);
                        }
                        repairComplete();
                    }

                    public void onFailure(Throwable t)
                    {
                        repairComplete();
                    }

                    private void repairComplete()
                    {
                        String duration = DurationFormatUtils.formatDurationWords(System.currentTimeMillis() - startTime, true, true);
                        String message = String.format("Repair command #%d finished in %s", cmd, duration);
                        sendNotification("repair", message,
                                         new int[]{cmd, ActiveRepairService.Status.FINISHED.ordinal()});
                        logger.info(message);
                        if (options.isTraced())
                        {
                            traceState.setNotificationHandle(null);
                            // Because DebuggableThreadPoolExecutor#afterExecute and this callback
                            // run in a nondeterministic order (within the same thread), the
                            // TraceState may have been nulled out at this point. The TraceState
                            // should be traceState, so just set it without bothering to check if it
                            // actually was nulled out.
                            Tracing.instance.set(traceState);
                            Tracing.traceRepair(message);
                            Tracing.instance.stopSession();
                        }
                        executor.shutdownNow();
                    }
                });
            }
        }, null);
    }

    public void forceTerminateAllRepairSessions() {
        ActiveRepairService.instance.terminateSessions();
    }

    /* End of MBean interface methods */

    /**
     * Get the "primary ranges" for the specified keyspace and endpoint.
     * "Primary ranges" are the ranges that the node is responsible for storing replica primarily.
     * The node that stores replica primarily is defined as the first node returned
     * by {@link AbstractReplicationStrategy#calculateNaturalEndpoints}.
     *
     * @param keyspace Keyspace name to check primary ranges
     * @param ep endpoint we are interested in.
     * @return primary ranges for the specified endpoint.
     */
    public Collection<Range<Token>> getPrimaryRangesForEndpoint(String keyspace, InetAddress ep)
    {
        AbstractReplicationStrategy strategy = Keyspace.open(keyspace).getReplicationStrategy();
        Collection<Range<Token>> primaryRanges = new HashSet<>();
        TokenMetadata metadata = _token_metadata.cloneOnlyTokenMap();
        for (Token token : metadata.sortedTokens())
        {
            List<InetAddress> endpoints = strategy.calculateNaturalEndpoints(token, metadata);
            if (endpoints.size() > 0 && endpoints.get(0).equals(ep))
                primaryRanges.add(new Range<>(metadata.getPredecessor(token), token));
        }
        return primaryRanges;
    }

    /**
     * Get the "primary ranges" within local DC for the specified keyspace and endpoint.
     *
     * @see #getPrimaryRangesForEndpoint(String, java.net.InetAddress)
     * @param keyspace Keyspace name to check primary ranges
     * @param referenceEndpoint endpoint we are interested in.
     * @return primary ranges within local DC for the specified endpoint.
     */
    public Collection<Range<Token>> getPrimaryRangeForEndpointWithinDC(String keyspace, InetAddress referenceEndpoint)
    {
        TokenMetadata metadata = _token_metadata.cloneOnlyTokenMap();
        String localDC = DatabaseDescriptor.getEndpointSnitch().getDatacenter(referenceEndpoint);
        Collection<InetAddress> localDcNodes = metadata.getTopology().getDatacenterEndpoints().get(localDC);
        AbstractReplicationStrategy strategy = Keyspace.open(keyspace).getReplicationStrategy();

        Collection<Range<Token>> localDCPrimaryRanges = new HashSet<>();
        for (Token token : metadata.sortedTokens())
        {
            List<InetAddress> endpoints = strategy.calculateNaturalEndpoints(token, metadata);
            for (InetAddress endpoint : endpoints)
            {
                if (localDcNodes.contains(endpoint))
                {
                    if (endpoint.equals(referenceEndpoint))
                    {
                        localDCPrimaryRanges.add(new Range<>(metadata.getPredecessor(token), token));
                    }
                    break;
                }
            }
        }

        return localDCPrimaryRanges;
    }
#endif
    /**
     * Get all ranges an endpoint is responsible for (by keyspace)
     * Replication strategy's get_ranges() guarantees that no wrap-around range is returned.
     * @param ep endpoint we are interested in.
     * @return ranges for the specified endpoint.
     */
    dht::token_range_vector get_ranges_for_endpoint(const sstring& name, const gms::inet_address& ep) const;

    /**
     * Get all ranges that span the ring given a set
     * of tokens. All ranges are in sorted order of
     * ranges.
     * @return ranges in sorted order
    */
    dht::token_range_vector get_all_ranges(const std::vector<token>& sorted_tokens) const;
    /**
     * This method returns the N endpoints that are responsible for storing the
     * specified key i.e for replication.
     *
     * @param keyspaceName keyspace name also known as keyspace
     * @param cf Column family name
     * @param key key for which we need to find the endpoint
     * @return the endpoint responsible for this key
     */
    std::vector<gms::inet_address> get_natural_endpoints(const sstring& keyspace,
            const sstring& cf, const sstring& key) const;
#if 0
    public List<InetAddress> getNaturalEndpoints(String keyspaceName, ByteBuffer key)
    {
        return getNaturalEndpoints(keyspaceName, getPartitioner().getToken(key));
    }
#endif
    /**
     * This method returns the N endpoints that are responsible for storing the
     * specified key i.e for replication.
     *
     * @param keyspaceName keyspace name also known as keyspace
     * @param pos position for which we need to find the endpoint
     * @return the endpoint responsible for this token
     */
    std::vector<gms::inet_address>  get_natural_endpoints(const sstring& keyspace, const token& pos) const;
#if 0
    /**
     * This method attempts to return N endpoints that are responsible for storing the
     * specified key i.e for replication.
     *
     * @param keyspace keyspace name also known as keyspace
     * @param key key for which we need to find the endpoint
     * @return the endpoint responsible for this key
     */
    public List<InetAddress> getLiveNaturalEndpoints(Keyspace keyspace, ByteBuffer key)
    {
        return getLiveNaturalEndpoints(keyspace, getPartitioner().decorateKey(key));
    }

    public List<InetAddress> getLiveNaturalEndpoints(Keyspace keyspace, RingPosition pos)
    {
        List<InetAddress> endpoints = keyspace.getReplicationStrategy().getNaturalEndpoints(pos);
        List<InetAddress> liveEps = new ArrayList<>(endpoints.size());

        for (InetAddress endpoint : endpoints)
        {
            if (FailureDetector.instance.isAlive(endpoint))
                liveEps.add(endpoint);
        }

        return liveEps;
    }

    public void setLoggingLevel(String classQualifier, String rawLevel) throws Exception
    {
        ch.qos.logback.classic.Logger logBackLogger = (ch.qos.logback.classic.Logger) LoggerFactory.getLogger(classQualifier);

        // if both classQualifer and rawLevel are empty, reload from configuration
        if (StringUtils.isBlank(classQualifier) && StringUtils.isBlank(rawLevel) )
        {
            JMXConfiguratorMBean jmxConfiguratorMBean = JMX.newMBeanProxy(ManagementFactory.getPlatformMBeanServer(),
                    new ObjectName("ch.qos.logback.classic:Name=default,Type=ch.qos.logback.classic.jmx.JMXConfigurator"),
                    JMXConfiguratorMBean.class);
            jmxConfiguratorMBean.reloadDefaultConfiguration();
            return;
        }
        // classQualifer is set, but blank level given
        else if (StringUtils.isNotBlank(classQualifier) && StringUtils.isBlank(rawLevel) )
        {
            if (logBackLogger.getLevel() != null || hasAppenders(logBackLogger))
                logBackLogger.setLevel(null);
            return;
        }

        ch.qos.logback.classic.Level level = ch.qos.logback.classic.Level.toLevel(rawLevel);
        logBackLogger.setLevel(level);
        logger.info("set log level to {} for classes under '{}' (if the level doesn't look like '{}' then the logger couldn't parse '{}')", level, classQualifier, rawLevel, rawLevel);
    }

    /**
     * @return the runtime logging levels for all the configured loggers
     */
    @Override
    public Map<String,String>getLoggingLevels() {
        Map<String, String> logLevelMaps = Maps.newLinkedHashMap();
        LoggerContext lc = (LoggerContext) LoggerFactory.getILoggerFactory();
        for (ch.qos.logback.classic.Logger logger : lc.getLoggerList())
        {
            if(logger.getLevel() != null || hasAppenders(logger))
                logLevelMaps.put(logger.getName(), logger.getLevel().toString());
        }
        return logLevelMaps;
    }

    private boolean hasAppenders(ch.qos.logback.classic.Logger logger) {
        Iterator<Appender<ILoggingEvent>> it = logger.iteratorForAppenders();
        return it.hasNext();
    }
#endif
    /**
     * @return Vector of Token ranges (_not_ keys!) together with estimated key count,
     *      breaking up the data this node is responsible for into pieces of roughly keys_per_split
     */
    std::vector<std::pair<dht::token_range, uint64_t>> get_splits(const sstring& ks_name,
            const sstring& cf_name,
            range<dht::token> range,
            uint32_t keys_per_split);
public:
    future<> decommission();

private:
    /**
     * Broadcast leaving status and update local _token_metadata accordingly
     */
    future<> start_leaving();
    void leave_ring();
    void unbootstrap();

public:
    future<> move(sstring new_token) {
        // FIXME: getPartitioner().getTokenFactory().validate(newToken);
        return move(dht::global_partitioner().from_sstring(new_token));
    }

private:
    /**
     * move the node to new token or find a new token to boot to according to load
     *
     * @param newToken new token to boot to, or if null, find balanced token to boot to
     *
     * @throws IOException on any I/O operation error
     */
    future<> move(token new_token);
public:

    /**
     * Get the status of a token removal.
     */
    future<sstring> get_removal_status();

    /**
     * Force a remove operation to complete. This may be necessary if a remove operation
     * blocks forever due to node/stream failure. removeToken() must be called
     * first, this is a last resort measure.  No further attempt will be made to restore replicas.
     */
    future<> force_remove_completion();

public:
    /**
     * Remove a node that has died, attempting to restore the replica count.
     * If the node is alive, decommission should be attempted.  If decommission
     * fails, then removeToken should be called.  If we fail while trying to
     * restore the replica count, finally forceRemoveCompleteion should be
     * called to forcibly remove the node without regard to replica count.
     *
     * @param hostIdString token for the node
     */
    future<> removenode(sstring host_id_string);

    future<sstring> get_operation_mode();

    future<bool> is_starting();

    drain_progress get_drain_progress() const {
        return _drain_progress;
    }

    /**
     * Shuts node off to writes, empties memtables and the commit log.
     * There are two differences between drain and the normal shutdown hook:
     * - Drain waits for in-progress streaming to complete
     * - Drain flushes *all* columnfamilies (shutdown hook only flushes non-durable CFs)
     */
    future<> drain();

#if 0
    // Never ever do this at home. Used by tests.
    IPartitioner setPartitionerUnsafe(IPartitioner newPartitioner)
    {
        IPartitioner oldPartitioner = DatabaseDescriptor.getPartitioner();
        DatabaseDescriptor.setPartitioner(newPartitioner);
        valueFactory = new VersionedValue.VersionedValueFactory(getPartitioner());
        return oldPartitioner;
    }

    TokenMetadata setTokenMetadataUnsafe(TokenMetadata tmd)
    {
        TokenMetadata old = _token_metadata;
        _token_metadata = tmd;
        return old;
    }

    public void truncate(String keyspace, String columnFamily) throws TimeoutException, IOException
    {
        try
        {
            StorageProxy.truncateBlocking(keyspace, columnFamily);
        }
        catch (UnavailableException e)
        {
            throw new IOException(e.getMessage());
        }
    }
#endif
public:
    future<std::map<gms::inet_address, float>> get_ownership();

    future<std::map<gms::inet_address, float>> effective_ownership(sstring keyspace_name);
#if 0
    /**
     * Calculates ownership. If there are multiple DC's and the replication strategy is DC aware then ownership will be
     * calculated per dc, i.e. each DC will have total ring ownership divided amongst its nodes. Without replication
     * total ownership will be a multiple of the number of DC's and this value will then go up within each DC depending
     * on the number of replicas within itself. For DC unaware replication strategies, ownership without replication
     * will be 100%.
     *
     * @throws IllegalStateException when node is not configured properly.
     */
    public LinkedHashMap<InetAddress, Float> effectiveOwnership(String keyspace) throws IllegalStateException
    {
    	
    	if (keyspace != null)
    	{
    		Keyspace keyspaceInstance = Schema.instance.getKeyspaceInstance(keyspace);
			if(keyspaceInstance == null)
				throw new IllegalArgumentException("The keyspace " + keyspace + ", does not exist");
    		
    		if(keyspaceInstance.getReplicationStrategy() instanceof LocalStrategy)
				throw new IllegalStateException("Ownership values for keyspaces with LocalStrategy are meaningless");
    	}
    	else
    	{
        	List<String> nonSystemKeyspaces = Schema.instance.getNonSystemKeyspaces();
        	
        	//system_traces is a non-system keyspace however it needs to be counted as one for this process
        	int specialTableCount = 0;
        	if (nonSystemKeyspaces.contains("system_traces"))
			{
        		specialTableCount += 1;
			}
        	if (nonSystemKeyspaces.size() > specialTableCount) 	   		
        		throw new IllegalStateException("Non-system keyspaces don't have the same replication settings, effective ownership information is meaningless");
        	
        	keyspace = "system_traces";
    	}
    	
        TokenMetadata metadata = _token_metadata.cloneOnlyTokenMap();

        Collection<Collection<InetAddress>> endpointsGroupedByDc = new ArrayList<>();
        // mapping of dc's to nodes, use sorted map so that we get dcs sorted
        SortedMap<String, Collection<InetAddress>> sortedDcsToEndpoints = new TreeMap<>();
        sortedDcsToEndpoints.putAll(metadata.getTopology().getDatacenterEndpoints().asMap());
        for (Collection<InetAddress> endpoints : sortedDcsToEndpoints.values())
            endpointsGroupedByDc.add(endpoints);

        Map<Token, Float> tokenOwnership = getPartitioner().describeOwnership(_token_metadata.sortedTokens());
        LinkedHashMap<InetAddress, Float> finalOwnership = Maps.newLinkedHashMap();

        // calculate ownership per dc
        for (Collection<InetAddress> endpoints : endpointsGroupedByDc)
        {
            // calculate the ownership with replication and add the endpoint to the final ownership map
            for (InetAddress endpoint : endpoints)
            {
                float ownership = 0.0f;
                for (Range<Token> range : getRangesForEndpoint(keyspace, endpoint))
                {
                    if (tokenOwnership.containsKey(range.right))
                        ownership += tokenOwnership.get(range.right);
                }
                finalOwnership.put(endpoint, ownership);
            }
        }
        return finalOwnership;
    }


    private boolean hasSameReplication(List<String> list)
    {
        if (list.isEmpty())
            return false;

        for (int i = 0; i < list.size() -1; i++)
        {
            KSMetaData ksm1 = Schema.instance.getKSMetaData(list.get(i));
            KSMetaData ksm2 = Schema.instance.getKSMetaData(list.get(i + 1));
            if (!ksm1.strategyClass.equals(ksm2.strategyClass) ||
                    !Iterators.elementsEqual(ksm1.strategyOptions.entrySet().iterator(),
                                             ksm2.strategyOptions.entrySet().iterator()))
                return false;
        }
        return true;
    }

    public List<String> getKeyspaces()
    {
        List<String> keyspaceNamesList = new ArrayList<>(Schema.instance.getKeyspaces());
        return Collections.unmodifiableList(keyspaceNamesList);
    }

    public List<String> getNonSystemKeyspaces()
    {
        List<String> keyspaceNamesList = new ArrayList<>(Schema.instance.getNonSystemKeyspaces());
        return Collections.unmodifiableList(keyspaceNamesList);
    }

    public void updateSnitch(String epSnitchClassName, Boolean dynamic, Integer dynamicUpdateInterval, Integer dynamicResetInterval, Double dynamicBadnessThreshold) throws ClassNotFoundException
    {
        IEndpointSnitch oldSnitch = DatabaseDescriptor.getEndpointSnitch();

        // new snitch registers mbean during construction
        IEndpointSnitch newSnitch;
        try
        {
            newSnitch = FBUtilities.construct(epSnitchClassName, "snitch");
        }
        catch (ConfigurationException e)
        {
            throw new ClassNotFoundException(e.getMessage());
        }
        if (dynamic)
        {
            DatabaseDescriptor.setDynamicUpdateInterval(dynamicUpdateInterval);
            DatabaseDescriptor.setDynamicResetInterval(dynamicResetInterval);
            DatabaseDescriptor.setDynamicBadnessThreshold(dynamicBadnessThreshold);
            newSnitch = new DynamicEndpointSnitch(newSnitch);
        }

        // point snitch references to the new instance
        DatabaseDescriptor.setEndpointSnitch(newSnitch);
        for (String ks : Schema.instance.getKeyspaces())
        {
            Keyspace.open(ks).getReplicationStrategy().snitch = newSnitch;
        }

        if (oldSnitch instanceof DynamicEndpointSnitch)
            ((DynamicEndpointSnitch)oldSnitch).unregisterMBean();
    }
#endif

    future<std::unordered_map<sstring, sstring>> view_build_statuses(sstring keyspace, sstring view_name) const;

private:
    /**
     * Seed data to the endpoints that will be responsible for it at the future
     *
     * @param rangesToStreamByKeyspace keyspaces and data ranges with endpoints included for each
     * @return async Future for whether stream was success
     */
    future<> stream_ranges(std::unordered_map<sstring, std::unordered_multimap<dht::token_range, inet_address>> ranges_to_stream_by_keyspace);

public:
#if 0
    public void bulkLoad(String directory)
    {
        try
        {
            bulkLoadInternal(directory).get();
        }
        catch (Exception e)
        {
            throw new RuntimeException(e);
        }
    }

    public String bulkLoadAsync(String directory)
    {
        return bulkLoadInternal(directory).planId.toString();
    }

    private StreamResultFuture bulkLoadInternal(String directory)
    {
        File dir = new File(directory);

        if (!dir.exists() || !dir.isDirectory())
            throw new IllegalArgumentException("Invalid directory " + directory);

        SSTableLoader.Client client = new SSTableLoader.Client()
        {
            public void init(String keyspace)
            {
                try
                {
                    setPartitioner(DatabaseDescriptor.getPartitioner());
                    for (Map.Entry<Range<Token>, List<InetAddress>> entry : StorageService.instance.getRangeToAddressMap(keyspace).entrySet())
                    {
                        Range<Token> range = entry.getKey();
                        for (InetAddress endpoint : entry.getValue())
                            addRangeForEndpoint(range, endpoint);
                    }
                }
                catch (Exception e)
                {
                    throw new RuntimeException(e);
                }
            }

            public CFMetaData getCFMetaData(String keyspace, String cfName)
            {
                return Schema.instance.getCFMetaData(keyspace, cfName);
            }
        };

        SSTableLoader loader = new SSTableLoader(dir, client, new OutputHandler.LogOutput());
        return loader.stream();
    }
#endif
public:
    int32_t get_exception_count();
#if 0
    public void rescheduleFailedDeletions()
    {
        SSTableDeletingTask.rescheduleFailedTasks();
    }
#endif
    /**
     * Load new SSTables not currently tracked by the system
     *
     * This can be called, for instance, after copying a batch of SSTables to a CF directory.
     *
     * This should not be called in parallel for the same keyspace / column family, and doing
     * so will throw an std::runtime_exception.
     *
     * @param ks_name the keyspace in which to search for new SSTables.
     * @param cf_name the column family in which to search for new SSTables.
     * @return a future<> when the operation finishes.
     */
    future<> load_new_sstables(sstring ks_name, sstring cf_name);
#if 0
    /**
     * #{@inheritDoc}
     */
    public List<String> sampleKeyRange() // do not rename to getter - see CASSANDRA-4452 for details
    {
        List<DecoratedKey> keys = new ArrayList<>();
        for (Keyspace keyspace : Keyspace.nonSystem())
        {
            for (Range<Token> range : getPrimaryRangesForEndpoint(keyspace.getName(), FBUtilities.getBroadcastAddress()))
                keys.addAll(keySamples(keyspace.getColumnFamilyStores(), range));
        }

        List<String> sampledKeys = new ArrayList<>(keys.size());
        for (DecoratedKey key : keys)
            sampledKeys.add(key.getToken().toString());
        return sampledKeys;
    }

    public void rebuildSecondaryIndex(String ksName, String cfName, String... idxNames)
    {
        ColumnFamilyStore.rebuildSecondaryIndex(ksName, cfName, idxNames);
    }

    public void resetLocalSchema() throws IOException
    {
        MigrationManager.resetLocalSchema();
    }

    public void setTraceProbability(double probability)
    {
        this.traceProbability = probability;
    }

    public double getTraceProbability()
    {
        return traceProbability;
    }

    public void disableAutoCompaction(String ks, String... columnFamilies) throws IOException
    {
        for (ColumnFamilyStore cfs : getValidColumnFamilies(true, true, ks, columnFamilies))
        {
            cfs.disableAutoCompaction();
        }
    }

    public void enableAutoCompaction(String ks, String... columnFamilies) throws IOException
    {
        for (ColumnFamilyStore cfs : getValidColumnFamilies(true, true, ks, columnFamilies))
        {
            cfs.enableAutoCompaction();
        }
    }

    /** Returns the name of the cluster */
    public String getClusterName()
    {
        return DatabaseDescriptor.getClusterName();
    }

    /** Returns the cluster partitioner */
    public String getPartitionerName()
    {
        return DatabaseDescriptor.getPartitionerName();
    }

    public int getTombstoneWarnThreshold()
    {
        return DatabaseDescriptor.getTombstoneWarnThreshold();
    }

    public void setTombstoneWarnThreshold(int threshold)
    {
        DatabaseDescriptor.setTombstoneWarnThreshold(threshold);
    }

    public int getTombstoneFailureThreshold()
    {
        return DatabaseDescriptor.getTombstoneFailureThreshold();
    }

    public void setTombstoneFailureThreshold(int threshold)
    {
        DatabaseDescriptor.setTombstoneFailureThreshold(threshold);
    }

    public int getBatchSizeFailureThreshold()
    {
        return DatabaseDescriptor.getBatchSizeFailThresholdInKB();
    }

    public void setBatchSizeFailureThreshold(int threshold)
    {
        DatabaseDescriptor.setBatchSizeFailThresholdInKB(threshold);
    }

    public void setHintedHandoffThrottleInKB(int throttleInKB)
    {
        DatabaseDescriptor.setHintedHandoffThrottleInKB(throttleInKB);
        logger.info(String.format("Updated hinted_handoff_throttle_in_kb to %d", throttleInKB));
    }
#endif

    template <typename Func>
    auto run_with_api_lock(sstring operation, Func&& func) {
        return get_storage_service().invoke_on(0, [operation = std::move(operation),
                func = std::forward<Func>(func)] (storage_service& ss) mutable {
            if (!ss._operation_in_progress.empty()) {
                throw std::runtime_error(format("Operation {} is in progress, try again", ss._operation_in_progress));
            }
            ss._operation_in_progress = std::move(operation);
            return func(ss).finally([&ss] {
                ss._operation_in_progress = sstring();
            });
        });
    }

    template <typename Func>
    auto run_with_no_api_lock(Func&& func) {
        return get_storage_service().invoke_on(0, [func = std::forward<Func>(func)] (storage_service& ss) mutable {
            return func(ss);
        });
    }
private:
    void do_isolate_on_error(disk_error type);
    utils::UUID _local_host_id;
public:
    utils::UUID get_local_id() { return _local_host_id; }

    sstring get_config_supported_features();
    std::set<sstring> get_config_supported_features_set();
    sstring get_known_features();
    std::set<sstring> get_known_features_set();

    gms::feature& cluster_supports_range_tombstones() {
        return _range_tombstones_feature;
    }

    bool cluster_supports_large_partitions() const {
        return bool(_large_partitions_feature);
    }

    bool cluster_supports_materialized_views() const {
        return bool(_materialized_views_feature);
    }

    bool cluster_supports_counters() const {
        return bool(_counters_feature);
    }

    bool cluster_supports_indexes() const {
        return bool(_indexes_feature);
    }

    bool cluster_supports_digest_multipartition_reads() const {
        return bool(_digest_multipartition_read_feature);
    }

    bool cluster_supports_correct_counter_order() const {
        return bool(_correct_counter_order_feature);
    }

    const gms::feature& cluster_supports_schema_tables_v3() const {
        return _schema_tables_v3;
    }

    bool cluster_supports_reading_correctly_serialized_range_tombstones() const {
        return bool(_correct_non_compound_range_tombstones);
    }

    bool cluster_supports_write_failure_reply() const {
        return bool(_write_failure_reply_feature);
    }

    gms::feature& cluster_supports_xxhash_digest_algorithm() {
        return _xxhash_feature;
    }

    bool cluster_supports_roles() const {
        return bool(_roles_feature);
    }

    bool cluster_supports_la_sstable() const {
        return bool(_la_sstable_feature);
    }

    bool cluster_supports_stream_with_rpc_stream() const {
        return bool(_stream_with_rpc_stream_feature);
    }

    bool cluster_supports_mc_sstable() const {
        return bool(_mc_sstable_feature);
    }

    bool cluster_supports_cdc() const {
        return bool(_cdc_feature);
    }

    bool cluster_supports_row_level_repair() const {
        return bool(_row_level_repair_feature);
    }
    const gms::feature& cluster_supports_truncation_table() const {
        return _truncation_table;
    }
    const gms::feature& cluster_supports_correct_static_compact_in_mc() const {
        return _correct_static_compact_in_mc;
    }
    bool cluster_supports_unbounded_range_tombstones() const {
        return bool(_unbounded_range_tombstones_feature);
    }

    const gms::feature& cluster_supports_view_virtual_columns() const {
        return _view_virtual_columns;
    }
    const gms::feature& cluster_supports_digest_insensitive_to_expiry() const {
        return _digest_insensitive_to_expiry;
    }

    bool cluster_supports_computed_columns() const {
        return bool(_computed_columns);
    }

<<<<<<< HEAD
    const gms::feature& cluster_supports_in_memory_tables() const {
        return _in_memory_tables;
    }
=======
    bool cluster_supports_nonfrozen_udts() const {
        return bool(_nonfrozen_udts);
    }

>>>>>>> 27ef73f4
    // Returns schema features which all nodes in the cluster advertise as supported.
    db::schema_features cluster_schema_features() const;

private:
    future<> set_cql_ready(bool ready);
private:
    void notify_down(inet_address endpoint);
    void notify_left(inet_address endpoint);
    void notify_up(inet_address endpoint);
    void notify_joined(inet_address endpoint);
    void notify_cql_change(inet_address endpoint, bool ready);
public:
    future<bool> is_cleanup_allowed(sstring keyspace);
};

future<> init_storage_service(sharded<abort_source>& abort_sources, distributed<database>& db, sharded<gms::gossiper>& gossiper, sharded<auth::service>& auth_service,
        sharded<cql3::cql_config>& cql_config, sharded<db::system_distributed_keyspace>& sys_dist_ks,
        sharded<db::view::view_update_generator>& view_update_generator, sharded<gms::feature_service>& feature_service, storage_service_config config, sharded<qos::service_level_controller>& sl_controller);
future<> deinit_storage_service();

future<> read_sstables_format(distributed<storage_service>& ss);

}<|MERGE_RESOLUTION|>--- conflicted
+++ resolved
@@ -343,11 +343,8 @@
     gms::feature _digest_insensitive_to_expiry;
     gms::feature _computed_columns;
     gms::feature _cdc_feature;
-<<<<<<< HEAD
+    gms::feature _nonfrozen_udts;
     gms::feature _in_memory_tables;
-=======
-    gms::feature _nonfrozen_udts;
->>>>>>> 27ef73f4
 
     sstables::sstable_version_types _sstables_format = sstables::sstable_version_types::ka;
     seastar::semaphore _feature_listeners_sem = {1};
@@ -2378,16 +2375,13 @@
         return bool(_computed_columns);
     }
 
-<<<<<<< HEAD
+    bool cluster_supports_nonfrozen_udts() const {
+        return bool(_nonfrozen_udts);
+    }
+
     const gms::feature& cluster_supports_in_memory_tables() const {
         return _in_memory_tables;
     }
-=======
-    bool cluster_supports_nonfrozen_udts() const {
-        return bool(_nonfrozen_udts);
-    }
-
->>>>>>> 27ef73f4
     // Returns schema features which all nodes in the cluster advertise as supported.
     db::schema_features cluster_schema_features() const;
 
