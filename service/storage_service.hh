/*
 * Licensed to the Apache Software Foundation (ASF) under one
 * or more contributor license agreements.  See the NOTICE file
 * distributed with this work for additional information
 * regarding copyright ownership.  The ASF licenses this file
 * to you under the Apache License, Version 2.0 (the
 * "License"); you may not use this file except in compliance
 * with the License.  You may obtain a copy of the License at
 *
 *     http://www.apache.org/licenses/LICENSE-2.0
 *
 * Unless required by applicable law or agreed to in writing, software
 * distributed under the License is distributed on an "AS IS" BASIS,
 * WITHOUT WARRANTIES OR CONDITIONS OF ANY KIND, either express or implied.
 * See the License for the specific language governing permissions and
 * limitations under the License.
 *
 * Modified by ScyllaDB
 * Copyright (C) 2015 ScyllaDB
 *
 */

/*
 * This file is part of Scylla.
 *
 * See the LICENSE.PROPRIETARY file in the top-level directory for licensing information.
 */

#pragma once

#include "gms/i_endpoint_state_change_subscriber.hh"
#include "service/endpoint_lifecycle_subscriber.hh"
#include "locator/token_metadata.hh"
#include "gms/gossiper.hh"
#include <seastar/core/distributed.hh>
#include "dht/i_partitioner.hh"
#include "dht/token_range_endpoints.hh"
#include <seastar/core/sleep.hh>
#include "gms/application_state.hh"
#include <seastar/core/semaphore.hh>
#include <seastar/core/gate.hh>
#include "utils/fb_utilities.hh"
#include "utils/serialized_action.hh"
#include "database_fwd.hh"
#include "db/schema_features.hh"
#include "streaming/stream_state.hh"
#include <seastar/core/distributed.hh>
#include "utils/disk-error-handler.hh"
#include "service/migration_listener.hh"
#include "gms/feature_service.hh"
#include <seastar/core/metrics_registration.hh>
#include <seastar/core/rwlock.hh>
#include "sstables/version.hh"
#include "sstables/shared_sstable.hh"
#include <seastar/core/shared_ptr.hh>
#include <seastar/core/lowres_clock.hh>
#include "locator/snitch_base.hh"
#include "cdc/generation_id.hh"

class node_ops_cmd_request;
class node_ops_cmd_response;
class node_ops_info;

namespace cql_transport { class controller; }

namespace cdc {
class generation_service;
}

namespace db {
class system_distributed_keyspace;
namespace view {
class view_update_generator;
}
}

namespace dht {
class boot_strapper;
}

namespace qos {
class service_level_controller;
}

namespace gms {
class feature_service;
class gossiper;
};

namespace service {

class storage_service;
class migration_manager;

extern distributed<storage_service> _the_storage_service;
inline distributed<storage_service>& get_storage_service() {
    return _the_storage_service;
}
inline storage_service& get_local_storage_service() {
    return _the_storage_service.local();
}

enum class disk_error { regular, commit };

struct bind_messaging_port_tag {};
using bind_messaging_port = bool_class<bind_messaging_port_tag>;

struct storage_service_config {
    size_t available_memory;
};

class node_ops_meta_data {
    utils::UUID _ops_uuid;
    gms::inet_address _coordinator;
    std::function<future<> ()> _abort;
    std::function<void ()> _signal;
    shared_ptr<node_ops_info> _ops;
    seastar::timer<lowres_clock> _watchdog;
    std::chrono::seconds _watchdog_interval{30};
    bool _aborted = false;
public:
    explicit node_ops_meta_data(
            utils::UUID ops_uuid,
            gms::inet_address coordinator,
            shared_ptr<node_ops_info> ops,
            std::function<future<> ()> abort_func,
            std::function<void ()> signal_func);
    shared_ptr<node_ops_info> get_ops_info();
    future<> abort();
    void update_watchdog();
    void cancel_watchdog();
};

/**
 * This abstraction contains the token/identifier of this node
 * on the identifier space. This token gets gossiped around.
 * This class will also maintain histograms of the load information
 * of other nodes in the cluster.
 */
class storage_service : public service::migration_listener, public gms::i_endpoint_state_change_subscriber,
        public seastar::async_sharded_service<storage_service>, public seastar::peering_sharded_service<storage_service> {
private:
    using token = dht::token;
    using token_range_endpoints = dht::token_range_endpoints;
    using endpoint_details = dht::endpoint_details;
    using boot_strapper = dht::boot_strapper;
    using token_metadata = locator::token_metadata;
    using shared_token_metadata = locator::shared_token_metadata;
    using token_metadata_ptr = locator::token_metadata_ptr;
    using mutable_token_metadata_ptr = locator::mutable_token_metadata_ptr;
    using token_metadata_lock = locator::token_metadata_lock;
    using application_state = gms::application_state;
    using inet_address = gms::inet_address;
    using versioned_value = gms::versioned_value;

    abort_source& _abort_source;
    gms::feature_service& _feature_service;
    distributed<database>& _db;
    gms::gossiper& _gossiper;
    sharded<service::migration_notifier>& _mnotifier;
    sharded<netw::messaging_service>& _messaging;
<<<<<<< HEAD
    sharded<qos::service_level_controller>& _sl_controller;
=======
    sharded<service::migration_manager>& _migration_manager;
>>>>>>> e2c8ff6b
    // Note that this is obviously only valid for the current shard. Users of
    // this facility should elect a shard to be the coordinator based on any
    // given objective criteria
    //
    // It shouldn't be impossible to actively serialize two callers if the need
    // ever arise.
    bool _loading_new_sstables = false;
    sstring _operation_in_progress;
    bool _force_remove_completion = false;
    bool _ms_stopped = false;
    bool _stream_manager_stopped = false;
    seastar::metrics::metric_groups _metrics;
    using client_shutdown_hook = noncopyable_function<void()>;
    std::vector<std::pair<std::string, client_shutdown_hook>> _client_shutdown_hooks;
    std::vector<std::any> _listeners;
    gms::feature::listener_registration _workload_prioritization_registration;

    /* For unit tests only.
     *
     * Currently used when choosing the timestamp of the first CDC stream generation:
     * normally we choose a timestamp in the future so other nodes have a chance to learn about it
     * before it starts operating, but in the single-node-cluster case this is not necessary
     * and would only slow down tests (by having them wait).
     */
    bool _for_testing;

    std::unordered_map<utils::UUID, node_ops_meta_data> _node_ops;
    std::list<std::optional<utils::UUID>> _node_ops_abort_queue;
    seastar::condition_variable _node_ops_abort_cond;
    named_semaphore _node_ops_abort_sem{1, named_semaphore_exception_factory{"node_ops_abort_sem"}};
    future<> _node_ops_abort_thread;
    void node_ops_update_heartbeat(utils::UUID ops_uuid);
    void node_ops_done(utils::UUID ops_uuid);
    void node_ops_abort(utils::UUID ops_uuid);
    void node_ops_singal_abort(std::optional<utils::UUID> ops_uuid);
    future<> node_ops_abort_thread();
public:
<<<<<<< HEAD
    storage_service(abort_source& as, distributed<database>& db, gms::gossiper& gossiper, sharded<db::system_distributed_keyspace>&, sharded<db::view::view_update_generator>&, gms::feature_service& feature_service, storage_service_config config, sharded<service::migration_notifier>& mn, locator::shared_token_metadata& stm, sharded<netw::messaging_service>& ms, sharded<cdc::generation_service>&, sharded<qos::service_level_controller>&, /* only for tests */ bool for_testing = false);
=======
    storage_service(abort_source& as, distributed<database>& db, gms::gossiper& gossiper, sharded<db::system_distributed_keyspace>&, sharded<db::view::view_update_generator>&, gms::feature_service& feature_service, storage_service_config config, sharded<service::migration_notifier>& mn, sharded<service::migration_manager>& mm, locator::shared_token_metadata& stm, sharded<netw::messaging_service>& ms, sharded<cdc::generation_service>&, /* only for tests */ bool for_testing = false);
>>>>>>> e2c8ff6b

    // Needed by distributed<>
    future<> stop();
    void init_messaging_service();
    future<> uninit_messaging_service();

private:
    future<token_metadata_lock> get_token_metadata_lock() noexcept;
    future<> with_token_metadata_lock(std::function<future<> ()>) noexcept;

    // Acquire the token_metadata lock and get a mutable_token_metadata_ptr.
    // Pass that ptr to \c func, and when successfully done,
    // replicate it to all cores.
    // Note: must be called on shard 0.
    future<> mutate_token_metadata(std::function<future<> (mutable_token_metadata_ptr)> func) noexcept;

    // Update pending ranges locally and then replicate to all cores.
    // Should be serialized under token_metadata_lock.
    // Must be called on shard 0.
    future<> update_pending_ranges(mutable_token_metadata_ptr tmptr, sstring reason);
    future<> update_pending_ranges(sstring reason);
    future<> keyspace_changed(const sstring& ks_name);
    void register_metrics();
    future<> snitch_reconfigured();
    static future<> update_topology(inet_address endpoint);
    future<> publish_schema_version();
    void install_schema_version_change_listener();

    future<mutable_token_metadata_ptr> get_mutable_token_metadata_ptr() noexcept {
        return _shared_token_metadata.get()->clone_async().then([] (token_metadata tm) {
            return make_ready_future<mutable_token_metadata_ptr>(make_token_metadata_ptr(std::move(tm)));
        });
    }
public:

    token_metadata_ptr get_token_metadata_ptr() const noexcept {
        return _shared_token_metadata.get();
    }

    const locator::token_metadata& get_token_metadata() const noexcept {
        return *_shared_token_metadata.get();
    }

    const service::migration_notifier& get_migration_notifier() const {
        return _mnotifier.local();
    }

    service::migration_notifier& get_migration_notifier() {
        return _mnotifier.local();
    }

    future<> gossip_sharder();

    distributed<database>& db() {
        return _db;
    }

    gms::feature_service& features() { return _feature_service; }
    const gms::feature_service& features() const { return _feature_service; }

    cdc::generation_service& get_cdc_generation_service() {
        if (!_cdc_gen_service.local_is_initialized()) {
            throw std::runtime_error("get_cdc_generation_service: not initialized yet");
        }

        return _cdc_gen_service.local();
    }

private:
    bool is_auto_bootstrap() const;
    inet_address get_broadcast_address() const {
        return utils::fb_utilities::get_broadcast_address();
    }
    /* This abstraction maintains the token/endpoint metadata information */
    mutable_token_metadata_ptr _pending_token_metadata_ptr;
    shared_token_metadata& _shared_token_metadata;

    /* CDC generation management service.
     * It is sharded<>& and not simply a reference because the service will not yet be started
     * when storage_service is constructed (but it will be when init_server is called)
     */
    sharded<cdc::generation_service>& _cdc_gen_service;
public:
    std::chrono::milliseconds get_ring_delay();
private:

    std::unordered_set<inet_address> _replicating_nodes;

    std::optional<inet_address> _removing_node;

    /* Are we starting this node in bootstrap mode? */
    bool _is_bootstrap_mode = false;

    bool _initialized = false;

    bool _joined = false;

public:
    enum class mode { STARTING, NORMAL, JOINING, LEAVING, DECOMMISSIONED, MOVING, DRAINING, DRAINED };
private:
    mode _operation_mode = mode::STARTING;
    friend std::ostream& operator<<(std::ostream& os, const mode& mode);
    /* Used for tracking drain progress */
public:
    struct drain_progress {
        int32_t total_cfs;
        int32_t remaining_cfs;

        drain_progress& operator+=(const drain_progress& other) {
            total_cfs += other.total_cfs;
            remaining_cfs += other.remaining_cfs;
            return *this;
        }
    };
private:
    drain_progress _drain_progress{};


    atomic_vector<endpoint_lifecycle_subscriber*> _lifecycle_subscribers;

    std::unordered_set<token> _bootstrap_tokens;

    /* The timestamp of the CDC streams generation that this node has proposed when joining.
     * This value is nullopt only when:
     * 1. this node is being upgraded from a non-CDC version,
     * 2. this node is starting for the first time or restarting with CDC previously disabled,
     *    in which case the value should become populated before we leave the join_token_ring procedure.
     *
     * Important: this variable is using only during the startup procedure. It is moved out from
     * at the end of `join_token_ring`; the responsibility handling of CDC generations is passed
     * to cdc::generation_service.
     *
     * DO NOT use this variable after `join_token_ring` (i.e. after we call `generation_service::after_join`
     * and pass it the ownership of the timestamp.
     */
    std::optional<cdc::generation_id> _cdc_gen_id;

public:
    void enable_all_features();

    void register_subscriber(endpoint_lifecycle_subscriber* subscriber);

    future<> unregister_subscriber(endpoint_lifecycle_subscriber* subscriber) noexcept;

    // should only be called via JMX
    future<> stop_gossiping();

    // should only be called via JMX
    future<> start_gossiping(bind_messaging_port do_bind = bind_messaging_port::yes);

    // should only be called via JMX
    future<bool> is_gossip_running();

    void register_client_shutdown_hook(std::string name, client_shutdown_hook hook) {
        _client_shutdown_hooks.push_back({std::move(name), std::move(hook)});
    }
    void unregister_client_shutdown_hook(std::string name) {
        auto it = std::find_if(_client_shutdown_hooks.begin(), _client_shutdown_hooks.end(),
                [&name] (const std::pair<std::string, client_shutdown_hook>& hook) { return hook.first == name; });
        if (it != _client_shutdown_hooks.end()) {
            _client_shutdown_hooks.erase(it);
        }
    }
private:
    future<> do_stop_ms();
    future<> do_stop_stream_manager();
    // Runs in thread context
    void shutdown_client_servers();

    // Tokens and the CDC streams timestamp of the replaced node.
    using replacement_info = std::unordered_set<token>;
    future<replacement_info> prepare_replacement_info(std::unordered_set<gms::inet_address> initial_contact_nodes,
            const std::unordered_map<gms::inet_address, sstring>& loaded_peer_features, bind_messaging_port do_bind = bind_messaging_port::yes);

    void run_replace_ops();

public:
    future<bool> is_initialized();

    future<> check_for_endpoint_collision(std::unordered_set<gms::inet_address> initial_contact_nodes,
            const std::unordered_map<gms::inet_address, sstring>& loaded_peer_features, bind_messaging_port do_bind = bind_messaging_port::yes);

    /*!
     * \brief Init the messaging service part of the service.
     *
     * This is the first part of the initialization, call this method
     * first.
     *
     * After this method is completed, it is ok to start the storage_service
     * API.
     * \see init_server_without_the_messaging_service_part
     */
    future<> init_messaging_service_part();
    /*!
     * \brief Uninit the messaging service part of the service.
     */
    future<> uninit_messaging_service_part();

    /*!
     * \brief complete the server initialization
     *
     * The storage_service initialization is done in two parts.
     *
     * you first call init_messaging_service_part and then
     * you call init_server_without_the_messaging_service_part.
     *
     * It is safe to start the API after init_messaging_service_part
     * completed
     *
     * Must be called on shard 0.
     *
     * \see init_messaging_service_part
     */
    future<> init_server(bind_messaging_port do_bind = bind_messaging_port::yes);

    future<> join_cluster();

    future<> drain_on_shutdown();

    future<> stop_transport();

    void flush_column_families();

private:
    bool should_bootstrap();
    bool is_first_node();
    void prepare_to_join(
            std::unordered_set<gms::inet_address> initial_contact_nodes,
            std::unordered_set<gms::inet_address> loaded_endpoints,
            std::unordered_map<gms::inet_address, sstring> loaded_peer_features,
            bind_messaging_port do_bind = bind_messaging_port::yes);
    void join_token_ring(int delay);
    void maybe_start_sys_dist_ks();
public:
    inline bool is_joined() const {
        // Every time we set _joined, we do it on all shards, so we can read its
        // value locally.
        return _joined;
    }

    future<> rebuild(sstring source_dc);

private:
    void set_mode(mode m, bool log);
    void set_mode(mode m, sstring msg, bool log);
    void mark_existing_views_as_built();

    // Stream data for which we become a new replica.
    // Before that, if we're not replacing another node, inform other nodes about our chosen tokens (_bootstrap_tokens)
    // and wait for RING_DELAY ms so that we receive new writes from coordinators during streaming.
    void bootstrap();

public:
    bool is_bootstrap_mode() const {
        return _is_bootstrap_mode;
    }

    /**
     * Return the rpc address associated with an endpoint as a string.
     * @param endpoint The endpoint to get rpc address for
     * @return the rpc address
     */
    sstring get_rpc_address(const inet_address& endpoint) const;

    std::unordered_map<dht::token_range, std::vector<inet_address>> get_range_to_address_map(const sstring& keyspace) const;

    std::unordered_map<dht::token_range, std::vector<inet_address>> get_range_to_address_map_in_local_dc(
            const sstring& keyspace) const;

    std::vector<token> get_tokens_in_local_dc() const;

    bool is_local_dc(const inet_address& targetHost) const;

    std::unordered_map<dht::token_range, std::vector<inet_address>> get_range_to_address_map(const sstring& keyspace,
            const std::vector<token>& sorted_tokens) const;

    /**
     * The same as {@code describeRing(String)} but converts TokenRange to the String for JMX compatibility
     *
     * @param keyspace The keyspace to fetch information about
     *
     * @return a List of TokenRange(s) converted to String for the given keyspace
     */

    /*
     * describeRingJMX will be implemented in the API
     * It is left here just as a marker that there is no need to implement it
     * here
     */
    //std::vector<sstring> describeRingJMX(const sstring& keyspace) const {

    std::vector<token_range_endpoints> describe_ring(const sstring& keyspace, bool include_only_local_dc = false) const;

    /**
     * Retrieve a map of tokens to endpoints, including the bootstrapping ones.
     *
     * @return a map of tokens to endpoints in ascending order
     */
    std::map<token, inet_address> get_token_to_endpoint_map();

    /**
     * Construct the range to endpoint mapping based on the true view
     * of the world.
     * @param ranges
     * @return mapping of ranges to the replicas responsible for them.
    */
    std::unordered_map<dht::token_range, std::vector<inet_address>> construct_range_to_endpoint_map(
            const sstring& keyspace,
            const dht::token_range_vector& ranges) const;
public:
    virtual void on_join(gms::inet_address endpoint, gms::endpoint_state ep_state) override;
    virtual void before_change(gms::inet_address endpoint, gms::endpoint_state current_state, gms::application_state new_state_key, const gms::versioned_value& new_value) override;
    /*
     * Handle the reception of a new particular ApplicationState for a particular endpoint. Note that the value of the
     * ApplicationState has not necessarily "changed" since the last known value, if we already received the same update
     * from somewhere else.
     *
     * onChange only ever sees one ApplicationState piece change at a time (even if many ApplicationState updates were
     * received at the same time), so we perform a kind of state machine here. We are concerned with two events: knowing
     * the token associated with an endpoint, and knowing its operation mode. Nodes can start in either bootstrap or
     * normal mode, and from bootstrap mode can change mode to normal. A node in bootstrap mode needs to have
     * pendingranges set in TokenMetadata; a node in normal mode should instead be part of the token ring.
     *
     * Normal progression of ApplicationState.STATUS values for a node should be like this:
     * STATUS_BOOTSTRAPPING,token
     *   if bootstrapping. stays this way until all files are received.
     * STATUS_NORMAL,token
     *   ready to serve reads and writes.
     * STATUS_LEAVING,token
     *   get ready to leave the cluster as part of a decommission
     * STATUS_LEFT,token
     *   set after decommission is completed.
     *
     * Other STATUS values that may be seen (possibly anywhere in the normal progression):
     * STATUS_MOVING,newtoken
     *   set if node is currently moving to a new token in the ring
     * REMOVING_TOKEN,deadtoken
     *   set if the node is dead and is being removed by its REMOVAL_COORDINATOR
     * REMOVED_TOKEN,deadtoken
     *   set if the node is dead and has been removed by its REMOVAL_COORDINATOR
     *
     * Note: Any time a node state changes from STATUS_NORMAL, it will not be visible to new nodes. So it follows that
     * you should never bootstrap a new node during a removenode, decommission or move.
     */
    virtual void on_change(inet_address endpoint, application_state state, const versioned_value& value) override;
    virtual void on_alive(gms::inet_address endpoint, gms::endpoint_state state) override;
    virtual void on_dead(gms::inet_address endpoint, gms::endpoint_state state) override;
    virtual void on_remove(gms::inet_address endpoint) override;
    virtual void on_restart(gms::inet_address endpoint, gms::endpoint_state state) override;

public:
    // For migration_listener
    virtual void on_create_keyspace(const sstring& ks_name) override { keyspace_changed(ks_name).get(); }
    virtual void on_create_column_family(const sstring& ks_name, const sstring& cf_name) override {}
    virtual void on_create_user_type(const sstring& ks_name, const sstring& type_name) override {}
    virtual void on_create_function(const sstring& ks_name, const sstring& function_name) override {}
    virtual void on_create_aggregate(const sstring& ks_name, const sstring& aggregate_name) override {}
    virtual void on_create_view(const sstring& ks_name, const sstring& view_name) override {}

    virtual void on_update_keyspace(const sstring& ks_name) override { keyspace_changed(ks_name).get(); }
    virtual void on_update_column_family(const sstring& ks_name, const sstring& cf_name, bool) override {}
    virtual void on_update_user_type(const sstring& ks_name, const sstring& type_name) override {}
    virtual void on_update_function(const sstring& ks_name, const sstring& function_name) override {}
    virtual void on_update_aggregate(const sstring& ks_name, const sstring& aggregate_name) override {}
    virtual void on_update_view(const sstring& ks_name, const sstring& view_name, bool columns_changed) override {}

    virtual void on_drop_keyspace(const sstring& ks_name) override { keyspace_changed(ks_name).get(); }
    virtual void on_drop_column_family(const sstring& ks_name, const sstring& cf_name) override {}
    virtual void on_drop_user_type(const sstring& ks_name, const sstring& type_name) override {}
    virtual void on_drop_function(const sstring& ks_name, const sstring& function_name) override {}
    virtual void on_drop_aggregate(const sstring& ks_name, const sstring& aggregate_name) override {}
    virtual void on_drop_view(const sstring& ks_name, const sstring& view_name) override {}
private:
    void update_peer_info(inet_address endpoint);
    void do_update_system_peers_table(gms::inet_address endpoint, const application_state& state, const versioned_value& value);

    std::unordered_set<token> get_tokens_for(inet_address endpoint);
private:
    // Should be serialized under token_metadata_lock.
    future<> replicate_to_all_cores(mutable_token_metadata_ptr tmptr) noexcept;
    sharded<db::system_distributed_keyspace>& _sys_dist_ks;
    sharded<db::view::view_update_generator>& _view_update_generator;
    locator::snitch_signal_slot_t _snitch_reconfigure;
    serialized_action _schema_version_publisher;
private:
    /**
     * Handle node bootstrap
     *
     * @param endpoint bootstrapping node
     */
    void handle_state_bootstrap(inet_address endpoint);

    /**
     * Handle node move to normal state. That is, node is entering token ring and participating
     * in reads.
     *
     * @param endpoint node
     */
    void handle_state_normal(inet_address endpoint);

    /**
     * Handle node preparing to leave the ring
     *
     * @param endpoint node
     */
    void handle_state_leaving(inet_address endpoint);

    /**
     * Handle node leaving the ring. This will happen when a node is decommissioned
     *
     * @param endpoint If reason for leaving is decommission, endpoint is the leaving node.
     * @param pieces STATE_LEFT,token
     */
    void handle_state_left(inet_address endpoint, std::vector<sstring> pieces);

    /**
     * Handle node moving inside the ring.
     *
     * @param endpoint moving endpoint address
     * @param pieces STATE_MOVING, token
     */
    void handle_state_moving(inet_address endpoint, std::vector<sstring> pieces);

    /**
     * Handle notification that a node being actively removed from the ring via 'removenode'
     *
     * @param endpoint node
     * @param pieces either REMOVED_TOKEN (node is gone) or REMOVING_TOKEN (replicas need to be restored)
     */
    void handle_state_removing(inet_address endpoint, std::vector<sstring> pieces);

    /**
     * Handle notification that a node is replacing another node.
     *
     * @param endpoint node
     */
    void handle_state_replacing(inet_address endpoint);

private:
    void excise(std::unordered_set<token> tokens, inet_address endpoint);
    void excise(std::unordered_set<token> tokens, inet_address endpoint, long expire_time);

    /** unlike excise we just need this endpoint gone without going through any notifications **/
    void remove_endpoint(inet_address endpoint);

    void add_expire_time_if_found(inet_address endpoint, int64_t expire_time);

    int64_t extract_expire_time(const std::vector<sstring>& pieces) const {
        return std::stoll(pieces[2]);
    }

    /**
     * Finds living endpoints responsible for the given ranges
     *
     * @param keyspaceName the keyspace ranges belong to
     * @param ranges the ranges to find sources for
     * @param tm the token metadata
     * @return multimap of addresses to ranges the address is responsible for
     *
     * @note The function must be called from a seastar thread.
     *       The caller is responsible for keeping @ref tm valid across the call.
     */
    std::unordered_multimap<inet_address, dht::token_range> get_new_source_ranges(const sstring& keyspaceName, const dht::token_range_vector& ranges, const token_metadata& tm);
public:
    future<> confirm_replication(inet_address node);

private:

    /**
     * Sends a notification to a node indicating we have finished replicating data.
     *
     * @param remote node to send notification to
     */
    future<> send_replication_notification(inet_address remote);

    /**
     * Called when an endpoint is removed from the ring. This function checks
     * whether this node becomes responsible for new ranges as a
     * consequence and streams data if needed.
     *
     * This is rather ineffective, but it does not matter so much
     * since this is called very seldom
     *
     * @param endpoint the node that left
     */
    future<> restore_replica_count(inet_address endpoint, inet_address notify_endpoint);

    // needs to be modified to accept either a keyspace or ARS.
    std::unordered_multimap<dht::token_range, inet_address> get_changed_ranges_for_leaving(sstring keyspace_name, inet_address endpoint);

public:

    sstring get_release_version();

    sstring get_schema_version();

    future<std::unordered_map<sstring, std::vector<sstring>>> describe_schema_versions();


    /**
     * Get all ranges an endpoint is responsible for (by keyspace)
     * Replication strategy's get_ranges() guarantees that no wrap-around range is returned.
     * @param ep endpoint we are interested in.
     * @return ranges for the specified endpoint.
     */
    dht::token_range_vector get_ranges_for_endpoint(const sstring& name, const gms::inet_address& ep) const;

    /**
     * Get all ranges that span the ring given a set
     * of tokens. All ranges are in sorted order of
     * ranges.
     * @return ranges in sorted order
    */
    dht::token_range_vector get_all_ranges(const std::vector<token>& sorted_tokens) const;
    /**
     * This method returns the N endpoints that are responsible for storing the
     * specified key i.e for replication.
     *
     * @param keyspaceName keyspace name also known as keyspace
     * @param cf Column family name
     * @param key key for which we need to find the endpoint
     * @return the endpoint responsible for this key
     */
    std::vector<gms::inet_address> get_natural_endpoints(const sstring& keyspace,
            const sstring& cf, const sstring& key) const;

    /**
     * This method returns the N endpoints that are responsible for storing the
     * specified key i.e for replication.
     *
     * @param keyspaceName keyspace name also known as keyspace
     * @param pos position for which we need to find the endpoint
     * @return the endpoint responsible for this token
     */
    std::vector<gms::inet_address>  get_natural_endpoints(const sstring& keyspace, const token& pos) const;

    /**
     * @return Vector of Token ranges (_not_ keys!) together with estimated key count,
     *      breaking up the data this node is responsible for into pieces of roughly keys_per_split
     */
    std::vector<std::pair<dht::token_range, uint64_t>> get_splits(const sstring& ks_name,
            const sstring& cf_name,
            range<dht::token> range,
            uint32_t keys_per_split);
public:
    future<> decommission();

private:
    /**
     * Broadcast leaving status and update local _token_metadata accordingly
     */
    future<> start_leaving();
    void leave_ring();
    void unbootstrap();

public:
    future<> move(sstring new_token) {
        // FIXME: getPartitioner().getTokenFactory().validate(newToken);
        return move(dht::token::from_sstring(new_token));
    }

private:
    /**
     * move the node to new token or find a new token to boot to according to load
     *
     * @param newToken new token to boot to, or if null, find balanced token to boot to
     *
     * @throws IOException on any I/O operation error
     */
    future<> move(token new_token);
public:

    /**
     * Get the status of a token removal.
     */
    future<sstring> get_removal_status();

    /**
     * Force a remove operation to complete. This may be necessary if a remove operation
     * blocks forever due to node/stream failure. removeToken() must be called
     * first, this is a last resort measure.  No further attempt will be made to restore replicas.
     */
    future<> force_remove_completion();

public:
    /**
     * Remove a node that has died, attempting to restore the replica count.
     * If the node is alive, decommission should be attempted.  If decommission
     * fails, then removeToken should be called.  If we fail while trying to
     * restore the replica count, finally forceRemoveCompleteion should be
     * called to forcibly remove the node without regard to replica count.
     *
     * @param hostIdString token for the node
     */
    future<> removenode(sstring host_id_string, std::list<gms::inet_address> ignore_nodes);
    future<node_ops_cmd_response> node_ops_cmd_handler(gms::inet_address coordinator, node_ops_cmd_request req);
    void node_ops_cmd_check(gms::inet_address coordinator, const node_ops_cmd_request& req);

    future<sstring> get_operation_mode();

    future<bool> is_starting();

    drain_progress get_drain_progress() const {
        return _drain_progress;
    }

    /**
     * Shuts node off to writes, empties memtables and the commit log.
     * There are two differences between drain and the normal shutdown hook:
     * - Drain waits for in-progress streaming to complete
     * - Drain flushes *all* columnfamilies (shutdown hook only flushes non-durable CFs)
     */
    future<> drain();

    future<std::map<gms::inet_address, float>> get_ownership();

    future<std::map<gms::inet_address, float>> effective_ownership(sstring keyspace_name);

    future<std::unordered_map<sstring, sstring>> view_build_statuses(sstring keyspace, sstring view_name) const;

private:
    promise<> _drain_finished;
    future<> do_drain(bool on_shutdown);
    /**
     * Seed data to the endpoints that will be responsible for it at the future
     *
     * @param rangesToStreamByKeyspace keyspaces and data ranges with endpoints included for each
     * @return async Future for whether stream was success
     */
    future<> stream_ranges(std::unordered_map<sstring, std::unordered_multimap<dht::token_range, inet_address>> ranges_to_stream_by_keyspace);

public:
    int32_t get_exception_count();

    /**
     * Load new SSTables not currently tracked by the system
     *
     * This can be called, for instance, after copying a batch of SSTables to a CF directory.
     *
     * This should not be called in parallel for the same keyspace / column family, and doing
     * so will throw an std::runtime_exception.
     *
     * @param ks_name the keyspace in which to search for new SSTables.
     * @param cf_name the column family in which to search for new SSTables.
     * @return a future<> when the operation finishes.
     */
    future<> load_new_sstables(sstring ks_name, sstring cf_name,
            bool load_and_stream, bool primary_replica_only);
    future<> load_and_stream(sstring ks_name, sstring cf_name,
            utils::UUID table_id, std::vector<sstables::shared_sstable> sstables,
            bool primary_replica_only);

    future<> set_tables_autocompaction(const sstring &keyspace, std::vector<sstring> tables, bool enabled);

    template <typename Func>
    auto run_with_api_lock(sstring operation, Func&& func) {
        return get_storage_service().invoke_on(0, [operation = std::move(operation),
                func = std::forward<Func>(func)] (storage_service& ss) mutable {
            if (!ss._operation_in_progress.empty()) {
                throw std::runtime_error(format("Operation {} is in progress, try again", ss._operation_in_progress));
            }
            ss._operation_in_progress = std::move(operation);
            return func(ss).finally([&ss] {
                ss._operation_in_progress = sstring();
            });
        });
    }

    template <typename Func>
    auto run_with_no_api_lock(Func&& func) {
        return get_storage_service().invoke_on(0, [func = std::forward<Func>(func)] (storage_service& ss) mutable {
            return func(ss);
        });
    }
private:
    void do_isolate_on_error(disk_error type);
    future<> isolate();

    void notify_down(inet_address endpoint);
    void notify_left(inet_address endpoint);
    void notify_up(inet_address endpoint);
    void notify_joined(inet_address endpoint);
    void notify_cql_change(inet_address endpoint, bool ready);
public:
    future<bool> is_cleanup_allowed(sstring keyspace);
    bool is_repair_based_node_ops_enabled();
private:
    struct workload_prioritization_create_tables_tag {};
    using workload_prioritization_create_tables = bool_class<workload_prioritization_create_tables_tag>;
    void start_workload_prioritization(workload_prioritization_create_tables create_tables);
};

future<> init_storage_service(sharded<abort_source>& abort_sources, distributed<database>& db, sharded<gms::gossiper>& gossiper,
        sharded<db::system_distributed_keyspace>& sys_dist_ks,
        sharded<db::view::view_update_generator>& view_update_generator, sharded<gms::feature_service>& feature_service,
<<<<<<< HEAD
        storage_service_config config, sharded<service::migration_notifier>& mn, sharded<locator::shared_token_metadata>& stm,
        sharded<netw::messaging_service>& ms, sharded<cdc::generation_service>&, sharded<qos::service_level_controller>& sl_controller);
=======
        storage_service_config config, sharded<service::migration_notifier>& mn,
        sharded<service::migration_manager>& mm, sharded<locator::shared_token_metadata>& stm,
        sharded<netw::messaging_service>& ms, sharded<cdc::generation_service>&);
>>>>>>> e2c8ff6b
future<> deinit_storage_service();

}<|MERGE_RESOLUTION|>--- conflicted
+++ resolved
@@ -159,11 +159,8 @@
     gms::gossiper& _gossiper;
     sharded<service::migration_notifier>& _mnotifier;
     sharded<netw::messaging_service>& _messaging;
-<<<<<<< HEAD
+    sharded<service::migration_manager>& _migration_manager;
     sharded<qos::service_level_controller>& _sl_controller;
-=======
-    sharded<service::migration_manager>& _migration_manager;
->>>>>>> e2c8ff6b
     // Note that this is obviously only valid for the current shard. Users of
     // this facility should elect a shard to be the coordinator based on any
     // given objective criteria
@@ -201,11 +198,7 @@
     void node_ops_singal_abort(std::optional<utils::UUID> ops_uuid);
     future<> node_ops_abort_thread();
 public:
-<<<<<<< HEAD
-    storage_service(abort_source& as, distributed<database>& db, gms::gossiper& gossiper, sharded<db::system_distributed_keyspace>&, sharded<db::view::view_update_generator>&, gms::feature_service& feature_service, storage_service_config config, sharded<service::migration_notifier>& mn, locator::shared_token_metadata& stm, sharded<netw::messaging_service>& ms, sharded<cdc::generation_service>&, sharded<qos::service_level_controller>&, /* only for tests */ bool for_testing = false);
-=======
-    storage_service(abort_source& as, distributed<database>& db, gms::gossiper& gossiper, sharded<db::system_distributed_keyspace>&, sharded<db::view::view_update_generator>&, gms::feature_service& feature_service, storage_service_config config, sharded<service::migration_notifier>& mn, sharded<service::migration_manager>& mm, locator::shared_token_metadata& stm, sharded<netw::messaging_service>& ms, sharded<cdc::generation_service>&, /* only for tests */ bool for_testing = false);
->>>>>>> e2c8ff6b
+    storage_service(abort_source& as, distributed<database>& db, gms::gossiper& gossiper, sharded<db::system_distributed_keyspace>&, sharded<db::view::view_update_generator>&, gms::feature_service& feature_service, storage_service_config config, sharded<service::migration_notifier>& mn, sharded<service::migration_manager>& mm, locator::shared_token_metadata& stm, sharded<netw::messaging_service>& ms, sharded<cdc::generation_service>&, sharded<qos::service_level_controller>&, /* only for tests */ bool for_testing = false);
 
     // Needed by distributed<>
     future<> stop();
@@ -901,14 +894,9 @@
 future<> init_storage_service(sharded<abort_source>& abort_sources, distributed<database>& db, sharded<gms::gossiper>& gossiper,
         sharded<db::system_distributed_keyspace>& sys_dist_ks,
         sharded<db::view::view_update_generator>& view_update_generator, sharded<gms::feature_service>& feature_service,
-<<<<<<< HEAD
-        storage_service_config config, sharded<service::migration_notifier>& mn, sharded<locator::shared_token_metadata>& stm,
-        sharded<netw::messaging_service>& ms, sharded<cdc::generation_service>&, sharded<qos::service_level_controller>& sl_controller);
-=======
         storage_service_config config, sharded<service::migration_notifier>& mn,
         sharded<service::migration_manager>& mm, sharded<locator::shared_token_metadata>& stm,
-        sharded<netw::messaging_service>& ms, sharded<cdc::generation_service>&);
->>>>>>> e2c8ff6b
+        sharded<netw::messaging_service>& ms, sharded<cdc::generation_service>&, sharded<qos::service_level_controller>& sl_controller);
 future<> deinit_storage_service();
 
 }