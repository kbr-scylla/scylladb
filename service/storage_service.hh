/*
 * Licensed to the Apache Software Foundation (ASF) under one
 * or more contributor license agreements.  See the NOTICE file
 * distributed with this work for additional information
 * regarding copyright ownership.  The ASF licenses this file
 * to you under the Apache License, Version 2.0 (the
 * "License"); you may not use this file except in compliance
 * with the License.  You may obtain a copy of the License at
 *
 *     http://www.apache.org/licenses/LICENSE-2.0
 *
 * Unless required by applicable law or agreed to in writing, software
 * distributed under the License is distributed on an "AS IS" BASIS,
 * WITHOUT WARRANTIES OR CONDITIONS OF ANY KIND, either express or implied.
 * See the License for the specific language governing permissions and
 * limitations under the License.
 *
 * Modified by ScyllaDB
 * Copyright (C) 2015-present ScyllaDB
 *
 */

/*
 * This file is part of Scylla.
 *
 * See the LICENSE.PROPRIETARY file in the top-level directory for licensing information.
 */

#pragma once

#include "gms/i_endpoint_state_change_subscriber.hh"
#include "service/endpoint_lifecycle_subscriber.hh"
#include "locator/abstract_replication_strategy.hh"
#include "inet_address_vectors.hh"
#include <seastar/core/distributed.hh>
#include <seastar/core/condition-variable.hh>
#include "dht/i_partitioner.hh"
#include "dht/token_range_endpoints.hh"
#include <seastar/core/sleep.hh>
#include "gms/application_state.hh"
#include <seastar/core/semaphore.hh>
#include <seastar/core/gate.hh>
#include "utils/fb_utilities.hh"
#include "utils/serialized_action.hh"
#include "database_fwd.hh"
#include "db/schema_features.hh"
#include "streaming/stream_state.hh"
#include "streaming/stream_reason.hh"
#include <seastar/core/distributed.hh>
#include "utils/disk-error-handler.hh"
#include "service/migration_listener.hh"
#include "protocol_server.hh"
#include "gms/feature_service.hh"
#include <seastar/core/metrics_registration.hh>
#include <seastar/core/rwlock.hh>
#include "sstables/version.hh"
#include "sstables/shared_sstable.hh"
#include <seastar/core/shared_ptr.hh>
#include <seastar/core/lowres_clock.hh>
#include "locator/snitch_base.hh"
#include "cdc/generation_id.hh"

class node_ops_cmd_request;
class node_ops_cmd_response;
class node_ops_info;
enum class node_ops_cmd : uint32_t;
class repair_service;
namespace service {
class raft_group_registry;
}

namespace cql_transport { class controller; }

namespace cdc {
class generation_service;
}

namespace streaming {
class stream_manager;
}

namespace db {
class system_distributed_keyspace;
class batchlog_manager;
}

namespace netw {
class messaging_service;
}

namespace dht {
class boot_strapper;
class range_streamer;
}

namespace qos {
class service_level_controller;
}

namespace gms {
class feature_service;
class gossiper;
};

namespace service {

class storage_service;
class migration_manager;

enum class disk_error { regular, commit };

struct storage_service_config {
    size_t available_memory;
};

class node_ops_meta_data {
    utils::UUID _ops_uuid;
    gms::inet_address _coordinator;
    std::function<future<> ()> _abort;
    shared_ptr<abort_source> _abort_source;
    std::function<void ()> _signal;
    shared_ptr<node_ops_info> _ops;
    seastar::timer<lowres_clock> _watchdog;
    std::chrono::seconds _watchdog_interval{30};
    bool _aborted = false;
public:
    explicit node_ops_meta_data(
            utils::UUID ops_uuid,
            gms::inet_address coordinator,
            shared_ptr<node_ops_info> ops,
            std::function<future<> ()> abort_func,
            std::function<void ()> signal_func);
    shared_ptr<node_ops_info> get_ops_info();
    shared_ptr<abort_source> get_abort_source();
    future<> abort();
    void update_watchdog();
    void cancel_watchdog();
};

/**
 * This abstraction contains the token/identifier of this node
 * on the identifier space. This token gets gossiped around.
 * This class will also maintain histograms of the load information
 * of other nodes in the cluster.
 */
class storage_service : public service::migration_listener, public gms::i_endpoint_state_change_subscriber,
        public seastar::async_sharded_service<storage_service>, public seastar::peering_sharded_service<storage_service> {
private:
    using token = dht::token;
    using token_range_endpoints = dht::token_range_endpoints;
    using endpoint_details = dht::endpoint_details;
    using boot_strapper = dht::boot_strapper;
    using token_metadata = locator::token_metadata;
    using shared_token_metadata = locator::shared_token_metadata;
    using token_metadata_ptr = locator::token_metadata_ptr;
    using mutable_token_metadata_ptr = locator::mutable_token_metadata_ptr;
    using token_metadata_lock = locator::token_metadata_lock;
    using application_state = gms::application_state;
    using inet_address = gms::inet_address;
    using versioned_value = gms::versioned_value;

    abort_source& _abort_source;
    gms::feature_service& _feature_service;
    distributed<database>& _db;
    gms::gossiper& _gossiper;
    // Container for all Raft instances running on this shard.
    raft_group_registry& _raft_gr;
    sharded<netw::messaging_service>& _messaging;
    sharded<service::migration_manager>& _migration_manager;
    sharded<repair_service>& _repair;
<<<<<<< HEAD
    sharded<qos::service_level_controller>& _sl_controller;
=======
    sharded<streaming::stream_manager>& _stream_manager;
>>>>>>> 44f4ea38
    sstring _operation_in_progress;
    bool _ms_stopped = false;
    seastar::metrics::metric_groups _metrics;
    using client_shutdown_hook = noncopyable_function<void()>;
    std::vector<protocol_server*> _protocol_servers;
    std::vector<std::any> _listeners;
    gms::feature::listener_registration _workload_prioritization_registration;

    std::unordered_map<utils::UUID, node_ops_meta_data> _node_ops;
    std::list<std::optional<utils::UUID>> _node_ops_abort_queue;
    seastar::condition_variable _node_ops_abort_cond;
    named_semaphore _node_ops_abort_sem{1, named_semaphore_exception_factory{"node_ops_abort_sem"}};
    future<> _node_ops_abort_thread;
    void node_ops_update_heartbeat(utils::UUID ops_uuid);
    void node_ops_done(utils::UUID ops_uuid);
    void node_ops_abort(utils::UUID ops_uuid);
    void node_ops_singal_abort(std::optional<utils::UUID> ops_uuid);
    future<> node_ops_abort_thread();
public:
    storage_service(abort_source& as, distributed<database>& db,
        gms::gossiper& gossiper,
        sharded<db::system_distributed_keyspace>&,
        gms::feature_service& feature_service,
        storage_service_config config,
        sharded<service::migration_manager>& mm,
        locator::shared_token_metadata& stm,
        locator::effective_replication_map_factory& erm_factory,
        sharded<netw::messaging_service>& ms,
        sharded<cdc::generation_service>&,
        sharded<repair_service>& repair,
        sharded<streaming::stream_manager>& stream_manager,
        raft_group_registry& raft_gr,
        endpoint_lifecycle_notifier& elc_notif,
<<<<<<< HEAD
        sharded<qos::service_level_controller>&);
=======
        sharded<db::batchlog_manager>& bm);
>>>>>>> 44f4ea38

    // Needed by distributed<>
    future<> stop();
    void init_messaging_service();
    future<> uninit_messaging_service();

private:
    using acquire_merge_lock = bool_class<class acquire_merge_lock_tag>;

    // Token metadata changes are serialized
    // using the schema_tables merge_lock.
    //
    // Must be called on shard 0.
    future<token_metadata_lock> get_token_metadata_lock() noexcept;

    // Acquire the token_metadata lock and get a mutable_token_metadata_ptr.
    // Pass that ptr to \c func, and when successfully done,
    // replicate it to all cores.
    //
    // By default the merge_lock (that is unified with the token_metadata_lock)
    // is acquired for mutating the token_metadata.  Pass acquire_merge_lock::no
    // when called from paths that already acquire the merge_lock, like
    // db::schema_tables::do_merge_schema.
    //
    // Note: must be called on shard 0.
    future<> mutate_token_metadata(std::function<future<> (mutable_token_metadata_ptr)> func, acquire_merge_lock aml = acquire_merge_lock::yes) noexcept;

    // Update pending ranges locally and then replicate to all cores.
    // Should be serialized under token_metadata_lock.
    // Must be called on shard 0.
    future<> update_pending_ranges(mutable_token_metadata_ptr tmptr, sstring reason);
    future<> update_pending_ranges(sstring reason, acquire_merge_lock aml = acquire_merge_lock::yes);
    future<> keyspace_changed(const sstring& ks_name);
    void register_metrics();
    future<> snitch_reconfigured();
    future<> update_topology(inet_address endpoint);
    future<> publish_schema_version();
    void install_schema_version_change_listener();

    future<mutable_token_metadata_ptr> get_mutable_token_metadata_ptr() noexcept {
        return get_token_metadata_ptr()->clone_async().then([] (token_metadata tm) {
            // bump the token_metadata ring_version
            // to invalidate cached token/replication mappings
            // when the modified token_metadata is committed.
            tm.invalidate_cached_rings();
            return make_ready_future<mutable_token_metadata_ptr>(make_token_metadata_ptr(std::move(tm)));
        });
    }

    sharded<db::batchlog_manager>& get_batchlog_manager() noexcept {
        return _batchlog_manager;
    }

public:

    locator::effective_replication_map_factory& get_erm_factory() noexcept {
        return _erm_factory;
    }

    const locator::effective_replication_map_factory& get_erm_factory() const noexcept {
        return _erm_factory;
    }

    token_metadata_ptr get_token_metadata_ptr() const noexcept {
        return _shared_token_metadata.get();
    }

    const locator::token_metadata& get_token_metadata() const noexcept {
        return *_shared_token_metadata.get();
    }

private:
    bool is_auto_bootstrap() const;
    inet_address get_broadcast_address() const {
        return utils::fb_utilities::get_broadcast_address();
    }
    /* This abstraction maintains the token/endpoint metadata information */
    shared_token_metadata& _shared_token_metadata;
    locator::effective_replication_map_factory& _erm_factory;

    /* CDC generation management service.
     * It is sharded<>& and not simply a reference because the service will not yet be started
     * when storage_service is constructed (but it will be when init_server is called)
     */
    sharded<cdc::generation_service>& _cdc_gen_service;
public:
    std::chrono::milliseconds get_ring_delay();
private:

    std::unordered_set<inet_address> _replicating_nodes;

    std::optional<inet_address> _removing_node;

    /* Are we starting this node in bootstrap mode? */
    bool _is_bootstrap_mode = false;

    bool _initialized = false;

    bool _joined = false;

public:
    enum class mode { STARTING, NORMAL, JOINING, LEAVING, DECOMMISSIONED, MOVING, DRAINING, DRAINED };
private:
    mode _operation_mode = mode::STARTING;
    friend std::ostream& operator<<(std::ostream& os, const mode& mode);
    /* Used for tracking drain progress */

    endpoint_lifecycle_notifier& _lifecycle_notifier;
    sharded<db::batchlog_manager>& _batchlog_manager;

    std::unordered_set<token> _bootstrap_tokens;

    /* The timestamp of the CDC streams generation that this node has proposed when joining.
     * This value is nullopt only when:
     * 1. this node is being upgraded from a non-CDC version,
     * 2. this node is starting for the first time or restarting with CDC previously disabled,
     *    in which case the value should become populated before we leave the join_token_ring procedure.
     *
     * Important: this variable is using only during the startup procedure. It is moved out from
     * at the end of `join_token_ring`; the responsibility handling of CDC generations is passed
     * to cdc::generation_service.
     *
     * DO NOT use this variable after `join_token_ring` (i.e. after we call `generation_service::after_join`
     * and pass it the ownership of the timestamp.
     */
    std::optional<cdc::generation_id> _cdc_gen_id;

public:
    // should only be called via JMX
    future<> stop_gossiping();

    // should only be called via JMX
    future<> start_gossiping();

    // should only be called via JMX
    future<bool> is_gossip_running();

    void register_protocol_server(protocol_server& server) {
        _protocol_servers.push_back(&server);
    }

    // All pointers are valid.
    const std::vector<protocol_server*>& protocol_servers() const {
        return _protocol_servers;
    }
private:
    future<> do_stop_ms();
    // Runs in thread context
    void shutdown_protocol_servers();

    // Tokens and the CDC streams timestamp of the replaced node.
    using replacement_info = std::unordered_set<token>;
    future<replacement_info> prepare_replacement_info(std::unordered_set<gms::inet_address> initial_contact_nodes,
            const std::unordered_map<gms::inet_address, sstring>& loaded_peer_features);

    void run_replace_ops();
    void run_bootstrap_ops();

public:
    future<bool> is_initialized();

    future<> check_for_endpoint_collision(std::unordered_set<gms::inet_address> initial_contact_nodes,
            const std::unordered_map<gms::inet_address, sstring>& loaded_peer_features);

    /*!
     * \brief Init the messaging service part of the service.
     *
     * This is the first part of the initialization, call this method
     * first.
     *
     * After this method is completed, it is ok to start the storage_service
     * API.
     * \see init_server_without_the_messaging_service_part
     */
    future<> init_messaging_service_part();
    /*!
     * \brief Uninit the messaging service part of the service.
     */
    future<> uninit_messaging_service_part();

    /*!
     * \brief complete the server initialization
     *
     * The storage_service initialization is done in two parts.
     *
     * you first call init_messaging_service_part and then
     * you call init_server_without_the_messaging_service_part.
     *
     * It is safe to start the API after init_messaging_service_part
     * completed
     *
     * Must be called on shard 0.
     *
     * \see init_messaging_service_part
     */
    future<> init_server();

    future<> join_cluster();

    future<> drain_on_shutdown();

    future<> stop_transport();

private:
    bool should_bootstrap();
    bool is_first_node();
    void prepare_to_join(
            std::unordered_set<gms::inet_address> initial_contact_nodes,
            std::unordered_set<gms::inet_address> loaded_endpoints,
            std::unordered_map<gms::inet_address, sstring> loaded_peer_features);
    void join_token_ring(int delay);
    void maybe_start_sys_dist_ks();
public:
    inline bool is_joined() const {
        // Every time we set _joined, we do it on all shards, so we can read its
        // value locally.
        return _joined;
    }

    future<> rebuild(sstring source_dc);

private:
    void set_mode(mode m, bool log);
    void set_mode(mode m, sstring msg, bool log);
    void mark_existing_views_as_built();

    // Stream data for which we become a new replica.
    // Before that, if we're not replacing another node, inform other nodes about our chosen tokens (_bootstrap_tokens)
    // and wait for RING_DELAY ms so that we receive new writes from coordinators during streaming.
    void bootstrap();

public:
    bool is_bootstrap_mode() const {
        return _is_bootstrap_mode;
    }

    /**
     * Return the rpc address associated with an endpoint as a string.
     * @param endpoint The endpoint to get rpc address for
     * @return the rpc address
     */
    sstring get_rpc_address(const inet_address& endpoint) const;

    std::unordered_map<dht::token_range, inet_address_vector_replica_set> get_range_to_address_map(const sstring& keyspace) const;

    std::unordered_map<dht::token_range, inet_address_vector_replica_set> get_range_to_address_map_in_local_dc(
            const sstring& keyspace) const;

    std::vector<token> get_tokens_in_local_dc() const;

    std::unordered_map<dht::token_range, inet_address_vector_replica_set> get_range_to_address_map(const sstring& keyspace,
            const std::vector<token>& sorted_tokens) const;

    /**
     * The same as {@code describeRing(String)} but converts TokenRange to the String for JMX compatibility
     *
     * @param keyspace The keyspace to fetch information about
     *
     * @return a List of TokenRange(s) converted to String for the given keyspace
     */

    /*
     * describeRingJMX will be implemented in the API
     * It is left here just as a marker that there is no need to implement it
     * here
     */
    //std::vector<sstring> describeRingJMX(const sstring& keyspace) const {

    future<std::vector<token_range_endpoints>> describe_ring(const sstring& keyspace, bool include_only_local_dc = false) const;

    /**
     * Retrieve a map of tokens to endpoints, including the bootstrapping ones.
     *
     * @return a map of tokens to endpoints in ascending order
     */
    std::map<token, inet_address> get_token_to_endpoint_map();

    /**
     * Construct the range to endpoint mapping based on the true view
     * of the world.
     * @param ranges
     * @return mapping of ranges to the replicas responsible for them.
    */
    std::unordered_map<dht::token_range, inet_address_vector_replica_set> construct_range_to_endpoint_map(
            const sstring& keyspace,
            const dht::token_range_vector& ranges) const;
public:
    virtual void on_join(gms::inet_address endpoint, gms::endpoint_state ep_state) override;
    virtual void before_change(gms::inet_address endpoint, gms::endpoint_state current_state, gms::application_state new_state_key, const gms::versioned_value& new_value) override;
    /*
     * Handle the reception of a new particular ApplicationState for a particular endpoint. Note that the value of the
     * ApplicationState has not necessarily "changed" since the last known value, if we already received the same update
     * from somewhere else.
     *
     * onChange only ever sees one ApplicationState piece change at a time (even if many ApplicationState updates were
     * received at the same time), so we perform a kind of state machine here. We are concerned with two events: knowing
     * the token associated with an endpoint, and knowing its operation mode. Nodes can start in either bootstrap or
     * normal mode, and from bootstrap mode can change mode to normal. A node in bootstrap mode needs to have
     * pendingranges set in TokenMetadata; a node in normal mode should instead be part of the token ring.
     *
     * Normal progression of ApplicationState.STATUS values for a node should be like this:
     * STATUS_BOOTSTRAPPING,token
     *   if bootstrapping. stays this way until all files are received.
     * STATUS_NORMAL,token
     *   ready to serve reads and writes.
     * STATUS_LEAVING,token
     *   get ready to leave the cluster as part of a decommission
     * STATUS_LEFT,token
     *   set after decommission is completed.
     *
     * Other STATUS values that may be seen (possibly anywhere in the normal progression):
     * STATUS_MOVING,newtoken
     *   set if node is currently moving to a new token in the ring
     * REMOVING_TOKEN,deadtoken
     *   set if the node is dead and is being removed by its REMOVAL_COORDINATOR
     * REMOVED_TOKEN,deadtoken
     *   set if the node is dead and has been removed by its REMOVAL_COORDINATOR
     *
     * Note: Any time a node state changes from STATUS_NORMAL, it will not be visible to new nodes. So it follows that
     * you should never bootstrap a new node during a removenode, decommission or move.
     */
    virtual void on_change(inet_address endpoint, application_state state, const versioned_value& value) override;
    virtual void on_alive(gms::inet_address endpoint, gms::endpoint_state state) override;
    virtual void on_dead(gms::inet_address endpoint, gms::endpoint_state state) override;
    virtual void on_remove(gms::inet_address endpoint) override;
    virtual void on_restart(gms::inet_address endpoint, gms::endpoint_state state) override;

public:
    // For migration_listener
    virtual void on_create_keyspace(const sstring& ks_name) override { keyspace_changed(ks_name).get(); }
    virtual void on_create_column_family(const sstring& ks_name, const sstring& cf_name) override {}
    virtual void on_create_user_type(const sstring& ks_name, const sstring& type_name) override {}
    virtual void on_create_function(const sstring& ks_name, const sstring& function_name) override {}
    virtual void on_create_aggregate(const sstring& ks_name, const sstring& aggregate_name) override {}
    virtual void on_create_view(const sstring& ks_name, const sstring& view_name) override {}

    virtual void on_update_keyspace(const sstring& ks_name) override { keyspace_changed(ks_name).get(); }
    virtual void on_update_column_family(const sstring& ks_name, const sstring& cf_name, bool) override {}
    virtual void on_update_user_type(const sstring& ks_name, const sstring& type_name) override {}
    virtual void on_update_function(const sstring& ks_name, const sstring& function_name) override {}
    virtual void on_update_aggregate(const sstring& ks_name, const sstring& aggregate_name) override {}
    virtual void on_update_view(const sstring& ks_name, const sstring& view_name, bool columns_changed) override {}

    virtual void on_drop_keyspace(const sstring& ks_name) override { keyspace_changed(ks_name).get(); }
    virtual void on_drop_column_family(const sstring& ks_name, const sstring& cf_name) override {}
    virtual void on_drop_user_type(const sstring& ks_name, const sstring& type_name) override {}
    virtual void on_drop_function(const sstring& ks_name, const sstring& function_name) override {}
    virtual void on_drop_aggregate(const sstring& ks_name, const sstring& aggregate_name) override {}
    virtual void on_drop_view(const sstring& ks_name, const sstring& view_name) override {}
private:
    void update_peer_info(inet_address endpoint);
    void do_update_system_peers_table(gms::inet_address endpoint, const application_state& state, const versioned_value& value);

    std::unordered_set<token> get_tokens_for(inet_address endpoint);
private:
    // Should be serialized under token_metadata_lock.
    future<> replicate_to_all_cores(mutable_token_metadata_ptr tmptr) noexcept;
    sharded<db::system_distributed_keyspace>& _sys_dist_ks;
    locator::snitch_signal_slot_t _snitch_reconfigure;
    serialized_action _schema_version_publisher;
    std::unordered_set<gms::inet_address> _replacing_nodes_pending_ranges_updater;
private:
    /**
     * Handle node bootstrap
     *
     * @param endpoint bootstrapping node
     */
    void handle_state_bootstrap(inet_address endpoint);

    /**
     * Handle node move to normal state. That is, node is entering token ring and participating
     * in reads.
     *
     * @param endpoint node
     */
    void handle_state_normal(inet_address endpoint);

    /**
     * Handle node preparing to leave the ring
     *
     * @param endpoint node
     */
    void handle_state_leaving(inet_address endpoint);

    /**
     * Handle node leaving the ring. This will happen when a node is decommissioned
     *
     * @param endpoint If reason for leaving is decommission, endpoint is the leaving node.
     * @param pieces STATE_LEFT,token
     */
    void handle_state_left(inet_address endpoint, std::vector<sstring> pieces);

    /**
     * Handle node moving inside the ring.
     *
     * @param endpoint moving endpoint address
     * @param pieces STATE_MOVING, token
     */
    void handle_state_moving(inet_address endpoint, std::vector<sstring> pieces);

    /**
     * Handle notification that a node being actively removed from the ring via 'removenode'
     *
     * @param endpoint node
     * @param pieces either REMOVED_TOKEN (node is gone) or REMOVING_TOKEN (replicas need to be restored)
     */
    void handle_state_removing(inet_address endpoint, std::vector<sstring> pieces);

    /**
     * Handle notification that a node is replacing another node.
     *
     * @param endpoint node
     */
    void handle_state_replacing(inet_address endpoint);

    void handle_state_replacing_update_pending_ranges(mutable_token_metadata_ptr tmptr, inet_address replacing_node);

private:
    void excise(std::unordered_set<token> tokens, inet_address endpoint);
    void excise(std::unordered_set<token> tokens, inet_address endpoint, long expire_time);

    /** unlike excise we just need this endpoint gone without going through any notifications **/
    void remove_endpoint(inet_address endpoint);

    void add_expire_time_if_found(inet_address endpoint, int64_t expire_time);

    int64_t extract_expire_time(const std::vector<sstring>& pieces) const {
        return std::stoll(pieces[2]);
    }

    /**
     * Finds living endpoints responsible for the given ranges
     *
     * @param keyspaceName the keyspace ranges belong to
     * @param ranges the ranges to find sources for
     * @return multimap of addresses to ranges the address is responsible for
     */
    std::unordered_multimap<inet_address, dht::token_range> get_new_source_ranges(const sstring& keyspaceName, const dht::token_range_vector& ranges) const;
public:
    future<> confirm_replication(inet_address node);

private:

    /**
     * Sends a notification to a node indicating we have finished replicating data.
     *
     * @param remote node to send notification to
     */
    future<> send_replication_notification(inet_address remote);

    /**
     * Called when an endpoint is removed from the ring. This function checks
     * whether this node becomes responsible for new ranges as a
     * consequence and streams data if needed.
     *
     * This is rather ineffective, but it does not matter so much
     * since this is called very seldom
     *
     * @param endpoint the node that left
     */
    future<> restore_replica_count(inet_address endpoint, inet_address notify_endpoint);
    future<> removenode_with_stream(gms::inet_address leaving_node, shared_ptr<abort_source> as_ptr);
    void removenode_add_ranges(lw_shared_ptr<dht::range_streamer> streamer, gms::inet_address leaving_node);

    // needs to be modified to accept either a keyspace or ARS.
    std::unordered_multimap<dht::token_range, inet_address> get_changed_ranges_for_leaving(sstring keyspace_name, inet_address endpoint);

public:

    sstring get_release_version();

    sstring get_schema_version();

    future<std::unordered_map<sstring, std::vector<sstring>>> describe_schema_versions();


    /**
     * Get all ranges an endpoint is responsible for (by keyspace)
     * Replication strategy's get_ranges() guarantees that no wrap-around range is returned.
     * @param ep endpoint we are interested in.
     * @return ranges for the specified endpoint.
     */
    dht::token_range_vector get_ranges_for_endpoint(const sstring& name, const gms::inet_address& ep) const;

    /**
     * Get all ranges that span the ring given a set
     * of tokens. All ranges are in sorted order of
     * ranges.
     * @return ranges in sorted order
    */
    dht::token_range_vector get_all_ranges(const std::vector<token>& sorted_tokens) const;
    /**
     * This method returns the N endpoints that are responsible for storing the
     * specified key i.e for replication.
     *
     * @param keyspaceName keyspace name also known as keyspace
     * @param cf Column family name
     * @param key key for which we need to find the endpoint
     * @return the endpoint responsible for this key
     */
    inet_address_vector_replica_set get_natural_endpoints(const sstring& keyspace,
            const sstring& cf, const sstring& key) const;

    /**
     * This method returns the N endpoints that are responsible for storing the
     * specified key i.e for replication.
     *
     * @param keyspaceName keyspace name also known as keyspace
     * @param pos position for which we need to find the endpoint
     * @return the endpoint responsible for this token
     */
    inet_address_vector_replica_set  get_natural_endpoints(const sstring& keyspace, const token& pos) const;

    /**
     * @return Vector of Token ranges (_not_ keys!) together with estimated key count,
     *      breaking up the data this node is responsible for into pieces of roughly keys_per_split
     */
    std::vector<std::pair<dht::token_range, uint64_t>> get_splits(const sstring& ks_name,
            const sstring& cf_name,
            range<dht::token> range,
            uint32_t keys_per_split);
public:
    future<> decommission();

private:
    /**
     * Broadcast leaving status and update local _token_metadata accordingly
     */
    future<> start_leaving();
    void leave_ring();
    void unbootstrap();

public:
    future<> move(sstring new_token) {
        // FIXME: getPartitioner().getTokenFactory().validate(newToken);
        return move(dht::token::from_sstring(new_token));
    }

private:
    /**
     * move the node to new token or find a new token to boot to according to load
     *
     * @param newToken new token to boot to, or if null, find balanced token to boot to
     *
     * @throws IOException on any I/O operation error
     */
    future<> move(token new_token);
public:

    /**
     * Get the status of a token removal.
     */
    future<sstring> get_removal_status();

    /**
     * Force a remove operation to complete. This may be necessary if a remove operation
     * blocks forever due to node/stream failure. removeToken() must be called
     * first, this is a last resort measure.  No further attempt will be made to restore replicas.
     */
    future<> force_remove_completion();

public:
    /**
     * Remove a node that has died, attempting to restore the replica count.
     * If the node is alive, decommission should be attempted.  If decommission
     * fails, then removeToken should be called.  If we fail while trying to
     * restore the replica count, finally forceRemoveCompleteion should be
     * called to forcibly remove the node without regard to replica count.
     *
     * @param hostIdString token for the node
     */
    future<> removenode(sstring host_id_string, std::list<gms::inet_address> ignore_nodes);
    future<node_ops_cmd_response> node_ops_cmd_handler(gms::inet_address coordinator, node_ops_cmd_request req);
    void node_ops_cmd_check(gms::inet_address coordinator, const node_ops_cmd_request& req);
    future<> node_ops_cmd_heartbeat_updater(const node_ops_cmd& cmd, utils::UUID uuid, std::list<gms::inet_address> nodes, lw_shared_ptr<bool> heartbeat_updater_done);

    future<sstring> get_operation_mode();

    future<bool> is_starting();

    /**
     * Shuts node off to writes, empties memtables and the commit log.
     * There are two differences between drain and the normal shutdown hook:
     * - Drain waits for in-progress streaming to complete
     * - Drain flushes *all* columnfamilies (shutdown hook only flushes non-durable CFs)
     */
    future<> drain();

    future<std::map<gms::inet_address, float>> get_ownership();

    future<std::map<gms::inet_address, float>> effective_ownership(sstring keyspace_name);

private:
    promise<> _drain_finished;
    std::optional<shared_promise<>> _transport_stopped;
    future<> do_drain();
    /**
     * Seed data to the endpoints that will be responsible for it at the future
     *
     * @param rangesToStreamByKeyspace keyspaces and data ranges with endpoints included for each
     * @return async Future for whether stream was success
     */
    future<> stream_ranges(std::unordered_map<sstring, std::unordered_multimap<dht::token_range, inet_address>> ranges_to_stream_by_keyspace);

public:
    int32_t get_exception_count();

    template <typename Func>
    auto run_with_api_lock(sstring operation, Func&& func) {
        return container().invoke_on(0, [operation = std::move(operation),
                func = std::forward<Func>(func)] (storage_service& ss) mutable {
            if (!ss._operation_in_progress.empty()) {
                throw std::runtime_error(format("Operation {} is in progress, try again", ss._operation_in_progress));
            }
            ss._operation_in_progress = std::move(operation);
            return func(ss).finally([&ss] {
                ss._operation_in_progress = sstring();
            });
        });
    }

    template <typename Func>
    auto run_with_no_api_lock(Func&& func) {
        return container().invoke_on(0, [func = std::forward<Func>(func)] (storage_service& ss) mutable {
            return func(ss);
        });
    }
private:
    void do_isolate_on_error(disk_error type);
    future<> isolate();

    void notify_down(inet_address endpoint);
    void notify_left(inet_address endpoint);
    void notify_up(inet_address endpoint);
    void notify_joined(inet_address endpoint);
    void notify_cql_change(inet_address endpoint, bool ready);
public:
    future<bool> is_cleanup_allowed(sstring keyspace);
    bool is_repair_based_node_ops_enabled(streaming::stream_reason reason);
private:
    struct workload_prioritization_create_tables_tag {};
    using workload_prioritization_create_tables = bool_class<workload_prioritization_create_tables_tag>;
    void start_workload_prioritization(workload_prioritization_create_tables create_tables);
};

}<|MERGE_RESOLUTION|>--- conflicted
+++ resolved
@@ -168,11 +168,8 @@
     sharded<netw::messaging_service>& _messaging;
     sharded<service::migration_manager>& _migration_manager;
     sharded<repair_service>& _repair;
-<<<<<<< HEAD
+    sharded<streaming::stream_manager>& _stream_manager;
     sharded<qos::service_level_controller>& _sl_controller;
-=======
-    sharded<streaming::stream_manager>& _stream_manager;
->>>>>>> 44f4ea38
     sstring _operation_in_progress;
     bool _ms_stopped = false;
     seastar::metrics::metric_groups _metrics;
@@ -206,11 +203,8 @@
         sharded<streaming::stream_manager>& stream_manager,
         raft_group_registry& raft_gr,
         endpoint_lifecycle_notifier& elc_notif,
-<<<<<<< HEAD
+        sharded<db::batchlog_manager>& bm,
         sharded<qos::service_level_controller>&);
-=======
-        sharded<db::batchlog_manager>& bm);
->>>>>>> 44f4ea38
 
     // Needed by distributed<>
     future<> stop();
