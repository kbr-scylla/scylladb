/*
 * Licensed to the Apache Software Foundation (ASF) under one
 * or more contributor license agreements.  See the NOTICE file
 * distributed with this work for additional information
 * regarding copyright ownership.  The ASF licenses this file
 * to you under the Apache License, Version 2.0 (the
 * "License"); you may not use this file except in compliance
 * with the License.  You may obtain a copy of the License at
 *
 *     http://www.apache.org/licenses/LICENSE-2.0
 *
 * Unless required by applicable law or agreed to in writing, software
 * distributed under the License is distributed on an "AS IS" BASIS,
 * WITHOUT WARRANTIES OR CONDITIONS OF ANY KIND, either express or implied.
 * See the License for the specific language governing permissions and
 * limitations under the License.
 *
 * Modified by ScyllaDB
 * Copyright (C) 2015 ScyllaDB
 *
 */

/*
 * This file is part of Scylla.
 *
 * Scylla is free software: you can redistribute it and/or modify
 * it under the terms of the GNU Affero General Public License as published by
 * the Free Software Foundation, either version 3 of the License, or
 * (at your option) any later version.
 *
 * Scylla is distributed in the hope that it will be useful,
 * but WITHOUT ANY WARRANTY; without even the implied warranty of
 * MERCHANTABILITY or FITNESS FOR A PARTICULAR PURPOSE.  See the
 * GNU General Public License for more details.
 *
 * You should have received a copy of the GNU General Public License
 * along with Scylla.  If not, see <http://www.gnu.org/licenses/>.
 */

#pragma once

#include "auth/service.hh"
#include "gms/i_endpoint_state_change_subscriber.hh"
#include "service/endpoint_lifecycle_subscriber.hh"
#include "locator/token_metadata.hh"
#include "gms/gossiper.hh"
#include "utils/UUID_gen.hh"
#include <seastar/core/distributed.hh>
#include "dht/i_partitioner.hh"
#include "dht/token_range_endpoints.hh"
#include <seastar/core/sleep.hh>
#include "gms/application_state.hh"
#include "db/system_distributed_keyspace.hh"
#include <seastar/core/semaphore.hh>
#include "utils/fb_utilities.hh"
#include "utils/serialized_action.hh"
#include "database_fwd.hh"
#include "db/schema_features.hh"
#include "streaming/stream_state.hh"
#include "streaming/stream_plan.hh"
#include <seastar/core/distributed.hh>
#include "disk-error-handler.hh"
#include "gms/feature.hh"
#include <seastar/core/metrics_registration.hh>
#include <seastar/core/rwlock.hh>
#include "sstables/version.hh"

namespace cql_transport {
    class cql_server;
}
class thrift_server;

namespace dht {
class boot_strapper;
}

namespace qos {
class service_level_controller;
}

namespace gms {
class feature_service;
class gossiper;
};

namespace service {

class load_broadcaster;
class storage_service;

extern distributed<storage_service> _the_storage_service;
inline distributed<storage_service>& get_storage_service() {
    return _the_storage_service;
}
inline storage_service& get_local_storage_service() {
    return _the_storage_service.local();
}

int get_generation_number();

enum class disk_error { regular, commit };

struct bind_messaging_port_tag {};
using bind_messaging_port = bool_class<bind_messaging_port_tag>;

class feature_enabled_listener : public gms::feature::listener {
    storage_service& _s;
    seastar::named_semaphore& _sem;
    sstables::sstable_version_types _format;
public:
    feature_enabled_listener(storage_service& s, seastar::named_semaphore& sem, sstables::sstable_version_types format)
        : _s(s)
        , _sem(sem)
        , _format(format)
    { }
    void on_enabled() override;
};

struct storage_service_config {
    size_t available_memory;
};

/**
 * This abstraction contains the token/identifier of this node
 * on the identifier space. This token gets gossiped around.
 * This class will also maintain histograms of the load information
 * of other nodes in the cluster.
 */
class storage_service : public service::migration_listener, public gms::i_endpoint_state_change_subscriber, public seastar::async_sharded_service<storage_service> {
public:
    struct snapshot_details {
        int64_t live;
        int64_t total;
        sstring cf;
        sstring ks;
    };
private:
    using token = dht::token;
    using token_range_endpoints = dht::token_range_endpoints;
    using endpoint_details = dht::endpoint_details;
    using boot_strapper = dht::boot_strapper;
    using token_metadata = locator::token_metadata;
    using application_state = gms::application_state;
    using inet_address = gms::inet_address;
    using versioned_value = gms::versioned_value;
#if 0
    private static final Logger logger = LoggerFactory.getLogger(StorageService.class);

    /* JMX notification serial number counter */
    private final AtomicLong notificationSerialNumber = new AtomicLong();
#endif
    abort_source& _abort_source;
    gms::feature_service& _feature_service;
    distributed<database>& _db;
    gms::gossiper& _gossiper;
    sharded<auth::service>& _auth_service;
    sharded<cql3::cql_config>& _cql_config;
    sharded<qos::service_level_controller>& _sl_controller;
    int _update_jobs{0};
    // Note that this is obviously only valid for the current shard. Users of
    // this facility should elect a shard to be the coordinator based on any
    // given objective criteria
    //
    // It shouldn't be impossible to actively serialize two callers if the need
    // ever arise.
    bool _loading_new_sstables = false;
    shared_ptr<load_broadcaster> _lb;
    std::optional<distributed<cql_transport::cql_server>> _cql_server;
    std::optional<distributed<thrift_server>> _thrift_server;
    sstring _operation_in_progress;
    bool _force_remove_completion = false;
    bool _ms_stopped = false;
    bool _stream_manager_stopped = false;
    seastar::metrics::metric_groups _metrics;
    std::set<sstring> _disabled_features;
    size_t _service_memory_total;
    semaphore _service_memory_limiter;
public:
    storage_service(abort_source& as, distributed<database>& db, gms::gossiper& gossiper, sharded<auth::service>&, sharded<cql3::cql_config>& cql_config, sharded<db::system_distributed_keyspace>&, sharded<db::view::view_update_generator>&, gms::feature_service& feature_service, storage_service_config config, sharded<qos::service_level_controller>&, /* only for tests */ bool for_testing = false, /* only for tests */ std::set<sstring> disabled_features = {});
    void isolate_on_error();
    void isolate_on_commit_error();

    // only for tests
    void set_disabled_features(std::set<sstring> = {});

    // Needed by distributed<>
    future<> stop();
    void init_messaging_service();
    void uninit_messaging_service();

private:
    future<> do_update_pending_ranges();
    void register_metrics();

public:
    future<> keyspace_changed(const sstring& ks_name);
    future<> update_pending_ranges();
    void update_pending_ranges_nowait(inet_address endpoint);

    auth::service& get_local_auth_service() {
        return _auth_service.local();
    }

    const locator::token_metadata& get_token_metadata() const {
        return _token_metadata;
    }

    locator::token_metadata& get_token_metadata() {
        return _token_metadata;
    }

    future<> gossip_snitch_info();

    void set_load_broadcaster(shared_ptr<load_broadcaster> lb);
    shared_ptr<load_broadcaster>& get_load_broadcaster();

    distributed<database>& db() {
        return _db;
    }

private:
    bool is_auto_bootstrap() const;
    inet_address get_broadcast_address() const {
        return utils::fb_utilities::get_broadcast_address();
    }
    /* This abstraction maintains the token/endpoint metadata information */
    token_metadata _token_metadata;
    token_metadata _shadow_token_metadata;
public:
    std::chrono::milliseconds get_ring_delay();
    gms::versioned_value::factory value_factory;
#if 0
    public volatile VersionedValue.VersionedValueFactory valueFactory = new VersionedValue.VersionedValueFactory(getPartitioner());

    private Thread drainOnShutdown = null;

    public static final StorageService instance = new StorageService();

    public static IPartitioner getPartitioner()
    {
        return DatabaseDescriptor.getPartitioner();
    }
#endif
public:
    dht::token_range_vector get_local_ranges(const sstring& keyspace_name) const {
        return get_ranges_for_endpoint(keyspace_name, get_broadcast_address());
    }
#if 0
    public Collection<Range<Token>> getPrimaryRanges(String keyspace)
    {
        return getPrimaryRangesForEndpoint(keyspace, FBUtilities.getBroadcastAddress());
    }

    public Collection<Range<Token>> getPrimaryRangesWithinDC(String keyspace)
    {
        return getPrimaryRangeForEndpointWithinDC(keyspace, FBUtilities.getBroadcastAddress());
    }

    private CassandraDaemon daemon;
#endif
private:

    std::unordered_set<inet_address> _replicating_nodes;

    std::optional<inet_address> _removing_node;

    /* Are we starting this node in bootstrap mode? */
    bool _is_bootstrap_mode;

    bool _initialized;

    bool _joined = false;

    seastar::rwlock _snapshot_lock;

    template <typename Func>
    static std::result_of_t<Func()> run_snapshot_modify_operation(Func&&);

    template <typename Func>
    static std::result_of_t<Func()> run_snapshot_list_operation(Func&&);
public:
    enum class mode { STARTING, NORMAL, JOINING, LEAVING, DECOMMISSIONED, MOVING, DRAINING, DRAINED };
private:
    mode _operation_mode = mode::STARTING;
    friend std::ostream& operator<<(std::ostream& os, const mode& mode);
    friend future<> read_sstables_format(distributed<storage_service>&);
    friend class feature_enabled_listener;
#if 0
    /* the probability for tracing any particular request, 0 disables tracing and 1 enables for all */
    private double traceProbability = 0.0;
#endif
    /* Used for tracking drain progress */
public:
    struct drain_progress {
        int32_t total_cfs;
        int32_t remaining_cfs;

        drain_progress& operator+=(const drain_progress& other) {
            total_cfs += other.total_cfs;
            remaining_cfs += other.remaining_cfs;
            return *this;
        }
    };
private:
    drain_progress _drain_progress{};
#if 0

    private static final AtomicInteger nextRepairCommand = new AtomicInteger();
#endif


    std::vector<endpoint_lifecycle_subscriber*> _lifecycle_subscribers;

#if 0
    private static final BackgroundActivityMonitor bgMonitor = new BackgroundActivityMonitor();

    private final ObjectName jmxObjectName;

#endif
private:
    std::unordered_set<token> _bootstrap_tokens;

    gms::feature _range_tombstones_feature;
    gms::feature _large_partitions_feature;
    gms::feature _materialized_views_feature;
    gms::feature _counters_feature;
    gms::feature _indexes_feature;
    gms::feature _digest_multipartition_read_feature;
    gms::feature _correct_counter_order_feature;
    gms::feature _schema_tables_v3;
    gms::feature _correct_non_compound_range_tombstones;
    gms::feature _write_failure_reply_feature;
    gms::feature _xxhash_feature;
    gms::feature _udf_feature;
    gms::feature _roles_feature;
    gms::feature _la_sstable_feature;
    gms::feature _stream_with_rpc_stream_feature;
    gms::feature _mc_sstable_feature;
    gms::feature _row_level_repair_feature;
    gms::feature _truncation_table;
    gms::feature _correct_static_compact_in_mc;
    gms::feature _unbounded_range_tombstones_feature;
    gms::feature _view_virtual_columns;
    gms::feature _digest_insensitive_to_expiry;
    gms::feature _computed_columns;
    gms::feature _cdc_feature;
    gms::feature _nonfrozen_udts;
    gms::feature _in_memory_tables;

    sstables::sstable_version_types _sstables_format = sstables::sstable_version_types::ka;
    seastar::named_semaphore _feature_listeners_sem = {1, named_semaphore_exception_factory{"feature listeners"}};
    feature_enabled_listener _la_feature_listener;
    feature_enabled_listener _mc_feature_listener;
public:
    sstables::sstable_version_types sstables_format() const { return _sstables_format; }
    void enable_all_features();

    void finish_bootstrapping() {
        _is_bootstrap_mode = false;
    }

    void set_gossip_tokens(const std::unordered_set<dht::token>& local_tokens);
#if 0

    public void registerDaemon(CassandraDaemon daemon)
    {
        this.daemon = daemon;
    }
#endif

    void register_subscriber(endpoint_lifecycle_subscriber* subscriber);

    void unregister_subscriber(endpoint_lifecycle_subscriber* subscriber);

    // should only be called via JMX
    future<> stop_gossiping();

    // should only be called via JMX
    future<> start_gossiping(bind_messaging_port do_bind = bind_messaging_port::yes);

    // should only be called via JMX
    future<bool> is_gossip_running();

    // should only be called via JMX
    future<> start_rpc_server();

    future<> stop_rpc_server();

    future<bool> is_rpc_server_running();

    future<> start_native_transport();

    future<> stop_native_transport();

    future<bool> is_native_transport_running();

private:
    future<> do_stop_rpc_server();
    future<> do_stop_native_transport();
    future<> do_stop_ms();
    future<> do_stop_stream_manager();
#if 0
    public void stopTransports()
    {
        if (isInitialized())
        {
            logger.error("Stopping gossiper");
            stopGossiping();
        }
        if (isRPCServerRunning())
        {
            logger.error("Stopping RPC server");
            stopRPCServer();
        }
        if (isNativeTransportRunning())
        {
            logger.error("Stopping native transport");
            stopNativeTransport();
        }
    }
#endif
private:
    future<> shutdown_client_servers();
#if 0
    public void stopClient()
    {
        Gossiper.instance.unregister(this);
        Gossiper.instance.stop();
        MessagingService.instance().shutdown();
        // give it a second so that task accepted before the MessagingService shutdown gets submitted to the stage (to avoid RejectedExecutionException)
        Uninterruptibles.sleepUninterruptibly(1, TimeUnit.SECONDS);
        StageManager.shutdownNow();
    }
#endif
public:
    future<bool> is_initialized();
#if 0

    public void stopDaemon()
    {
        if (daemon == null)
            throw new IllegalStateException("No configured daemon");
        daemon.deactivate();
    }
#endif
public:
    future<std::unordered_set<token>> prepare_replacement_info(const std::unordered_map<gms::inet_address, sstring>& loaded_peer_features);

    future<> check_for_endpoint_collision(const std::unordered_map<gms::inet_address, sstring>& loaded_peer_features);
#if 0

    // for testing only
    public void unsafeInitialize() throws ConfigurationException
    {
        _initialized = true;
        Gossiper.instance.register(this);
        Gossiper.instance.start((int) (System.currentTimeMillis() / 1000)); // needed for node-ring gathering.
        Gossiper.instance.addLocalApplicationState(ApplicationState.NET_VERSION, valueFactory.networkVersion());
        if (!MessagingService.instance().isListening())
            MessagingService.instance().listen(FBUtilities.getLocalAddress());
    }
#endif
public:
    /*!
     * \brief Init the messaging service part of the service.
     *
     * This is the first part of the initialization, call this method
     * first.
     *
     * After this method is completed, it is ok to start the storage_service
     * API.
     * \see init_server_without_the_messaging_service_part
     */
    future<> init_messaging_service_part();

    /*!
     * \brief complete the server initialization
     *
     * The storage_service initialization is done in two parts.
     *
     * you first call init_messaging_service_part and then
     * you call init_server_without_the_messaging_service_part.
     *
     * It is safe to start the API after init_messaging_service_part
     * completed
     * \see init_messaging_service_part
     */
    future<> init_server_without_the_messaging_service_part(bind_messaging_port do_bind = bind_messaging_port::yes) {
        return init_server(get_ring_delay().count(), do_bind);
    }

    future<> init_server(int delay, bind_messaging_port do_bind = bind_messaging_port::yes);

    future<> drain_on_shutdown();

    future<> stop_transport();

    void flush_column_families();
#if 0
    /**
     * In the event of forceful termination we need to remove the shutdown hook to prevent hanging (OOM for instance)
     */
    public void removeShutdownHook()
    {
        if (drainOnShutdown != null)
            Runtime.getRuntime().removeShutdownHook(drainOnShutdown);
    }
#endif
private:
    bool should_bootstrap() const;
    void prepare_to_join(std::vector<inet_address> loaded_endpoints, const std::unordered_map<gms::inet_address, sstring>& loaded_peer_features, bind_messaging_port do_bind = bind_messaging_port::yes);
    void join_token_ring(int delay);
    void wait_for_feature_listeners_to_finish();
    void maybe_start_sys_dist_ks();
public:
    future<> join_ring();
    bool is_joined() const;

    future<> rebuild(sstring source_dc);

#if 0
    public void setStreamThroughputMbPerSec(int value)
    {
        DatabaseDescriptor.setStreamThroughputOutboundMegabitsPerSec(value);
        logger.info("setstreamthroughput: throttle set to {}", value);
    }

    public int getStreamThroughputMbPerSec()
    {
        return DatabaseDescriptor.getStreamThroughputOutboundMegabitsPerSec();
    }

    public int getCompactionThroughputMbPerSec()
    {
        return DatabaseDescriptor.getCompactionThroughputMbPerSec();
    }

    public void setCompactionThroughputMbPerSec(int value)
    {
        DatabaseDescriptor.setCompactionThroughputMbPerSec(value);
    }

    public boolean isIncrementalBackupsEnabled()
    {
        return DatabaseDescriptor.isIncrementalBackupsEnabled();
    }

    public void setIncrementalBackupsEnabled(boolean value)
    {
        DatabaseDescriptor.setIncrementalBackupsEnabled(value);
    }
#endif

private:
    void set_mode(mode m, bool log);
    void set_mode(mode m, sstring msg, bool log);
    void mark_existing_views_as_built();

    // Stream data for which we become a new replica.
    // Before that, if we're not replacing another node, inform other nodes about our chosen tokens (_bootstrap_tokens)
    // and wait for RING_DELAY ms so that we receive new writes from coordinators during streaming.
    void bootstrap();

public:
    bool is_bootstrap_mode() const {
        return _is_bootstrap_mode;
    }

#if 0

    public TokenMetadata getTokenMetadata()
    {
        return _token_metadata;
    }

    /**
     * Increment about the known Compaction severity of the events in this node
     */
    public void reportSeverity(double incr)
    {
        bgMonitor.incrCompactionSeverity(incr);
    }

    public void reportManualSeverity(double incr)
    {
        bgMonitor.incrManualSeverity(incr);
    }

    public double getSeverity(InetAddress endpoint)
    {
        return bgMonitor.getSeverity(endpoint);
    }

    /**
     * for a keyspace, return the ranges and corresponding listen addresses.
     * @param keyspace
     * @return the endpoint map
     */
    public Map<List<String>, List<String>> getRangeToEndpointMap(String keyspace)
    {
        /* All the ranges for the tokens */
        Map<List<String>, List<String>> map = new HashMap<>();
        for (Map.Entry<Range<Token>,List<InetAddress>> entry : getRangeToAddressMap(keyspace).entrySet())
        {
            map.put(entry.getKey().asList(), stringify(entry.getValue()));
        }
        return map;
    }
#endif
    /**
     * Return the rpc address associated with an endpoint as a string.
     * @param endpoint The endpoint to get rpc address for
     * @return the rpc address
     */
    sstring get_rpc_address(const inet_address& endpoint) const;
#if 0
    /**
     * for a keyspace, return the ranges and corresponding RPC addresses for a given keyspace.
     * @param keyspace
     * @return the endpoint map
     */
    public Map<List<String>, List<String>> getRangeToRpcaddressMap(String keyspace)
    {
        /* All the ranges for the tokens */
        Map<List<String>, List<String>> map = new HashMap<>();
        for (Map.Entry<Range<Token>, List<InetAddress>> entry : getRangeToAddressMap(keyspace).entrySet())
        {
            List<String> rpcaddrs = new ArrayList<>(entry.getValue().size());
            for (InetAddress endpoint: entry.getValue())
            {
                rpcaddrs.add(getRpcaddress(endpoint));
            }
            map.put(entry.getKey().asList(), rpcaddrs);
        }
        return map;
    }

    public Map<List<String>, List<String>> getPendingRangeToEndpointMap(String keyspace)
    {
        // some people just want to get a visual representation of things. Allow null and set it to the first
        // non-system keyspace.
        if (keyspace == null)
            keyspace = Schema.instance.getNonSystemKeyspaces().get(0);

        Map<List<String>, List<String>> map = new HashMap<>();
        for (Map.Entry<Range<Token>, Collection<InetAddress>> entry : _token_metadata.getPendingRanges(keyspace).entrySet())
        {
            List<InetAddress> l = new ArrayList<>(entry.getValue());
            map.put(entry.getKey().asList(), stringify(l));
        }
        return map;
    }
#endif
    std::unordered_map<dht::token_range, std::vector<inet_address>> get_range_to_address_map(const sstring& keyspace) const;

    std::unordered_map<dht::token_range, std::vector<inet_address>> get_range_to_address_map_in_local_dc(
            const sstring& keyspace) const;

    std::vector<token> get_tokens_in_local_dc() const;

    bool is_local_dc(const inet_address& targetHost) const;

    std::unordered_map<dht::token_range, std::vector<inet_address>> get_range_to_address_map(const sstring& keyspace,
            const std::vector<token>& sorted_tokens) const;

    /**
     * The same as {@code describeRing(String)} but converts TokenRange to the String for JMX compatibility
     *
     * @param keyspace The keyspace to fetch information about
     *
     * @return a List of TokenRange(s) converted to String for the given keyspace
     */

    /*
     * describeRingJMX will be implemented in the API
     * It is left here just as a marker that there is no need to implement it
     * here
     */
    //std::vector<sstring> describeRingJMX(const sstring& keyspace) const {

#if 0

    /**
     * The same as {@code describeRing(String)} but considers only the part of the ring formed by nodes in the local DC.
     */
    public List<TokenRange> describeLocalRing(String keyspace) throws InvalidRequestException
    {
        return describeRing(keyspace, true);
    }
#endif
    std::vector<token_range_endpoints> describe_ring(const sstring& keyspace, bool include_only_local_dc = false) const;

    /**
     * Retrieve a map of tokens to endpoints, including the bootstrapping ones.
     *
     * @return a map of tokens to endpoints in ascending order
     */
    std::map<token, inet_address> get_token_to_endpoint_map();

#if 0

    public String getLocalHostId()
    {
        return getTokenMetadata().getHostId(FBUtilities.getBroadcastAddress()).toString();
    }

    public Map<String, String> getHostIdMap()
    {
        Map<String, String> mapOut = new HashMap<>();
        for (Map.Entry<InetAddress, UUID> entry : getTokenMetadata().getEndpointToHostIdMapForReading().entrySet())
            mapOut.put(entry.getKey().getHostAddress(), entry.getValue().toString());
        return mapOut;
    }
#endif
    /**
     * Construct the range to endpoint mapping based on the true view
     * of the world.
     * @param ranges
     * @return mapping of ranges to the replicas responsible for them.
    */
    std::unordered_map<dht::token_range, std::vector<inet_address>> construct_range_to_endpoint_map(
            const sstring& keyspace,
            const dht::token_range_vector& ranges) const;
public:
    virtual void on_join(gms::inet_address endpoint, gms::endpoint_state ep_state) override;
    virtual void before_change(gms::inet_address endpoint, gms::endpoint_state current_state, gms::application_state new_state_key, const gms::versioned_value& new_value) override;
    /*
     * Handle the reception of a new particular ApplicationState for a particular endpoint. Note that the value of the
     * ApplicationState has not necessarily "changed" since the last known value, if we already received the same update
     * from somewhere else.
     *
     * onChange only ever sees one ApplicationState piece change at a time (even if many ApplicationState updates were
     * received at the same time), so we perform a kind of state machine here. We are concerned with two events: knowing
     * the token associated with an endpoint, and knowing its operation mode. Nodes can start in either bootstrap or
     * normal mode, and from bootstrap mode can change mode to normal. A node in bootstrap mode needs to have
     * pendingranges set in TokenMetadata; a node in normal mode should instead be part of the token ring.
     *
     * Normal progression of ApplicationState.STATUS values for a node should be like this:
     * STATUS_BOOTSTRAPPING,token
     *   if bootstrapping. stays this way until all files are received.
     * STATUS_NORMAL,token
     *   ready to serve reads and writes.
     * STATUS_LEAVING,token
     *   get ready to leave the cluster as part of a decommission
     * STATUS_LEFT,token
     *   set after decommission is completed.
     *
     * Other STATUS values that may be seen (possibly anywhere in the normal progression):
     * STATUS_MOVING,newtoken
     *   set if node is currently moving to a new token in the ring
     * REMOVING_TOKEN,deadtoken
     *   set if the node is dead and is being removed by its REMOVAL_COORDINATOR
     * REMOVED_TOKEN,deadtoken
     *   set if the node is dead and has been removed by its REMOVAL_COORDINATOR
     *
     * Note: Any time a node state changes from STATUS_NORMAL, it will not be visible to new nodes. So it follows that
     * you should never bootstrap a new node during a removenode, decommission or move.
     */
    virtual void on_change(inet_address endpoint, application_state state, const versioned_value& value) override;
    virtual void on_alive(gms::inet_address endpoint, gms::endpoint_state state) override;
    virtual void on_dead(gms::inet_address endpoint, gms::endpoint_state state) override;
    virtual void on_remove(gms::inet_address endpoint) override;
    virtual void on_restart(gms::inet_address endpoint, gms::endpoint_state state) override;

public:
    // For migration_listener
    virtual void on_create_keyspace(const sstring& ks_name) override { keyspace_changed(ks_name).get(); }
    virtual void on_create_column_family(const sstring& ks_name, const sstring& cf_name) override {}
    virtual void on_create_user_type(const sstring& ks_name, const sstring& type_name) override {}
    virtual void on_create_function(const sstring& ks_name, const sstring& function_name) override {}
    virtual void on_create_aggregate(const sstring& ks_name, const sstring& aggregate_name) override {}
    virtual void on_create_view(const sstring& ks_name, const sstring& view_name) override {}

    virtual void on_update_keyspace(const sstring& ks_name) override { keyspace_changed(ks_name).get(); }
    virtual void on_update_column_family(const sstring& ks_name, const sstring& cf_name, bool) override {}
    virtual void on_update_user_type(const sstring& ks_name, const sstring& type_name) override {}
    virtual void on_update_function(const sstring& ks_name, const sstring& function_name) override {}
    virtual void on_update_aggregate(const sstring& ks_name, const sstring& aggregate_name) override {}
    virtual void on_update_view(const sstring& ks_name, const sstring& view_name, bool columns_changed) override {}

    virtual void on_drop_keyspace(const sstring& ks_name) override { keyspace_changed(ks_name).get(); }
    virtual void on_drop_column_family(const sstring& ks_name, const sstring& cf_name) override {}
    virtual void on_drop_user_type(const sstring& ks_name, const sstring& type_name) override {}
    virtual void on_drop_function(const sstring& ks_name, const sstring& function_name) override {}
    virtual void on_drop_aggregate(const sstring& ks_name, const sstring& aggregate_name) override {}
    virtual void on_drop_view(const sstring& ks_name, const sstring& view_name) override {}
private:
    void update_peer_info(inet_address endpoint);
    void do_update_system_peers_table(gms::inet_address endpoint, const application_state& state, const versioned_value& value);
    sstring get_application_state_value(inet_address endpoint, application_state appstate);
    std::unordered_set<token> get_tokens_for(inet_address endpoint);
    future<> replicate_to_all_cores();
    future<> do_replicate_to_all_cores();
    serialized_action _replicate_action;
    serialized_action _update_pending_ranges_action;
    sharded<db::system_distributed_keyspace>& _sys_dist_ks;
    sharded<db::view::view_update_generator>& _view_update_generator;
private:
    /**
     * Replicates token_metadata contents on shard0 instance to other shards.
     *
     * Should be serialized.
     * Should run on shard 0 only.
     *
     * @return a ready future when replication is complete.
     */
    future<> replicate_tm_only();

    /**
     * Handle node bootstrap
     *
     * @param endpoint bootstrapping node
     */
    void handle_state_bootstrap(inet_address endpoint);

    /**
     * Handle node move to normal state. That is, node is entering token ring and participating
     * in reads.
     *
     * @param endpoint node
     */
    void handle_state_normal(inet_address endpoint);

    /**
     * Handle node preparing to leave the ring
     *
     * @param endpoint node
     */
    void handle_state_leaving(inet_address endpoint);

    /**
     * Handle node leaving the ring. This will happen when a node is decommissioned
     *
     * @param endpoint If reason for leaving is decommission, endpoint is the leaving node.
     * @param pieces STATE_LEFT,token
     */
    void handle_state_left(inet_address endpoint, std::vector<sstring> pieces);

    /**
     * Handle node moving inside the ring.
     *
     * @param endpoint moving endpoint address
     * @param pieces STATE_MOVING, token
     */
    void handle_state_moving(inet_address endpoint, std::vector<sstring> pieces);

    /**
     * Handle notification that a node being actively removed from the ring via 'removenode'
     *
     * @param endpoint node
     * @param pieces either REMOVED_TOKEN (node is gone) or REMOVING_TOKEN (replicas need to be restored)
     */
    void handle_state_removing(inet_address endpoint, std::vector<sstring> pieces);

private:
    void excise(std::unordered_set<token> tokens, inet_address endpoint);
    void excise(std::unordered_set<token> tokens, inet_address endpoint, long expire_time);

    /** unlike excise we just need this endpoint gone without going through any notifications **/
    void remove_endpoint(inet_address endpoint);

    void add_expire_time_if_found(inet_address endpoint, int64_t expire_time);

    int64_t extract_expire_time(const std::vector<sstring>& pieces) const {
        return std::stoll(pieces[2]);
    }

    /**
     * Finds living endpoints responsible for the given ranges
     *
     * @param keyspaceName the keyspace ranges belong to
     * @param ranges the ranges to find sources for
     * @return multimap of addresses to ranges the address is responsible for
     */
    std::unordered_multimap<inet_address, dht::token_range> get_new_source_ranges(const sstring& keyspaceName, const dht::token_range_vector& ranges);
public:
    future<> confirm_replication(inet_address node);

private:

    /**
     * Sends a notification to a node indicating we have finished replicating data.
     *
     * @param remote node to send notification to
     */
    future<> send_replication_notification(inet_address remote);

    /**
     * Called when an endpoint is removed from the ring. This function checks
     * whether this node becomes responsible for new ranges as a
     * consequence and streams data if needed.
     *
     * This is rather ineffective, but it does not matter so much
     * since this is called very seldom
     *
     * @param endpoint the node that left
     */
    future<> restore_replica_count(inet_address endpoint, inet_address notify_endpoint);

    // needs to be modified to accept either a keyspace or ARS.
    std::unordered_multimap<dht::token_range, inet_address> get_changed_ranges_for_leaving(sstring keyspace_name, inet_address endpoint);
public:
    /** raw load value */
    double get_load() const;

    sstring get_load_string() const;

    future<std::map<sstring, double>> get_load_map();

#if 0
    public final void deliverHints(String host) throws UnknownHostException
    {
        HintedHandOffManager.instance.scheduleHintDelivery(host);
    }
#endif
public:
    future<std::unordered_set<dht::token>> get_local_tokens();

#if 0
    /* These methods belong to the MBean interface */

    public List<String> getTokens()
    {
        return getTokens(FBUtilities.getBroadcastAddress());
    }

    public List<String> getTokens(String endpoint) throws UnknownHostException
    {
        return getTokens(InetAddress.getByName(endpoint));
    }

    private List<String> getTokens(InetAddress endpoint)
    {
        List<String> strTokens = new ArrayList<>();
        for (Token tok : getTokenMetadata().getTokens(endpoint))
            strTokens.add(tok.toString());
        return strTokens;
    }
#endif

    sstring get_release_version();

    sstring get_schema_version();

    future<std::unordered_map<sstring, std::vector<sstring>>> describe_schema_versions();

#if 0
    public List<String> getLeavingNodes()
    {
        return stringify(_token_metadata.getLeavingEndpoints());
    }

    public List<String> getMovingNodes()
    {
        List<String> endpoints = new ArrayList<>();

        for (Pair<Token, InetAddress> node : _token_metadata.getMovingEndpoints())
        {
            endpoints.add(node.right.getHostAddress());
        }

        return endpoints;
    }

    public List<String> getJoiningNodes()
    {
        return stringify(_token_metadata.getBootstrapTokens().valueSet());
    }

    public List<String> getLiveNodes()
    {
        return stringify(Gossiper.instance.getLiveMembers());
    }

    public List<String> getUnreachableNodes()
    {
        return stringify(Gossiper.instance.getUnreachableMembers());
    }

    private List<String> stringify(Iterable<InetAddress> endpoints)
    {
        List<String> stringEndpoints = new ArrayList<>();
        for (InetAddress ep : endpoints)
        {
            stringEndpoints.add(ep.getHostAddress());
        }
        return stringEndpoints;
    }

    public int forceKeyspaceCleanup(String keyspaceName, String... columnFamilies) throws IOException, ExecutionException, InterruptedException
    {
        if (keyspaceName.equals(SystemKeyspace.NAME))
            throw new RuntimeException("Cleanup of the system keyspace is neither necessary nor wise");

        CompactionManager.AllSSTableOpStatus status = CompactionManager.AllSSTableOpStatus.SUCCESSFUL;
        for (ColumnFamilyStore cfStore : getValidColumnFamilies(false, false, keyspaceName, columnFamilies))
        {
            CompactionManager.AllSSTableOpStatus oneStatus = cfStore.forceCleanup();
            if (oneStatus != CompactionManager.AllSSTableOpStatus.SUCCESSFUL)
                status = oneStatus;
        }
        return status.statusCode;
    }

    public int scrub(boolean disableSnapshot, boolean skipCorrupted, String keyspaceName, String... columnFamilies) throws IOException, ExecutionException, InterruptedException
    {
        CompactionManager.AllSSTableOpStatus status = CompactionManager.AllSSTableOpStatus.SUCCESSFUL;
        for (ColumnFamilyStore cfStore : getValidColumnFamilies(false, false, keyspaceName, columnFamilies))
        {
            CompactionManager.AllSSTableOpStatus oneStatus = cfStore.scrub(disableSnapshot, skipCorrupted);
            if (oneStatus != CompactionManager.AllSSTableOpStatus.SUCCESSFUL)
                status = oneStatus;
        }
        return status.statusCode;
    }

    public int upgradeSSTables(String keyspaceName, boolean excludeCurrentVersion, String... columnFamilies) throws IOException, ExecutionException, InterruptedException
    {
        CompactionManager.AllSSTableOpStatus status = CompactionManager.AllSSTableOpStatus.SUCCESSFUL;
        for (ColumnFamilyStore cfStore : getValidColumnFamilies(true, true, keyspaceName, columnFamilies))
        {
            CompactionManager.AllSSTableOpStatus oneStatus = cfStore.sstablesRewrite(excludeCurrentVersion);
            if (oneStatus != CompactionManager.AllSSTableOpStatus.SUCCESSFUL)
                status = oneStatus;
        }
        return status.statusCode;
    }

    public void forceKeyspaceCompaction(String keyspaceName, String... columnFamilies) throws IOException, ExecutionException, InterruptedException
    {
        for (ColumnFamilyStore cfStore : getValidColumnFamilies(true, false, keyspaceName, columnFamilies))
        {
            cfStore.forceMajorCompaction();
        }
    }

#endif
    /**
     * Takes the snapshot for all keyspaces. A snapshot name must be specified.
     *
     * @param tag the tag given to the snapshot; may not be null or empty
     */
    future<> take_snapshot(sstring tag) {
        return take_snapshot(tag, {});
    }

    /**
     * Takes the snapshot for the given keyspaces. A snapshot name must be specified.
     *
     * @param tag the tag given to the snapshot; may not be null or empty
     * @param keyspaceNames the names of the keyspaces to snapshot; empty means "all."
     */
    future<> take_snapshot(sstring tag, std::vector<sstring> keyspace_names);

    /**
     * Takes the snapshot of a specific column family. A snapshot name must be specified.
     *
     * @param keyspaceName the keyspace which holds the specified column family
     * @param columnFamilyName the column family to snapshot
     * @param tag the tag given to the snapshot; may not be null or empty
     */
    future<> take_column_family_snapshot(sstring ks_name, sstring cf_name, sstring tag);
#if 0

    private Keyspace getValidKeyspace(String keyspaceName) throws IOException
    {
        if (!Schema.instance.getKeyspaces().contains(keyspaceName))
        {
            throw new IOException("Keyspace " + keyspaceName + " does not exist");
        }
        return Keyspace.open(keyspaceName);
    }
#endif

    /**
     * Remove the snapshot with the given name from the given keyspaces.
     * If no tag is specified we will remove all snapshots.
     */
    future<> clear_snapshot(sstring tag, std::vector<sstring> keyspace_names);

    future<std::unordered_map<sstring, std::vector<snapshot_details>>> get_snapshot_details();

    future<int64_t> true_snapshots_size();
#if 0

    /**
     * @param allowIndexes Allow index CF names to be passed in
     * @param autoAddIndexes Automatically add secondary indexes if a CF has them
     * @param keyspaceName keyspace
     * @param cfNames CFs
     * @throws java.lang.IllegalArgumentException when given CF name does not exist
     */
    public Iterable<ColumnFamilyStore> getValidColumnFamilies(boolean allowIndexes, boolean autoAddIndexes, String keyspaceName, String... cfNames) throws IOException
    {
        Keyspace keyspace = getValidKeyspace(keyspaceName);
        Set<ColumnFamilyStore> valid = new HashSet<>();

        if (cfNames.length == 0)
        {
            // all stores are interesting
            for (ColumnFamilyStore cfStore : keyspace.getColumnFamilyStores())
            {
                valid.add(cfStore);
                if (autoAddIndexes)
                {
                    for (SecondaryIndex si : cfStore.indexManager.getIndexes())
                    {
                        if (si.getIndexCfs() != null) {
                            logger.info("adding secondary index {} to operation", si.getIndexName());
                            valid.add(si.getIndexCfs());
                        }
                    }

                }
            }
            return valid;
        }
        // filter out interesting stores
        for (String cfName : cfNames)
        {
            //if the CF name is an index, just flush the CF that owns the index
            String baseCfName = cfName;
            String idxName = null;
            if (cfName.contains(".")) // secondary index
            {
                if(!allowIndexes)
                {
                   logger.warn("Operation not allowed on secondary Index table ({})", cfName);
                    continue;
                }

                String[] parts = cfName.split("\\.", 2);
                baseCfName = parts[0];
                idxName = parts[1];
            }

            ColumnFamilyStore cfStore = keyspace.getColumnFamilyStore(baseCfName);
            if (idxName != null)
            {
                Collection< SecondaryIndex > indexes = cfStore.indexManager.getIndexesByNames(new HashSet<>(Arrays.asList(cfName)));
                if (indexes.isEmpty())
                    logger.warn(String.format("Invalid index specified: %s/%s. Proceeding with others.", baseCfName, idxName));
                else
                    valid.add(Iterables.get(indexes, 0).getIndexCfs());
            }
            else
            {
                valid.add(cfStore);
                if(autoAddIndexes)
                {
                    for(SecondaryIndex si : cfStore.indexManager.getIndexes())
                    {
                        if (si.getIndexCfs() != null) {
                            logger.info("adding secondary index {} to operation", si.getIndexName());
                            valid.add(si.getIndexCfs());
                        }
                    }
                }
            }
        }
        return valid;
    }

    /**
     * Flush all memtables for a keyspace and column families.
     * @param keyspaceName
     * @param columnFamilies
     * @throws IOException
     */
    public void forceKeyspaceFlush(String keyspaceName, String... columnFamilies) throws IOException
    {
        for (ColumnFamilyStore cfStore : getValidColumnFamilies(true, false, keyspaceName, columnFamilies))
        {
            logger.debug("Forcing flush on keyspace {}, CF {}", keyspaceName, cfStore.name);
            cfStore.forceBlockingFlush();
        }
    }

    /**
     * Sends JMX notification to subscribers.
     *
     * @param type Message type
     * @param message Message itself
     * @param userObject Arbitrary object to attach to notification
     */
    public void sendNotification(String type, String message, Object userObject)
    {
        Notification jmxNotification = new Notification(type, jmxObjectName, notificationSerialNumber.incrementAndGet(), message);
        jmxNotification.setUserData(userObject);
        sendNotification(jmxNotification);
    }

    public int repairAsync(String keyspace, Map<String, String> repairSpec)
    {
        RepairOption option = RepairOption.parse(repairSpec, getPartitioner());
        // if ranges are not specified
        if (option.getRanges().isEmpty())
        {
            if (option.isPrimaryRange())
            {
                // when repairing only primary range, neither dataCenters nor hosts can be set
                if (option.getDataCenters().isEmpty() && option.getHosts().isEmpty())
                    option.getRanges().addAll(getPrimaryRanges(keyspace));
                    // except dataCenters only contain local DC (i.e. -local)
                else if (option.getDataCenters().size() == 1 && option.getDataCenters().contains(DatabaseDescriptor.getLocalDataCenter()))
                    option.getRanges().addAll(getPrimaryRangesWithinDC(keyspace));
                else
                    throw new IllegalArgumentException("You need to run primary range repair on all nodes in the cluster.");
            }
            else
            {
                option.getRanges().addAll(getLocalRanges(keyspace));
            }
        }
        return forceRepairAsync(keyspace, option);
    }

    @Deprecated
    public int forceRepairAsync(String keyspace,
                                boolean isSequential,
                                Collection<String> dataCenters,
                                Collection<String> hosts,
                                boolean primaryRange,
                                boolean fullRepair,
                                String... columnFamilies)
    {
        return forceRepairAsync(keyspace, isSequential ? RepairParallelism.SEQUENTIAL : RepairParallelism.PARALLEL, dataCenters, hosts, primaryRange, fullRepair, columnFamilies);
    }

    @Deprecated
    public int forceRepairAsync(String keyspace,
                                RepairParallelism parallelismDegree,
                                Collection<String> dataCenters,
                                Collection<String> hosts,
                                boolean primaryRange,
                                boolean fullRepair,
                                String... columnFamilies)
    {
        if (FBUtilities.isWindows() && parallelismDegree != RepairParallelism.PARALLEL)
        {
            logger.warn("Snapshot-based repair is not yet supported on Windows.  Reverting to parallel repair.");
            parallelismDegree = RepairParallelism.PARALLEL;
        }

        RepairOption options = new RepairOption(parallelismDegree, primaryRange, !fullRepair, false, 1, Collections.<Range<Token>>emptyList());
        if (dataCenters != null)
        {
            options.getDataCenters().addAll(dataCenters);
        }
        if (hosts != null)
        {
            options.getHosts().addAll(hosts);
        }
        if (columnFamilies != null)
        {
            for (String columnFamily : columnFamilies)
            {
                options.getColumnFamilies().add(columnFamily);
            }
        }
        return forceRepairAsync(keyspace, options);
    }

    public int forceRepairAsync(String keyspace,
                                boolean isSequential,
                                boolean isLocal,
                                boolean primaryRange,
                                boolean fullRepair,
                                String... columnFamilies)
    {
        Set<String> dataCenters = null;
        if (isLocal)
        {
            dataCenters = Sets.newHashSet(DatabaseDescriptor.getLocalDataCenter());
        }
        return forceRepairAsync(keyspace, isSequential, dataCenters, null, primaryRange, fullRepair, columnFamilies);
    }

    public int forceRepairRangeAsync(String beginToken,
                                     String endToken,
                                     String keyspaceName,
                                     boolean isSequential,
                                     Collection<String> dataCenters,
                                     Collection<String> hosts,
                                     boolean fullRepair,
                                     String... columnFamilies)
    {
        return forceRepairRangeAsync(beginToken, endToken, keyspaceName, isSequential ? RepairParallelism.SEQUENTIAL : RepairParallelism.PARALLEL, dataCenters, hosts, fullRepair, columnFamilies);
    }

    public int forceRepairRangeAsync(String beginToken,
                                     String endToken,
                                     String keyspaceName,
                                     RepairParallelism parallelismDegree,
                                     Collection<String> dataCenters,
                                     Collection<String> hosts,
                                     boolean fullRepair,
                                     String... columnFamilies)
    {
        if (FBUtilities.isWindows() && parallelismDegree != RepairParallelism.PARALLEL)
        {
            logger.warn("Snapshot-based repair is not yet supported on Windows.  Reverting to parallel repair.");
            parallelismDegree = RepairParallelism.PARALLEL;
        }
        Collection<Range<Token>> repairingRange = createRepairRangeFrom(beginToken, endToken);

        RepairOption options = new RepairOption(parallelismDegree, false, !fullRepair, false, 1, repairingRange);
        options.getDataCenters().addAll(dataCenters);
        if (hosts != null)
        {
            options.getHosts().addAll(hosts);
        }
        if (columnFamilies != null)
        {
            for (String columnFamily : columnFamilies)
            {
                options.getColumnFamilies().add(columnFamily);
            }
        }

        logger.info("starting user-requested repair of range {} for keyspace {} and column families {}",
                    repairingRange, keyspaceName, columnFamilies);
        return forceRepairAsync(keyspaceName, options);
    }

    public int forceRepairRangeAsync(String beginToken,
                                     String endToken,
                                     String keyspaceName,
                                     boolean isSequential,
                                     boolean isLocal,
                                     boolean fullRepair,
                                     String... columnFamilies)
    {
        Set<String> dataCenters = null;
        if (isLocal)
        {
            dataCenters = Sets.newHashSet(DatabaseDescriptor.getLocalDataCenter());
        }
        return forceRepairRangeAsync(beginToken, endToken, keyspaceName, isSequential, dataCenters, null, fullRepair, columnFamilies);
    }

    /**
     * Create collection of ranges that match ring layout from given tokens.
     *
     * @param beginToken beginning token of the range
     * @param endToken end token of the range
     * @return collection of ranges that match ring layout in TokenMetadata
     */
    @SuppressWarnings("unchecked")
    @VisibleForTesting
    Collection<Range<Token>> createRepairRangeFrom(String beginToken, String endToken)
    {
        Token parsedBeginToken = getPartitioner().getTokenFactory().fromString(beginToken);
        Token parsedEndToken = getPartitioner().getTokenFactory().fromString(endToken);

        // Break up given range to match ring layout in TokenMetadata
        ArrayList<Range<Token>> repairingRange = new ArrayList<>();

        ArrayList<Token> tokens = new ArrayList<>(_token_metadata.sortedTokens());
        if (!tokens.contains(parsedBeginToken))
        {
            tokens.add(parsedBeginToken);
        }
        if (!tokens.contains(parsedEndToken))
        {
            tokens.add(parsedEndToken);
        }
        // tokens now contain all tokens including our endpoints
        Collections.sort(tokens);

        int start = tokens.indexOf(parsedBeginToken), end = tokens.indexOf(parsedEndToken);
        for (int i = start; i != end; i = (i+1) % tokens.size())
        {
            Range<Token> range = new Range<>(tokens.get(i), tokens.get((i+1) % tokens.size()));
            repairingRange.add(range);
        }

        return repairingRange;
    }

    public int forceRepairAsync(String keyspace, RepairOption options)
    {
        if (options.getRanges().isEmpty() || Keyspace.open(keyspace).getReplicationStrategy().getReplicationFactor() < 2)
            return 0;

        int cmd = nextRepairCommand.incrementAndGet();
        new Thread(createRepairTask(cmd, keyspace, options)).start();
        return cmd;
    }

    private Thread createQueryThread(final int cmd, final UUID sessionId)
    {
        return new Thread(new WrappedRunnable()
        {
            // Query events within a time interval that overlaps the last by one second. Ignore duplicates. Ignore local traces.
            // Wake up upon local trace activity. Query when notified of trace activity with a timeout that doubles every two timeouts.
            public void runMayThrow() throws Exception
            {
                TraceState state = Tracing.instance.get(sessionId);
                if (state == null)
                    throw new Exception("no tracestate");

                String format = "select event_id, source, activity from %s.%s where session_id = ? and event_id > ? and event_id < ?;";
                String query = String.format(format, TraceKeyspace.NAME, TraceKeyspace.EVENTS);
                SelectStatement statement = (SelectStatement) QueryProcessor.parseStatement(query).prepare().statement;

                ByteBuffer sessionIdBytes = ByteBufferUtil.bytes(sessionId);
                InetAddress source = FBUtilities.getBroadcastAddress();

                HashSet<UUID>[] seen = new HashSet[] { new HashSet<UUID>(), new HashSet<UUID>() };
                int si = 0;
                UUID uuid;

                long tlast = System.currentTimeMillis(), tcur;

                TraceState.Status status;
                long minWaitMillis = 125;
                long maxWaitMillis = 1000 * 1024L;
                long timeout = minWaitMillis;
                boolean shouldDouble = false;

                while ((status = state.waitActivity(timeout)) != TraceState.Status.STOPPED)
                {
                    if (status == TraceState.Status.IDLE)
                    {
                        timeout = shouldDouble ? Math.min(timeout * 2, maxWaitMillis) : timeout;
                        shouldDouble = !shouldDouble;
                    }
                    else
                    {
                        timeout = minWaitMillis;
                        shouldDouble = false;
                    }
                    ByteBuffer tminBytes = ByteBufferUtil.bytes(UUIDGen.minTimeUUID(tlast - 1000));
                    ByteBuffer tmaxBytes = ByteBufferUtil.bytes(UUIDGen.maxTimeUUID(tcur = System.currentTimeMillis()));
                    QueryOptions options = QueryOptions.forInternalCalls(ConsistencyLevel.ONE, Lists.newArrayList(sessionIdBytes, tminBytes, tmaxBytes));
                    ResultMessage.Rows rows = statement.execute(QueryState.forInternalCalls(), options);
                    UntypedResultSet result = UntypedResultSet.create(rows.result);

                    for (UntypedResultSet.Row r : result)
                    {
                        if (source.equals(r.getInetAddress("source")))
                            continue;
                        if ((uuid = r.getUUID("event_id")).timestamp() > (tcur - 1000) * 10000)
                            seen[si].add(uuid);
                        if (seen[si == 0 ? 1 : 0].contains(uuid))
                            continue;
                        String message = String.format("%s: %s", r.getInetAddress("source"), r.getString("activity"));
                        sendNotification("repair", message, new int[]{cmd, ActiveRepairService.Status.RUNNING.ordinal()});
                    }
                    tlast = tcur;

                    si = si == 0 ? 1 : 0;
                    seen[si].clear();
                }
            }
        });
    }

    private FutureTask<Object> createRepairTask(final int cmd, final String keyspace, final RepairOption options)
    {
        if (!options.getDataCenters().isEmpty() && options.getDataCenters().contains(DatabaseDescriptor.getLocalDataCenter()))
        {
            throw new IllegalArgumentException("the local data center must be part of the repair");
        }

        return new FutureTask<>(new WrappedRunnable()
        {
            protected void runMayThrow() throws Exception
            {
                final TraceState traceState;

                String[] columnFamilies = options.getColumnFamilies().toArray(new String[options.getColumnFamilies().size()]);
                Iterable<ColumnFamilyStore> validColumnFamilies = getValidColumnFamilies(false, false, keyspace, columnFamilies);

                final long startTime = System.currentTimeMillis();
                String message = String.format("Starting repair command #%d, repairing keyspace %s with %s", cmd, keyspace, options);
                logger.info(message);
                sendNotification("repair", message, new int[]{cmd, ActiveRepairService.Status.STARTED.ordinal()});
                if (options.isTraced())
                {
                    StringBuilder cfsb = new StringBuilder();
                    for (ColumnFamilyStore cfs : validColumnFamilies)
                        cfsb.append(", ").append(cfs.keyspace.getName()).append(".").append(cfs.name);

                    UUID sessionId = Tracing.instance.newSession(Tracing.TraceType.REPAIR);
                    traceState = Tracing.instance.begin("repair", ImmutableMap.of("keyspace", keyspace, "columnFamilies", cfsb.substring(2)));
                    Tracing.traceRepair(message);
                    traceState.enableActivityNotification();
                    traceState.setNotificationHandle(new int[]{ cmd, ActiveRepairService.Status.RUNNING.ordinal() });
                    Thread queryThread = createQueryThread(cmd, sessionId);
                    queryThread.setName("RepairTracePolling");
                    queryThread.start();
                }
                else
                {
                    traceState = null;
                }

                final Set<InetAddress> allNeighbors = new HashSet<>();
                Map<Range, Set<InetAddress>> rangeToNeighbors = new HashMap<>();
                for (Range<Token> range : options.getRanges())
                {
                    try
                    {
                        Set<InetAddress> neighbors = ActiveRepairService.getNeighbors(keyspace, range, options.getDataCenters(), options.getHosts());
                        rangeToNeighbors.put(range, neighbors);
                        allNeighbors.addAll(neighbors);
                    }
                    catch (IllegalArgumentException e)
                    {
                        logger.error("Repair failed:", e);
                        sendNotification("repair", e.getMessage(), new int[]{cmd, ActiveRepairService.Status.FINISHED.ordinal()});
                        return;
                    }
                }

                // Validate columnfamilies
                List<ColumnFamilyStore> columnFamilyStores = new ArrayList<>();
                try
                {
                    Iterables.addAll(columnFamilyStores, validColumnFamilies);
                }
                catch (IllegalArgumentException e)
                {
                    sendNotification("repair", e.getMessage(), new int[]{cmd, ActiveRepairService.Status.FINISHED.ordinal()});
                    return;
                }

                final UUID parentSession;
                long repairedAt;
                try
                {
                    parentSession = ActiveRepairService.instance.prepareForRepair(allNeighbors, options, columnFamilyStores);
                    repairedAt = ActiveRepairService.instance.getParentRepairSession(parentSession).repairedAt;
                }
                catch (Throwable t)
                {
                    sendNotification("repair", String.format("Repair failed with error %s", t.getMessage()), new int[]{cmd, ActiveRepairService.Status.FINISHED.ordinal()});
                    return;
                }

                // Set up RepairJob executor for this repair command.
                final ListeningExecutorService executor = MoreExecutors.listeningDecorator(new JMXConfigurableThreadPoolExecutor(options.getJobThreads(),
                                                                                                                           Integer.MAX_VALUE,
                                                                                                                           TimeUnit.SECONDS,
                                                                                                                           new LinkedBlockingQueue<Runnable>(),
                                                                                                                           new NamedThreadFactory("Repair#" + cmd),
                                                                                                                           "internal"));

                List<ListenableFuture<RepairSessionResult>> futures = new ArrayList<>(options.getRanges().size());
                String[] cfnames = new String[columnFamilyStores.size()];
                for (int i = 0; i < columnFamilyStores.size(); i++)
                {
                    cfnames[i] = columnFamilyStores.get(i).name;
                }
                for (Range<Token> range : options.getRanges())
                {
                    final RepairSession session = ActiveRepairService.instance.submitRepairSession(parentSession,
                                                                      range,
                                                                      keyspace,
                                                                      options.getParallelism(),
                                                                      rangeToNeighbors.get(range),
                                                                      repairedAt,
                                                                      executor,
                                                                      cfnames);
                    if (session == null)
                        continue;
                    // After repair session completes, notify client its result
                    Futures.addCallback(session, new FutureCallback<RepairSessionResult>()
                    {
                        public void onSuccess(RepairSessionResult result)
                        {
                            String message = String.format("Repair session %s for range %s finished", session.getId(), session.getRange().toString());
                            logger.info(message);
                            sendNotification("repair", message, new int[]{cmd, ActiveRepairService.Status.SESSION_SUCCESS.ordinal()});
                        }

                        public void onFailure(Throwable t)
                        {
                            String message = String.format("Repair session %s for range %s failed with error %s", session.getId(), session.getRange().toString(), t.getMessage());
                            logger.error(message, t);
                            sendNotification("repair", message, new int[]{cmd, ActiveRepairService.Status.SESSION_FAILED.ordinal()});
                        }
                    });
                    futures.add(session);
                }

                // After all repair sessions completes(successful or not),
                // run anticompaction if necessary and send finish notice back to client
                final ListenableFuture<List<RepairSessionResult>> allSessions = Futures.successfulAsList(futures);
                Futures.addCallback(allSessions, new FutureCallback<List<RepairSessionResult>>()
                {
                    public void onSuccess(List<RepairSessionResult> result)
                    {
                        // filter out null(=failed) results and get successful ranges
                        Collection<Range<Token>> successfulRanges = new ArrayList<>();
                        for (RepairSessionResult sessionResult : result)
                        {
                            if (sessionResult != null)
                            {
                                successfulRanges.add(sessionResult.range);
                            }
                        }
                        try
                        {
                            ActiveRepairService.instance.finishParentSession(parentSession, allNeighbors, successfulRanges);
                        }
                        catch (Exception e)
                        {
                            logger.error("Error in incremental repair", e);
                        }
                        repairComplete();
                    }

                    public void onFailure(Throwable t)
                    {
                        repairComplete();
                    }

                    private void repairComplete()
                    {
                        String duration = DurationFormatUtils.formatDurationWords(System.currentTimeMillis() - startTime, true, true);
                        String message = String.format("Repair command #%d finished in %s", cmd, duration);
                        sendNotification("repair", message,
                                         new int[]{cmd, ActiveRepairService.Status.FINISHED.ordinal()});
                        logger.info(message);
                        if (options.isTraced())
                        {
                            traceState.setNotificationHandle(null);
                            // Because DebuggableThreadPoolExecutor#afterExecute and this callback
                            // run in a nondeterministic order (within the same thread), the
                            // TraceState may have been nulled out at this point. The TraceState
                            // should be traceState, so just set it without bothering to check if it
                            // actually was nulled out.
                            Tracing.instance.set(traceState);
                            Tracing.traceRepair(message);
                            Tracing.instance.stopSession();
                        }
                        executor.shutdownNow();
                    }
                });
            }
        }, null);
    }

    public void forceTerminateAllRepairSessions() {
        ActiveRepairService.instance.terminateSessions();
    }

    /* End of MBean interface methods */

    /**
     * Get the "primary ranges" for the specified keyspace and endpoint.
     * "Primary ranges" are the ranges that the node is responsible for storing replica primarily.
     * The node that stores replica primarily is defined as the first node returned
     * by {@link AbstractReplicationStrategy#calculateNaturalEndpoints}.
     *
     * @param keyspace Keyspace name to check primary ranges
     * @param ep endpoint we are interested in.
     * @return primary ranges for the specified endpoint.
     */
    public Collection<Range<Token>> getPrimaryRangesForEndpoint(String keyspace, InetAddress ep)
    {
        AbstractReplicationStrategy strategy = Keyspace.open(keyspace).getReplicationStrategy();
        Collection<Range<Token>> primaryRanges = new HashSet<>();
        TokenMetadata metadata = _token_metadata.cloneOnlyTokenMap();
        for (Token token : metadata.sortedTokens())
        {
            List<InetAddress> endpoints = strategy.calculateNaturalEndpoints(token, metadata);
            if (endpoints.size() > 0 && endpoints.get(0).equals(ep))
                primaryRanges.add(new Range<>(metadata.getPredecessor(token), token));
        }
        return primaryRanges;
    }

    /**
     * Get the "primary ranges" within local DC for the specified keyspace and endpoint.
     *
     * @see #getPrimaryRangesForEndpoint(String, java.net.InetAddress)
     * @param keyspace Keyspace name to check primary ranges
     * @param referenceEndpoint endpoint we are interested in.
     * @return primary ranges within local DC for the specified endpoint.
     */
    public Collection<Range<Token>> getPrimaryRangeForEndpointWithinDC(String keyspace, InetAddress referenceEndpoint)
    {
        TokenMetadata metadata = _token_metadata.cloneOnlyTokenMap();
        String localDC = DatabaseDescriptor.getEndpointSnitch().getDatacenter(referenceEndpoint);
        Collection<InetAddress> localDcNodes = metadata.getTopology().getDatacenterEndpoints().get(localDC);
        AbstractReplicationStrategy strategy = Keyspace.open(keyspace).getReplicationStrategy();

        Collection<Range<Token>> localDCPrimaryRanges = new HashSet<>();
        for (Token token : metadata.sortedTokens())
        {
            List<InetAddress> endpoints = strategy.calculateNaturalEndpoints(token, metadata);
            for (InetAddress endpoint : endpoints)
            {
                if (localDcNodes.contains(endpoint))
                {
                    if (endpoint.equals(referenceEndpoint))
                    {
                        localDCPrimaryRanges.add(new Range<>(metadata.getPredecessor(token), token));
                    }
                    break;
                }
            }
        }

        return localDCPrimaryRanges;
    }
#endif
    /**
     * Get all ranges an endpoint is responsible for (by keyspace)
     * Replication strategy's get_ranges() guarantees that no wrap-around range is returned.
     * @param ep endpoint we are interested in.
     * @return ranges for the specified endpoint.
     */
    dht::token_range_vector get_ranges_for_endpoint(const sstring& name, const gms::inet_address& ep) const;

    /**
     * Get all ranges that span the ring given a set
     * of tokens. All ranges are in sorted order of
     * ranges.
     * @return ranges in sorted order
    */
    dht::token_range_vector get_all_ranges(const std::vector<token>& sorted_tokens) const;
    /**
     * This method returns the N endpoints that are responsible for storing the
     * specified key i.e for replication.
     *
     * @param keyspaceName keyspace name also known as keyspace
     * @param cf Column family name
     * @param key key for which we need to find the endpoint
     * @return the endpoint responsible for this key
     */
    std::vector<gms::inet_address> get_natural_endpoints(const sstring& keyspace,
            const sstring& cf, const sstring& key) const;
#if 0
    public List<InetAddress> getNaturalEndpoints(String keyspaceName, ByteBuffer key)
    {
        return getNaturalEndpoints(keyspaceName, getPartitioner().getToken(key));
    }
#endif
    /**
     * This method returns the N endpoints that are responsible for storing the
     * specified key i.e for replication.
     *
     * @param keyspaceName keyspace name also known as keyspace
     * @param pos position for which we need to find the endpoint
     * @return the endpoint responsible for this token
     */
    std::vector<gms::inet_address>  get_natural_endpoints(const sstring& keyspace, const token& pos) const;
#if 0
    /**
     * This method attempts to return N endpoints that are responsible for storing the
     * specified key i.e for replication.
     *
     * @param keyspace keyspace name also known as keyspace
     * @param key key for which we need to find the endpoint
     * @return the endpoint responsible for this key
     */
    public List<InetAddress> getLiveNaturalEndpoints(Keyspace keyspace, ByteBuffer key)
    {
        return getLiveNaturalEndpoints(keyspace, getPartitioner().decorateKey(key));
    }

    public List<InetAddress> getLiveNaturalEndpoints(Keyspace keyspace, RingPosition pos)
    {
        List<InetAddress> endpoints = keyspace.getReplicationStrategy().getNaturalEndpoints(pos);
        List<InetAddress> liveEps = new ArrayList<>(endpoints.size());

        for (InetAddress endpoint : endpoints)
        {
            if (FailureDetector.instance.isAlive(endpoint))
                liveEps.add(endpoint);
        }

        return liveEps;
    }

    public void setLoggingLevel(String classQualifier, String rawLevel) throws Exception
    {
        ch.qos.logback.classic.Logger logBackLogger = (ch.qos.logback.classic.Logger) LoggerFactory.getLogger(classQualifier);

        // if both classQualifer and rawLevel are empty, reload from configuration
        if (StringUtils.isBlank(classQualifier) && StringUtils.isBlank(rawLevel) )
        {
            JMXConfiguratorMBean jmxConfiguratorMBean = JMX.newMBeanProxy(ManagementFactory.getPlatformMBeanServer(),
                    new ObjectName("ch.qos.logback.classic:Name=default,Type=ch.qos.logback.classic.jmx.JMXConfigurator"),
                    JMXConfiguratorMBean.class);
            jmxConfiguratorMBean.reloadDefaultConfiguration();
            return;
        }
        // classQualifer is set, but blank level given
        else if (StringUtils.isNotBlank(classQualifier) && StringUtils.isBlank(rawLevel) )
        {
            if (logBackLogger.getLevel() != null || hasAppenders(logBackLogger))
                logBackLogger.setLevel(null);
            return;
        }

        ch.qos.logback.classic.Level level = ch.qos.logback.classic.Level.toLevel(rawLevel);
        logBackLogger.setLevel(level);
        logger.info("set log level to {} for classes under '{}' (if the level doesn't look like '{}' then the logger couldn't parse '{}')", level, classQualifier, rawLevel, rawLevel);
    }

    /**
     * @return the runtime logging levels for all the configured loggers
     */
    @Override
    public Map<String,String>getLoggingLevels() {
        Map<String, String> logLevelMaps = Maps.newLinkedHashMap();
        LoggerContext lc = (LoggerContext) LoggerFactory.getILoggerFactory();
        for (ch.qos.logback.classic.Logger logger : lc.getLoggerList())
        {
            if(logger.getLevel() != null || hasAppenders(logger))
                logLevelMaps.put(logger.getName(), logger.getLevel().toString());
        }
        return logLevelMaps;
    }

    private boolean hasAppenders(ch.qos.logback.classic.Logger logger) {
        Iterator<Appender<ILoggingEvent>> it = logger.iteratorForAppenders();
        return it.hasNext();
    }
#endif
    /**
     * @return Vector of Token ranges (_not_ keys!) together with estimated key count,
     *      breaking up the data this node is responsible for into pieces of roughly keys_per_split
     */
    std::vector<std::pair<dht::token_range, uint64_t>> get_splits(const sstring& ks_name,
            const sstring& cf_name,
            range<dht::token> range,
            uint32_t keys_per_split);
public:
    future<> decommission();

private:
    /**
     * Broadcast leaving status and update local _token_metadata accordingly
     */
    future<> start_leaving();
    void leave_ring();
    void unbootstrap();

public:
    future<> move(sstring new_token) {
        // FIXME: getPartitioner().getTokenFactory().validate(newToken);
        return move(dht::global_partitioner().from_sstring(new_token));
    }

private:
    /**
     * move the node to new token or find a new token to boot to according to load
     *
     * @param newToken new token to boot to, or if null, find balanced token to boot to
     *
     * @throws IOException on any I/O operation error
     */
    future<> move(token new_token);
public:

    /**
     * Get the status of a token removal.
     */
    future<sstring> get_removal_status();

    /**
     * Force a remove operation to complete. This may be necessary if a remove operation
     * blocks forever due to node/stream failure. removeToken() must be called
     * first, this is a last resort measure.  No further attempt will be made to restore replicas.
     */
    future<> force_remove_completion();

public:
    /**
     * Remove a node that has died, attempting to restore the replica count.
     * If the node is alive, decommission should be attempted.  If decommission
     * fails, then removeToken should be called.  If we fail while trying to
     * restore the replica count, finally forceRemoveCompleteion should be
     * called to forcibly remove the node without regard to replica count.
     *
     * @param hostIdString token for the node
     */
    future<> removenode(sstring host_id_string);

    future<sstring> get_operation_mode();

    future<bool> is_starting();

    drain_progress get_drain_progress() const {
        return _drain_progress;
    }

    /**
     * Shuts node off to writes, empties memtables and the commit log.
     * There are two differences between drain and the normal shutdown hook:
     * - Drain waits for in-progress streaming to complete
     * - Drain flushes *all* columnfamilies (shutdown hook only flushes non-durable CFs)
     */
    future<> drain();

#if 0
    // Never ever do this at home. Used by tests.
    IPartitioner setPartitionerUnsafe(IPartitioner newPartitioner)
    {
        IPartitioner oldPartitioner = DatabaseDescriptor.getPartitioner();
        DatabaseDescriptor.setPartitioner(newPartitioner);
        valueFactory = new VersionedValue.VersionedValueFactory(getPartitioner());
        return oldPartitioner;
    }

    TokenMetadata setTokenMetadataUnsafe(TokenMetadata tmd)
    {
        TokenMetadata old = _token_metadata;
        _token_metadata = tmd;
        return old;
    }

    public void truncate(String keyspace, String columnFamily) throws TimeoutException, IOException
    {
        try
        {
            StorageProxy.truncateBlocking(keyspace, columnFamily);
        }
        catch (UnavailableException e)
        {
            throw new IOException(e.getMessage());
        }
    }
#endif
public:
    future<std::map<gms::inet_address, float>> get_ownership();

    future<std::map<gms::inet_address, float>> effective_ownership(sstring keyspace_name);
#if 0
    /**
     * Calculates ownership. If there are multiple DC's and the replication strategy is DC aware then ownership will be
     * calculated per dc, i.e. each DC will have total ring ownership divided amongst its nodes. Without replication
     * total ownership will be a multiple of the number of DC's and this value will then go up within each DC depending
     * on the number of replicas within itself. For DC unaware replication strategies, ownership without replication
     * will be 100%.
     *
     * @throws IllegalStateException when node is not configured properly.
     */
    public LinkedHashMap<InetAddress, Float> effectiveOwnership(String keyspace) throws IllegalStateException
    {
    	
    	if (keyspace != null)
    	{
    		Keyspace keyspaceInstance = Schema.instance.getKeyspaceInstance(keyspace);
			if(keyspaceInstance == null)
				throw new IllegalArgumentException("The keyspace " + keyspace + ", does not exist");
    		
    		if(keyspaceInstance.getReplicationStrategy() instanceof LocalStrategy)
				throw new IllegalStateException("Ownership values for keyspaces with LocalStrategy are meaningless");
    	}
    	else
    	{
        	List<String> nonSystemKeyspaces = Schema.instance.getNonSystemKeyspaces();
        	
        	//system_traces is a non-system keyspace however it needs to be counted as one for this process
        	int specialTableCount = 0;
        	if (nonSystemKeyspaces.contains("system_traces"))
			{
        		specialTableCount += 1;
			}
        	if (nonSystemKeyspaces.size() > specialTableCount) 	   		
        		throw new IllegalStateException("Non-system keyspaces don't have the same replication settings, effective ownership information is meaningless");
        	
        	keyspace = "system_traces";
    	}
    	
        TokenMetadata metadata = _token_metadata.cloneOnlyTokenMap();

        Collection<Collection<InetAddress>> endpointsGroupedByDc = new ArrayList<>();
        // mapping of dc's to nodes, use sorted map so that we get dcs sorted
        SortedMap<String, Collection<InetAddress>> sortedDcsToEndpoints = new TreeMap<>();
        sortedDcsToEndpoints.putAll(metadata.getTopology().getDatacenterEndpoints().asMap());
        for (Collection<InetAddress> endpoints : sortedDcsToEndpoints.values())
            endpointsGroupedByDc.add(endpoints);

        Map<Token, Float> tokenOwnership = getPartitioner().describeOwnership(_token_metadata.sortedTokens());
        LinkedHashMap<InetAddress, Float> finalOwnership = Maps.newLinkedHashMap();

        // calculate ownership per dc
        for (Collection<InetAddress> endpoints : endpointsGroupedByDc)
        {
            // calculate the ownership with replication and add the endpoint to the final ownership map
            for (InetAddress endpoint : endpoints)
            {
                float ownership = 0.0f;
                for (Range<Token> range : getRangesForEndpoint(keyspace, endpoint))
                {
                    if (tokenOwnership.containsKey(range.right))
                        ownership += tokenOwnership.get(range.right);
                }
                finalOwnership.put(endpoint, ownership);
            }
        }
        return finalOwnership;
    }


    private boolean hasSameReplication(List<String> list)
    {
        if (list.isEmpty())
            return false;

        for (int i = 0; i < list.size() -1; i++)
        {
            KSMetaData ksm1 = Schema.instance.getKSMetaData(list.get(i));
            KSMetaData ksm2 = Schema.instance.getKSMetaData(list.get(i + 1));
            if (!ksm1.strategyClass.equals(ksm2.strategyClass) ||
                    !Iterators.elementsEqual(ksm1.strategyOptions.entrySet().iterator(),
                                             ksm2.strategyOptions.entrySet().iterator()))
                return false;
        }
        return true;
    }

    public List<String> getKeyspaces()
    {
        List<String> keyspaceNamesList = new ArrayList<>(Schema.instance.getKeyspaces());
        return Collections.unmodifiableList(keyspaceNamesList);
    }

    public List<String> getNonSystemKeyspaces()
    {
        List<String> keyspaceNamesList = new ArrayList<>(Schema.instance.getNonSystemKeyspaces());
        return Collections.unmodifiableList(keyspaceNamesList);
    }

    public void updateSnitch(String epSnitchClassName, Boolean dynamic, Integer dynamicUpdateInterval, Integer dynamicResetInterval, Double dynamicBadnessThreshold) throws ClassNotFoundException
    {
        IEndpointSnitch oldSnitch = DatabaseDescriptor.getEndpointSnitch();

        // new snitch registers mbean during construction
        IEndpointSnitch newSnitch;
        try
        {
            newSnitch = FBUtilities.construct(epSnitchClassName, "snitch");
        }
        catch (ConfigurationException e)
        {
            throw new ClassNotFoundException(e.getMessage());
        }
        if (dynamic)
        {
            DatabaseDescriptor.setDynamicUpdateInterval(dynamicUpdateInterval);
            DatabaseDescriptor.setDynamicResetInterval(dynamicResetInterval);
            DatabaseDescriptor.setDynamicBadnessThreshold(dynamicBadnessThreshold);
            newSnitch = new DynamicEndpointSnitch(newSnitch);
        }

        // point snitch references to the new instance
        DatabaseDescriptor.setEndpointSnitch(newSnitch);
        for (String ks : Schema.instance.getKeyspaces())
        {
            Keyspace.open(ks).getReplicationStrategy().snitch = newSnitch;
        }

        if (oldSnitch instanceof DynamicEndpointSnitch)
            ((DynamicEndpointSnitch)oldSnitch).unregisterMBean();
    }
#endif

    future<std::unordered_map<sstring, sstring>> view_build_statuses(sstring keyspace, sstring view_name) const;

private:
    /**
     * Seed data to the endpoints that will be responsible for it at the future
     *
     * @param rangesToStreamByKeyspace keyspaces and data ranges with endpoints included for each
     * @return async Future for whether stream was success
     */
    future<> stream_ranges(std::unordered_map<sstring, std::unordered_multimap<dht::token_range, inet_address>> ranges_to_stream_by_keyspace);

public:
#if 0
    public void bulkLoad(String directory)
    {
        try
        {
            bulkLoadInternal(directory).get();
        }
        catch (Exception e)
        {
            throw new RuntimeException(e);
        }
    }

    public String bulkLoadAsync(String directory)
    {
        return bulkLoadInternal(directory).planId.toString();
    }

    private StreamResultFuture bulkLoadInternal(String directory)
    {
        File dir = new File(directory);

        if (!dir.exists() || !dir.isDirectory())
            throw new IllegalArgumentException("Invalid directory " + directory);

        SSTableLoader.Client client = new SSTableLoader.Client()
        {
            public void init(String keyspace)
            {
                try
                {
                    setPartitioner(DatabaseDescriptor.getPartitioner());
                    for (Map.Entry<Range<Token>, List<InetAddress>> entry : StorageService.instance.getRangeToAddressMap(keyspace).entrySet())
                    {
                        Range<Token> range = entry.getKey();
                        for (InetAddress endpoint : entry.getValue())
                            addRangeForEndpoint(range, endpoint);
                    }
                }
                catch (Exception e)
                {
                    throw new RuntimeException(e);
                }
            }

            public CFMetaData getCFMetaData(String keyspace, String cfName)
            {
                return Schema.instance.getCFMetaData(keyspace, cfName);
            }
        };

        SSTableLoader loader = new SSTableLoader(dir, client, new OutputHandler.LogOutput());
        return loader.stream();
    }
#endif
public:
    int32_t get_exception_count();
#if 0
    public void rescheduleFailedDeletions()
    {
        SSTableDeletingTask.rescheduleFailedTasks();
    }
#endif
    /**
     * Load new SSTables not currently tracked by the system
     *
     * This can be called, for instance, after copying a batch of SSTables to a CF directory.
     *
     * This should not be called in parallel for the same keyspace / column family, and doing
     * so will throw an std::runtime_exception.
     *
     * @param ks_name the keyspace in which to search for new SSTables.
     * @param cf_name the column family in which to search for new SSTables.
     * @return a future<> when the operation finishes.
     */
    future<> load_new_sstables(sstring ks_name, sstring cf_name);
#if 0
    /**
     * #{@inheritDoc}
     */
    public List<String> sampleKeyRange() // do not rename to getter - see CASSANDRA-4452 for details
    {
        List<DecoratedKey> keys = new ArrayList<>();
        for (Keyspace keyspace : Keyspace.nonSystem())
        {
            for (Range<Token> range : getPrimaryRangesForEndpoint(keyspace.getName(), FBUtilities.getBroadcastAddress()))
                keys.addAll(keySamples(keyspace.getColumnFamilyStores(), range));
        }

        List<String> sampledKeys = new ArrayList<>(keys.size());
        for (DecoratedKey key : keys)
            sampledKeys.add(key.getToken().toString());
        return sampledKeys;
    }

    public void rebuildSecondaryIndex(String ksName, String cfName, String... idxNames)
    {
        ColumnFamilyStore.rebuildSecondaryIndex(ksName, cfName, idxNames);
    }

    public void resetLocalSchema() throws IOException
    {
        MigrationManager.resetLocalSchema();
    }

    public void setTraceProbability(double probability)
    {
        this.traceProbability = probability;
    }

    public double getTraceProbability()
    {
        return traceProbability;
    }

    public void disableAutoCompaction(String ks, String... columnFamilies) throws IOException
    {
        for (ColumnFamilyStore cfs : getValidColumnFamilies(true, true, ks, columnFamilies))
        {
            cfs.disableAutoCompaction();
        }
    }

    public void enableAutoCompaction(String ks, String... columnFamilies) throws IOException
    {
        for (ColumnFamilyStore cfs : getValidColumnFamilies(true, true, ks, columnFamilies))
        {
            cfs.enableAutoCompaction();
        }
    }

    /** Returns the name of the cluster */
    public String getClusterName()
    {
        return DatabaseDescriptor.getClusterName();
    }

    /** Returns the cluster partitioner */
    public String getPartitionerName()
    {
        return DatabaseDescriptor.getPartitionerName();
    }

    public int getTombstoneWarnThreshold()
    {
        return DatabaseDescriptor.getTombstoneWarnThreshold();
    }

    public void setTombstoneWarnThreshold(int threshold)
    {
        DatabaseDescriptor.setTombstoneWarnThreshold(threshold);
    }

    public int getTombstoneFailureThreshold()
    {
        return DatabaseDescriptor.getTombstoneFailureThreshold();
    }

    public void setTombstoneFailureThreshold(int threshold)
    {
        DatabaseDescriptor.setTombstoneFailureThreshold(threshold);
    }

    public int getBatchSizeFailureThreshold()
    {
        return DatabaseDescriptor.getBatchSizeFailThresholdInKB();
    }

    public void setBatchSizeFailureThreshold(int threshold)
    {
        DatabaseDescriptor.setBatchSizeFailThresholdInKB(threshold);
    }

    public void setHintedHandoffThrottleInKB(int throttleInKB)
    {
        DatabaseDescriptor.setHintedHandoffThrottleInKB(throttleInKB);
        logger.info(String.format("Updated hinted_handoff_throttle_in_kb to %d", throttleInKB));
    }
#endif

    template <typename Func>
    auto run_with_api_lock(sstring operation, Func&& func) {
        return get_storage_service().invoke_on(0, [operation = std::move(operation),
                func = std::forward<Func>(func)] (storage_service& ss) mutable {
            if (!ss._operation_in_progress.empty()) {
                throw std::runtime_error(format("Operation {} is in progress, try again", ss._operation_in_progress));
            }
            ss._operation_in_progress = std::move(operation);
            return func(ss).finally([&ss] {
                ss._operation_in_progress = sstring();
            });
        });
    }

    template <typename Func>
    auto run_with_no_api_lock(Func&& func) {
        return get_storage_service().invoke_on(0, [func = std::forward<Func>(func)] (storage_service& ss) mutable {
            return func(ss);
        });
    }
private:
    void do_isolate_on_error(disk_error type);
    utils::UUID _local_host_id;
public:
    utils::UUID get_local_id() const { return _local_host_id; }

    sstring get_config_supported_features();
    std::set<sstring> get_config_supported_features_set();
    sstring get_known_features();
    std::set<sstring> get_known_features_set();

<<<<<<< HEAD
    gms::feature& cluster_supports_range_tombstones() {
        return _range_tombstones_feature;
=======
    bool cluster_supports_range_tombstones() const {
        return bool(_range_tombstones_feature);
>>>>>>> c5a95210
    }

    bool cluster_supports_large_partitions() const {
        return bool(_large_partitions_feature);
    }

    bool cluster_supports_materialized_views() const {
        return bool(_materialized_views_feature);
    }

    bool cluster_supports_counters() const {
        return bool(_counters_feature);
    }

    bool cluster_supports_indexes() const {
        return bool(_indexes_feature);
    }

    bool cluster_supports_digest_multipartition_reads() const {
        return bool(_digest_multipartition_read_feature);
    }

    bool cluster_supports_correct_counter_order() const {
        return bool(_correct_counter_order_feature);
    }

    const gms::feature& cluster_supports_schema_tables_v3() const {
        return _schema_tables_v3;
    }

    bool cluster_supports_reading_correctly_serialized_range_tombstones() const {
        return bool(_correct_non_compound_range_tombstones);
    }

    bool cluster_supports_write_failure_reply() const {
        return bool(_write_failure_reply_feature);
    }

    gms::feature& cluster_supports_xxhash_digest_algorithm() {
        return _xxhash_feature;
    }

    bool cluster_supports_user_defined_functions() const {
        return bool(_udf_feature);
    }

    bool cluster_supports_roles() const {
        return bool(_roles_feature);
    }

    bool cluster_supports_la_sstable() const {
        return bool(_la_sstable_feature);
    }

    bool cluster_supports_stream_with_rpc_stream() const {
        return bool(_stream_with_rpc_stream_feature);
    }

    bool cluster_supports_mc_sstable() const {
        return bool(_mc_sstable_feature);
    }

    bool cluster_supports_cdc() const {
        return bool(_cdc_feature);
    }

    bool cluster_supports_row_level_repair() const {
        return bool(_row_level_repair_feature);
    }
    const gms::feature& cluster_supports_truncation_table() const {
        return _truncation_table;
    }
    const gms::feature& cluster_supports_correct_static_compact_in_mc() const {
        return _correct_static_compact_in_mc;
    }
    bool cluster_supports_unbounded_range_tombstones() const {
        return bool(_unbounded_range_tombstones_feature);
    }

    const gms::feature& cluster_supports_view_virtual_columns() const {
        return _view_virtual_columns;
    }
    const gms::feature& cluster_supports_digest_insensitive_to_expiry() const {
        return _digest_insensitive_to_expiry;
    }

    bool cluster_supports_computed_columns() const {
        return bool(_computed_columns);
    }

    bool cluster_supports_nonfrozen_udts() const {
        return bool(_nonfrozen_udts);
    }

    const gms::feature& cluster_supports_in_memory_tables() const {
        return _in_memory_tables;
    }
    // Returns schema features which all nodes in the cluster advertise as supported.
    db::schema_features cluster_schema_features() const;

private:
    future<> set_cql_ready(bool ready);
private:
    void notify_down(inet_address endpoint);
    void notify_left(inet_address endpoint);
    void notify_up(inet_address endpoint);
    void notify_joined(inet_address endpoint);
    void notify_cql_change(inet_address endpoint, bool ready);
public:
    future<bool> is_cleanup_allowed(sstring keyspace);
};

future<> init_storage_service(sharded<abort_source>& abort_sources, distributed<database>& db, sharded<gms::gossiper>& gossiper, sharded<auth::service>& auth_service,
        sharded<cql3::cql_config>& cql_config, sharded<db::system_distributed_keyspace>& sys_dist_ks,
        sharded<db::view::view_update_generator>& view_update_generator, sharded<gms::feature_service>& feature_service, storage_service_config config, sharded<qos::service_level_controller>& sl_controller);
future<> deinit_storage_service();

future<> read_sstables_format(distributed<storage_service>& ss);

}<|MERGE_RESOLUTION|>--- conflicted
+++ resolved
@@ -2288,13 +2288,8 @@
     sstring get_known_features();
     std::set<sstring> get_known_features_set();
 
-<<<<<<< HEAD
-    gms::feature& cluster_supports_range_tombstones() {
+    const gms::feature& cluster_supports_range_tombstones() const {
         return _range_tombstones_feature;
-=======
-    bool cluster_supports_range_tombstones() const {
-        return bool(_range_tombstones_feature);
->>>>>>> c5a95210
     }
 
     bool cluster_supports_large_partitions() const {
