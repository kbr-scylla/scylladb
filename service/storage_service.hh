--- conflicted
+++ resolved
@@ -893,15 +893,11 @@
     void notify_cql_change(inet_address endpoint, bool ready);
 public:
     future<bool> is_cleanup_allowed(sstring keyspace);
-<<<<<<< HEAD
-    bool is_repair_based_node_ops_enabled();
+    bool is_repair_based_node_ops_enabled(streaming::stream_reason reason);
 private:
     struct workload_prioritization_create_tables_tag {};
     using workload_prioritization_create_tables = bool_class<workload_prioritization_create_tables_tag>;
     void start_workload_prioritization(workload_prioritization_create_tables create_tables);
-=======
-    bool is_repair_based_node_ops_enabled(streaming::stream_reason reason);
->>>>>>> 7bd1bcd7
 };
 
 }