/*
 * Licensed to the Apache Software Foundation (ASF) under one
 * or more contributor license agreements.  See the NOTICE file
 * distributed with this work for additional information
 * regarding copyright ownership.  The ASF licenses this file
 * to you under the Apache License, Version 2.0 (the
 * "License"); you may not use this file except in compliance
 * with the License.  You may obtain a copy of the License at
 *
 *     http://www.apache.org/licenses/LICENSE-2.0
 *
 * Unless required by applicable law or agreed to in writing, software
 * distributed under the License is distributed on an "AS IS" BASIS,
 * WITHOUT WARRANTIES OR CONDITIONS OF ANY KIND, either express or implied.
 * See the License for the specific language governing permissions and
 * limitations under the License.
 *
 * Modified by ScyllaDB
 * Copyright (C) 2015-present ScyllaDB
 *
 */

/*
 * This file is part of Scylla.
 *
 * See the LICENSE.PROPRIETARY file in the top-level directory for licensing information.
 */

#pragma once

#include "gms/i_endpoint_state_change_subscriber.hh"
#include "service/endpoint_lifecycle_subscriber.hh"
#include "locator/token_metadata.hh"
#include "inet_address_vectors.hh"
#include <seastar/core/distributed.hh>
#include <seastar/core/condition-variable.hh>
#include "dht/i_partitioner.hh"
#include "dht/token_range_endpoints.hh"
#include <seastar/core/sleep.hh>
#include "gms/application_state.hh"
#include <seastar/core/semaphore.hh>
#include <seastar/core/gate.hh>
#include "utils/fb_utilities.hh"
#include "utils/serialized_action.hh"
#include "database_fwd.hh"
#include "db/schema_features.hh"
#include "streaming/stream_state.hh"
#include "streaming/stream_reason.hh"
#include <seastar/core/distributed.hh>
#include "utils/disk-error-handler.hh"
#include "service/migration_listener.hh"
#include "gms/feature_service.hh"
#include <seastar/core/metrics_registration.hh>
#include <seastar/core/rwlock.hh>
#include "sstables/version.hh"
#include "sstables/shared_sstable.hh"
#include <seastar/core/shared_ptr.hh>
#include <seastar/core/lowres_clock.hh>
#include "locator/snitch_base.hh"
#include "cdc/generation_id.hh"

class node_ops_cmd_request;
class node_ops_cmd_response;
class node_ops_info;
enum class node_ops_cmd : uint32_t;
class repair_service;
namespace service {
class raft_group_registry;
}

namespace cql_transport { class controller; }

namespace cdc {
class generation_service;
}

namespace db {
class system_distributed_keyspace;
}

namespace netw {
class messaging_service;
}

namespace dht {
class boot_strapper;
class range_streamer;
}

namespace qos {
class service_level_controller;
}

namespace gms {
class feature_service;
class gossiper;
};

namespace service {

class storage_service;
class migration_manager;

enum class disk_error { regular, commit };

struct storage_service_config {
    size_t available_memory;
};

class node_ops_meta_data {
    utils::UUID _ops_uuid;
    gms::inet_address _coordinator;
    std::function<future<> ()> _abort;
    shared_ptr<abort_source> _abort_source;
    std::function<void ()> _signal;
    shared_ptr<node_ops_info> _ops;
    seastar::timer<lowres_clock> _watchdog;
    std::chrono::seconds _watchdog_interval{30};
    bool _aborted = false;
public:
    explicit node_ops_meta_data(
            utils::UUID ops_uuid,
            gms::inet_address coordinator,
            shared_ptr<node_ops_info> ops,
            std::function<future<> ()> abort_func,
            std::function<void ()> signal_func);
    shared_ptr<node_ops_info> get_ops_info();
    shared_ptr<abort_source> get_abort_source();
    future<> abort();
    void update_watchdog();
    void cancel_watchdog();
};

/**
 * This abstraction contains the token/identifier of this node
 * on the identifier space. This token gets gossiped around.
 * This class will also maintain histograms of the load information
 * of other nodes in the cluster.
 */
class storage_service : public service::migration_listener, public gms::i_endpoint_state_change_subscriber,
        public seastar::async_sharded_service<storage_service>, public seastar::peering_sharded_service<storage_service> {
private:
    using token = dht::token;
    using token_range_endpoints = dht::token_range_endpoints;
    using endpoint_details = dht::endpoint_details;
    using boot_strapper = dht::boot_strapper;
    using token_metadata = locator::token_metadata;
    using shared_token_metadata = locator::shared_token_metadata;
    using token_metadata_ptr = locator::token_metadata_ptr;
    using mutable_token_metadata_ptr = locator::mutable_token_metadata_ptr;
    using token_metadata_lock = locator::token_metadata_lock;
    using application_state = gms::application_state;
    using inet_address = gms::inet_address;
    using versioned_value = gms::versioned_value;

    abort_source& _abort_source;
    gms::feature_service& _feature_service;
    distributed<database>& _db;
    gms::gossiper& _gossiper;
    // Container for all Raft instances running on this shard.
    raft_group_registry& _raft_gr;
    sharded<netw::messaging_service>& _messaging;
    sharded<service::migration_manager>& _migration_manager;
    sharded<repair_service>& _repair;
<<<<<<< HEAD
    sharded<qos::service_level_controller>& _sl_controller;
    // Note that this is obviously only valid for the current shard. Users of
    // this facility should elect a shard to be the coordinator based on any
    // given objective criteria
    //
    // It shouldn't be impossible to actively serialize two callers if the need
    // ever arise.
    bool _loading_new_sstables = false;
=======
>>>>>>> 4f3b8f38
    sstring _operation_in_progress;
    bool _ms_stopped = false;
    bool _stream_manager_stopped = false;
    seastar::metrics::metric_groups _metrics;
    using client_shutdown_hook = noncopyable_function<void()>;
    std::vector<std::pair<std::string, client_shutdown_hook>> _client_shutdown_hooks;
    std::vector<std::any> _listeners;
    gms::feature::listener_registration _workload_prioritization_registration;

    std::unordered_map<utils::UUID, node_ops_meta_data> _node_ops;
    std::list<std::optional<utils::UUID>> _node_ops_abort_queue;
    seastar::condition_variable _node_ops_abort_cond;
    named_semaphore _node_ops_abort_sem{1, named_semaphore_exception_factory{"node_ops_abort_sem"}};
    future<> _node_ops_abort_thread;
    void node_ops_update_heartbeat(utils::UUID ops_uuid);
    void node_ops_done(utils::UUID ops_uuid);
    void node_ops_abort(utils::UUID ops_uuid);
    void node_ops_singal_abort(std::optional<utils::UUID> ops_uuid);
    future<> node_ops_abort_thread();
public:
    storage_service(abort_source& as, distributed<database>& db,
        gms::gossiper& gossiper,
        sharded<db::system_distributed_keyspace>&,
        gms::feature_service& feature_service,
        storage_service_config config,
        sharded<service::migration_manager>& mm,
        locator::shared_token_metadata& stm,
        sharded<netw::messaging_service>& ms,
        sharded<cdc::generation_service>&,
        sharded<repair_service>& repair,
        raft_group_registry& raft_gr,
        endpoint_lifecycle_notifier& elc_notif,
        sharded<qos::service_level_controller>&);

    // Needed by distributed<>
    future<> stop();
    void init_messaging_service();
    future<> uninit_messaging_service();

private:
    using acquire_merge_lock = bool_class<class acquire_merge_lock_tag>;

    // Token metadata changes are serialized
    // using the schema_tables merge_lock.
    //
    // Must be called on shard 0.
    future<token_metadata_lock> get_token_metadata_lock() noexcept;

    // Acquire the token_metadata lock and get a mutable_token_metadata_ptr.
    // Pass that ptr to \c func, and when successfully done,
    // replicate it to all cores.
    //
    // By default the merge_lock (that is unified with the token_metadata_lock)
    // is acquired for mutating the token_metadata.  Pass acquire_merge_lock::no
    // when called from paths that already acquire the merge_lock, like
    // db::schema_tables::do_merge_schema.
    //
    // Note: must be called on shard 0.
    future<> mutate_token_metadata(std::function<future<> (mutable_token_metadata_ptr)> func, acquire_merge_lock aml = acquire_merge_lock::yes) noexcept;

    // Update pending ranges locally and then replicate to all cores.
    // Should be serialized under token_metadata_lock.
    // Must be called on shard 0.
    future<> update_pending_ranges(mutable_token_metadata_ptr tmptr, sstring reason);
    future<> update_pending_ranges(sstring reason, acquire_merge_lock aml = acquire_merge_lock::yes);
    future<> keyspace_changed(const sstring& ks_name);
    void register_metrics();
    future<> snitch_reconfigured();
    future<> update_topology(inet_address endpoint);
    future<> publish_schema_version();
    void install_schema_version_change_listener();

    future<mutable_token_metadata_ptr> get_mutable_token_metadata_ptr() noexcept {
        return _shared_token_metadata.get()->clone_async().then([] (token_metadata tm) {
            // bump the token_metadata ring_version
            // to invalidate cached token/replication mappings
            // when the modified token_metadata is committed.
            tm.invalidate_cached_rings();
            return make_ready_future<mutable_token_metadata_ptr>(make_token_metadata_ptr(std::move(tm)));
        });
    }
public:

    token_metadata_ptr get_token_metadata_ptr() const noexcept {
        return _shared_token_metadata.get();
    }

    const locator::token_metadata& get_token_metadata() const noexcept {
        return *_shared_token_metadata.get();
    }

private:
    bool is_auto_bootstrap() const;
    inet_address get_broadcast_address() const {
        return utils::fb_utilities::get_broadcast_address();
    }
    /* This abstraction maintains the token/endpoint metadata information */
    shared_token_metadata& _shared_token_metadata;

    /* CDC generation management service.
     * It is sharded<>& and not simply a reference because the service will not yet be started
     * when storage_service is constructed (but it will be when init_server is called)
     */
    sharded<cdc::generation_service>& _cdc_gen_service;
public:
    std::chrono::milliseconds get_ring_delay();
private:

    std::unordered_set<inet_address> _replicating_nodes;

    std::optional<inet_address> _removing_node;

    /* Are we starting this node in bootstrap mode? */
    bool _is_bootstrap_mode = false;

    bool _initialized = false;

    bool _joined = false;

public:
    enum class mode { STARTING, NORMAL, JOINING, LEAVING, DECOMMISSIONED, MOVING, DRAINING, DRAINED };
private:
    mode _operation_mode = mode::STARTING;
    friend std::ostream& operator<<(std::ostream& os, const mode& mode);
    /* Used for tracking drain progress */
public:
    struct drain_progress {
        int32_t total_cfs;
        int32_t remaining_cfs;

        drain_progress& operator+=(const drain_progress& other) {
            total_cfs += other.total_cfs;
            remaining_cfs += other.remaining_cfs;
            return *this;
        }
    };
private:
    drain_progress _drain_progress{};


    endpoint_lifecycle_notifier& _lifecycle_notifier;

    std::unordered_set<token> _bootstrap_tokens;

    /* The timestamp of the CDC streams generation that this node has proposed when joining.
     * This value is nullopt only when:
     * 1. this node is being upgraded from a non-CDC version,
     * 2. this node is starting for the first time or restarting with CDC previously disabled,
     *    in which case the value should become populated before we leave the join_token_ring procedure.
     *
     * Important: this variable is using only during the startup procedure. It is moved out from
     * at the end of `join_token_ring`; the responsibility handling of CDC generations is passed
     * to cdc::generation_service.
     *
     * DO NOT use this variable after `join_token_ring` (i.e. after we call `generation_service::after_join`
     * and pass it the ownership of the timestamp.
     */
    std::optional<cdc::generation_id> _cdc_gen_id;

public:
    // should only be called via JMX
    future<> stop_gossiping();

    // should only be called via JMX
    future<> start_gossiping();

    // should only be called via JMX
    future<bool> is_gossip_running();

    void register_client_shutdown_hook(std::string name, client_shutdown_hook hook) {
        _client_shutdown_hooks.push_back({std::move(name), std::move(hook)});
    }
    void unregister_client_shutdown_hook(std::string name) {
        auto it = std::find_if(_client_shutdown_hooks.begin(), _client_shutdown_hooks.end(),
                [&name] (const std::pair<std::string, client_shutdown_hook>& hook) { return hook.first == name; });
        if (it != _client_shutdown_hooks.end()) {
            _client_shutdown_hooks.erase(it);
        }
    }
private:
    future<> do_stop_ms();
    future<> do_stop_stream_manager();
    // Runs in thread context
    void shutdown_client_servers();

    // Tokens and the CDC streams timestamp of the replaced node.
    using replacement_info = std::unordered_set<token>;
    future<replacement_info> prepare_replacement_info(std::unordered_set<gms::inet_address> initial_contact_nodes,
            const std::unordered_map<gms::inet_address, sstring>& loaded_peer_features);

    void run_replace_ops();
    void run_bootstrap_ops();

public:
    future<bool> is_initialized();

    future<> check_for_endpoint_collision(std::unordered_set<gms::inet_address> initial_contact_nodes,
            const std::unordered_map<gms::inet_address, sstring>& loaded_peer_features);

    /*!
     * \brief Init the messaging service part of the service.
     *
     * This is the first part of the initialization, call this method
     * first.
     *
     * After this method is completed, it is ok to start the storage_service
     * API.
     * \see init_server_without_the_messaging_service_part
     */
    future<> init_messaging_service_part();
    /*!
     * \brief Uninit the messaging service part of the service.
     */
    future<> uninit_messaging_service_part();

    /*!
     * \brief complete the server initialization
     *
     * The storage_service initialization is done in two parts.
     *
     * you first call init_messaging_service_part and then
     * you call init_server_without_the_messaging_service_part.
     *
     * It is safe to start the API after init_messaging_service_part
     * completed
     *
     * Must be called on shard 0.
     *
     * \see init_messaging_service_part
     */
    future<> init_server();

    future<> join_cluster();

    future<> drain_on_shutdown();

    future<> stop_transport();

    void flush_column_families();

private:
    bool should_bootstrap();
    bool is_first_node();
    void prepare_to_join(
            std::unordered_set<gms::inet_address> initial_contact_nodes,
            std::unordered_set<gms::inet_address> loaded_endpoints,
            std::unordered_map<gms::inet_address, sstring> loaded_peer_features);
    void join_token_ring(int delay);
    void maybe_start_sys_dist_ks();
public:
    inline bool is_joined() const {
        // Every time we set _joined, we do it on all shards, so we can read its
        // value locally.
        return _joined;
    }

    future<> rebuild(sstring source_dc);

private:
    void set_mode(mode m, bool log);
    void set_mode(mode m, sstring msg, bool log);
    void mark_existing_views_as_built();

    // Stream data for which we become a new replica.
    // Before that, if we're not replacing another node, inform other nodes about our chosen tokens (_bootstrap_tokens)
    // and wait for RING_DELAY ms so that we receive new writes from coordinators during streaming.
    void bootstrap();

public:
    bool is_bootstrap_mode() const {
        return _is_bootstrap_mode;
    }

    /**
     * Return the rpc address associated with an endpoint as a string.
     * @param endpoint The endpoint to get rpc address for
     * @return the rpc address
     */
    sstring get_rpc_address(const inet_address& endpoint) const;

    std::unordered_map<dht::token_range, inet_address_vector_replica_set> get_range_to_address_map(const sstring& keyspace) const;

    std::unordered_map<dht::token_range, inet_address_vector_replica_set> get_range_to_address_map_in_local_dc(
            const sstring& keyspace) const;

    std::vector<token> get_tokens_in_local_dc() const;

    std::unordered_map<dht::token_range, inet_address_vector_replica_set> get_range_to_address_map(const sstring& keyspace,
            const std::vector<token>& sorted_tokens) const;

    /**
     * The same as {@code describeRing(String)} but converts TokenRange to the String for JMX compatibility
     *
     * @param keyspace The keyspace to fetch information about
     *
     * @return a List of TokenRange(s) converted to String for the given keyspace
     */

    /*
     * describeRingJMX will be implemented in the API
     * It is left here just as a marker that there is no need to implement it
     * here
     */
    //std::vector<sstring> describeRingJMX(const sstring& keyspace) const {

    std::vector<token_range_endpoints> describe_ring(const sstring& keyspace, bool include_only_local_dc = false) const;

    /**
     * Retrieve a map of tokens to endpoints, including the bootstrapping ones.
     *
     * @return a map of tokens to endpoints in ascending order
     */
    std::map<token, inet_address> get_token_to_endpoint_map();

    /**
     * Construct the range to endpoint mapping based on the true view
     * of the world.
     * @param ranges
     * @return mapping of ranges to the replicas responsible for them.
    */
    std::unordered_map<dht::token_range, inet_address_vector_replica_set> construct_range_to_endpoint_map(
            const sstring& keyspace,
            const dht::token_range_vector& ranges) const;
public:
    virtual void on_join(gms::inet_address endpoint, gms::endpoint_state ep_state) override;
    virtual void before_change(gms::inet_address endpoint, gms::endpoint_state current_state, gms::application_state new_state_key, const gms::versioned_value& new_value) override;
    /*
     * Handle the reception of a new particular ApplicationState for a particular endpoint. Note that the value of the
     * ApplicationState has not necessarily "changed" since the last known value, if we already received the same update
     * from somewhere else.
     *
     * onChange only ever sees one ApplicationState piece change at a time (even if many ApplicationState updates were
     * received at the same time), so we perform a kind of state machine here. We are concerned with two events: knowing
     * the token associated with an endpoint, and knowing its operation mode. Nodes can start in either bootstrap or
     * normal mode, and from bootstrap mode can change mode to normal. A node in bootstrap mode needs to have
     * pendingranges set in TokenMetadata; a node in normal mode should instead be part of the token ring.
     *
     * Normal progression of ApplicationState.STATUS values for a node should be like this:
     * STATUS_BOOTSTRAPPING,token
     *   if bootstrapping. stays this way until all files are received.
     * STATUS_NORMAL,token
     *   ready to serve reads and writes.
     * STATUS_LEAVING,token
     *   get ready to leave the cluster as part of a decommission
     * STATUS_LEFT,token
     *   set after decommission is completed.
     *
     * Other STATUS values that may be seen (possibly anywhere in the normal progression):
     * STATUS_MOVING,newtoken
     *   set if node is currently moving to a new token in the ring
     * REMOVING_TOKEN,deadtoken
     *   set if the node is dead and is being removed by its REMOVAL_COORDINATOR
     * REMOVED_TOKEN,deadtoken
     *   set if the node is dead and has been removed by its REMOVAL_COORDINATOR
     *
     * Note: Any time a node state changes from STATUS_NORMAL, it will not be visible to new nodes. So it follows that
     * you should never bootstrap a new node during a removenode, decommission or move.
     */
    virtual void on_change(inet_address endpoint, application_state state, const versioned_value& value) override;
    virtual void on_alive(gms::inet_address endpoint, gms::endpoint_state state) override;
    virtual void on_dead(gms::inet_address endpoint, gms::endpoint_state state) override;
    virtual void on_remove(gms::inet_address endpoint) override;
    virtual void on_restart(gms::inet_address endpoint, gms::endpoint_state state) override;

public:
    // For migration_listener
    virtual void on_create_keyspace(const sstring& ks_name) override { keyspace_changed(ks_name).get(); }
    virtual void on_create_column_family(const sstring& ks_name, const sstring& cf_name) override {}
    virtual void on_create_user_type(const sstring& ks_name, const sstring& type_name) override {}
    virtual void on_create_function(const sstring& ks_name, const sstring& function_name) override {}
    virtual void on_create_aggregate(const sstring& ks_name, const sstring& aggregate_name) override {}
    virtual void on_create_view(const sstring& ks_name, const sstring& view_name) override {}

    virtual void on_update_keyspace(const sstring& ks_name) override { keyspace_changed(ks_name).get(); }
    virtual void on_update_column_family(const sstring& ks_name, const sstring& cf_name, bool) override {}
    virtual void on_update_user_type(const sstring& ks_name, const sstring& type_name) override {}
    virtual void on_update_function(const sstring& ks_name, const sstring& function_name) override {}
    virtual void on_update_aggregate(const sstring& ks_name, const sstring& aggregate_name) override {}
    virtual void on_update_view(const sstring& ks_name, const sstring& view_name, bool columns_changed) override {}

    virtual void on_drop_keyspace(const sstring& ks_name) override { keyspace_changed(ks_name).get(); }
    virtual void on_drop_column_family(const sstring& ks_name, const sstring& cf_name) override {}
    virtual void on_drop_user_type(const sstring& ks_name, const sstring& type_name) override {}
    virtual void on_drop_function(const sstring& ks_name, const sstring& function_name) override {}
    virtual void on_drop_aggregate(const sstring& ks_name, const sstring& aggregate_name) override {}
    virtual void on_drop_view(const sstring& ks_name, const sstring& view_name) override {}
private:
    void update_peer_info(inet_address endpoint);
    void do_update_system_peers_table(gms::inet_address endpoint, const application_state& state, const versioned_value& value);

    std::unordered_set<token> get_tokens_for(inet_address endpoint);
private:
    // Should be serialized under token_metadata_lock.
    future<> replicate_to_all_cores(mutable_token_metadata_ptr tmptr) noexcept;
    sharded<db::system_distributed_keyspace>& _sys_dist_ks;
    locator::snitch_signal_slot_t _snitch_reconfigure;
    serialized_action _schema_version_publisher;
    std::unordered_set<gms::inet_address> _replacing_nodes_pending_ranges_updater;
private:
    /**
     * Handle node bootstrap
     *
     * @param endpoint bootstrapping node
     */
    void handle_state_bootstrap(inet_address endpoint);

    /**
     * Handle node move to normal state. That is, node is entering token ring and participating
     * in reads.
     *
     * @param endpoint node
     */
    void handle_state_normal(inet_address endpoint);

    /**
     * Handle node preparing to leave the ring
     *
     * @param endpoint node
     */
    void handle_state_leaving(inet_address endpoint);

    /**
     * Handle node leaving the ring. This will happen when a node is decommissioned
     *
     * @param endpoint If reason for leaving is decommission, endpoint is the leaving node.
     * @param pieces STATE_LEFT,token
     */
    void handle_state_left(inet_address endpoint, std::vector<sstring> pieces);

    /**
     * Handle node moving inside the ring.
     *
     * @param endpoint moving endpoint address
     * @param pieces STATE_MOVING, token
     */
    void handle_state_moving(inet_address endpoint, std::vector<sstring> pieces);

    /**
     * Handle notification that a node being actively removed from the ring via 'removenode'
     *
     * @param endpoint node
     * @param pieces either REMOVED_TOKEN (node is gone) or REMOVING_TOKEN (replicas need to be restored)
     */
    void handle_state_removing(inet_address endpoint, std::vector<sstring> pieces);

    /**
     * Handle notification that a node is replacing another node.
     *
     * @param endpoint node
     */
    void handle_state_replacing(inet_address endpoint);

    void handle_state_replacing_update_pending_ranges(mutable_token_metadata_ptr tmptr, inet_address replacing_node);

private:
    void excise(std::unordered_set<token> tokens, inet_address endpoint);
    void excise(std::unordered_set<token> tokens, inet_address endpoint, long expire_time);

    /** unlike excise we just need this endpoint gone without going through any notifications **/
    void remove_endpoint(inet_address endpoint);

    void add_expire_time_if_found(inet_address endpoint, int64_t expire_time);

    int64_t extract_expire_time(const std::vector<sstring>& pieces) const {
        return std::stoll(pieces[2]);
    }

    /**
     * Finds living endpoints responsible for the given ranges
     *
     * @param keyspaceName the keyspace ranges belong to
     * @param ranges the ranges to find sources for
     * @return multimap of addresses to ranges the address is responsible for
     */
    std::unordered_multimap<inet_address, dht::token_range> get_new_source_ranges(const sstring& keyspaceName, const dht::token_range_vector& ranges) const;
public:
    future<> confirm_replication(inet_address node);

private:

    /**
     * Sends a notification to a node indicating we have finished replicating data.
     *
     * @param remote node to send notification to
     */
    future<> send_replication_notification(inet_address remote);

    /**
     * Called when an endpoint is removed from the ring. This function checks
     * whether this node becomes responsible for new ranges as a
     * consequence and streams data if needed.
     *
     * This is rather ineffective, but it does not matter so much
     * since this is called very seldom
     *
     * @param endpoint the node that left
     */
    future<> restore_replica_count(inet_address endpoint, inet_address notify_endpoint);
    future<> removenode_with_stream(gms::inet_address leaving_node, shared_ptr<abort_source> as_ptr);
    void removenode_add_ranges(lw_shared_ptr<dht::range_streamer> streamer, gms::inet_address leaving_node);

    // needs to be modified to accept either a keyspace or ARS.
    std::unordered_multimap<dht::token_range, inet_address> get_changed_ranges_for_leaving(sstring keyspace_name, inet_address endpoint);

public:

    sstring get_release_version();

    sstring get_schema_version();

    future<std::unordered_map<sstring, std::vector<sstring>>> describe_schema_versions();


    /**
     * Get all ranges an endpoint is responsible for (by keyspace)
     * Replication strategy's get_ranges() guarantees that no wrap-around range is returned.
     * @param ep endpoint we are interested in.
     * @return ranges for the specified endpoint.
     */
    dht::token_range_vector get_ranges_for_endpoint(const sstring& name, const gms::inet_address& ep) const;

    /**
     * Get all ranges that span the ring given a set
     * of tokens. All ranges are in sorted order of
     * ranges.
     * @return ranges in sorted order
    */
    dht::token_range_vector get_all_ranges(const std::vector<token>& sorted_tokens) const;
    /**
     * This method returns the N endpoints that are responsible for storing the
     * specified key i.e for replication.
     *
     * @param keyspaceName keyspace name also known as keyspace
     * @param cf Column family name
     * @param key key for which we need to find the endpoint
     * @return the endpoint responsible for this key
     */
    inet_address_vector_replica_set get_natural_endpoints(const sstring& keyspace,
            const sstring& cf, const sstring& key) const;

    /**
     * This method returns the N endpoints that are responsible for storing the
     * specified key i.e for replication.
     *
     * @param keyspaceName keyspace name also known as keyspace
     * @param pos position for which we need to find the endpoint
     * @return the endpoint responsible for this token
     */
    inet_address_vector_replica_set  get_natural_endpoints(const sstring& keyspace, const token& pos) const;

    /**
     * @return Vector of Token ranges (_not_ keys!) together with estimated key count,
     *      breaking up the data this node is responsible for into pieces of roughly keys_per_split
     */
    std::vector<std::pair<dht::token_range, uint64_t>> get_splits(const sstring& ks_name,
            const sstring& cf_name,
            range<dht::token> range,
            uint32_t keys_per_split);
public:
    future<> decommission();

private:
    /**
     * Broadcast leaving status and update local _token_metadata accordingly
     */
    future<> start_leaving();
    void leave_ring();
    void unbootstrap();

public:
    future<> move(sstring new_token) {
        // FIXME: getPartitioner().getTokenFactory().validate(newToken);
        return move(dht::token::from_sstring(new_token));
    }

private:
    /**
     * move the node to new token or find a new token to boot to according to load
     *
     * @param newToken new token to boot to, or if null, find balanced token to boot to
     *
     * @throws IOException on any I/O operation error
     */
    future<> move(token new_token);
public:

    /**
     * Get the status of a token removal.
     */
    future<sstring> get_removal_status();

    /**
     * Force a remove operation to complete. This may be necessary if a remove operation
     * blocks forever due to node/stream failure. removeToken() must be called
     * first, this is a last resort measure.  No further attempt will be made to restore replicas.
     */
    future<> force_remove_completion();

public:
    /**
     * Remove a node that has died, attempting to restore the replica count.
     * If the node is alive, decommission should be attempted.  If decommission
     * fails, then removeToken should be called.  If we fail while trying to
     * restore the replica count, finally forceRemoveCompleteion should be
     * called to forcibly remove the node without regard to replica count.
     *
     * @param hostIdString token for the node
     */
    future<> removenode(sstring host_id_string, std::list<gms::inet_address> ignore_nodes);
    future<node_ops_cmd_response> node_ops_cmd_handler(gms::inet_address coordinator, node_ops_cmd_request req);
    void node_ops_cmd_check(gms::inet_address coordinator, const node_ops_cmd_request& req);
    future<> node_ops_cmd_heartbeat_updater(const node_ops_cmd& cmd, utils::UUID uuid, std::list<gms::inet_address> nodes, lw_shared_ptr<bool> heartbeat_updater_done);

    future<sstring> get_operation_mode();

    future<bool> is_starting();

    drain_progress get_drain_progress() const {
        return _drain_progress;
    }

    /**
     * Shuts node off to writes, empties memtables and the commit log.
     * There are two differences between drain and the normal shutdown hook:
     * - Drain waits for in-progress streaming to complete
     * - Drain flushes *all* columnfamilies (shutdown hook only flushes non-durable CFs)
     */
    future<> drain();

    future<std::map<gms::inet_address, float>> get_ownership();

    future<std::map<gms::inet_address, float>> effective_ownership(sstring keyspace_name);

private:
    promise<> _drain_finished;
    std::optional<shared_promise<>> _transport_stopped;
    future<> do_drain(bool on_shutdown);
    /**
     * Seed data to the endpoints that will be responsible for it at the future
     *
     * @param rangesToStreamByKeyspace keyspaces and data ranges with endpoints included for each
     * @return async Future for whether stream was success
     */
    future<> stream_ranges(std::unordered_map<sstring, std::unordered_multimap<dht::token_range, inet_address>> ranges_to_stream_by_keyspace);

public:
    int32_t get_exception_count();

    template <typename Func>
    auto run_with_api_lock(sstring operation, Func&& func) {
        return container().invoke_on(0, [operation = std::move(operation),
                func = std::forward<Func>(func)] (storage_service& ss) mutable {
            if (!ss._operation_in_progress.empty()) {
                throw std::runtime_error(format("Operation {} is in progress, try again", ss._operation_in_progress));
            }
            ss._operation_in_progress = std::move(operation);
            return func(ss).finally([&ss] {
                ss._operation_in_progress = sstring();
            });
        });
    }

    template <typename Func>
    auto run_with_no_api_lock(Func&& func) {
        return container().invoke_on(0, [func = std::forward<Func>(func)] (storage_service& ss) mutable {
            return func(ss);
        });
    }
private:
    void do_isolate_on_error(disk_error type);
    future<> isolate();

    void notify_down(inet_address endpoint);
    void notify_left(inet_address endpoint);
    void notify_up(inet_address endpoint);
    void notify_joined(inet_address endpoint);
    void notify_cql_change(inet_address endpoint, bool ready);
public:
    future<bool> is_cleanup_allowed(sstring keyspace);
    bool is_repair_based_node_ops_enabled(streaming::stream_reason reason);
private:
    struct workload_prioritization_create_tables_tag {};
    using workload_prioritization_create_tables = bool_class<workload_prioritization_create_tables_tag>;
    void start_workload_prioritization(workload_prioritization_create_tables create_tables);
};

}<|MERGE_RESOLUTION|>--- conflicted
+++ resolved
@@ -162,17 +162,7 @@
     sharded<netw::messaging_service>& _messaging;
     sharded<service::migration_manager>& _migration_manager;
     sharded<repair_service>& _repair;
-<<<<<<< HEAD
     sharded<qos::service_level_controller>& _sl_controller;
-    // Note that this is obviously only valid for the current shard. Users of
-    // this facility should elect a shard to be the coordinator based on any
-    // given objective criteria
-    //
-    // It shouldn't be impossible to actively serialize two callers if the need
-    // ever arise.
-    bool _loading_new_sstables = false;
-=======
->>>>>>> 4f3b8f38
     sstring _operation_in_progress;
     bool _ms_stopped = false;
     bool _stream_manager_stopped = false;
