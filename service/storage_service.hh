--- conflicted
+++ resolved
@@ -151,24 +151,18 @@
     sharded<service::migration_manager>& _migration_manager;
     sharded<repair_service>& _repair;
     sharded<streaming::stream_manager>& _stream_manager;
-<<<<<<< HEAD
     sharded<qos::service_level_controller>& _sl_controller;
-=======
 
     // Engaged on shard 0 after `join_cluster`.
     service::raft_group0* _group0;
 
->>>>>>> a7fa29bc
     sstring _operation_in_progress;
     seastar::metrics::metric_groups _metrics;
     using client_shutdown_hook = noncopyable_function<void()>;
     std::vector<protocol_server*> _protocol_servers;
     std::vector<std::any> _listeners;
-<<<<<<< HEAD
     gms::feature::listener_registration _workload_prioritization_registration;
-=======
     gate _async_gate;
->>>>>>> a7fa29bc
 
     std::unordered_map<utils::UUID, node_ops_meta_data> _node_ops;
     std::list<std::optional<utils::UUID>> _node_ops_abort_queue;
