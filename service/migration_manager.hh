/*
 */

/*
 * Copyright (C) 2015-present ScyllaDB
 *
 * Modified by ScyllaDB
 */

/*
 * SPDX-License-Identifier: (ScyllaDB-Proprietary and Apache-2.0)
 */

#pragma once

#include <type_traits>
#include "service/migration_listener.hh"
#include "gms/endpoint_state.hh"
#include <seastar/core/distributed.hh>
#include <seastar/core/abort_source.hh>
#include <seastar/core/gate.hh>
#include "gms/inet_address.hh"
#include "gms/feature.hh"
#include "gms/i_endpoint_state_change_subscriber.hh"
#include "message/msg_addr.hh"
#include "utils/UUID.hh"
#include "utils/serialized_action.hh"
#include "service/raft/raft_group_registry.hh"

#include <vector>

class canonical_mutation;
class frozen_mutation;
namespace cql3 {
namespace functions { class user_function; class user_aggregate; }
}
namespace netw { class messaging_service; }

namespace gms {

class gossiper;
enum class application_state;
class versioned_value;

}

namespace service {

class storage_proxy;

template<typename M>
concept MergeableMutation = std::is_same<M, canonical_mutation>::value || std::is_same<M, frozen_mutation>::value;

// Obtaining this object means that all previously finished operations on group 0 are visible on this node.
// It is also required in order to perform group 0 changes (through `announce`).
// See `group0_guard::impl` for more detailed explanations.
class group0_guard {
    friend class migration_manager;
    struct impl;
    std::unique_ptr<impl> _impl;

    group0_guard(std::unique_ptr<impl>);

public:
    ~group0_guard();
    group0_guard(group0_guard&&) noexcept;

    utils::UUID observed_group0_state_id() const;
    utils::UUID new_group0_state_id() const;

    // Use this timestamp when creating group 0 mutations.
    api::timestamp_type write_timestamp() const;
};

class group0_concurrent_modification : public std::runtime_error {
public:
    group0_concurrent_modification()
        : std::runtime_error("Failed to apply group 0 change due to concurrent modification")
    {}
};

class migration_manager : public seastar::async_sharded_service<migration_manager>,
                            public gms::i_endpoint_state_change_subscriber,
                            public seastar::peering_sharded_service<migration_manager> {
private:
    migration_notifier& _notifier;

    std::unordered_map<netw::msg_addr, serialized_action, netw::msg_addr::hash> _schema_pulls;
    std::vector<gms::feature::listener_registration> _feature_listeners;
    seastar::gate _background_tasks;
    static const std::chrono::milliseconds migration_delay;
    gms::feature_service& _feat;
    netw::messaging_service& _messaging;
    service::storage_proxy& _storage_proxy;
    gms::gossiper& _gossiper;
    seastar::abort_source _as;
    service::raft_group_registry& _raft_gr;
    serialized_action _schema_push;
    utils::UUID _schema_version_to_publish;

    friend class group0_state_machine;
    // See `group0_guard::impl` for explanation of the purpose of these locks.
    semaphore _group0_read_apply_mutex;
    semaphore _group0_operation_mutex;

    gc_clock::duration _group0_history_gc_duration;

    size_t _concurrent_ddl_retries;
public:
    migration_manager(migration_notifier&, gms::feature_service&, netw::messaging_service& ms, service::storage_proxy&, gms::gossiper& gossiper, service::raft_group_registry& raft_gr);

    migration_notifier& get_notifier() { return _notifier; }
    const migration_notifier& get_notifier() const { return _notifier; }

    future<> submit_migration_task(const gms::inet_address& endpoint, bool can_ignore_down_node = true);

    // Makes sure that this node knows about all schema changes known by "nodes" that were made prior to this call.
    future<> sync_schema(const replica::database& db, const std::vector<gms::inet_address>& nodes);

    // Fetches schema from remote node and applies it locally.
    // Differs from submit_migration_task() in that all errors are propagated.
    // Coalesces requests.
    future<> merge_schema_from(netw::msg_addr);
    future<> do_merge_schema_from(netw::msg_addr);

    // Merge mutations received from src.
    // Keep mutations alive around whole async operation.
    future<> merge_schema_from(netw::msg_addr src, const std::vector<canonical_mutation>& mutations);
    // Deprecated. The canonical mutation should be used instead.
    future<> merge_schema_from(netw::msg_addr src, const std::vector<frozen_mutation>& mutations);

    template<typename M>
    requires MergeableMutation<M>
    future<> merge_schema_in_background(netw::msg_addr src, const std::vector<M>& mutations) {
        return with_gate(_background_tasks, [this, src, &mutations] {
            return merge_schema_from(src, mutations);
        });
    }

    bool should_pull_schema_from(const gms::inet_address& endpoint);
    bool has_compatible_schema_tables_version(const gms::inet_address& endpoint);

    std::vector<mutation> prepare_keyspace_update_announcement(lw_shared_ptr<keyspace_metadata> ksm, api::timestamp_type);

    std::vector<mutation> prepare_new_keyspace_announcement(lw_shared_ptr<keyspace_metadata> ksm, api::timestamp_type);


    // The timestamp parameter can be used to ensure that all nodes update their internal tables' schemas
    // with identical timestamps, which can prevent an undeeded schema exchange
    future<std::vector<mutation>> prepare_column_family_update_announcement(schema_ptr cfm, bool from_thrift, std::vector<view_ptr> view_updates, api::timestamp_type ts);

    future<std::vector<mutation>> prepare_new_column_family_announcement(schema_ptr cfm, api::timestamp_type timestamp);

    future<std::vector<mutation>> prepare_new_type_announcement(user_type new_type, api::timestamp_type);

    future<std::vector<mutation>> prepare_new_function_announcement(shared_ptr<cql3::functions::user_function> func, api::timestamp_type);

    future<std::vector<mutation>> prepare_new_aggregate_announcement(shared_ptr<cql3::functions::user_aggregate> aggregate, api::timestamp_type);

    future<std::vector<mutation>> prepare_function_drop_announcement(shared_ptr<cql3::functions::user_function> func, api::timestamp_type);

    future<std::vector<mutation>> prepare_aggregate_drop_announcement(shared_ptr<cql3::functions::user_aggregate> aggregate, api::timestamp_type);

    future<std::vector<mutation>> prepare_update_type_announcement(user_type updated_type, api::timestamp_type);

    std::vector<mutation> prepare_keyspace_drop_announcement(const sstring& ks_name, api::timestamp_type);

    class drop_views_tag;
    using drop_views = bool_class<drop_views_tag>;
    future<std::vector<mutation>> prepare_column_family_drop_announcement(const sstring& ks_name, const sstring& cf_name, api::timestamp_type, drop_views drop_views = drop_views::no);

    future<std::vector<mutation>> prepare_type_drop_announcement(user_type dropped_type, api::timestamp_type);

    future<std::vector<mutation>> prepare_new_view_announcement(view_ptr view, api::timestamp_type);

    future<std::vector<mutation>> prepare_view_update_announcement(view_ptr view, api::timestamp_type);

    future<std::vector<mutation>> prepare_view_drop_announcement(const sstring& ks_name, const sstring& cf_name, api::timestamp_type);

    // The function needs to be called if the user wants to read most up-to-date group 0 state (including schema state)
    // (the function ensures that all previously finished group0 operations are visible on this node) or to write it.
    //
    // Call this *before* reading group 0 state (e.g. when performing a schema change, call this before validation).
    // Use `group0_guard::write_timestamp()` when creating mutations which modify group 0 (e.g. schema tables mutations).
    //
    // Call ONLY on shard 0.
    // Requires a quorum of nodes to be available in order to finish.
    future<group0_guard> start_group0_operation();

    // used to check if raft is enabled on the cluster
    bool is_raft_enabled() { return _raft_gr.is_enabled(); }

    // Apply a group 0 change.
    // The future resolves after the change is applied locally.
    future<> announce(std::vector<mutation> schema, group0_guard, std::string_view description = "");

    void passive_announce(utils::UUID version);

    future<> drain();
    future<> stop();

    /**
     * Known peers in the cluster have the same schema version as us.
     */
    bool have_schema_agreement();

    void init_messaging_service();

    // Maximum number of retries one should attempt when trying to perform
    // a DDL statement and getting `group0_concurrent_modification` exception.
    size_t get_concurrent_ddl_retries() const { return _concurrent_ddl_retries; }
private:
    future<> uninit_messaging_service();

    future<std::vector<mutation>> include_keyspace(const keyspace_metadata& keyspace, std::vector<mutation> mutations);
    future<std::vector<mutation>> do_prepare_new_type_announcement(user_type new_type, api::timestamp_type);

    future<> push_schema_mutation(const gms::inet_address& endpoint, const std::vector<mutation>& schema);

    future<> passive_announce();

    void schedule_schema_pull(const gms::inet_address& endpoint, const gms::endpoint_state& state);

    future<> maybe_schedule_schema_pull(const utils::UUID& their_version, const gms::inet_address& endpoint);

<<<<<<< HEAD
    future<> validate(schema_ptr);
=======
    future<> announce_with_raft(std::vector<mutation> schema, group0_guard, std::string_view description);
    future<> announce_without_raft(std::vector<mutation> schema);
>>>>>>> c2ccdac2

public:
    future<> maybe_sync(const schema_ptr& s, netw::msg_addr endpoint);

    // Returns schema of given version, either from cache or from remote node identified by 'from'.
    // The returned schema may not be synchronized. See schema::is_synced().
    // Intended to be used in the read path.
    future<schema_ptr> get_schema_for_read(table_schema_version, netw::msg_addr from, netw::messaging_service& ms);

    // Returns schema of given version, either from cache or from remote node identified by 'from'.
    // Ensures that this node is synchronized with the returned schema. See schema::is_synced().
    // Intended to be used in the write path, which relies on synchronized schema.
    future<schema_ptr> get_schema_for_write(table_schema_version, netw::msg_addr from, netw::messaging_service& ms);

private:
    virtual future<> on_join(gms::inet_address endpoint, gms::endpoint_state ep_state) override;
    virtual future<> on_change(gms::inet_address endpoint, gms::application_state state, const gms::versioned_value& value) override;
    virtual future<> on_alive(gms::inet_address endpoint, gms::endpoint_state state) override;
    virtual future<> on_dead(gms::inet_address endpoint, gms::endpoint_state state) override { return make_ready_future(); }
    virtual future<> on_remove(gms::inet_address endpoint) override { return make_ready_future(); }
    virtual future<> on_restart(gms::inet_address endpoint, gms::endpoint_state state) override { return make_ready_future(); }
    virtual future<> before_change(gms::inet_address endpoint, gms::endpoint_state current_state, gms::application_state new_statekey, const gms::versioned_value& newvalue) override { return make_ready_future(); }

public:
    // For tests only.
    void set_group0_history_gc_duration(gc_clock::duration);

    // For tests only.
    void set_concurrent_ddl_retries(size_t);

    // For tests only.
    semaphore& group0_operation_mutex();
};

future<column_mapping> get_column_mapping(utils::UUID table_id, table_schema_version v);

}<|MERGE_RESOLUTION|>--- conflicted
+++ resolved
@@ -223,12 +223,10 @@
 
     future<> maybe_schedule_schema_pull(const utils::UUID& their_version, const gms::inet_address& endpoint);
 
-<<<<<<< HEAD
-    future<> validate(schema_ptr);
-=======
     future<> announce_with_raft(std::vector<mutation> schema, group0_guard, std::string_view description);
     future<> announce_without_raft(std::vector<mutation> schema);
->>>>>>> c2ccdac2
+
+    future<> validate(schema_ptr);
 
 public:
     future<> maybe_sync(const schema_ptr& s, netw::msg_addr endpoint);
