/*
 * Licensed to the Apache Software Foundation (ASF) under one
 * or more contributor license agreements.  See the NOTICE file
 * distributed with this work for additional information
 * regarding copyright ownership.  The ASF licenses this file
 * to you under the Apache License, Version 2.0 (the
 * "License"); you may not use this file except in compliance
 * with the License.  You may obtain a copy of the License at
 *
 *     http://www.apache.org/licenses/LICENSE-2.0
 *
 * Unless required by applicable law or agreed to in writing, software
 * distributed under the License is distributed on an "AS IS" BASIS,
 * WITHOUT WARRANTIES OR CONDITIONS OF ANY KIND, either express or implied.
 * See the License for the specific language governing permissions and
 * limitations under the License.
 */

/*
 * Copyright (C) 2015 ScyllaDB
 *
 * Modified by ScyllaDB
 */

/*
 * This file is part of Scylla.
 *
 * See the LICENSE.PROPRIETARY file in the top-level directory for licensing information.
 */

#pragma once

#include "service/migration_listener.hh"
#include "gms/endpoint_state.hh"
#include "db/schema_tables.hh"
#include <seastar/core/distributed.hh>
#include "gms/inet_address.hh"
#include "message/msg_addr.hh"
#include "utils/UUID.hh"
#include "utils/serialized_action.hh"

#include <vector>

namespace service {

class migration_manager : public seastar::async_sharded_service<migration_manager> {
    std::vector<migration_listener*> _listeners;
    std::unordered_map<netw::msg_addr, serialized_action, netw::msg_addr::hash> _schema_pulls;
    std::vector<gms::feature::listener_registration> _feature_listeners;
    seastar::gate _background_tasks;
    static const std::chrono::milliseconds migration_delay;
public:
    migration_manager();

    /// Register a migration listener on current shard.
    void register_listener(migration_listener* listener);

    /// Unregister a migration listener on current shard.
    void unregister_listener(migration_listener* listener);

    future<> schedule_schema_pull(const gms::inet_address& endpoint, const gms::endpoint_state& state);

    future<> maybe_schedule_schema_pull(const utils::UUID& their_version, const gms::inet_address& endpoint);

    future<> submit_migration_task(const gms::inet_address& endpoint);

    // Makes sure that this node knows about all schema changes known by "nodes" that were made prior to this call.
    future<> sync_schema(const database& db, const std::vector<gms::inet_address>& nodes);

    // Fetches schema from remote node and applies it locally.
    // Differs from submit_migration_task() in that all errors are propagated.
    // Coalesces requests.
    future<> merge_schema_from(netw::msg_addr);
    future<> do_merge_schema_from(netw::msg_addr);

    // Merge mutations received from src.
    // Keep mutations alive around whole async operation.
    future<> merge_schema_from(netw::msg_addr src, const std::vector<canonical_mutation>& mutations);
    // Deprecated. The canonical mutation should be used instead.
    future<> merge_schema_from(netw::msg_addr src, const std::vector<frozen_mutation>& mutations);

    future<> notify_create_keyspace(const lw_shared_ptr<keyspace_metadata>& ksm);
    future<> notify_create_column_family(const schema_ptr& cfm);
    future<> notify_create_user_type(const user_type& type);
    future<> notify_create_view(const view_ptr& view);
    future<> notify_update_keyspace(const lw_shared_ptr<keyspace_metadata>& ksm);
    future<> notify_update_column_family(const schema_ptr& cfm, bool columns_changed);
    future<> notify_update_user_type(const user_type& type);
    future<> notify_update_view(const view_ptr& view, bool columns_changed);
    future<> notify_drop_keyspace(const sstring& ks_name);
    future<> notify_drop_column_family(const schema_ptr& cfm);
    future<> notify_drop_user_type(const user_type& type);
    future<> notify_drop_view(const view_ptr& view);

    bool should_pull_schema_from(const gms::inet_address& endpoint);
    bool has_compatible_schema_tables_version(const gms::inet_address& endpoint);

    future<> announce_keyspace_update(lw_shared_ptr<keyspace_metadata> ksm, bool announce_locally = false);

    future<> announce_keyspace_update(lw_shared_ptr<keyspace_metadata> ksm, api::timestamp_type timestamp, bool announce_locally);

    future<> announce_new_keyspace(lw_shared_ptr<keyspace_metadata> ksm, bool announce_locally = false);

    future<> announce_new_keyspace(lw_shared_ptr<keyspace_metadata> ksm, api::timestamp_type timestamp, bool announce_locally);

    future<> announce_column_family_update(schema_ptr cfm, bool from_thrift, std::vector<view_ptr>&& view_updates, bool announce_locally = false);

    future<> announce_new_column_family(schema_ptr cfm, bool announce_locally = false);

    future<> announce_new_column_family(schema_ptr cfm, api::timestamp_type timestamp, bool announce_locally = false);

    future<> announce_new_type(user_type new_type, bool announce_locally = false);

    future<> announce_new_function(shared_ptr<cql3::functions::user_function> func, bool announce_locally);

    future<> announce_function_drop(shared_ptr<cql3::functions::user_function> func, bool announce_locally);

    future<> announce_type_update(user_type updated_type, bool announce_locally = false);

    future<> announce_keyspace_drop(const sstring& ks_name, bool announce_locally = false);

    class drop_views_tag;
    using drop_views = bool_class<drop_views_tag>;
    future<> announce_column_family_drop(const sstring& ks_name, const sstring& cf_name, bool announce_locally = false, drop_views drop_views = drop_views::no);

    future<> announce_type_drop(user_type dropped_type, bool announce_locally = false);

    future<> announce_new_view(view_ptr view, bool announce_locally = false);

    future<> announce_view_update(view_ptr view, bool announce_locally = false);

    future<> announce_view_drop(const sstring& ks_name, const sstring& cf_name, bool announce_locally = false);

    /**
     * actively announce a new version to active hosts via rpc
     * @param schema The schema mutation to be applied
     */
    static future<> announce(mutation schema, bool announce_locally);

    static future<> announce(std::vector<mutation> mutations, bool announce_locally);

    static future<> push_schema_mutation(const gms::inet_address& endpoint, const std::vector<mutation>& schema);

    // Returns a future on the local application of the schema
    static future<> announce(std::vector<mutation> schema);

    static future<> passive_announce(utils::UUID version);

    future<> stop();

    /**
     * Known peers in the cluster have the same schema version as us.
     */
    bool have_schema_agreement();

    void init_messaging_service();
private:
<<<<<<< HEAD
    void uninit_messaging_service();
    future<> validate(schema_ptr);
=======
    future<> uninit_messaging_service();
>>>>>>> 27b8b6fe
};

extern distributed<migration_manager> _the_migration_manager;

inline distributed<migration_manager>& get_migration_manager() {
    return _the_migration_manager;
}

inline migration_manager& get_local_migration_manager() {
    return _the_migration_manager.local();
}

// Returns schema of given version, either from cache or from remote node identified by 'from'.
// Doesn't affect current node's schema in any way.
future<schema_ptr> get_schema_definition(table_schema_version, netw::msg_addr from);

// Returns schema of given version, either from cache or from remote node identified by 'from'.
// The returned schema may not be synchronized. See schema::is_synced().
// Intended to be used in the read path.
future<schema_ptr> get_schema_for_read(table_schema_version, netw::msg_addr from);

// Returns schema of given version, either from cache or from remote node identified by 'from'.
// Ensures that this node is synchronized with the returned schema. See schema::is_synced().
// Intended to be used in the write path, which relies on synchronized schema.
future<schema_ptr> get_schema_for_write(table_schema_version, netw::msg_addr from);

}<|MERGE_RESOLUTION|>--- conflicted
+++ resolved
@@ -155,12 +155,8 @@
 
     void init_messaging_service();
 private:
-<<<<<<< HEAD
-    void uninit_messaging_service();
+    future<> uninit_messaging_service();
     future<> validate(schema_ptr);
-=======
-    future<> uninit_messaging_service();
->>>>>>> 27b8b6fe
 };
 
 extern distributed<migration_manager> _the_migration_manager;
