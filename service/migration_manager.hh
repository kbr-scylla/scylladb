/*
 * Licensed to the Apache Software Foundation (ASF) under one
 * or more contributor license agreements.  See the NOTICE file
 * distributed with this work for additional information
 * regarding copyright ownership.  The ASF licenses this file
 * to you under the Apache License, Version 2.0 (the
 * "License"); you may not use this file except in compliance
 * with the License.  You may obtain a copy of the License at
 *
 *     http://www.apache.org/licenses/LICENSE-2.0
 *
 * Unless required by applicable law or agreed to in writing, software
 * distributed under the License is distributed on an "AS IS" BASIS,
 * WITHOUT WARRANTIES OR CONDITIONS OF ANY KIND, either express or implied.
 * See the License for the specific language governing permissions and
 * limitations under the License.
 */

/*
 * Copyright (C) 2015 ScyllaDB
 *
 * Modified by ScyllaDB
 */

/*
 * This file is part of Scylla.
 *
 * See the LICENSE.PROPRIETARY file in the top-level directory for licensing information.
 */

#pragma once

#include <type_traits>
#include "service/migration_listener.hh"
#include "gms/endpoint_state.hh"
#include <seastar/core/distributed.hh>
#include <seastar/core/abort_source.hh>
#include <seastar/core/gate.hh>
#include "gms/inet_address.hh"
#include "gms/feature.hh"
#include "message/msg_addr.hh"
#include "utils/UUID.hh"
#include "utils/serialized_action.hh"

#include <vector>

class canonical_mutation;
class frozen_mutation;
namespace cql3 { namespace functions { class user_function; }}
namespace netw { class messaging_service; }

namespace service {

template<typename M>
concept MergeableMutation = std::is_same<M, canonical_mutation>::value || std::is_same<M, frozen_mutation>::value;

class migration_manager : public seastar::async_sharded_service<migration_manager>,
                            public seastar::peering_sharded_service<migration_manager> {
private:
    migration_notifier& _notifier;

    std::unordered_map<netw::msg_addr, serialized_action, netw::msg_addr::hash> _schema_pulls;
    std::vector<gms::feature::listener_registration> _feature_listeners;
    seastar::gate _background_tasks;
    static const std::chrono::milliseconds migration_delay;
    gms::feature_service& _feat;
    netw::messaging_service& _messaging;
    seastar::abort_source _as;
public:
    migration_manager(migration_notifier&, gms::feature_service&, netw::messaging_service& ms);

    migration_notifier& get_notifier() { return _notifier; }
    const migration_notifier& get_notifier() const { return _notifier; }

    future<> schedule_schema_pull(const gms::inet_address& endpoint, const gms::endpoint_state& state);

    future<> maybe_schedule_schema_pull(const utils::UUID& their_version, const gms::inet_address& endpoint);

    future<> submit_migration_task(const gms::inet_address& endpoint, bool can_ignore_down_node = true);

    // Makes sure that this node knows about all schema changes known by "nodes" that were made prior to this call.
    future<> sync_schema(const database& db, const std::vector<gms::inet_address>& nodes);

    // Fetches schema from remote node and applies it locally.
    // Differs from submit_migration_task() in that all errors are propagated.
    // Coalesces requests.
    future<> merge_schema_from(netw::msg_addr);
    future<> do_merge_schema_from(netw::msg_addr);

    // Merge mutations received from src.
    // Keep mutations alive around whole async operation.
    future<> merge_schema_from(netw::msg_addr src, const std::vector<canonical_mutation>& mutations);
    // Deprecated. The canonical mutation should be used instead.
    future<> merge_schema_from(netw::msg_addr src, const std::vector<frozen_mutation>& mutations);

    template<typename M>
    requires MergeableMutation<M>
    future<> merge_schema_in_background(netw::msg_addr src, const std::vector<M>& mutations) {
        return with_gate(_background_tasks, [this, src, &mutations] {
            return merge_schema_from(src, mutations);
        });
    }

    bool should_pull_schema_from(const gms::inet_address& endpoint);
    bool has_compatible_schema_tables_version(const gms::inet_address& endpoint);

    future<> announce_keyspace_update(lw_shared_ptr<keyspace_metadata> ksm);

    future<> announce_new_keyspace(lw_shared_ptr<keyspace_metadata> ksm);

    future<> announce_new_keyspace(lw_shared_ptr<keyspace_metadata> ksm, api::timestamp_type timestamp);

    future<> announce_column_family_update(schema_ptr cfm, bool from_thrift, std::vector<view_ptr>&& view_updates);

    future<> announce_new_column_family(schema_ptr cfm);

    future<> announce_new_column_family(schema_ptr cfm, api::timestamp_type timestamp);

    future<> announce_new_type(user_type new_type);

    future<> announce_new_function(shared_ptr<cql3::functions::user_function> func);

    future<> announce_function_drop(shared_ptr<cql3::functions::user_function> func);

    future<> announce_type_update(user_type updated_type);

    future<> announce_keyspace_drop(const sstring& ks_name);

    class drop_views_tag;
    using drop_views = bool_class<drop_views_tag>;
    future<> announce_column_family_drop(const sstring& ks_name, const sstring& cf_name, drop_views drop_views = drop_views::no);

    future<> announce_type_drop(user_type dropped_type);

    future<> announce_new_view(view_ptr view);

    future<> announce_view_update(view_ptr view);

    future<> announce_view_drop(const sstring& ks_name, const sstring& cf_name);

    /**
     * actively announce a new version to active hosts via rpc
     * @param schema The schema mutation to be applied
     */
    // Returns a future on the local application of the schema
    future<> announce(std::vector<mutation> schema);

    static future<> passive_announce(utils::UUID version);

    future<> stop();

    /**
     * Known peers in the cluster have the same schema version as us.
     */
    bool have_schema_agreement();

    void init_messaging_service();
private:
    future<> uninit_messaging_service();

    future<> include_keyspace_and_announce(
            const keyspace_metadata& keyspace, std::vector<mutation> mutations);

    future<> do_announce_new_type(user_type new_type);

    future<> push_schema_mutation(const gms::inet_address& endpoint, const std::vector<mutation>& schema);
<<<<<<< HEAD

    future<> validate(schema_ptr);
};

extern distributed<migration_manager> _the_migration_manager;

inline distributed<migration_manager>& get_migration_manager() {
    return _the_migration_manager;
}
=======
>>>>>>> e2c8ff6b

public:
    future<> maybe_sync(const schema_ptr& s, netw::msg_addr endpoint);

    // Returns schema of given version, either from cache or from remote node identified by 'from'.
    // The returned schema may not be synchronized. See schema::is_synced().
    // Intended to be used in the read path.
    future<schema_ptr> get_schema_for_read(table_schema_version, netw::msg_addr from, netw::messaging_service& ms);

    // Returns schema of given version, either from cache or from remote node identified by 'from'.
    // Ensures that this node is synchronized with the returned schema. See schema::is_synced().
    // Intended to be used in the write path, which relies on synchronized schema.
    future<schema_ptr> get_schema_for_write(table_schema_version, netw::msg_addr from, netw::messaging_service& ms);
};

future<column_mapping> get_column_mapping(utils::UUID table_id, table_schema_version v);

}<|MERGE_RESOLUTION|>--- conflicted
+++ resolved
@@ -164,18 +164,8 @@
     future<> do_announce_new_type(user_type new_type);
 
     future<> push_schema_mutation(const gms::inet_address& endpoint, const std::vector<mutation>& schema);
-<<<<<<< HEAD
 
     future<> validate(schema_ptr);
-};
-
-extern distributed<migration_manager> _the_migration_manager;
-
-inline distributed<migration_manager>& get_migration_manager() {
-    return _the_migration_manager;
-}
-=======
->>>>>>> e2c8ff6b
 
 public:
     future<> maybe_sync(const schema_ptr& s, netw::msg_addr endpoint);
