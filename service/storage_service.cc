--- conflicted
+++ resolved
@@ -107,13 +107,8 @@
     sharded<cdc::generation_service>& cdc_gen_service,
     sharded<repair_service>& repair,
     raft_group_registry& raft_gr,
-<<<<<<< HEAD
     endpoint_lifecycle_notifier& elc_notif,
-    sharded<qos::service_level_controller>& sl_controller,
-    bool for_testing)
-=======
-    endpoint_lifecycle_notifier& elc_notif)
->>>>>>> 235c38e7
+    sharded<qos::service_level_controller>& sl_controller)
         : _abort_source(abort_source)
         , _feature_service(feature_service)
         , _db(db)
@@ -122,11 +117,7 @@
         , _messaging(ms)
         , _migration_manager(mm)
         , _repair(repair)
-<<<<<<< HEAD
         , _sl_controller(sl_controller)
-        , _for_testing(for_testing)
-=======
->>>>>>> 235c38e7
         , _node_ops_abort_thread(node_ops_abort_thread())
         , _shared_token_metadata(stm)
         , _cdc_gen_service(cdc_gen_service)
