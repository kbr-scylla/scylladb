--- conflicted
+++ resolved
@@ -3332,19 +3332,6 @@
     return _db.local().get_config().enable_repair_based_node_ops();
 }
 
-<<<<<<< HEAD
-
-void storage_service::start_workload_prioritization(workload_prioritization_create_tables create_tables) {
-        if (create_tables) {
-            _sys_dist_ks.invoke_on_all(&db::system_distributed_keyspace::start_workload_prioritization).get();
-        }
-        _sl_controller.invoke_on_all([this] (qos::service_level_controller& sl_controller) {
-            sl_controller.set_distributed_data_accessor(::static_pointer_cast<qos::service_level_controller::service_level_distributed_data_accessor>(
-                    ::make_shared<qos::standard_service_level_distributed_data_accessor>(_sys_dist_ks.local())));
-        }).get();
-}
-
-=======
 node_ops_meta_data::node_ops_meta_data(
         utils::UUID ops_uuid,
         gms::inet_address coordinator,
@@ -3451,5 +3438,14 @@
 }
 
 
->>>>>>> 19aaf8eb
+void storage_service::start_workload_prioritization(workload_prioritization_create_tables create_tables) {
+        if (create_tables) {
+            _sys_dist_ks.invoke_on_all(&db::system_distributed_keyspace::start_workload_prioritization).get();
+        }
+        _sl_controller.invoke_on_all([this] (qos::service_level_controller& sl_controller) {
+            sl_controller.set_distributed_data_accessor(::static_pointer_cast<qos::service_level_controller::service_level_distributed_data_accessor>(
+                    ::make_shared<qos::standard_service_level_distributed_data_accessor>(_sys_dist_ks.local())));
+        }).get();
+}
+
 } // namespace service
