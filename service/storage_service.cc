/*
 * Licensed to the Apache Software Foundation (ASF) under one
 * or more contributor license agreements.  See the NOTICE file
 * distributed with this work for additional information
 * regarding copyright ownership.  The ASF licenses this file
 * to you under the Apache License, Version 2.0 (the
 * "License"); you may not use this file except in compliance
 * with the License.  You may obtain a copy of the License at
 *
 *     http://www.apache.org/licenses/LICENSE-2.0
 *
 * Unless required by applicable law or agreed to in writing, software
 * distributed under the License is distributed on an "AS IS" BASIS,
 * WITHOUT WARRANTIES OR CONDITIONS OF ANY KIND, either express or implied.
 * See the License for the specific language governing permissions and
 * limitations under the License.
 *
 * Modified by ScyllaDB
 * Copyright (C) 2015 ScyllaDB
 *
 */

/*
 * This file is part of Scylla.
 *
 * See the LICENSE.PROPRIETARY file in the top-level directory for licensing information.
 */

#include "storage_service.hh"
#include "dht/boot_strapper.hh"
#include <seastar/core/distributed.hh>
#include "locator/snitch_base.hh"
#include "db/system_keyspace.hh"
#include "utils/UUID.hh"
#include "gms/inet_address.hh"
#include "log.hh"
#include "service/migration_manager.hh"
#include "to_string.hh"
#include "gms/gossiper.hh"
#include "gms/failure_detector.hh"
#include "gms/feature_service.hh"
#include <seastar/core/thread.hh>
#include <sstream>
#include <algorithm>
#include "locator/local_strategy.hh"
#include "version.hh"
#include "unimplemented.hh"
#include "streaming/stream_plan.hh"
#include "streaming/stream_state.hh"
#include "dht/range_streamer.hh"
#include <boost/range/adaptors.hpp>
#include <boost/range/algorithm.hpp>
#include "service/load_broadcaster.hh"
#include "transport/server.hh"
#include <seastar/core/rwlock.hh>
#include "db/batchlog_manager.hh"
#include "db/commitlog/commitlog.hh"
#include "db/hints/manager.hh"
#include <seastar/net/tls.hh>
#include "utils/exceptions.hh"
#include "message/messaging_service.hh"
#include "supervisor.hh"
#include "sstables/compaction_manager.hh"
#include "sstables/sstables.hh"
#include "db/config.hh"
#include "db/schema_tables.hh"
#include "distributed_loader.hh"
#include "database.hh"
#include <seastar/core/metrics.hh>
#include "cdc/generation.hh"
#include "repair/repair.hh"
#include "service/priority_manager.hh"
#include "utils/generation-number.hh"
#include "audit/audit.hh"
#include "service/qos/service_level_controller.hh"
#include "service/qos/standard_service_level_distributed_data_accessor.hh"

using token = dht::token;
using UUID = utils::UUID;
using inet_address = gms::inet_address;

extern logging::logger cdc_log;

namespace service {

static logging::logger slogger("storage_service");

distributed<storage_service> _the_storage_service;

storage_service::storage_service(abort_source& abort_source, distributed<database>& db, gms::gossiper& gossiper, sharded<db::system_distributed_keyspace>& sys_dist_ks,
        sharded<db::view::view_update_generator>& view_update_generator, gms::feature_service& feature_service, storage_service_config config, sharded<service::migration_notifier>& mn,
<<<<<<< HEAD
        locator::token_metadata& tm, sharded<netw::messaging_service>& ms, sharded<qos::service_level_controller>& sl_controller, bool for_testing)
=======
        locator::shared_token_metadata& stm, sharded<netw::messaging_service>& ms, bool for_testing)
>>>>>>> 70689088
        : _abort_source(abort_source)
        , _feature_service(feature_service)
        , _db(db)
        , _gossiper(gossiper)
        , _mnotifier(mn)
        , _messaging(ms)
        , _sl_controller(sl_controller)
        , _service_memory_total(config.available_memory / 10)
        , _service_memory_limiter(_service_memory_total)
        , _for_testing(for_testing)
        , _shared_token_metadata(stm)
        , _sys_dist_ks(sys_dist_ks)
        , _view_update_generator(view_update_generator)
        , _schema_version_publisher([this] { return publish_schema_version(); }) {
    register_metrics();
    sstable_read_error.connect([this] { do_isolate_on_error(disk_error::regular); });
    sstable_write_error.connect([this] { do_isolate_on_error(disk_error::regular); });
    general_disk_error.connect([this] { do_isolate_on_error(disk_error::regular); });
    commit_error.connect([this] { do_isolate_on_error(disk_error::commit); });
}

void storage_service::enable_all_features() {
    auto features = _feature_service.known_feature_set();
    _feature_service.enable(features);
}

enum class node_external_status {
    UNKNOWN        = 0,
    STARTING       = 1,
    JOINING        = 2,
    NORMAL         = 3,
    LEAVING        = 4,
    DECOMMISSIONED = 5,
    DRAINING       = 6,
    DRAINED        = 7,
    MOVING         = 8 //deprecated
};

static node_external_status map_operation_mode(storage_service::mode m) {
    switch (m) {
    case storage_service::mode::STARTING: return node_external_status::STARTING;
    case storage_service::mode::JOINING: return node_external_status::JOINING;
    case storage_service::mode::NORMAL: return node_external_status::NORMAL;
    case storage_service::mode::LEAVING: return node_external_status::LEAVING;
    case storage_service::mode::DECOMMISSIONED: return node_external_status::DECOMMISSIONED;
    case storage_service::mode::DRAINING: return node_external_status::DRAINING;
    case storage_service::mode::DRAINED: return node_external_status::DRAINED;
    case storage_service::mode::MOVING: return node_external_status::MOVING;
    }
    return node_external_status::UNKNOWN;
}

void storage_service::register_metrics() {
    if (this_shard_id() != 0) {
        // the relevant data is distributed between the shards,
        // We only need to register it once.
        return;
    }
    namespace sm = seastar::metrics;
    _metrics.add_group("node", {
            sm::make_gauge("operation_mode", sm::description("The operation mode of the current node. UNKNOWN = 0, STARTING = 1, JOINING = 2, NORMAL = 3, "
                    "LEAVING = 4, DECOMMISSIONED = 5, DRAINING = 6, DRAINED = 7, MOVING = 8"), [this] {
                return static_cast<std::underlying_type_t<node_external_status>>(map_operation_mode(_operation_mode));
            }),
    });
}

bool storage_service::is_auto_bootstrap() const {
    return _db.local().get_config().auto_bootstrap();
}

std::unordered_set<token> get_replace_tokens() {
    std::unordered_set<token> ret;
    std::unordered_set<sstring> tokens;
    auto tokens_string = get_local_storage_service().db().local().get_config().replace_token();
    try {
        boost::split(tokens, tokens_string, boost::is_any_of(sstring(",")));
    } catch (...) {
        throw std::runtime_error(format("Unable to parse replace_token={}", tokens_string));
    }
    tokens.erase("");
    for (auto token_string : tokens) {
        auto token = dht::token::from_sstring(token_string);
        ret.insert(token);
    }
    return ret;
}

std::optional<UUID> get_replace_node() {
    auto replace_node = get_local_storage_service().db().local().get_config().replace_node();
    if (replace_node.empty()) {
        return std::nullopt;
    }
    try {
        return utils::UUID(replace_node);
    } catch (...) {
        auto msg = format("Unable to parse {} as host-id", replace_node);
        slogger.error("{}", msg);
        throw std::runtime_error(msg);
    }
}

bool get_property_rangemovement() {
    return get_local_storage_service().db().local().get_config().consistent_rangemovement();
}

bool get_property_load_ring_state() {
    return get_local_storage_service().db().local().get_config().load_ring_state();
}

bool storage_service::is_first_node() {
    if (db().local().is_replacing()) {
        return false;
    }
    auto seeds = _gossiper.get_seeds();
    if (seeds.empty()) {
        return false;
    }
    // Node with the smallest IP address is chosen as the very first node
    // in the cluster. The first node is the only node that does not
    // bootstrap in the cluser. All other nodes will bootstrap.
    std::vector<gms::inet_address> sorted_seeds(seeds.begin(), seeds.end());
    std::sort(sorted_seeds.begin(), sorted_seeds.end());
    if (sorted_seeds.front() == get_broadcast_address()) {
        slogger.info("I am the first node in the cluster. Skip bootstrap. Node={}", get_broadcast_address());
        return true;
    }
    return false;
}

bool storage_service::should_bootstrap() {
    return !db::system_keyspace::bootstrap_complete() && !is_first_node();
}

void storage_service::install_schema_version_change_listener() {
    _listeners.emplace_back(make_lw_shared(_db.local().observable_schema_version().observe([this] (utils::UUID schema_version) {
        (void)_schema_version_publisher.trigger();
    })));
}

future<> storage_service::publish_schema_version() {
    return get_local_migration_manager().passive_announce(_db.local().get_version());
}

// Runs inside seastar::async context
void storage_service::prepare_to_join(
        std::unordered_set<gms::inet_address> initial_contact_nodes,
        std::unordered_set<gms::inet_address> loaded_endpoints,
        std::unordered_map<gms::inet_address, sstring> loaded_peer_features,
        bind_messaging_port do_bind) {
    std::map<gms::application_state, gms::versioned_value> app_states;
    if (db::system_keyspace::was_decommissioned()) {
        if (db().local().get_config().override_decommission()) {
            slogger.warn("This node was decommissioned, but overriding by operator request.");
            db::system_keyspace::set_bootstrap_state(db::system_keyspace::bootstrap_state::COMPLETED).get();
        } else {
            auto msg = sstring("This node was decommissioned and will not rejoin the ring unless override_decommission=true has been set,"
                               "or all existing data is removed and the node is bootstrapped again");
            slogger.error("{}", msg);
            throw std::runtime_error(msg);
        }
    }
    if (get_replace_tokens().size() > 0 || get_replace_node()) {
         throw std::runtime_error("Replace method removed; use replace_address instead");
    }
    bool replacing_a_node_with_same_ip = false;
    bool replacing_a_node_with_diff_ip = false;
    auto tmlock = std::make_unique<token_metadata_lock>(get_token_metadata_lock().get0());
    auto tmptr = get_mutable_token_metadata_ptr().get0();
    if (db().local().is_replacing()) {
        if (db::system_keyspace::bootstrap_complete()) {
            throw std::runtime_error("Cannot replace address with a node that is already bootstrapped");
        }
        std::tie(_bootstrap_tokens, _cdc_streams_ts) = prepare_replacement_info(initial_contact_nodes, loaded_peer_features, do_bind).get0();
        auto replace_address = db().local().get_replace_address();
        replacing_a_node_with_same_ip = replace_address && *replace_address == get_broadcast_address();
        replacing_a_node_with_diff_ip = replace_address && *replace_address != get_broadcast_address();

        slogger.info("Replacing a node with {} IP address, my address={}, node being replaced={}",
            get_broadcast_address() == *replace_address ? "the same" : "a different",
            get_broadcast_address(), *replace_address);
        tmptr->update_normal_tokens(_bootstrap_tokens, *replace_address);
    } else if (should_bootstrap()) {
        check_for_endpoint_collision(initial_contact_nodes, loaded_peer_features, do_bind).get();
    } else {
        auto local_features = _feature_service.known_feature_set();
        slogger.info("Checking remote features with gossip, initial_contact_nodes={}", initial_contact_nodes);
        _gossiper.do_shadow_round(initial_contact_nodes, gms::bind_messaging_port(bool(do_bind))).get();
        _gossiper.check_knows_remote_features(local_features, loaded_peer_features);
        _gossiper.reset_endpoint_state_map().get();
        for (auto ep : loaded_endpoints) {
            _gossiper.add_saved_endpoint(ep);
        }
    }

    // If this is a restarting node, we should update tokens before gossip starts
    auto my_tokens = db::system_keyspace::get_saved_tokens().get0();
    bool restarting_normal_node = db::system_keyspace::bootstrap_complete() && !db().local().is_replacing() && !my_tokens.empty();
    if (restarting_normal_node) {
        slogger.info("Restarting a node in NORMAL status");
        // This node must know about its chosen tokens before other nodes do
        // since they may start sending writes to this node after it gossips status = NORMAL.
        // Therefore we update _token_metadata now, before gossip starts.
        tmptr->update_normal_tokens(my_tokens, get_broadcast_address());

        _cdc_streams_ts = db::system_keyspace::get_saved_cdc_streams_timestamp().get0();
        if (!_cdc_streams_ts) {
            // We could not have completed joining if we didn't generate and persist a CDC streams timestamp,
            // unless we are restarting after upgrading from non-CDC supported version.
            // In that case we won't begin a CDC generation: it should be done by one of the nodes
            // after it learns that it everyone supports the CDC feature.
            cdc_log.warn(
                    "Restarting node in NORMAL status with CDC enabled, but no streams timestamp was proposed"
                    " by this node according to its local tables. Are we upgrading from a non-CDC supported version?");
        }
    }

    // have to start the gossip service before we can see any info on other nodes.  this is necessary
    // for bootstrap to get the load info it needs.
    // (we won't be part of the storage ring though until we add a counterId to our state, below.)
    // Seed the host ID-to-endpoint map with our own ID.
    auto local_host_id = db::system_keyspace::get_local_host_id().get0();
    container().invoke_on_all([local_host_id] (auto& ss) {
        ss._local_host_id = local_host_id;
    }).get();
    auto features = _feature_service.supported_feature_set();
    if (!replacing_a_node_with_diff_ip) {
        // Replacing node with a different ip should own the host_id only after
        // the replacing node becomes NORMAL status. It is updated in
        // handle_state_normal().
        tmptr->update_host_id(local_host_id, get_broadcast_address());
    }

    // Replicate the tokens early because once gossip runs other nodes
    // might send reads/writes to this node. Replicate it early to make
    // sure the tokens are valid on all the shards.
    replicate_to_all_cores(std::move(tmptr)).get();
    tmlock.reset();

    auto broadcast_rpc_address = utils::fb_utilities::get_broadcast_rpc_address();
    auto& proxy = service::get_storage_proxy();
    // Ensure we know our own actual Schema UUID in preparation for updates
    db::schema_tables::recalculate_schema_version(proxy, _feature_service).get0();
    app_states.emplace(gms::application_state::NET_VERSION, versioned_value::network_version());
    app_states.emplace(gms::application_state::HOST_ID, versioned_value::host_id(local_host_id));
    app_states.emplace(gms::application_state::RPC_ADDRESS, versioned_value::rpcaddress(broadcast_rpc_address));
    app_states.emplace(gms::application_state::RELEASE_VERSION, versioned_value::release_version());
    app_states.emplace(gms::application_state::SUPPORTED_FEATURES, versioned_value::supported_features(features));
    app_states.emplace(gms::application_state::CACHE_HITRATES, versioned_value::cache_hitrates(""));
    app_states.emplace(gms::application_state::SCHEMA_TABLES_VERSION, versioned_value(db::schema_tables::version));
    app_states.emplace(gms::application_state::RPC_READY, versioned_value::cql_ready(false));
    app_states.emplace(gms::application_state::VIEW_BACKLOG, versioned_value(""));
    app_states.emplace(gms::application_state::SCHEMA, versioned_value::schema(_db.local().get_version()));
    if (restarting_normal_node) {
        // Order is important: both the CDC streams timestamp and tokens must be known when a node handles our status.
        // Exception: there might be no CDC streams timestamp proposed by us if we're upgrading from a non-CDC version.
        app_states.emplace(gms::application_state::TOKENS, versioned_value::tokens(my_tokens));
        app_states.emplace(gms::application_state::CDC_STREAMS_TIMESTAMP, versioned_value::cdc_streams_timestamp(_cdc_streams_ts));
        app_states.emplace(gms::application_state::STATUS, versioned_value::normal(my_tokens));
    }
    if (replacing_a_node_with_same_ip || replacing_a_node_with_diff_ip) {
        app_states.emplace(gms::application_state::TOKENS, versioned_value::tokens(_bootstrap_tokens));
    }
    slogger.info("Starting up server gossip");

    auto generation_number = db::system_keyspace::increment_and_get_generation().get0();
    _gossiper.start_gossiping(generation_number, app_states, gms::bind_messaging_port(bool(do_bind))).get();

    install_schema_version_change_listener();

    // gossip snitch infos (local DC and rack)
    gossip_snitch_info().get();

    // gossip local partitioner information (shard count and ignore_msb_bits)
    gossip_sharder().get();

    // gossip Schema.emptyVersion forcing immediate check for schema updates (see MigrationManager#maybeScheduleSchemaPull)

    // Wait for gossip to settle so that the fetures will be enabled
    if (do_bind) {
        gms::get_local_gossiper().wait_for_gossip_to_settle().get();
    }
}

void storage_service::maybe_start_sys_dist_ks() {
    supervisor::notify("starting system distributed keyspace");
    _sys_dist_ks.invoke_on_all(&db::system_distributed_keyspace::start).get();
}

// Runs inside seastar::async context
void storage_service::join_token_ring(int delay) {
    // This function only gets called on shard 0, but we want to set _joined
    // on all shards, so this variable can be later read locally.
    container().invoke_on_all([] (auto&& ss) {
        ss._joined = true;
    }).get();
    // We bootstrap if we haven't successfully bootstrapped before, as long as we are not a seed.
    // If we are a seed, or if the user manually sets auto_bootstrap to false,
    // we'll skip streaming data from other nodes and jump directly into the ring.
    //
    // The seed check allows us to skip the RING_DELAY sleep for the single-node cluster case,
    // which is useful for both new users and testing.
    //
    // We attempted to replace this with a schema-presence check, but you need a meaningful sleep
    // to get schema info from gossip which defeats the purpose.  See CASSANDRA-4427 for the gory details.
    std::unordered_set<inet_address> current;
    if (should_bootstrap()) {
        bool resume_bootstrap = db::system_keyspace::bootstrap_in_progress();
        if (resume_bootstrap) {
            slogger.warn("Detected previous bootstrap failure; retrying");
        } else {
            db::system_keyspace::set_bootstrap_state(db::system_keyspace::bootstrap_state::IN_PROGRESS).get();
        }
        set_mode(mode::JOINING, "waiting for ring information", true);
        auto& gossiper = gms::get_gossiper().local();
        // first sleep the delay to make sure we see *at least* one other node
        for (int i = 0; i < delay && gossiper.get_live_members().size() < 2; i += 1000) {
            sleep_abortable(std::chrono::seconds(1), _abort_source).get();
        }
        // if our schema hasn't matched yet, keep sleeping until it does
        // (post CASSANDRA-1391 we don't expect this to be necessary very often, but it doesn't hurt to be careful)
        while (!get_local_migration_manager().have_schema_agreement()) {
            set_mode(mode::JOINING, "waiting for schema information to complete", true);
            sleep_abortable(std::chrono::seconds(1), _abort_source).get();
        }
        set_mode(mode::JOINING, "schema complete, ready to bootstrap", true);
        set_mode(mode::JOINING, "waiting for pending range calculation", true);
        update_pending_ranges("joining").get();
        set_mode(mode::JOINING, "calculation complete, ready to bootstrap", true);
        slogger.debug("... got ring + schema info");

        auto t = gms::gossiper::clk::now();
        auto tmptr = get_token_metadata_ptr();
        while (get_property_rangemovement() &&
            (!tmptr->get_bootstrap_tokens().empty() ||
             !tmptr->get_leaving_endpoints().empty())) {
            auto elapsed = std::chrono::duration_cast<std::chrono::seconds>(gms::gossiper::clk::now() - t).count();
            slogger.info("Checking bootstrapping/leaving nodes: tokens {}, leaving {}, sleep 1 second and check again ({} seconds elapsed)",
                tmptr->get_bootstrap_tokens().size(),
                tmptr->get_leaving_endpoints().size(),
                elapsed);

            sleep_abortable(std::chrono::seconds(1), _abort_source).get();

            if (gms::gossiper::clk::now() > t + std::chrono::seconds(60)) {
                throw std::runtime_error("Other bootstrapping/leaving nodes detected, cannot bootstrap while consistent_rangemovement is true");
            }

            // Check the schema and pending range again
            while (!get_local_migration_manager().have_schema_agreement()) {
                set_mode(mode::JOINING, "waiting for schema information to complete", true);
                sleep_abortable(std::chrono::seconds(1), _abort_source).get();
            }
            update_pending_ranges("bootstrapping/leaving nodes while joining").get();
            tmptr = get_token_metadata_ptr();
        }
        slogger.info("Checking bootstrapping/leaving nodes: ok");

        if (!db().local().is_replacing()) {
            if (tmptr->is_member(get_broadcast_address())) {
                throw std::runtime_error("This node is already a member of the token ring; bootstrap aborted. (If replacing a dead node, remove the old one from the ring first.)");
            }
            set_mode(mode::JOINING, "getting bootstrap token", true);
            if (resume_bootstrap) {
                _bootstrap_tokens = db::system_keyspace::get_saved_tokens().get0();
                if (!_bootstrap_tokens.empty()) {
                    slogger.info("Using previously saved tokens = {}", _bootstrap_tokens);
                } else {
                    _bootstrap_tokens = boot_strapper::get_bootstrap_tokens(tmptr, _db.local());
                    slogger.info("Using newly generated tokens = {}", _bootstrap_tokens);
                }
            } else {
                _bootstrap_tokens = boot_strapper::get_bootstrap_tokens(tmptr, _db.local());
                slogger.info("Using newly generated tokens = {}", _bootstrap_tokens);
            }
        } else {
            auto replace_addr = db().local().get_replace_address();
            if (replace_addr && *replace_addr != get_broadcast_address()) {
                // Sleep additionally to make sure that the server actually is not alive
                // and giving it more time to gossip if alive.
                sleep_abortable(service::load_broadcaster::BROADCAST_INTERVAL, _abort_source).get();

                // check for operator errors...
                const auto tmptr = get_token_metadata_ptr();
                for (auto token : _bootstrap_tokens) {
                    auto existing = tmptr->get_endpoint(token);
                    if (existing) {
                        auto* eps = _gossiper.get_endpoint_state_for_endpoint_ptr(*existing);
                        if (eps && eps->get_update_timestamp() > gms::gossiper::clk::now() - std::chrono::milliseconds(delay)) {
                            throw std::runtime_error("Cannot replace a live node...");
                        }
                        current.insert(*existing);
                    } else {
                        throw std::runtime_error(format("Cannot replace token {} which does not exist!", token));
                    }
                }
            } else {
                sleep_abortable(get_ring_delay(), _abort_source).get();
            }
            set_mode(mode::JOINING, format("Replacing a node with token(s): {}", _bootstrap_tokens), true);
            // _bootstrap_tokens was previously set in prepare_to_join using tokens gossiped by the replaced node
        }
        maybe_start_sys_dist_ks();
        mark_existing_views_as_built();
        db::system_keyspace::update_tokens(_bootstrap_tokens).get();
        bootstrap(); // blocks until finished
    } else {
        maybe_start_sys_dist_ks();
        size_t num_tokens = _db.local().get_config().num_tokens();
        _bootstrap_tokens = db::system_keyspace::get_saved_tokens().get0();
        if (_bootstrap_tokens.empty()) {
            auto initial_tokens = _db.local().get_initial_tokens();
            if (initial_tokens.size() < 1) {
                _bootstrap_tokens = boot_strapper::get_random_tokens(get_token_metadata_ptr(), num_tokens);
                if (num_tokens == 1) {
                    slogger.warn("Generated random token {}. Random tokens will result in an unbalanced ring; see http://wiki.apache.org/cassandra/Operations", _bootstrap_tokens);
                } else {
                    slogger.info("Generated random tokens. tokens are {}", _bootstrap_tokens);
                }
            } else {
                for (auto token_string : initial_tokens) {
                    auto token = dht::token::from_sstring(token_string);
                    _bootstrap_tokens.insert(token);
                }
                slogger.info("Saved tokens not found. Using configuration value: {}", _bootstrap_tokens);
            }
            db::system_keyspace::update_tokens(_bootstrap_tokens).get();
        } else {
            if (_bootstrap_tokens.size() != num_tokens) {
                throw std::runtime_error(format("Cannot change the number of tokens from {:d} to {:d}", _bootstrap_tokens.size(), num_tokens));
            } else {
                slogger.info("Using saved tokens {}", _bootstrap_tokens);
            }
        }
    }

    slogger.debug("Setting tokens to {}", _bootstrap_tokens);
    mutate_token_metadata([this] (mutable_token_metadata_ptr tmptr) {
        // This node must know about its chosen tokens before other nodes do
        // since they may start sending writes to this node after it gossips status = NORMAL.
        // Therefore, in case we haven't updated _token_metadata with our tokens yet, do it now.
        tmptr->update_normal_tokens(_bootstrap_tokens, get_broadcast_address());
        return make_ready_future<>();
    }).get();

    if (!db::system_keyspace::bootstrap_complete()) {
        // If we're not bootstrapping nor replacing, then we shouldn't have chosen a CDC streams timestamp yet.
        assert(should_bootstrap() || db().local().is_replacing() || !_cdc_streams_ts);
    }

<<<<<<< HEAD
    // now, that the system distributed keyspace is initialized and started,
    // pass an accessor to the service level controller so it can interact with it
    // but only if the conditions are right (the cluster supports or have supported
    // workload prioritization before):
    if (_sys_dist_ks.local().workload_prioritization_tables_exists()) {
        start_workload_prioritization(workload_prioritization_create_tables::no);
    } else {
        // if we got here, it means that the workload priotization didn't exist before and
        // also that the cluster currently doesn't support workload prioritization.
        // we delay the creation of the tables and accessing them until it does.
        _workload_prioritization_registration = _feature_service.cluster_supports_workload_prioritization().when_enabled([this] () {
            // since we are creating tables here and we wouldn't wont to have a race condition
            // we will first wait for a random period of time and only then start the routine
            // the race condition can happen because the feature flag will "light up" in about
            // the same time on all nodes. The more nodes there are, the higher the chance for
            // a race.
            std::random_device seed_gen;
            std::default_random_engine rnd_engine(seed_gen());
            std::uniform_int_distribution<> delay_generator(0,5000000);
            sleep(std::chrono::microseconds(delay_generator(rnd_engine))).get();
            start_workload_prioritization(workload_prioritization_create_tables::yes);
        });
    }

    if (!_cdc_streams_ts && db().local().get_config().check_experimental(db::experimental_features_t::CDC)) {
=======
    if (!_cdc_streams_ts) {
>>>>>>> 70689088
        // If we didn't choose a CDC streams timestamp at this point, then either
        // 1. we're replacing a node which didn't gossip a CDC streams timestamp for whatever reason,
        // 2. we've already bootstrapped, but are upgrading from a non-CDC version,
        // 3. we're starting for the first time, but we're skipping the streaming phase (seed node/auto_bootstrap=off)
        //    and directly joining the token ring.

        // In the replacing case we won't propose any CDC generation: we're not introducing any new tokens,
        // so the current generation used by the cluster is fine.

        // In the case of an upgrading cluster, one of the nodes is responsible for proposing
        // the first CDC generation. We'll check if it's us.

        // Finally, if we're simply a new node joining the ring but skipping bootstrapping
        // (NEVER DO THAT except for the very first node),
        // we'll propose a new generation just as normally bootstrapping nodes do.

        if (!db().local().is_replacing()
                && (!db::system_keyspace::bootstrap_complete()
                    || cdc::should_propose_first_generation(get_broadcast_address(), _gossiper))) {
            try {
                _cdc_streams_ts = cdc::make_new_cdc_generation(db().local().get_config(),
                        _bootstrap_tokens, get_token_metadata_ptr(), _gossiper,
                        _sys_dist_ks.local(), get_ring_delay(), !_for_testing && !is_first_node());
            } catch (...) {
                cdc_log.warn(
                    "Could not create a new CDC generation: {}. This may make it impossible to use CDC. Use nodetool checkAndRepairCdcStreams to fix CDC generation",
                    std::current_exception());
            }
        }
    }

    // Persist the CDC streams timestamp before we persist bootstrap_state = COMPLETED.
    if (_cdc_streams_ts) {
        db::system_keyspace::update_cdc_streams_timestamp(*_cdc_streams_ts).get();
    }
    // If we crash now, we will choose a new CDC streams timestamp anyway (because we will also choose a new set of tokens).
    // But if we crash after setting bootstrap_state = COMPLETED, we will keep using the persisted CDC streams timestamp after restarting.

    db::system_keyspace::set_bootstrap_state(db::system_keyspace::bootstrap_state::COMPLETED).get();
    // At this point our local tokens and CDC streams timestamp are chosen (_bootstrap_tokens, _cdc_streams_ts) and will not be changed.

    // start participating in the ring.
    set_gossip_tokens(_bootstrap_tokens, _cdc_streams_ts);
    set_mode(mode::NORMAL, "node is now in normal status", true);

    if (get_token_metadata().sorted_tokens().empty()) {
        auto err = format("join_token_ring: Sorted token in token_metadata is empty");
        slogger.error("{}", err);
        throw std::runtime_error(err);
    }

    // Retrieve the latest CDC generation seen in gossip (if any).
    scan_cdc_generations();
}

void storage_service::mark_existing_views_as_built() {
    _db.invoke_on(0, [this] (database& db) {
        return do_with(db.get_views(), [this] (std::vector<view_ptr>& views) {
            return parallel_for_each(views, [this] (view_ptr& view) {
                return db::system_keyspace::mark_view_as_built(view->ks_name(), view->cf_name()).then([this, view] {
                    return _sys_dist_ks.local().finish_view_build(view->ks_name(), view->cf_name());
                });
            });
        });
    }).get();
}

// Run inside seastar::async context.
bool storage_service::do_handle_cdc_generation(db_clock::time_point ts) {

    auto gen = _sys_dist_ks.local().read_cdc_topology_description(
            ts, { get_token_metadata().count_normal_token_owners() }).get0();
    if (!gen) {
        throw std::runtime_error(format(
            "Could not find CDC generation with timestamp {} in distributed system tables (current time: {}),"
            " even though some node gossiped about it.",
            ts, db_clock::now()));
    }

    // If we're not gossiping our own generation timestamp (because we've upgraded from a non-CDC/old version,
    // or we somehow lost it due to a byzantine failure), start gossiping someone else's timestamp.
    // This is to avoid the upgrade check on every restart (see `should_propose_first_cdc_generation`).
    // And if we notice that `ts` is higher than our timestamp, we will start gossiping it instead,
    // so if the node that initially gossiped `ts` leaves the cluster while `ts` is still the latest generation,
    // the cluster will remember.
    if (!_cdc_streams_ts || *_cdc_streams_ts < ts) {
        _cdc_streams_ts = ts;
        db::system_keyspace::update_cdc_streams_timestamp(ts).get();
        _gossiper.add_local_application_state(
                gms::application_state::CDC_STREAMS_TIMESTAMP, versioned_value::cdc_streams_timestamp(ts)).get();
    }

    class orer {
    private:
        bool _result = false;
    public:
        future<> operator()(bool value) {
            _result = value || _result;
            return make_ready_future<>();
        }
        bool get() {
            return _result;
        }
    };

    // Return `true` iff the generation was inserted on any of our shards.
    return container().map_reduce(orer(), [ts, &gen] (storage_service& ss) {
        auto gen_ = *gen;
        return ss._cdc_metadata.insert(ts, std::move(gen_));
    }).get0();
}

namespace {
class cdc_generation_handling_nonfatal_exception : public std::runtime_error {
    using std::runtime_error::runtime_error;
};

constexpr char could_not_retrieve_msg_template[]
        = "Could not retrieve CDC streams with timestamp {} upon gossip event. Reason: \"{}\". Action: {}.";
} // anon. namespace

bool storage_service::do_handle_cdc_generation_intercept_nonfatal_errors(db_clock::time_point ts) {
    try {
        return do_handle_cdc_generation(ts);
    } catch (exceptions::request_timeout_exception& e) {
        throw cdc_generation_handling_nonfatal_exception(e.what());
    } catch (exceptions::unavailable_exception& e) {
        throw cdc_generation_handling_nonfatal_exception(e.what());
    } catch (exceptions::read_failure_exception& e) {
        throw cdc_generation_handling_nonfatal_exception(e.what());
    } catch (...) {
        const auto ep = std::current_exception();
        if (is_timeout_exception(ep)) {
            throw cdc_generation_handling_nonfatal_exception(format("{}", ep));
        }
        throw;
    }
}

class ander {
private:
    bool _result = true;
public:
    future<> operator()(bool value) {
        _result = value && _result;
        return make_ready_future<>();
    }
    bool get() {
        return _result;
    }
};

void storage_service::async_handle_cdc_generation(db_clock::time_point ts) {

    // It is safe to discard this future: we keep the storage_service, gossiper,
    // and system distributed keyspace alive for the whole duration of this operation.
    (void)seastar::async([this, ts,
        g = _gossiper.shared_from_this(), ss = this->shared_from_this(), sys_dist_ks = _sys_dist_ks.local_shared()
    ] {
        while (true) {
            sleep_abortable(std::chrono::seconds(5), ss->_abort_source).get();
            try {
                const bool using_this_gen = ss->do_handle_cdc_generation_intercept_nonfatal_errors(ts);
                if (using_this_gen) {
                    cdc::update_streams_description(ts, sys_dist_ks,
                            [ss] { return ss->get_token_metadata().count_normal_token_owners(); }, ss->_abort_source);
                }
                return;
            } catch (cdc_generation_handling_nonfatal_exception& e) {
                if (container().map_reduce(ander(), [ts] (storage_service& ss) {
                    return ss._cdc_metadata.known_or_obsolete(ts);
                }).get0()) {
                    return;
                }
                cdc_log.warn(could_not_retrieve_msg_template, ts, e.what(), "continuing to retry in the background");
            } catch (...) {
                cdc_log.error(could_not_retrieve_msg_template, ts, std::current_exception(), "not retrying anymore");
                return; // Exotic ("fatal") exception => do not retry
            }
        }
    });
}

// Run inside async
void storage_service::handle_cdc_generation(std::optional<db_clock::time_point> ts) {
    if (!ts) {
        return;
    }

    if (!db::system_keyspace::bootstrap_complete() || !_sys_dist_ks.local_is_initialized()) {
        // We still haven't finished the startup process.
        // We will handle this generation in `scan_cdc_generations` (unless there's a newer one).
        return;
    }

    if (container().map_reduce(ander(), [ts = *ts] (storage_service& ss) {
        return !ss._cdc_metadata.prepare(ts);
    }).get0()) {
        return;
    }

    bool using_this_gen = false;
    try {
        using_this_gen = do_handle_cdc_generation_intercept_nonfatal_errors(*ts);
    } catch (cdc_generation_handling_nonfatal_exception& e) {
        cdc_log.warn(could_not_retrieve_msg_template, ts, e.what(), "retrying in the background");
        async_handle_cdc_generation(*ts);
        return;
    } catch(...) {
        cdc_log.error(could_not_retrieve_msg_template, ts, std::current_exception(), "not retrying");
        return; // Exotic ("fatal") exception => do not retry
    }

    if (using_this_gen) {
        cdc::update_streams_description(*ts, _sys_dist_ks.local_shared(),
               [ss = this->shared_from_this()] { return ss->get_token_metadata().count_normal_token_owners(); }, _abort_source);
    }
}

// Runs inside seastar::async context.
void storage_service::scan_cdc_generations() {
    std::optional<db_clock::time_point> latest;
    for (const auto& ep: _gossiper.get_endpoint_states()) {
        auto ts = cdc::get_streams_timestamp_for(ep.first, _gossiper);
        if (!latest || (ts && *ts > *latest)) {
            latest = ts;
        }
    }

    if (latest) {
        cdc_log.info("Latest generation seen during startup: {}", *latest);
        handle_cdc_generation(latest);
    } else {
        cdc_log.info("No generation seen during startup.");
    }
}

future<> storage_service::check_and_repair_cdc_streams() {
    return async([this] { 
        auto latest = _cdc_streams_ts;
        const auto& endpoint_states = _gossiper.get_endpoint_states();
        for (const auto& [addr, state] : endpoint_states) {
            if (!_gossiper.is_normal(addr))  {
                throw std::runtime_error(format("All nodes must be in NORMAL state while performing check_and_repair_cdc_streams"
                        " ({} is in state {})", addr, _gossiper.get_gossip_status(state)));
            }

            const auto ts = cdc::get_streams_timestamp_for(addr, _gossiper);
            if (!latest || (ts && *ts > *latest)) {
                latest = ts;
            }
        }

        bool should_regenerate = false;
        std::optional<cdc::topology_description> gen;

        static const auto timeout_msg = "Timeout while fetching CDC topology description";
        static const auto topology_read_error_note = "Note: this is likely caused by"
                " node(s) being down or unreachable. It is recommended to check the network and"
                " restart/remove the failed node(s), then retry checkAndRepairCdcStreams command";
        static const auto exception_translating_msg = "Translating the exception to `request_execution_exception`";
        const auto tmptr = get_token_metadata_ptr();
        try {
            gen = _sys_dist_ks.local().read_cdc_topology_description(
                    *latest, { tmptr->count_normal_token_owners() }).get0();
        } catch (exceptions::request_timeout_exception& e) {
            cdc_log.error("{}: \"{}\". {}.", timeout_msg, e.what(), exception_translating_msg);
            throw exceptions::request_execution_exception(exceptions::exception_code::READ_TIMEOUT,
                    format("{}. {}.", timeout_msg, topology_read_error_note));
        } catch (exceptions::unavailable_exception& e) {
            static const auto unavailable_msg = "Node(s) unavailable while fetching CDC topology description";
            cdc_log.error("{}: \"{}\". {}.", unavailable_msg, e.what(), exception_translating_msg);
            throw exceptions::request_execution_exception(exceptions::exception_code::UNAVAILABLE,
                    format("{}. {}.", unavailable_msg, topology_read_error_note));
        } catch (...) {
            const auto ep = std::current_exception();
            if (is_timeout_exception(ep)) {
                cdc_log.error("{}: \"{}\". {}.", timeout_msg, ep, exception_translating_msg);
                throw exceptions::request_execution_exception(exceptions::exception_code::READ_TIMEOUT,
                        format("{}. {}.", timeout_msg, topology_read_error_note));
            }
            // On exotic errors proceed with regeneration
            cdc_log.error("Exception while reading CDC topology description: \"{}\". Regenerating streams anyway.", ep);
            should_regenerate = true;
        }

        if (!gen) {
            cdc_log.error(
                "Could not find CDC generation with timestamp {} in distributed system tables (current time: {}),"
                " even though some node gossiped about it.",
                latest, db_clock::now());
            should_regenerate = true;
        } else {
            std::unordered_set<dht::token> gen_ends;
            for (const auto& entry : gen->entries()) {
                gen_ends.insert(entry.token_range_end);
            }
            for (const auto& metadata_token : tmptr->sorted_tokens()) {
                if (!gen_ends.contains(metadata_token)) {
                    cdc_log.warn("CDC generation {} missing token {}. Regenerating.", latest, metadata_token);
                    should_regenerate = true;
                    break;
                }
            }
        }

        if (!should_regenerate) {
            if (latest != _cdc_streams_ts) {
                do_handle_cdc_generation(*latest);
            }
            cdc_log.info("CDC generation {} does not need repair", latest);
            return;
        }
        const auto new_streams_ts = cdc::make_new_cdc_generation(db().local().get_config(),
                {}, std::move(tmptr), _gossiper,
                _sys_dist_ks.local(), get_ring_delay(), true /* add delay */);
        // Need to artificially update our STATUS so other nodes handle the timestamp change
        auto status = _gossiper.get_application_state_ptr(get_broadcast_address(), application_state::STATUS);
        if (!status) {
            slogger.error("Our STATUS is missing");
            cdc_log.error("Aborting CDC generation repair due to missing STATUS");
            return;
        }
        // Update _cdc_streams_ts first, so that do_handle_cdc_generation (which will get called due to the status update)
        // won't try to update the gossiper, which would result in a deadlock inside add_local_application_state
        _cdc_streams_ts = new_streams_ts;
        _gossiper.add_local_application_state({
                { gms::application_state::CDC_STREAMS_TIMESTAMP, versioned_value::cdc_streams_timestamp(new_streams_ts) },
                { gms::application_state::STATUS, *status }
        }).get();
        db::system_keyspace::update_cdc_streams_timestamp(new_streams_ts).get();
    });
}

// Runs inside seastar::async context
void storage_service::bootstrap() {
    _is_bootstrap_mode = true;
    auto x = seastar::defer([this] { _is_bootstrap_mode = false; });

    if (!db().local().is_replacing()) {
        // Wait until we know tokens of existing node before announcing join status.
        _gossiper.wait_for_range_setup().get();

        // Even if we reached this point before but crashed, we will make a new CDC generation.
        // It doesn't hurt: other nodes will (potentially) just do more generation switches.
        // We do this because with this new attempt at bootstrapping we picked a different set of tokens.

        // Update pending ranges now, so we correctly count ourselves as a pending replica
        // when inserting the new CDC generation.
        mutate_token_metadata([this] (mutable_token_metadata_ptr tmptr) {
            auto endpoint = get_broadcast_address();
            tmptr->add_bootstrap_tokens(_bootstrap_tokens, endpoint);
            return update_pending_ranges(std::move(tmptr), format("bootstrapping node {}", endpoint));
        }).get();

        // After we pick a generation timestamp, we start gossiping it, and we stick with it.
        // We don't do any other generation switches (unless we crash before complecting bootstrap).
        assert(!_cdc_streams_ts);

        _cdc_streams_ts = cdc::make_new_cdc_generation(db().local().get_config(),
                _bootstrap_tokens, get_token_metadata_ptr(), _gossiper,
                _sys_dist_ks.local(), get_ring_delay(), !_for_testing && !is_first_node());

        _gossiper.add_local_application_state({
            // Order is important: both the CDC streams timestamp and tokens must be known when a node handles our status.
            { gms::application_state::TOKENS, versioned_value::tokens(_bootstrap_tokens) },
            { gms::application_state::CDC_STREAMS_TIMESTAMP, versioned_value::cdc_streams_timestamp(_cdc_streams_ts) },
            { gms::application_state::STATUS, versioned_value::bootstrapping(_bootstrap_tokens) },
        }).get();

        set_mode(mode::JOINING, format("sleeping {} ms for pending range setup", get_ring_delay().count()), true);
        _gossiper.wait_for_range_setup().get();
    } else {
        // Wait until we know tokens of existing node before announcing replacing status.
        set_mode(mode::JOINING, sprint("Wait until local node knows tokens of peer nodes"), true);
        _gossiper.wait_for_range_setup().get();
        set_mode(mode::JOINING, sprint("Announce tokens and status of the replacing node"), true);
        _gossiper.add_local_application_state({
            { gms::application_state::TOKENS, versioned_value::tokens(_bootstrap_tokens) },
            { gms::application_state::CDC_STREAMS_TIMESTAMP, versioned_value::cdc_streams_timestamp(_cdc_streams_ts) },
            { gms::application_state::STATUS, versioned_value::hibernate(true) },
        }).get();
        set_mode(mode::JOINING, format("Wait until peer nodes know the bootstrap tokens of local node"), true);
        _gossiper.wait_for_range_setup().get();
        auto replace_addr = db().local().get_replace_address();
        if (replace_addr) {
            slogger.debug("Removing replaced endpoint {} from system.peers", *replace_addr);
            db::system_keyspace::remove_endpoint(*replace_addr).get();
        }
    }

    _db.invoke_on_all([this] (database& db) {
        for (auto& cf : db.get_non_system_column_families()) {
            cf->notify_bootstrap_or_replace_start();
        }
    }).get();

    set_mode(mode::JOINING, "Starting to bootstrap...", true);
    if (is_repair_based_node_ops_enabled()) {
        if (db().local().is_replacing()) {
            replace_with_repair(_db, _messaging, get_token_metadata_ptr(), _bootstrap_tokens).get();
        } else {
            bootstrap_with_repair(_db, _messaging, get_token_metadata_ptr(), _bootstrap_tokens).get();
        }
    } else {
        dht::boot_strapper bs(_db, _abort_source, get_broadcast_address(), _bootstrap_tokens, get_token_metadata_ptr());
        // Does the actual streaming of newly replicated token ranges.
        if (db().local().is_replacing()) {
            bs.bootstrap(streaming::stream_reason::replace).get();
        } else {
            bs.bootstrap(streaming::stream_reason::bootstrap).get();
        }
    }
    _db.invoke_on_all([this] (database& db) {
        for (auto& cf : db.get_non_system_column_families()) {
            cf->notify_bootstrap_or_replace_end();
        }
    }).get();


    slogger.info("Bootstrap completed! for the tokens {}", _bootstrap_tokens);
}

sstring
storage_service::get_rpc_address(const inet_address& endpoint) const {
    if (endpoint != get_broadcast_address()) {
        auto* v = _gossiper.get_application_state_ptr(endpoint, gms::application_state::RPC_ADDRESS);
        if (v) {
            return v->value;
        }
    }
    return boost::lexical_cast<std::string>(endpoint);
}

std::unordered_map<dht::token_range, std::vector<inet_address>>
storage_service::get_range_to_address_map(const sstring& keyspace) const {
    return get_range_to_address_map(keyspace, get_token_metadata().sorted_tokens());
}

std::unordered_map<dht::token_range, std::vector<inet_address>>
storage_service::get_range_to_address_map_in_local_dc(
        const sstring& keyspace) const {
    std::function<bool(const inet_address&)> filter =  [this](const inet_address& address) {
        return is_local_dc(address);
    };

    auto orig_map = get_range_to_address_map(keyspace, get_tokens_in_local_dc());
    std::unordered_map<dht::token_range, std::vector<inet_address>> filtered_map;
    for (auto entry : orig_map) {
        auto& addresses = filtered_map[entry.first];
        addresses.reserve(entry.second.size());
        std::copy_if(entry.second.begin(), entry.second.end(), std::back_inserter(addresses), filter);
    }

    return filtered_map;
}

std::vector<token>
storage_service::get_tokens_in_local_dc() const {
    std::vector<token> filtered_tokens;
    const auto& tm = get_token_metadata();
    for (auto token : tm.sorted_tokens()) {
        auto endpoint = tm.get_endpoint(token);
        if (is_local_dc(*endpoint))
            filtered_tokens.push_back(token);
    }
    return filtered_tokens;
}

bool
storage_service::is_local_dc(const inet_address& targetHost) const {
    auto remote_dc = locator::i_endpoint_snitch::get_local_snitch_ptr()->get_datacenter(targetHost);
    auto local_dc = locator::i_endpoint_snitch::get_local_snitch_ptr()->get_datacenter(get_broadcast_address());
    return remote_dc == local_dc;
}

std::unordered_map<dht::token_range, std::vector<inet_address>>
storage_service::get_range_to_address_map(const sstring& keyspace,
        const std::vector<token>& sorted_tokens) const {
    sstring ks = keyspace;
    // some people just want to get a visual representation of things. Allow null and set it to the first
    // non-system keyspace.
    if (keyspace == "") {
        auto keyspaces = _db.local().get_non_system_keyspaces();
        if (keyspaces.empty()) {
            throw std::runtime_error("No keyspace provided and no non system kespace exist");
        }
        ks = keyspaces[0];
    }
    return construct_range_to_endpoint_map(ks, get_all_ranges(sorted_tokens));
}

void storage_service::handle_state_replacing(inet_address replacing_node) {
    slogger.debug("endpoint={} handle_state_replacing", replacing_node);
    auto host_id = _gossiper.get_host_id(replacing_node);
    auto tmlock = get_token_metadata_lock().get0();
    auto tmptr = get_mutable_token_metadata_ptr().get0();
    auto existing_node_opt = tmptr->get_endpoint_for_host_id(host_id);
    auto replace_addr = db().local().get_replace_address();
    if (replacing_node == get_broadcast_address() && replace_addr && *replace_addr == get_broadcast_address()) {
        existing_node_opt = replacing_node;
    }
    if (!existing_node_opt) {
        slogger.warn("Can not find the existing node for the replacing node {}", replacing_node);
        return;
    }
    auto existing_node = *existing_node_opt;
    auto existing_tokens = get_tokens_for(existing_node);
    auto replacing_tokens = get_tokens_for(replacing_node);
    slogger.info("Node {} is replacing existing node {} with host_id={}, existing_tokens={}, replacing_tokens={}",
            replacing_node, existing_node, host_id, existing_tokens, replacing_tokens);
    tmptr->add_replacing_endpoint(existing_node, replacing_node);
    update_pending_ranges(tmptr, format("handle_state_replacing {}", replacing_node)).get();
    replicate_to_all_cores(std::move(tmptr)).get();
}

void storage_service::handle_state_bootstrap(inet_address endpoint) {
    slogger.debug("endpoint={} handle_state_bootstrap", endpoint);
    // explicitly check for TOKENS, because a bootstrapping node might be bootstrapping in legacy mode; that is, not using vnodes and no token specified
    auto tokens = get_tokens_for(endpoint);
    auto cdc_streams_ts = cdc::get_streams_timestamp_for(endpoint, _gossiper);

    slogger.debug("Node {} state bootstrapping, token {}", endpoint, tokens);

    // if this node is present in token metadata, either we have missed intermediate states
    // or the node had crashed. Print warning if needed, clear obsolete stuff and
    // continue.
    auto tmlock = get_token_metadata_lock().get0();
    auto tmptr = get_mutable_token_metadata_ptr().get0();
    if (tmptr->is_member(endpoint)) {
        // If isLeaving is false, we have missed both LEAVING and LEFT. However, if
        // isLeaving is true, we have only missed LEFT. Waiting time between completing
        // leave operation and rebootstrapping is relatively short, so the latter is quite
        // common (not enough time for gossip to spread). Therefore we report only the
        // former in the log.
        if (!tmptr->is_leaving(endpoint)) {
            slogger.info("Node {} state jump to bootstrap", endpoint);
        }
        tmptr->remove_endpoint(endpoint);
    }

    handle_cdc_generation(cdc_streams_ts);

    tmptr->add_bootstrap_tokens(tokens, endpoint);
    if (_gossiper.uses_host_id(endpoint)) {
        tmptr->update_host_id(_gossiper.get_host_id(endpoint), endpoint);
    }
    update_pending_ranges(tmptr, format("handle_state_bootstrap {}", endpoint)).get();
    replicate_to_all_cores(std::move(tmptr)).get();
}

void storage_service::handle_state_normal(inet_address endpoint) {
    slogger.debug("endpoint={} handle_state_normal", endpoint);
    auto tokens = get_tokens_for(endpoint);
    auto cdc_streams_ts = cdc::get_streams_timestamp_for(endpoint, _gossiper);

    slogger.debug("Node {} state normal, token {}", endpoint, tokens);
    cdc_log.debug("Node {} state normal, streams timestamp: {}", endpoint, cdc_streams_ts);

    auto tmlock = std::make_unique<token_metadata_lock>(get_token_metadata_lock().get0());
    auto tmptr = get_mutable_token_metadata_ptr().get0();
    if (tmptr->is_member(endpoint)) {
        slogger.info("Node {} state jump to normal", endpoint);
    }
    update_peer_info(endpoint);

    std::unordered_set<inet_address> endpoints_to_remove;

    auto do_remove_node = [&] (gms::inet_address node) {
        tmptr->remove_endpoint(node);
        endpoints_to_remove.insert(node);
    };
    // Order Matters, TM.updateHostID() should be called before TM.updateNormalToken(), (see CASSANDRA-4300).
    if (_gossiper.uses_host_id(endpoint)) {
        auto host_id = _gossiper.get_host_id(endpoint);
        auto existing = tmptr->get_endpoint_for_host_id(host_id);
        if (existing && *existing != endpoint) {
            if (*existing == get_broadcast_address()) {
                slogger.warn("Not updating host ID {} for {} because it's mine", host_id, endpoint);
                do_remove_node(endpoint);
            } else if (_gossiper.compare_endpoint_startup(endpoint, *existing) > 0) {
                slogger.warn("Host ID collision for {} between {} and {}; {} is the new owner", host_id, *existing, endpoint, endpoint);
                do_remove_node(*existing);
                slogger.info("Set host_id={} to be owned by node={}, existing={}", host_id, endpoint, *existing);
                tmptr->update_host_id(host_id, endpoint);
            } else {
                slogger.warn("Host ID collision for {} between {} and {}; ignored {}", host_id, *existing, endpoint, endpoint);
                do_remove_node(endpoint);
            }
        } else if (existing && *existing == endpoint) {
            tmptr->del_replacing_endpoint(endpoint);
        } else {
            slogger.info("Set host_id={} to be owned by node={}", host_id, endpoint);
            tmptr->update_host_id(host_id, endpoint);
        }
    }

    // Tokens owned by the handled endpoint.
    // The endpoint broadcasts its set of chosen tokens. If a token was also chosen by another endpoint,
    // the collision is resolved by assigning the token to the endpoint which started later.
    std::unordered_set<token> owned_tokens;

    for (auto t : tokens) {
        // we don't want to update if this node is responsible for the token and it has a later startup time than endpoint.
        auto current_owner = tmptr->get_endpoint(t);
        if (!current_owner) {
            slogger.debug("handle_state_normal: New node {} at token {}", endpoint, t);
            owned_tokens.insert(t);
        } else if (endpoint == *current_owner) {
            slogger.debug("handle_state_normal: endpoint={} == current_owner={} token {}", endpoint, *current_owner, t);
            // set state back to normal, since the node may have tried to leave, but failed and is now back up
            owned_tokens.insert(t);
        } else if (_gossiper.compare_endpoint_startup(endpoint, *current_owner) > 0) {
            slogger.debug("handle_state_normal: endpoint={} > current_owner={}, token {}", endpoint, *current_owner, t);
            owned_tokens.insert(t);
            // currentOwner is no longer current, endpoint is.  Keep track of these moves, because when
            // a host no longer has any tokens, we'll want to remove it.
            std::multimap<inet_address, token> ep_to_token_copy = get_token_metadata().get_endpoint_to_token_map_for_reading();
            auto rg = ep_to_token_copy.equal_range(*current_owner);
            for (auto it = rg.first; it != rg.second; it++) {
                if (it->second == t) {
                    slogger.info("handle_state_normal: remove endpoint={} token={}", *current_owner, t);
                    ep_to_token_copy.erase(it);
                }
            }
            if (!ep_to_token_copy.contains(*current_owner)) {
                slogger.info("handle_state_normal: endpoints_to_remove endpoint={}", *current_owner);
                endpoints_to_remove.insert(*current_owner);
            }
            slogger.info("handle_state_normal: Nodes {} and {} have the same token {}. {} is the new owner", endpoint, *current_owner, t, endpoint);
        } else {
            slogger.info("handle_state_normal: Nodes {} and {} have the same token {}. Ignoring {}", endpoint, *current_owner, t, endpoint);
        }
    }

    handle_cdc_generation(cdc_streams_ts);

    bool is_member = tmptr->is_member(endpoint);
    // Update pending ranges after update of normal tokens immediately to avoid
    // a race where natural endpoint was updated to contain node A, but A was
    // not yet removed from pending endpoints
    tmptr->update_normal_tokens(owned_tokens, endpoint);
    update_pending_ranges(tmptr, format("handle_state_normal {}", endpoint)).get();
    replicate_to_all_cores(std::move(tmptr)).get();
    tmlock.reset();

    for (auto ep : endpoints_to_remove) {
        remove_endpoint(ep);
    }
    slogger.debug("handle_state_normal: endpoint={} owned_tokens = {}", endpoint, owned_tokens);
    if (!owned_tokens.empty() && !endpoints_to_remove.count(endpoint)) {
        db::system_keyspace::update_tokens(endpoint, owned_tokens).then_wrapped([endpoint] (auto&& f) {
            try {
                f.get();
            } catch (...) {
                slogger.error("handle_state_normal: fail to update tokens for {}: {}", endpoint, std::current_exception());
            }
            return make_ready_future<>();
        }).get();
    }

    // Send joined notification only when this node was not a member prior to this
    if (!is_member) {
        notify_joined(endpoint);
    }

    if (slogger.is_enabled(logging::log_level::debug)) {
        auto tm = get_token_metadata();
        auto ver = tm.get_ring_version();
        for (auto& x : tm.get_token_to_endpoint()) {
            slogger.debug("handle_state_normal: token_metadata.ring_version={}, token={} -> endpoint={}", ver, x.first, x.second);
        }
    }
}

void storage_service::handle_state_leaving(inet_address endpoint) {
    slogger.debug("endpoint={} handle_state_leaving", endpoint);

    auto tokens = get_tokens_for(endpoint);
    auto cdc_streams_ts = cdc::get_streams_timestamp_for(endpoint, _gossiper);

    slogger.debug("Node {} state leaving, tokens {}", endpoint, tokens);
    cdc_log.debug("Node {} state leaving, streams timestamp: {}", endpoint, cdc_streams_ts);

    // If the node is previously unknown or tokens do not match, update tokenmetadata to
    // have this node as 'normal' (it must have been using this token before the
    // leave). This way we'll get pending ranges right.
    auto tmlock = get_token_metadata_lock().get0();
    auto tmptr = get_mutable_token_metadata_ptr().get0();
    if (!tmptr->is_member(endpoint)) {
        // FIXME: this code should probably resolve token collisions too, like handle_state_normal
        slogger.info("Node {} state jump to leaving", endpoint);

        handle_cdc_generation(cdc_streams_ts);
        tmptr->update_normal_tokens(tokens, endpoint);
    } else {
        auto tokens_ = tmptr->get_tokens(endpoint);
        std::set<token> tmp(tokens.begin(), tokens.end());
        if (!std::includes(tokens_.begin(), tokens_.end(), tmp.begin(), tmp.end())) {
            slogger.warn("Node {} 'leaving' token mismatch. Long network partition?", endpoint);
            slogger.debug("tokens_={}, tokens={}", tokens_, tmp);

            handle_cdc_generation(cdc_streams_ts);
            tmptr->update_normal_tokens(tokens, endpoint);
        }
    }

    // at this point the endpoint is certainly a member with this token, so let's proceed
    // normally
    tmptr->add_leaving_endpoint(endpoint);

    update_pending_ranges(tmptr, format("handle_state_leaving", endpoint)).get();
    replicate_to_all_cores(std::move(tmptr)).get();
}

void storage_service::handle_state_left(inet_address endpoint, std::vector<sstring> pieces) {
    slogger.debug("endpoint={} handle_state_left", endpoint);
    if (pieces.size() < 2) {
        slogger.warn("Fail to handle_state_left endpoint={} pieces={}", endpoint, pieces);
        return;
    }
    auto tokens = get_tokens_for(endpoint);
    slogger.debug("Node {} state left, tokens {}", endpoint, tokens);
    if (tokens.empty()) {
        auto eps = _gossiper.get_endpoint_state_for_endpoint_ptr(endpoint);
        if (eps) {
            slogger.warn("handle_state_left: Tokens for node={} are empty, endpoint_state={}", endpoint, *eps);
        } else {
            slogger.warn("handle_state_left: Couldn't find endpoint state for node={}", endpoint);
        }
        auto tokens_from_tm = get_token_metadata().get_tokens(endpoint);
        slogger.warn("handle_state_left: Get tokens from token_metadata, node={}, tokens={}", endpoint, tokens_from_tm);
        tokens = std::unordered_set<dht::token>(tokens_from_tm.begin(), tokens_from_tm.end());
    }
    excise(tokens, endpoint, extract_expire_time(pieces));
}

void storage_service::handle_state_moving(inet_address endpoint, std::vector<sstring> pieces) {
    throw std::runtime_error(format("Move operation is not supported anymore, endpoint={}", endpoint));
}

void storage_service::handle_state_removing(inet_address endpoint, std::vector<sstring> pieces) {
    slogger.debug("endpoint={} handle_state_removing", endpoint);
    if (pieces.empty()) {
        slogger.warn("Fail to handle_state_removing endpoint={} pieces={}", endpoint, pieces);
        return;
    }
    if (endpoint == get_broadcast_address()) {
        slogger.info("Received removenode gossip about myself. Is this node rejoining after an explicit removenode?");
        try {
            drain().get();
        } catch (...) {
            slogger.error("Fail to drain: {}", std::current_exception());
            throw;
        }
        return;
    }
    if (get_token_metadata().is_member(endpoint)) {
        auto state = pieces[0];
        auto remove_tokens = get_token_metadata().get_tokens(endpoint);
        if (sstring(gms::versioned_value::REMOVED_TOKEN) == state) {
            std::unordered_set<token> tmp(remove_tokens.begin(), remove_tokens.end());
            excise(std::move(tmp), endpoint, extract_expire_time(pieces));
        } else if (sstring(gms::versioned_value::REMOVING_TOKEN) == state) {
            mutate_token_metadata([this, remove_tokens = std::move(remove_tokens), endpoint] (mutable_token_metadata_ptr tmptr) mutable {
                slogger.debug("Tokens {} removed manually (endpoint was {})", remove_tokens, endpoint);
                // Note that the endpoint is being removed
                tmptr->add_leaving_endpoint(endpoint);
                return update_pending_ranges(std::move(tmptr), format("handle_state_removing {}", endpoint));
            }).get();
            // find the endpoint coordinating this removal that we need to notify when we're done
            auto* value = _gossiper.get_application_state_ptr(endpoint, application_state::REMOVAL_COORDINATOR);
            if (!value) {
                auto err = format("Can not find application_state for endpoint={}", endpoint);
                slogger.warn("{}", err);
                throw std::runtime_error(err);
            }
            std::vector<sstring> coordinator;
            boost::split(coordinator, value->value, boost::is_any_of(sstring(versioned_value::DELIMITER_STR)));
            if (coordinator.size() != 2) {
                auto err = format("Can not split REMOVAL_COORDINATOR for endpoint={}, value={}", endpoint, value->value);
                slogger.warn("{}", err);
                throw std::runtime_error(err);
            }
            UUID host_id(coordinator[1]);
            // grab any data we are now responsible for and notify responsible node
            auto ep = get_token_metadata().get_endpoint_for_host_id(host_id);
            if (!ep) {
                auto err = format("Can not find host_id={}", host_id);
                slogger.warn("{}", err);
                throw std::runtime_error(err);
            }
            // Kick off streaming commands. No need to wait for
            // restore_replica_count to complete which can take a long time,
            // since when it completes, this node will send notification to
            // tell the removal_coordinator with IP address notify_endpoint
            // that the restore process is finished on this node. This node
            // will be removed from _replicating_nodes on the
            // removal_coordinator.
            auto notify_endpoint = ep.value();
            //FIXME: discarded future.
            (void)restore_replica_count(endpoint, notify_endpoint).handle_exception([endpoint, notify_endpoint] (auto ep) {
                slogger.info("Failed to restore_replica_count for node {}, notify_endpoint={} : {}", endpoint, notify_endpoint, ep);
            });
        }
    } else { // now that the gossiper has told us about this nonexistent member, notify the gossiper to remove it
        if (sstring(gms::versioned_value::REMOVED_TOKEN) == pieces[0]) {
            add_expire_time_if_found(endpoint, extract_expire_time(pieces));
        }
        remove_endpoint(endpoint);
    }
}

void storage_service::on_join(gms::inet_address endpoint, gms::endpoint_state ep_state) {
    slogger.debug("endpoint={} on_join", endpoint);
    for (const auto& e : ep_state.get_application_state_map()) {
        on_change(endpoint, e.first, e.second);
    }
    //FIXME: discarded future.
    (void)get_local_migration_manager().schedule_schema_pull(endpoint, ep_state).handle_exception([endpoint] (auto ep) {
        slogger.warn("Fail to pull schema from {}: {}", endpoint, ep);
    });
}

void storage_service::on_alive(gms::inet_address endpoint, gms::endpoint_state state) {
    slogger.debug("endpoint={} on_alive", endpoint);
    //FIXME: discarded future.
    (void)get_local_migration_manager().schedule_schema_pull(endpoint, state).handle_exception([endpoint] (auto ep) {
        slogger.warn("Fail to pull schema from {}: {}", endpoint, ep);
    });
    if (get_token_metadata().is_member(endpoint)) {
        notify_up(endpoint);
    }
}

void storage_service::before_change(gms::inet_address endpoint, gms::endpoint_state current_state, gms::application_state new_state_key, const gms::versioned_value& new_value) {
    slogger.debug("endpoint={} before_change: new app_state={}, new versioned_value={}", endpoint, new_state_key, new_value);
}

void storage_service::on_change(inet_address endpoint, application_state state, const versioned_value& value) {
    slogger.debug("endpoint={} on_change:     app_state={}, versioned_value={}", endpoint, state, value);
    if (state == application_state::STATUS) {
        std::vector<sstring> pieces;
        boost::split(pieces, value.value, boost::is_any_of(sstring(versioned_value::DELIMITER_STR)));
        if (pieces.empty()) {
            slogger.warn("Fail to split status in on_change: endpoint={}, app_state={}, value={}", endpoint, state, value);
            return;
        }
        sstring move_name = pieces[0];
        if (move_name == sstring(versioned_value::STATUS_BOOTSTRAPPING)) {
            handle_state_bootstrap(endpoint);
        } else if (move_name == sstring(versioned_value::STATUS_NORMAL) ||
                   move_name == sstring(versioned_value::SHUTDOWN)) {
            handle_state_normal(endpoint);
        } else if (move_name == sstring(versioned_value::REMOVING_TOKEN) ||
                   move_name == sstring(versioned_value::REMOVED_TOKEN)) {
            handle_state_removing(endpoint, pieces);
        } else if (move_name == sstring(versioned_value::STATUS_LEAVING)) {
            handle_state_leaving(endpoint);
        } else if (move_name == sstring(versioned_value::STATUS_LEFT)) {
            handle_state_left(endpoint, pieces);
        } else if (move_name == sstring(versioned_value::STATUS_MOVING)) {
            handle_state_moving(endpoint, pieces);
        } else if (move_name == sstring(versioned_value::HIBERNATE)) {
            handle_state_replacing(endpoint);
        } else {
            return; // did nothing.
        }
    } else {
        auto* ep_state = _gossiper.get_endpoint_state_for_endpoint_ptr(endpoint);
        if (!ep_state || _gossiper.is_dead_state(*ep_state)) {
            slogger.debug("Ignoring state change for dead or unknown endpoint: {}", endpoint);
            return;
        }
        if (get_token_metadata().is_member(endpoint)) {
            do_update_system_peers_table(endpoint, state, value);
            if (state == application_state::SCHEMA) {
                //FIXME: discarded future.
                (void)get_local_migration_manager().schedule_schema_pull(endpoint, *ep_state).handle_exception([endpoint] (auto ep) {
                    slogger.warn("Failed to pull schema from {}: {}", endpoint, ep);
                });
            } else if (state == application_state::RPC_READY) {
                slogger.debug("Got application_state::RPC_READY for node {}, is_cql_ready={}", endpoint, ep_state->is_cql_ready());
                notify_cql_change(endpoint, ep_state->is_cql_ready());
            }
        }
    }
}


void storage_service::on_remove(gms::inet_address endpoint) {
    slogger.debug("endpoint={} on_remove", endpoint);
    auto tmlock = get_token_metadata_lock().get0();
    auto tmptr = get_mutable_token_metadata_ptr().get0();
    tmptr->remove_endpoint(endpoint);
    update_pending_ranges(tmptr, format("on_remove {}", endpoint)).get();
    replicate_to_all_cores(std::move(tmptr)).get();
}

void storage_service::on_dead(gms::inet_address endpoint, gms::endpoint_state state) {
    slogger.debug("endpoint={} on_dead", endpoint);
    notify_down(endpoint);
}

void storage_service::on_restart(gms::inet_address endpoint, gms::endpoint_state state) {
    slogger.debug("endpoint={} on_restart", endpoint);
    // If we have restarted before the node was even marked down, we need to reset the connection pool
    if (state.is_alive()) {
        on_dead(endpoint, state);
    }
}

// Runs inside seastar::async context
template <typename T>
static void update_table(gms::inet_address endpoint, sstring col, T value) {
    db::system_keyspace::update_peer_info(endpoint, col, value).then_wrapped([col, endpoint] (auto&& f) {
        try {
            f.get();
        } catch (...) {
            slogger.error("fail to update {} for {}: {}", col, endpoint, std::current_exception());
        }
        return make_ready_future<>();
    }).get();
}

// Runs inside seastar::async context
void storage_service::do_update_system_peers_table(gms::inet_address endpoint, const application_state& state, const versioned_value& value) {
    slogger.debug("Update system.peers table: endpoint={}, app_state={}, versioned_value={}", endpoint, state, value);
    if (state == application_state::RELEASE_VERSION) {
        update_table(endpoint, "release_version", value.value);
    } else if (state == application_state::DC) {
        update_table(endpoint, "data_center", value.value);
    } else if (state == application_state::RACK) {
        update_table(endpoint, "rack", value.value);
    } else if (state == application_state::RPC_ADDRESS) {
        auto col = sstring("rpc_address");
        inet_address ep;
        try {
            ep = gms::inet_address(value.value);
        } catch (...) {
            slogger.error("fail to update {} for {}: invalid rcpaddr {}", col, endpoint, value.value);
            return;
        }
        update_table(endpoint, col, ep.addr());
    } else if (state == application_state::SCHEMA) {
        update_table(endpoint, "schema_version", utils::UUID(value.value));
    } else if (state == application_state::HOST_ID) {
        update_table(endpoint, "host_id", utils::UUID(value.value));
    } else if (state == application_state::SUPPORTED_FEATURES) {
        update_table(endpoint, "supported_features", value.value);
    }
}

// Runs inside seastar::async context
void storage_service::update_peer_info(gms::inet_address endpoint) {
    using namespace gms;
    auto* ep_state = _gossiper.get_endpoint_state_for_endpoint_ptr(endpoint);
    if (!ep_state) {
        return;
    }
    for (auto& entry : ep_state->get_application_state_map()) {
        auto& app_state = entry.first;
        auto& value = entry.second;
        do_update_system_peers_table(endpoint, app_state, value);
    }
}

std::unordered_set<locator::token> storage_service::get_tokens_for(inet_address endpoint) {
    auto tokens_string = _gossiper.get_application_state_value(endpoint, application_state::TOKENS);
    slogger.trace("endpoint={}, tokens_string={}", endpoint, tokens_string);
    auto ret = versioned_value::tokens_from_string(tokens_string);
    slogger.trace("endpoint={}, tokens={}", endpoint, ret);
    return ret;
}

// Runs inside seastar::async context
// Assumes that no other functions modify CDC_STREAMS_TIMESTAMP, TOKENS or STATUS
// in the gossiper's local application state while this function runs.
void storage_service::set_gossip_tokens(
        const std::unordered_set<dht::token>& tokens, std::optional<db_clock::time_point> cdc_streams_ts) {
    assert(!tokens.empty());

    // Order is important: both the CDC streams timestamp and tokens must be known when a node handles our status.
    _gossiper.add_local_application_state({
        { gms::application_state::TOKENS, versioned_value::tokens(tokens) },
        { gms::application_state::CDC_STREAMS_TIMESTAMP, versioned_value::cdc_streams_timestamp(cdc_streams_ts) },
        { gms::application_state::STATUS, versioned_value::normal(tokens) }
    }).get();
}

void storage_service::register_subscriber(endpoint_lifecycle_subscriber* subscriber)
{
    _lifecycle_subscribers.emplace_back(subscriber);
}

void storage_service::unregister_subscriber(endpoint_lifecycle_subscriber* subscriber)
{
    _lifecycle_subscribers.erase(std::remove(_lifecycle_subscribers.begin(), _lifecycle_subscribers.end(), subscriber), _lifecycle_subscribers.end());
}

static std::optional<future<>> drain_in_progress;

future<> storage_service::stop_transport() {
    return seastar::async([this] {
        slogger.info("Stop transport: starts");

        shutdown_client_servers();
        slogger.info("Stop transport: shutdown rpc and cql server done");

        gms::stop_gossiping().get();
        slogger.info("Stop transport: stop_gossiping done");

        do_stop_ms().get();
        slogger.info("Stop transport: shutdown messaging_service done");

        do_stop_stream_manager().get();
        slogger.info("Stop transport: shutdown stream_manager done");

        slogger.info("Stop transport: done");
    });
}

future<> storage_service::drain_on_shutdown() {
    return run_with_no_api_lock([] (storage_service& ss) {
        if (drain_in_progress) {
            return std::move(*drain_in_progress);
        }
        return seastar::async([&ss] {
            slogger.info("Drain on shutdown: starts");

            ss.stop_transport().get();
            slogger.info("Drain on shutdown: stop_transport done");

            tracing::tracing::tracing_instance().invoke_on_all([] (auto& tr) {
                return tr.shutdown();
            }).get();

            tracing::tracing::tracing_instance().stop().get();
            slogger.info("Drain on shutdown: tracing is stopped");

            //unregister the system distributed accessors before stopping the system_dystributed_keyspace service
            ss._sl_controller.invoke_on_all(&qos::service_level_controller::set_distributed_data_accessor,
                    shared_ptr<qos::service_level_controller::service_level_distributed_data_accessor>()).get();
            ss._sys_dist_ks.invoke_on_all(&db::system_distributed_keyspace::stop).get();
            slogger.info("Drain on shutdown: system distributed keyspace stopped");

            get_storage_proxy().invoke_on_all([] (storage_proxy& local_proxy) mutable {
                auto& ss = service::get_local_storage_service();
                ss.unregister_subscriber(&local_proxy);
                return local_proxy.drain_on_shutdown();
            }).get();
            slogger.info("Drain on shutdown: hints manager is stopped");

            audit::audit::stop_audit().get();

            ss.flush_column_families();
            slogger.info("Drain on shutdown: flush column_families done");

            ss.db().invoke_on_all([] (auto& db) {
                return db.commitlog()->shutdown();
            }).get();
            slogger.info("Drain on shutdown: shutdown commitlog done");

            ss._mnotifier.local().unregister_listener(&ss).get();

            slogger.info("Drain on shutdown: done");
        });
    });
}

future<> storage_service::init_messaging_service_part() {
    return container().invoke_on_all(&service::storage_service::init_messaging_service);
}

future<> storage_service::uninit_messaging_service_part() {
    return container().invoke_on_all(&service::storage_service::uninit_messaging_service);
}

future<> storage_service::init_server(bind_messaging_port do_bind) {
    assert(this_shard_id() == 0);

    return seastar::async([this, do_bind] {
        _initialized = true;

        // Register storage_service to migration_notifier so we can update
        // pending ranges when keyspace is chagned
        _mnotifier.local().register_listener(this);

        std::unordered_set<inet_address> loaded_endpoints;
        if (get_property_load_ring_state()) {
            slogger.info("Loading persisted ring state");
            auto loaded_tokens = db::system_keyspace::load_tokens().get0();
            auto loaded_host_ids = db::system_keyspace::load_host_ids().get0();

            for (auto& x : loaded_tokens) {
                slogger.debug("Loaded tokens: endpoint={}, tokens={}", x.first, x.second);
            }

            for (auto& x : loaded_host_ids) {
                slogger.debug("Loaded host_id: endpoint={}, uuid={}", x.first, x.second);
            }

            auto tmlock = get_token_metadata_lock().get0();
            auto tmptr = get_mutable_token_metadata_ptr().get0();
            for (auto x : loaded_tokens) {
                auto ep = x.first;
                auto tokens = x.second;
                if (ep == get_broadcast_address()) {
                    // entry has been mistakenly added, delete it
                    db::system_keyspace::remove_endpoint(ep).get();
                } else {
                    tmptr->update_normal_tokens(tokens, ep);
                    if (loaded_host_ids.contains(ep)) {
                        tmptr->update_host_id(loaded_host_ids.at(ep), ep);
                    }
                    loaded_endpoints.insert(ep);
                    _gossiper.add_saved_endpoint(ep);
                }
            }
            replicate_to_all_cores(std::move(tmptr)).get();
        }

        // Seeds are now only used as the initial contact point nodes. If the
        // loaded_endpoints are empty which means this node is a completely new
        // node, we use the nodes specified in seeds as the initial contact
        // point nodes, otherwise use the peer nodes persisted in system table.
        auto seeds = _gossiper.get_seeds();
        auto initial_contact_nodes = loaded_endpoints.empty() ?
            std::unordered_set<gms::inet_address>(seeds.begin(), seeds.end()) :
            loaded_endpoints;
        auto loaded_peer_features = db::system_keyspace::load_peer_features().get0();
        slogger.info("initial_contact_nodes={}, loaded_endpoints={}, loaded_peer_features={}",
                initial_contact_nodes, loaded_endpoints, loaded_peer_features.size());
        for (auto& x : loaded_peer_features) {
            slogger.info("peer={}, supported_features={}", x.first, x.second);
        }
        prepare_to_join(std::move(initial_contact_nodes), std::move(loaded_endpoints), std::move(loaded_peer_features), do_bind);
    });
}

future<> storage_service::join_cluster() {
    return seastar::async([this] {
        join_token_ring(get_ring_delay().count());
    });
}

future<> storage_service::replicate_to_all_cores(mutable_token_metadata_ptr tmptr) noexcept {
    assert(this_shard_id() == 0);

    slogger.debug("Replicating token_metadata to all cores");
    _pending_token_metadata_ptr = tmptr;
    // clone a local copy of updated token_metadata on all other shards
    return container().invoke_on_others([tmptr] (storage_service& ss) {
      return tmptr->clone_async().then([&ss] (token_metadata tm) {
        ss._pending_token_metadata_ptr = make_token_metadata_ptr(std::move(tm));
      });
    }).then_wrapped([this] (future<> f) {
        if (f.failed()) {
            return container().invoke_on_all([] (storage_service& ss) {
                ss._pending_token_metadata_ptr = {};
            }).finally([ep = f.get_exception()] () mutable {
                return make_exception_future<>(std::move(ep));
            });
        }
        return container().invoke_on_all([] (storage_service& ss) {
            ss._shared_token_metadata.set(std::move(ss._pending_token_metadata_ptr));
        }).handle_exception([] (auto e) noexcept {
            // applying the changes on all shards should never fail
            // it will end up in an inconsistent state that we can't recover from.
            slogger.error("Failed to replicate token_metadata: {}. Aborting.", e);
            abort();
        });
    });
}

future<> storage_service::gossip_snitch_info() {
    auto& snitch = locator::i_endpoint_snitch::get_local_snitch_ptr();
    auto addr = get_broadcast_address();
    auto dc = snitch->get_datacenter(addr);
    auto rack = snitch->get_rack(addr);
    return _gossiper.add_local_application_state({
        { gms::application_state::DC, versioned_value::datacenter(dc) },
        { gms::application_state::RACK, versioned_value::rack(rack) },
    });
}

future<> storage_service::gossip_sharder() {
    return _gossiper.add_local_application_state({
        { gms::application_state::SHARD_COUNT, versioned_value::shard_count(smp::count) },
        { gms::application_state::IGNORE_MSB_BITS, versioned_value::ignore_msb_bits(_db.local().get_config().murmur3_partitioner_ignore_msb_bits()) },
    });
}

future<> storage_service::stop() {
    // make sure nobody uses the semaphore
    return _service_memory_limiter.wait(_service_memory_total).finally([this] {
        _listeners.clear();
        return _schema_version_publisher.join();
    });
}

future<> storage_service::check_for_endpoint_collision(std::unordered_set<gms::inet_address> initial_contact_nodes, const std::unordered_map<gms::inet_address, sstring>& loaded_peer_features, bind_messaging_port do_bind) {
    slogger.debug("Starting shadow gossip round to check for endpoint collision");

    return seastar::async([this, initial_contact_nodes, loaded_peer_features, do_bind] {
        auto t = gms::gossiper::clk::now();
        bool found_bootstrapping_node = false;
        auto local_features = _feature_service.known_feature_set();
        do {
            slogger.info("Checking remote features with gossip");
            _gossiper.do_shadow_round(initial_contact_nodes, gms::bind_messaging_port(bool(do_bind))).get();
            _gossiper.check_knows_remote_features(local_features, loaded_peer_features);
            auto addr = get_broadcast_address();
            if (!_gossiper.is_safe_for_bootstrap(addr)) {
                throw std::runtime_error(sprint("A node with address %s already exists, cancelling join. "
                    "Use replace_address if you want to replace this node.", addr));
            }
            if (dht::range_streamer::use_strict_consistency()) {
                found_bootstrapping_node = false;
                for (auto& x : _gossiper.get_endpoint_states()) {
                    auto state = _gossiper.get_gossip_status(x.second);
                    if (state == sstring(versioned_value::STATUS_UNKNOWN)) {
                        continue;
                    }
                    auto addr = x.first;
                    slogger.debug("Checking bootstrapping/leaving/moving nodes: node={}, status={} (check_for_endpoint_collision)", addr, state);
                    if (state == sstring(versioned_value::STATUS_BOOTSTRAPPING) ||
                        state == sstring(versioned_value::STATUS_LEAVING) ||
                        state == sstring(versioned_value::STATUS_MOVING)) {
                        if (gms::gossiper::clk::now() > t + std::chrono::seconds(60)) {
                            throw std::runtime_error("Other bootstrapping/leaving/moving nodes detected, cannot bootstrap while consistent_rangemovement is true (check_for_endpoint_collision)");
                        } else {
                            sstring saved_state(state);
                            _gossiper.goto_shadow_round();
                            _gossiper.reset_endpoint_state_map().get();
                            found_bootstrapping_node = true;
                            auto elapsed = std::chrono::duration_cast<std::chrono::seconds>(gms::gossiper::clk::now() - t).count();
                            slogger.info("Checking bootstrapping/leaving/moving nodes: node={}, status={}, sleep 1 second and check again ({} seconds elapsed) (check_for_endpoint_collision)", addr, saved_state, elapsed);
                            sleep_abortable(std::chrono::seconds(1), _abort_source).get();
                            break;
                        }
                    }
                }
            }
        } while (found_bootstrapping_node);
        slogger.info("Checking bootstrapping/leaving/moving nodes: ok (check_for_endpoint_collision)");
        _gossiper.reset_endpoint_state_map().get();
    });
}

// Runs inside seastar::async context
void storage_service::remove_endpoint(inet_address endpoint) {
    _gossiper.remove_endpoint(endpoint);
    db::system_keyspace::remove_endpoint(endpoint).then_wrapped([endpoint] (auto&& f) {
        try {
            f.get();
        } catch (...) {
            slogger.error("fail to remove endpoint={}: {}", endpoint, std::current_exception());
        }
        return make_ready_future<>();
    }).get();
}

future<storage_service::replacement_info>
storage_service::prepare_replacement_info(std::unordered_set<gms::inet_address> initial_contact_nodes, const std::unordered_map<gms::inet_address, sstring>& loaded_peer_features, bind_messaging_port do_bind) {
    if (!db().local().get_replace_address()) {
        throw std::runtime_error(format("replace_address is empty"));
    }
    auto replace_address = db().local().get_replace_address().value();
    slogger.info("Gathering node replacement information for {}", replace_address);

    // if (!MessagingService.instance().isListening())
    //     MessagingService.instance().listen(FBUtilities.getLocalAddress());
    auto seeds = _gossiper.get_seeds();
    if (seeds.size() == 1 && seeds.contains(replace_address)) {
        throw std::runtime_error(format("Cannot replace_address {} because no seed node is up", replace_address));
    }

    // make magic happen
    slogger.info("Checking remote features with gossip");
    return _gossiper.do_shadow_round(initial_contact_nodes, gms::bind_messaging_port(bool(do_bind))).then([this, loaded_peer_features, replace_address] {
        auto local_features = _feature_service.known_feature_set();
        _gossiper.check_knows_remote_features(local_features, loaded_peer_features);

        // now that we've gossiped at least once, we should be able to find the node we're replacing
        auto* state = _gossiper.get_endpoint_state_for_endpoint_ptr(replace_address);
        if (!state) {
            throw std::runtime_error(format("Cannot replace_address {} because it doesn't exist in gossip", replace_address));
        }

        auto tokens = get_tokens_for(replace_address);
        if (tokens.empty()) {
            throw std::runtime_error(format("Could not find tokens for {} to replace", replace_address));
        }

        auto cdc_streams_ts = cdc::get_streams_timestamp_for(replace_address, _gossiper);
        replacement_info ret {tokens, cdc_streams_ts};

        // use the replacee's host Id as our own so we receive hints, etc
        auto host_id = _gossiper.get_host_id(replace_address);
        return db::system_keyspace::set_local_host_id(host_id).discard_result().then([this, ret = std::move(ret)] () mutable {
            return _gossiper.reset_endpoint_state_map().then([ret = std::move(ret)] () mutable { // clean up since we have what we need
                return make_ready_future<replacement_info>(std::move(ret));
            });
        });
    });
}

future<std::map<gms::inet_address, float>> storage_service::get_ownership() {
    return run_with_no_api_lock([] (storage_service& ss) {
        const auto& tm = ss.get_token_metadata();
        auto token_map = dht::token::describe_ownership(tm.sorted_tokens());
        // describeOwnership returns tokens in an unspecified order, let's re-order them
        std::map<gms::inet_address, float> ownership;
        for (auto entry : token_map) {
            gms::inet_address endpoint = tm.get_endpoint(entry.first).value();
            auto token_ownership = entry.second;
            ownership[endpoint] += token_ownership;
        }
        return ownership;
    });
}

future<std::map<gms::inet_address, float>> storage_service::effective_ownership(sstring keyspace_name) {
    return run_with_no_api_lock([keyspace_name] (storage_service& ss) mutable {
        if (keyspace_name != "") {
            //find throws no such keyspace if it is missing
            const keyspace& ks = ss._db.local().find_keyspace(keyspace_name);
            // This is ugly, but it follows origin
            auto&& rs = ks.get_replication_strategy();  // clang complains about typeid(ks.get_replication_strategy());
            if (typeid(rs) == typeid(locator::local_strategy)) {
                throw std::runtime_error("Ownership values for keyspaces with LocalStrategy are meaningless");
            }
        } else {
            auto non_system_keyspaces = ss._db.local().get_non_system_keyspaces();

            //system_traces is a non-system keyspace however it needs to be counted as one for this process
            size_t special_table_count = 0;
            if (std::find(non_system_keyspaces.begin(), non_system_keyspaces.end(), "system_traces") !=
                    non_system_keyspaces.end()) {
                special_table_count += 1;
            }
            if (non_system_keyspaces.size() > special_table_count) {
                throw std::runtime_error("Non-system keyspaces don't have the same replication settings, effective ownership information is meaningless");
            }
            keyspace_name = "system_traces";
        }

        // The following loops seems computationally heavy, but it's not as bad.
        // The upper two simply iterate over all the endpoints by iterating over all the
        // DC and all the instances in each DC.
        //
        // The call for get_range_for_endpoint is done once per endpoint
        const auto& tm = ss.get_token_metadata();
        return do_with(dht::token::describe_ownership(tm.sorted_tokens()),
                tm.get_topology().get_datacenter_endpoints(),
                std::map<gms::inet_address, float>(),
                std::move(keyspace_name),
                [&ss](const std::map<token, float>& token_ownership, std::unordered_map<sstring,
                        std::unordered_set<gms::inet_address>>& datacenter_endpoints,
                        std::map<gms::inet_address, float>& final_ownership,
                        sstring& keyspace_name) {
            return do_for_each(datacenter_endpoints, [&ss, &keyspace_name, &final_ownership, &token_ownership](std::pair<sstring,std::unordered_set<inet_address>>&& endpoints) mutable {
                return do_with(std::unordered_set<inet_address>(endpoints.second), [&ss, &keyspace_name, &final_ownership, &token_ownership](const std::unordered_set<inet_address>& endpoints_map) mutable {
                    return do_for_each(endpoints_map, [&ss, &keyspace_name, &final_ownership, &token_ownership](const gms::inet_address& endpoint) mutable {
                        // calculate the ownership with replication and add the endpoint to the final ownership map
                        try {
                            return do_with(float(0.0f), dht::token_range_vector(ss.get_ranges_for_endpoint(keyspace_name, endpoint)),
                                    [&final_ownership, &token_ownership, &endpoint](float& ownership, const dht::token_range_vector& ranges) mutable {
                                ownership = 0.0f;
                                return do_for_each(ranges, [&token_ownership,&ownership](const dht::token_range& r) mutable {
                                    // get_ranges_for_endpoint will unwrap the first range.
                                    // With t0 t1 t2 t3, the first range (t3,t0] will be splitted
                                    // as (min,t0] and (t3,max]. Skippping the range (t3,max]
                                    // we will get the correct ownership number as if the first
                                    // range were not splitted.
                                    if (!r.end()) {
                                        return make_ready_future<>();
                                    }
                                    auto end_token = r.end()->value();
                                    auto loc = token_ownership.find(end_token);
                                    if (loc != token_ownership.end()) {
                                        ownership += loc->second;
                                    }
                                    return make_ready_future<>();
                                }).then([&final_ownership, &ownership, &endpoint]() mutable {
                                    final_ownership[endpoint] = ownership;
                                });
                            });
                        }  catch (no_such_keyspace&) {
                            // In case ss.get_ranges_for_endpoint(keyspace_name, endpoint) is not found, just mark it as zero and continue
                            final_ownership[endpoint] = 0;
                            return make_ready_future<>();
                        }

                    });
                });
            }).then([&final_ownership] {
                return final_ownership;
            });
        });
    });
}

static const std::map<storage_service::mode, sstring> mode_names = {
    {storage_service::mode::STARTING,       "STARTING"},
    {storage_service::mode::NORMAL,         "NORMAL"},
    {storage_service::mode::JOINING,        "JOINING"},
    {storage_service::mode::LEAVING,        "LEAVING"},
    {storage_service::mode::DECOMMISSIONED, "DECOMMISSIONED"},
    {storage_service::mode::MOVING,         "MOVING"},
    {storage_service::mode::DRAINING,       "DRAINING"},
    {storage_service::mode::DRAINED,        "DRAINED"},
};

std::ostream& operator<<(std::ostream& os, const storage_service::mode& m) {
    os << mode_names.at(m);
    return os;
}

void storage_service::set_mode(mode m, bool log) {
    set_mode(m, "", log);
}

void storage_service::set_mode(mode m, sstring msg, bool log) {
    _operation_mode = m;
    if (log) {
        slogger.info("{}: {}", m, msg);
    } else {
        slogger.debug("{}: {}", m, msg);
    }
}

sstring storage_service::get_release_version() {
    return version::release();
}

sstring storage_service::get_schema_version() {
    return _db.local().get_version().to_sstring();
}

static constexpr auto UNREACHABLE = "UNREACHABLE";

future<std::unordered_map<sstring, std::vector<sstring>>> storage_service::describe_schema_versions() {
    auto live_hosts = _gossiper.get_live_members();
    std::unordered_map<sstring, std::vector<sstring>> results;
    netw::messaging_service& ms = _messaging.local();
    return map_reduce(std::move(live_hosts), [&ms] (auto host) {
        auto f0 = ms.send_schema_check(netw::msg_addr{ host, 0 });
        return std::move(f0).then_wrapped([host] (auto f) {
            if (f.failed()) {
                f.ignore_ready_future();
                return std::pair<gms::inet_address, std::optional<utils::UUID>>(host, std::nullopt);
            }
            return std::pair<gms::inet_address, std::optional<utils::UUID>>(host, f.get0());
        });
    }, std::move(results), [] (auto results, auto host_and_version) {
        auto version = host_and_version.second ? host_and_version.second->to_sstring() : UNREACHABLE;
        results.try_emplace(version).first->second.emplace_back(host_and_version.first.to_sstring());
        return results;
    }).then([] (auto results) {
        // we're done: the results map is ready to return to the client.  the rest is just debug logging:
        auto it_unreachable = results.find(UNREACHABLE);
        if (it_unreachable != results.end()) {
            slogger.debug("Hosts not in agreement. Didn't get a response from everybody: {}", ::join( ",", it_unreachable->second));
        }
        auto my_version = get_local_storage_service().get_schema_version();
        for (auto&& entry : results) {
            // check for version disagreement. log the hosts that don't agree.
            if (entry.first == UNREACHABLE || entry.first == my_version) {
                continue;
            }
            for (auto&& host : entry.second) {
                slogger.debug("{} disagrees ({})", host, entry.first);
            }
        }
        if (results.size() == 1) {
            slogger.debug("Schemas are in agreement.");
        }
        return results;
    });
};

future<sstring> storage_service::get_operation_mode() {
    return run_with_no_api_lock([] (storage_service& ss) {
        auto mode = ss._operation_mode;
        return make_ready_future<sstring>(format("{}", mode));
    });
}

future<bool> storage_service::is_starting() {
    return run_with_no_api_lock([] (storage_service& ss) {
        auto mode = ss._operation_mode;
        return mode == storage_service::mode::STARTING;
    });
}

future<bool> storage_service::is_gossip_running() {
    return run_with_no_api_lock([] (storage_service& ss) {
        return ss._gossiper.is_enabled();
    });
}

future<> storage_service::start_gossiping(bind_messaging_port do_bind) {
    return run_with_api_lock(sstring("start_gossiping"), [do_bind] (storage_service& ss) {
        return seastar::async([&ss, do_bind] {
            if (!ss._initialized) {
                slogger.warn("Starting gossip by operator request");
                ss.set_gossip_tokens(db::system_keyspace::get_local_tokens().get0(),
                        std::make_optional(cdc::get_local_streams_timestamp().get0()));
                ss._gossiper.force_newer_generation();
                ss._gossiper.start_gossiping(utils::get_generation_number(), gms::bind_messaging_port(bool(do_bind))).then([&ss] {
                    ss._initialized = true;
                }).get();
            }
        });
    });
}

future<> storage_service::stop_gossiping() {
    return run_with_api_lock(sstring("stop_gossiping"), [] (storage_service& ss) {
        if (ss._initialized) {
            slogger.warn("Stopping gossip by operator request");
            return gms::stop_gossiping().then([&ss] {
                ss._initialized = false;
            });
        }
        return make_ready_future<>();
    });
}

future<> storage_service::do_stop_ms() {
    if (_ms_stopped) {
        return make_ready_future<>();
    }
    _ms_stopped = true;
    return _messaging.invoke_on_all([] (auto& ms) {
        return ms.shutdown();
    }).then([] {
        slogger.info("messaging_service stopped");
    });
}

future<> storage_service::do_stop_stream_manager() {
    if (_stream_manager_stopped) {
        return make_ready_future<>();
    }
    _stream_manager_stopped = true;
    return streaming::get_stream_manager().invoke_on_all([] (auto& sm) {
        return sm.stop();
    }).then([] {
        slogger.info("stream_manager stopped");
    });
}

future<> storage_service::decommission() {
    return run_with_api_lock(sstring("decommission"), [] (storage_service& ss) {
        return seastar::async([&ss] {
            auto tmptr = ss.get_token_metadata_ptr();
            auto& db = ss.db().local();
            auto endpoint = ss.get_broadcast_address();
            if (!tmptr->is_member(endpoint)) {
                throw std::runtime_error("local node is not a member of the token ring yet");
            }

            if (tmptr->clone_after_all_left().get0().sorted_tokens().size() < 2) {
                throw std::runtime_error("no other normal nodes in the ring; decommission would be pointless");
            }

            if (ss._operation_mode != mode::NORMAL) {
                throw std::runtime_error(format("Node in {} state; wait for status to become normal or restart", ss._operation_mode));
            }

            ss.update_pending_ranges(format("decommission {}", endpoint)).get();

            auto non_system_keyspaces = db.get_non_system_keyspaces();
            for (const auto& keyspace_name : non_system_keyspaces) {
                if (ss.get_token_metadata().has_pending_ranges(keyspace_name, ss.get_broadcast_address())) {
                    throw std::runtime_error("data is currently moving to this node; unable to leave the ring");
                }
            }

            slogger.info("DECOMMISSIONING: starts");
            ss.start_leaving().get();
            // FIXME: long timeout = Math.max(RING_DELAY, BatchlogManager.instance.getBatchlogTimeout());
            auto timeout = ss.get_ring_delay();
            ss.set_mode(mode::LEAVING, format("sleeping {} ms for batch processing and pending range setup", timeout.count()), true);
            sleep_abortable(timeout, ss._abort_source).get();

            slogger.info("DECOMMISSIONING: unbootstrap starts");
            ss.unbootstrap();
            slogger.info("DECOMMISSIONING: unbootstrap done");

            ss.shutdown_client_servers();
            slogger.info("DECOMMISSIONING: shutdown rpc and cql server done");

            db::get_batchlog_manager().invoke_on_all([] (auto& bm) {
                return bm.stop();
            }).get();
            slogger.info("DECOMMISSIONING: stop batchlog_manager done");

            gms::stop_gossiping().get();
            slogger.info("DECOMMISSIONING: stop_gossiping done");
            ss.do_stop_ms().get();
            slogger.info("DECOMMISSIONING: stop messaging_service done");
            // StageManager.shutdownNow();
            db::system_keyspace::set_bootstrap_state(db::system_keyspace::bootstrap_state::DECOMMISSIONED).get();
            slogger.info("DECOMMISSIONING: set_bootstrap_state done");
            ss.set_mode(mode::DECOMMISSIONED, true);
            slogger.info("DECOMMISSIONING: done");
            // let op be responsible for killing the process
        });
    });
}

future<> storage_service::removenode(sstring host_id_string) {
    return run_with_api_lock(sstring("removenode"), [host_id_string] (storage_service& ss) mutable {
        return seastar::async([&ss, host_id_string] {
            slogger.debug("removenode: host_id = {}", host_id_string);
            auto my_address = ss.get_broadcast_address();
            auto tmlock = std::make_unique<token_metadata_lock>(ss.get_token_metadata_lock().get0());
            auto tmptr = ss.get_mutable_token_metadata_ptr().get0();
            auto local_host_id = tmptr->get_host_id(my_address);
            auto host_id = utils::UUID(host_id_string);
            auto endpoint_opt = tmptr->get_endpoint_for_host_id(host_id);
            if (!endpoint_opt) {
                throw std::runtime_error("Host ID not found.");
            }
            auto endpoint = *endpoint_opt;

            auto tokens = tmptr->get_tokens(endpoint);

            slogger.debug("removenode: endpoint = {}", endpoint);

            if (endpoint == my_address) {
                throw std::runtime_error("Cannot remove self");
            }

            if (ss._gossiper.get_live_members().contains(endpoint)) {
                throw std::runtime_error(format("Node {} is alive and owns this ID. Use decommission command to remove it from the ring", endpoint));
            }

            // A leaving endpoint that is dead is already being removed.
            if (tmptr->is_leaving(endpoint)) {
                slogger.warn("Node {} is already being removed, continuing removal anyway", endpoint);
            }

            if (!ss._replicating_nodes.empty()) {
                throw std::runtime_error("This node is already processing a removal. Wait for it to complete, or use 'removenode force' if this has failed.");
            }

            auto non_system_keyspaces = ss.db().local().get_non_system_keyspaces();
            // Find the endpoints that are going to become responsible for data
            for (const auto& keyspace_name : non_system_keyspaces) {
                auto& ks = ss.db().local().find_keyspace(keyspace_name);
                // if the replication factor is 1 the data is lost so we shouldn't wait for confirmation
                if (ks.get_replication_strategy().get_replication_factor() == 1) {
                    slogger.warn("keyspace={} has replication factor 1, the data is probably lost", keyspace_name);
                    continue;
                }

                // get all ranges that change ownership (that is, a node needs
                // to take responsibility for new range)
                std::unordered_multimap<dht::token_range, inet_address> changed_ranges =
                    ss.get_changed_ranges_for_leaving(keyspace_name, endpoint);
                for (auto& x: changed_ranges) {
                    auto ep = x.second;
                    if (ss._gossiper.is_alive(ep)) {
                        ss._replicating_nodes.emplace(ep);
                    } else {
                        slogger.warn("Endpoint {} is down and will not receive data for re-replication of {}", ep, endpoint);
                    }
                }
            }
            slogger.info("removenode: endpoint = {}, replicating_nodes = {}", endpoint, ss._replicating_nodes);
            ss._removing_node = endpoint;
            tmptr->add_leaving_endpoint(endpoint);
            ss.update_pending_ranges(tmptr, format("removenode {}", endpoint)).get();
            ss.replicate_to_all_cores(std::move(tmptr)).get();
            tmlock.reset();

            // the gossiper will handle spoofing this node's state to REMOVING_TOKEN for us
            // we add our own token so other nodes to let us know when they're done
            ss._gossiper.advertise_removing(endpoint, host_id, local_host_id).get();

            // kick off streaming commands
            // No need to wait for restore_replica_count to complete, since
            // when it completes, the node will be removed from _replicating_nodes,
            // and we wait for _replicating_nodes to become empty below
            //FIXME: discarded future.
            (void)ss.restore_replica_count(endpoint, my_address).handle_exception([endpoint, my_address] (auto ep) {
                slogger.info("Failed to restore_replica_count for node {} on node {}", endpoint, my_address);
            });

            // wait for ReplicationFinishedVerbHandler to signal we're done
            while (!(ss._replicating_nodes.empty() || ss._force_remove_completion)) {
                sleep_abortable(std::chrono::milliseconds(100), ss._abort_source).get();
            }

            if (ss._force_remove_completion) {
                throw std::runtime_error("nodetool removenode force is called by user");
            }

            std::unordered_set<token> tmp(tokens.begin(), tokens.end());
            ss.excise(std::move(tmp), endpoint);

            // gossiper will indicate the token has left
            ss._gossiper.advertise_token_removed(endpoint, host_id).get();

            ss._replicating_nodes.clear();
            ss._removing_node = std::nullopt;
        });
    });
}

// Runs inside seastar::async context
void storage_service::flush_column_families() {
    container().invoke_on_all([] (auto& ss) {
        auto& local_db = ss.db().local();
        auto non_system_cfs = local_db.get_column_families() | boost::adaptors::filtered([] (auto& uuid_and_cf) {
            auto cf = uuid_and_cf.second;
            return !is_system_keyspace(cf->schema()->ks_name());
        });
        // count CFs first
        auto total_cfs = boost::distance(non_system_cfs);
        ss._drain_progress.total_cfs = total_cfs;
        ss._drain_progress.remaining_cfs = total_cfs;
        // flush
        return parallel_for_each(non_system_cfs, [&ss] (auto&& uuid_and_cf) {
            auto cf = uuid_and_cf.second;
            return cf->flush().then([&ss] {
                ss._drain_progress.remaining_cfs--;
            });
        });
    }).get();
    // flush the system ones after all the rest are done, just in case flushing modifies any system state
    // like CASSANDRA-5151. don't bother with progress tracking since system data is tiny.
    container().invoke_on_all([] (auto& ss) {
        auto& local_db = ss.db().local();
        auto system_cfs = local_db.get_column_families() | boost::adaptors::filtered([] (auto& uuid_and_cf) {
            auto cf = uuid_and_cf.second;
            return is_system_keyspace(cf->schema()->ks_name());
        });
        return parallel_for_each(system_cfs, [&ss] (auto&& uuid_and_cf) {
            auto cf = uuid_and_cf.second;
            return cf->flush();
        });
    }).get();
}

future<> storage_service::drain() {
    return run_with_api_lock(sstring("drain"), [] (storage_service& ss) {
        return seastar::async([&ss] {
            if (ss._operation_mode == mode::DRAINED) {
                slogger.warn("Cannot drain node (did it already happen?)");
                return;
            }

            promise<> p;
            drain_in_progress = p.get_future();

            ss.set_mode(mode::DRAINING, "starting drain process", true);
            ss.shutdown_client_servers();
            gms::stop_gossiping().get();

            ss.set_mode(mode::DRAINING, "shutting down messaging_service", false);
            ss.do_stop_ms().get();

            // Interrupt on going compaction and shutdown to prevent further compaction
            ss.db().invoke_on_all([] (auto& db) {
                return db.get_compaction_manager().drain();
            }).get();

            ss.set_mode(mode::DRAINING, "flushing column families", false);
            ss.flush_column_families();

            db::get_batchlog_manager().invoke_on_all([] (auto& bm) {
                return bm.stop();
            }).get();

            ss.set_mode(mode::DRAINING, "shutting down migration manager", false);
            service::get_migration_manager().stop().get();

            ss.db().invoke_on_all([] (auto& db) {
                return db.commitlog()->shutdown();
            }).get();

            ss.set_mode(mode::DRAINED, true);
            p.set_value();
        });
    });
}

future<> storage_service::rebuild(sstring source_dc) {
    return run_with_api_lock(sstring("rebuild"), [source_dc] (storage_service& ss) {
        slogger.info("rebuild from dc: {}", source_dc == "" ? "(any dc)" : source_dc);
        auto tmptr = ss.get_token_metadata_ptr();
        if (ss.is_repair_based_node_ops_enabled()) {
            return rebuild_with_repair(ss._db, ss._messaging, tmptr, std::move(source_dc));
        } else {
            auto streamer = make_lw_shared<dht::range_streamer>(ss._db, tmptr, ss._abort_source,
                    ss.get_broadcast_address(), "Rebuild", streaming::stream_reason::rebuild);
            streamer->add_source_filter(std::make_unique<dht::range_streamer::failure_detector_source_filter>(ss._gossiper.get_unreachable_members()));
            if (source_dc != "") {
                streamer->add_source_filter(std::make_unique<dht::range_streamer::single_datacenter_filter>(source_dc));
            }
            auto keyspaces = make_lw_shared<std::vector<sstring>>(ss._db.local().get_non_system_keyspaces());
            return do_for_each(*keyspaces, [keyspaces, streamer, &ss] (sstring& keyspace_name) {
                return streamer->add_ranges(keyspace_name, ss.get_ranges_for_endpoint(keyspace_name, utils::fb_utilities::get_broadcast_address()));
            }).then([streamer] {
                return streamer->stream_async().then([streamer] {
                    slogger.info("Streaming for rebuild successful");
                }).handle_exception([] (auto ep) {
                    // This is used exclusively through JMX, so log the full trace but only throw a simple RTE
                    slogger.warn("Error while rebuilding node: {}", std::current_exception());
                    return make_exception_future<>(std::move(ep));
                });
            });
        }
    });
}

int32_t storage_service::get_exception_count() {
    // FIXME
    // We return 0 for no exceptions, it should probably be
    // replaced by some general exception handling that would count
    // the unhandled exceptions.
    //return (int)StorageMetrics.exceptions.count();
    return 0;
}

future<bool> storage_service::is_initialized() {
    return run_with_no_api_lock([] (storage_service& ss) {
        return ss._initialized;
    });
}

// Runs inside seastar::async context
std::unordered_multimap<dht::token_range, inet_address> storage_service::get_changed_ranges_for_leaving(sstring keyspace_name, inet_address endpoint) {
    // First get all ranges the leaving endpoint is responsible for
    auto ranges = get_ranges_for_endpoint(keyspace_name, endpoint);

    slogger.debug("Node {} ranges [{}]", endpoint, ranges);

    std::unordered_map<dht::token_range, std::vector<inet_address>> current_replica_endpoints;

    // Find (for each range) all nodes that store replicas for these ranges as well
    const auto& tm = get_token_metadata();
    auto metadata = tm.clone_only_token_map().get0();
    for (auto& r : ranges) {
        seastar::thread::maybe_yield();
        auto& ks = _db.local().find_keyspace(keyspace_name);
        auto end_token = r.end() ? r.end()->value() : dht::maximum_token();
        auto eps = ks.get_replication_strategy().calculate_natural_endpoints(end_token, metadata, locator::can_yield::yes);
        current_replica_endpoints.emplace(r, std::move(eps));
    }

    auto temp = tm.clone_after_all_left().get0();

    // endpoint might or might not be 'leaving'. If it was not leaving (that is, removenode
    // command was used), it is still present in temp and must be removed.
    if (temp.is_member(endpoint)) {
        temp.remove_endpoint(endpoint);
    }

    std::unordered_multimap<dht::token_range, inet_address> changed_ranges;

    // Go through the ranges and for each range check who will be
    // storing replicas for these ranges when the leaving endpoint
    // is gone. Whoever is present in newReplicaEndpoints list, but
    // not in the currentReplicaEndpoints list, will be needing the
    // range.
    for (auto& r : ranges) {
        seastar::thread::maybe_yield();
        auto& ks = _db.local().find_keyspace(keyspace_name);
        auto end_token = r.end() ? r.end()->value() : dht::maximum_token();
        auto new_replica_endpoints = ks.get_replication_strategy().calculate_natural_endpoints(end_token, temp, locator::can_yield::yes);

        auto rg = current_replica_endpoints.equal_range(r);
        for (auto it = rg.first; it != rg.second; it++) {
            const dht::token_range& range_ = it->first;
            std::vector<inet_address>& current_eps = it->second;
            slogger.debug("range={}, current_replica_endpoints={}, new_replica_endpoints={}", range_, current_eps, new_replica_endpoints);
            for (auto ep : it->second) {
                auto beg = new_replica_endpoints.begin();
                auto end = new_replica_endpoints.end();
                new_replica_endpoints.erase(std::remove(beg, end, ep), end);
            }
        }

        if (slogger.is_enabled(logging::log_level::debug)) {
            if (new_replica_endpoints.empty()) {
                slogger.debug("Range {} already in all replicas", r);
            } else {
                slogger.debug("Range {} will be responsibility of {}", r, new_replica_endpoints);
            }
        }
        for (auto& ep : new_replica_endpoints) {
            changed_ranges.emplace(r, ep);
        }
    }

    return changed_ranges;
}

// Runs inside seastar::async context
void storage_service::unbootstrap() {
    db::get_local_batchlog_manager().do_batch_log_replay().get();
    if (is_repair_based_node_ops_enabled()) {
        decommission_with_repair(_db, _messaging, get_token_metadata_ptr()).get();
    } else {
        std::unordered_map<sstring, std::unordered_multimap<dht::token_range, inet_address>> ranges_to_stream;

        auto non_system_keyspaces = _db.local().get_non_system_keyspaces();
        for (const auto& keyspace_name : non_system_keyspaces) {
            auto ranges_mm = get_changed_ranges_for_leaving(keyspace_name, get_broadcast_address());
            if (slogger.is_enabled(logging::log_level::debug)) {
                std::vector<range<token>> ranges;
                for (auto& x : ranges_mm) {
                    ranges.push_back(x.first);
                }
                slogger.debug("Ranges needing transfer for keyspace={} are [{}]", keyspace_name, ranges);
            }
            ranges_to_stream.emplace(keyspace_name, std::move(ranges_mm));
        }

        set_mode(mode::LEAVING, "replaying batch log and streaming data to other nodes", true);

        auto stream_success = stream_ranges(ranges_to_stream);
        // Wait for batch log to complete before streaming hints.
        slogger.debug("waiting for batch log processing.");
        // Start with BatchLog replay, which may create hints but no writes since this is no longer a valid endpoint.
        db::get_local_batchlog_manager().do_batch_log_replay().get();

        set_mode(mode::LEAVING, "streaming hints to other nodes", true);

        // wait for the transfer runnables to signal the latch.
        slogger.debug("waiting for stream acks.");
        try {
            stream_success.get();
        } catch (...) {
            slogger.warn("unbootstrap fails to stream : {}", std::current_exception());
            throw;
        }
        slogger.debug("stream acks all received.");
    }
    leave_ring();
}

future<> storage_service::restore_replica_count(inet_address endpoint, inet_address notify_endpoint) {
    if (is_repair_based_node_ops_enabled()) {
        return removenode_with_repair(_db, _messaging, get_token_metadata_ptr(), endpoint).finally([this, notify_endpoint] () {
            return send_replication_notification(notify_endpoint);
        });
    }
  return seastar::async([this, endpoint, notify_endpoint] {
    auto streamer = make_lw_shared<dht::range_streamer>(_db, get_token_metadata_ptr(), _abort_source, get_broadcast_address(), "Restore_replica_count", streaming::stream_reason::removenode);
    auto my_address = get_broadcast_address();
    auto non_system_keyspaces = _db.local().get_non_system_keyspaces();
    for (const auto& keyspace_name : non_system_keyspaces) {
        std::unordered_multimap<dht::token_range, inet_address> changed_ranges = get_changed_ranges_for_leaving(keyspace_name, endpoint);
        dht::token_range_vector my_new_ranges;
        for (auto& x : changed_ranges) {
            if (x.second == my_address) {
                my_new_ranges.emplace_back(x.first);
            }
        }
        std::unordered_multimap<inet_address, dht::token_range> source_ranges = get_new_source_ranges(keyspace_name, my_new_ranges);
        std::unordered_map<inet_address, dht::token_range_vector> ranges_per_endpoint;
        for (auto& x : source_ranges) {
            ranges_per_endpoint[x.first].emplace_back(x.second);
        }
        streamer->add_rx_ranges(keyspace_name, std::move(ranges_per_endpoint));
    }
    streamer->stream_async().then_wrapped([this, streamer, notify_endpoint] (auto&& f) {
        try {
            f.get();
            return this->send_replication_notification(notify_endpoint);
        } catch (...) {
            slogger.warn("Streaming to restore replica count failed: {}", std::current_exception());
            // We still want to send the notification
            return this->send_replication_notification(notify_endpoint);
        }
        return make_ready_future<>();
    }).get();
  });
}

// Runs inside seastar::async context
void storage_service::excise(std::unordered_set<token> tokens, inet_address endpoint) {
    slogger.info("Removing tokens {} for {}", tokens, endpoint);
    // FIXME: HintedHandOffManager.instance.deleteHintsForEndpoint(endpoint);
    remove_endpoint(endpoint);
    auto tmlock = get_token_metadata_lock().get0();
    auto tmptr = get_mutable_token_metadata_ptr().get0();
    tmptr->remove_endpoint(endpoint);
    tmptr->remove_bootstrap_tokens(tokens);

    notify_left(endpoint);

    update_pending_ranges(tmptr, format("excise {}", endpoint)).get();
    replicate_to_all_cores(std::move(tmptr)).get();
}

void storage_service::excise(std::unordered_set<token> tokens, inet_address endpoint, int64_t expire_time) {
    add_expire_time_if_found(endpoint, expire_time);
    excise(tokens, endpoint);
}

future<> storage_service::send_replication_notification(inet_address remote) {
    // notify the remote token
    auto done = make_shared<bool>(false);
    auto local = get_broadcast_address();
    auto sent = make_lw_shared<int>(0);
    slogger.debug("Notifying {} of replication completion", remote);
    return do_until(
        [this, done, sent, remote] {
            // The node can send REPLICATION_FINISHED to itself, in which case
            // is_alive will be true. If the messaging_service is stopped,
            // REPLICATION_FINISHED can be sent infinitely here. To fix, limit
            // the number of retries.
            return *done || !_gossiper.is_alive(remote) || *sent >= 3;
        },
        [this, done, sent, remote, local] {
            netw::msg_addr id{remote, 0};
            (*sent)++;
            return _messaging.local().send_replication_finished(id, local).then_wrapped([id, done] (auto&& f) {
                try {
                    f.get();
                    *done = true;
                } catch (...) {
                    slogger.warn("Fail to send REPLICATION_FINISHED to {}: {}", id, std::current_exception());
                }
            });
        }
    );
}

future<> storage_service::confirm_replication(inet_address node) {
    return run_with_no_api_lock([node] (storage_service& ss) {
        auto removing_node = bool(ss._removing_node) ? format("{}", *ss._removing_node) : "NONE";
        slogger.info("Got confirm_replication from {}, removing_node {}", node, removing_node);
        // replicatingNodes can be empty in the case where this node used to be a removal coordinator,
        // but restarted before all 'replication finished' messages arrived. In that case, we'll
        // still go ahead and acknowledge it.
        if (!ss._replicating_nodes.empty()) {
            ss._replicating_nodes.erase(node);
        } else {
            slogger.info("Received unexpected REPLICATION_FINISHED message from {}. Was this node recently a removal coordinator?", node);
        }
    });
}

// Runs inside seastar::async context
void storage_service::leave_ring() {
    db::system_keyspace::set_bootstrap_state(db::system_keyspace::bootstrap_state::NEEDS_BOOTSTRAP).get();
    mutate_token_metadata([this] (mutable_token_metadata_ptr tmptr) {
        auto endpoint = get_broadcast_address();
        tmptr->remove_endpoint(endpoint);
        return update_pending_ranges(std::move(tmptr), format("leave_ring {}", endpoint));
    }).get();

    auto expire_time = _gossiper.compute_expire_time().time_since_epoch().count();
    _gossiper.add_local_application_state(gms::application_state::STATUS,
            versioned_value::left(db::system_keyspace::get_local_tokens().get0(), expire_time)).get();
    auto delay = std::max(get_ring_delay(), gms::gossiper::INTERVAL);
    slogger.info("Announcing that I have left the ring for {}ms", delay.count());
    sleep_abortable(delay, _abort_source).get();
}

future<>
storage_service::stream_ranges(std::unordered_map<sstring, std::unordered_multimap<dht::token_range, inet_address>> ranges_to_stream_by_keyspace) {
    auto streamer = make_lw_shared<dht::range_streamer>(_db, get_token_metadata_ptr(), _abort_source, get_broadcast_address(), "Unbootstrap", streaming::stream_reason::decommission);
    for (auto& entry : ranges_to_stream_by_keyspace) {
        const auto& keyspace = entry.first;
        auto& ranges_with_endpoints = entry.second;

        if (ranges_with_endpoints.empty()) {
            continue;
        }

        std::unordered_map<inet_address, dht::token_range_vector> ranges_per_endpoint;
        for (auto& end_point_entry : ranges_with_endpoints) {
            dht::token_range r = end_point_entry.first;
            inet_address endpoint = end_point_entry.second;
            ranges_per_endpoint[endpoint].emplace_back(r);
        }
        streamer->add_tx_ranges(keyspace, std::move(ranges_per_endpoint));
    }
    return streamer->stream_async().then([streamer] {
        slogger.info("stream_ranges successful");
    }).handle_exception([] (auto ep) {
        slogger.warn("stream_ranges failed: {}", ep);
        return make_exception_future<>(std::move(ep));
    });
}

future<> storage_service::start_leaving() {
    return _gossiper.add_local_application_state(application_state::STATUS, versioned_value::leaving(db::system_keyspace::get_local_tokens().get0())).then([this] {
        return mutate_token_metadata([this] (mutable_token_metadata_ptr tmptr) {
            auto endpoint = get_broadcast_address();
            tmptr->add_leaving_endpoint(endpoint);
            return update_pending_ranges(std::move(tmptr), format("start_leaving {}", endpoint));
        });
    });
}

void storage_service::add_expire_time_if_found(inet_address endpoint, int64_t expire_time) {
    if (expire_time != 0L) {
        using clk = gms::gossiper::clk;
        auto time = clk::time_point(clk::duration(expire_time));
        _gossiper.add_expire_time_for_endpoint(endpoint, time);
    }
}

// For more details, see the commends on column_family::load_new_sstables
// All the global operations are going to happen here, and just the reloading happens
// in there.
future<> storage_service::load_new_sstables(sstring ks_name, sstring cf_name) {
    if (_loading_new_sstables) {
        throw std::runtime_error("Already loading SSTables. Try again later");
    } else {
        _loading_new_sstables = true;
    }

    slogger.info("Loading new SSTables for {}.{}...", ks_name, cf_name);

    return distributed_loader::process_upload_dir(_db, _sys_dist_ks, _view_update_generator, ks_name, cf_name).finally([this, ks_name, cf_name] {
        slogger.info("Done loading new SSTables for {}.{}", ks_name, cf_name);
        _loading_new_sstables = false;
    });
}

void storage_service::shutdown_client_servers() {
    for (auto& [name, hook] : _client_shutdown_hooks) {
        slogger.info("Shutting down {}", name);
        try {
            hook();
        } catch (...) {
            slogger.error("Unexpected error shutting down {}: {}",
                    name, std::current_exception());
            throw;
        }
        slogger.info("Shutting down {} was successful", name);
    }
}

future<>
storage_service::set_tables_autocompaction(const sstring &keyspace, std::vector<sstring> tables, bool enabled) {
    slogger.info("set_tables_autocompaction: enabled={} keyspace={} tables={}", enabled, keyspace, tables);
    return do_with(keyspace, std::move(tables), [this, enabled] (const sstring &keyspace, const std::vector<sstring>& tables) {
        return run_with_api_lock(sstring("set_tables_autocompaction"), [&keyspace, &tables, enabled] (auto&& ss) {
            if (!ss._initialized) {
                return make_exception_future<>(std::runtime_error("Too early: storage service not initialized yet"));
            }

            return ss._db.invoke_on_all([&keyspace, &tables, enabled] (database& db) {
                return parallel_for_each(tables, [&db, &keyspace, enabled] (const sstring& table) {
                    column_family& cf = db.find_column_family(keyspace, table);
                    if (enabled) {
                        cf.enable_auto_compaction();
                    } else {
                        cf.disable_auto_compaction();
                    }
                    return make_ready_future<>();
                });
            });
        });
    });
}

// Must be called from a seastar thread
std::unordered_multimap<inet_address, dht::token_range>
storage_service::get_new_source_ranges(const sstring& keyspace_name, const dht::token_range_vector& ranges) {
    auto my_address = get_broadcast_address();
    auto& ks = _db.local().find_keyspace(keyspace_name);
    auto& strat = ks.get_replication_strategy();
    auto tm = get_token_metadata().clone_only_token_map().get0();
    std::unordered_map<dht::token_range, std::vector<inet_address>> range_addresses = strat.get_range_addresses(tm, locator::can_yield::yes);
    std::unordered_multimap<inet_address, dht::token_range> source_ranges;

    // find alive sources for our new ranges
    for (auto r : ranges) {
        std::vector<inet_address> possible_nodes;
        auto it = range_addresses.find(r);
        if (it != range_addresses.end()) {
            possible_nodes = it->second;
        }

        auto& snitch = locator::i_endpoint_snitch::get_local_snitch_ptr();
        std::vector<inet_address> sources = snitch->get_sorted_list_by_proximity(my_address, possible_nodes);

        if (std::find(sources.begin(), sources.end(), my_address) != sources.end()) {
            auto err = format("get_new_source_ranges: sources={}, my_address={}", sources, my_address);
            slogger.warn("{}", err);
            throw std::runtime_error(err);
        }


        for (auto& source : sources) {
            if (_gossiper.is_alive(source)) {
                source_ranges.emplace(source, r);
                break;
            }
        }
    }
    return source_ranges;
}

future<> storage_service::move(token new_token) {
    return run_with_api_lock(sstring("move"), [new_token] (storage_service& ss) mutable {
        return make_exception_future<>(std::runtime_error("Move opeartion is not supported only more"));
    });
}

std::vector<storage_service::token_range_endpoints>
storage_service::describe_ring(const sstring& keyspace, bool include_only_local_dc) const {
    std::vector<token_range_endpoints> ranges;
    //Token.TokenFactory tf = getPartitioner().getTokenFactory();

    std::unordered_map<dht::token_range, std::vector<inet_address>> range_to_address_map =
            include_only_local_dc
                    ? get_range_to_address_map_in_local_dc(keyspace)
                    : get_range_to_address_map(keyspace);
    for (auto entry : range_to_address_map) {
        auto range = entry.first;
        auto addresses = entry.second;
        token_range_endpoints tr;
        if (range.start()) {
            tr._start_token = range.start()->value().to_sstring();
        }
        if (range.end()) {
            tr._end_token = range.end()->value().to_sstring();
        }
        for (auto endpoint : addresses) {
            endpoint_details details;
            details._host = boost::lexical_cast<std::string>(endpoint);
            details._datacenter = locator::i_endpoint_snitch::get_local_snitch_ptr()->get_datacenter(endpoint);
            details._rack = locator::i_endpoint_snitch::get_local_snitch_ptr()->get_rack(endpoint);
            tr._rpc_endpoints.push_back(get_rpc_address(endpoint));
            tr._endpoints.push_back(details._host);
            tr._endpoint_details.push_back(details);
        }
        ranges.push_back(tr);
    }
    // Convert to wrapping ranges
    auto left_inf = boost::find_if(ranges, [] (const token_range_endpoints& tr) {
        return tr._start_token.empty();
    });
    auto right_inf = boost::find_if(ranges, [] (const token_range_endpoints& tr) {
        return tr._end_token.empty();
    });
    using set = std::unordered_set<sstring>;
    if (left_inf != right_inf
            && left_inf != ranges.end()
            && right_inf != ranges.end()
            && (boost::copy_range<set>(left_inf->_endpoints)
                 == boost::copy_range<set>(right_inf->_endpoints))) {
        left_inf->_start_token = std::move(right_inf->_start_token);
        ranges.erase(right_inf);
    }
    return ranges;
}

std::unordered_map<dht::token_range, std::vector<inet_address>>
storage_service::construct_range_to_endpoint_map(
        const sstring& keyspace,
        const dht::token_range_vector& ranges) const {
    std::unordered_map<dht::token_range, std::vector<inet_address>> res;
    for (auto r : ranges) {
        res[r] = _db.local().find_keyspace(keyspace).get_replication_strategy().get_natural_endpoints(
                r.end() ? r.end()->value() : dht::maximum_token());
    }
    return res;
}


std::map<token, inet_address> storage_service::get_token_to_endpoint_map() {
    return get_token_metadata().get_normal_and_bootstrapping_token_to_endpoint_map();
}

std::chrono::milliseconds storage_service::get_ring_delay() {
    auto ring_delay = _db.local().get_config().ring_delay_ms();
    slogger.trace("Get RING_DELAY: {}ms", ring_delay);
    return std::chrono::milliseconds(ring_delay);
}

future<locator::token_metadata_lock> storage_service::get_token_metadata_lock() noexcept {
    assert(this_shard_id() == 0);
    return _shared_token_metadata.get_lock();
}

future<> storage_service::with_token_metadata_lock(std::function<future<> ()> func) noexcept {
    assert(this_shard_id() == 0);
    return get_token_metadata_lock().then([func = std::move(func)] (token_metadata_lock tmlock) {
        return func().finally([tmlock = std::move(tmlock)] {});
    });
}

future<> storage_service::mutate_token_metadata(std::function<future<> (mutable_token_metadata_ptr)> func) noexcept {
    return with_token_metadata_lock([this, func = std::move(func)] () mutable {
        return get_mutable_token_metadata_ptr().then([this, func = std::move(func)] (mutable_token_metadata_ptr tmptr) mutable {
            return func(tmptr).then([this, tmptr = std::move(tmptr)] () mutable {
                return replicate_to_all_cores(std::move(tmptr));
            });
        });
    });
}

future<> storage_service::update_pending_ranges(mutable_token_metadata_ptr tmptr, sstring reason) {
    assert(this_shard_id() == 0);

    // long start = System.currentTimeMillis();
    return do_with(_db.local().get_non_system_keyspaces(), [this, tmptr = std::move(tmptr)] (auto& keyspaces) mutable {
        return do_for_each(keyspaces, [this, tmptr = std::move(tmptr)] (auto& keyspace_name) mutable {
            auto& ks = this->_db.local().find_keyspace(keyspace_name);
            auto& strategy = ks.get_replication_strategy();
            slogger.debug("Updating pending ranges for keyspace={} starts", keyspace_name);
            return tmptr->update_pending_ranges(strategy, keyspace_name).finally([&keyspace_name] {
                slogger.debug("Updating pending ranges for keyspace={} ends", keyspace_name);
            });
        });
    }).handle_exception([this, reason = std::move(reason)] (std::exception_ptr ep) mutable {
        slogger.error("Failed to update pending ranges for {}: {}", reason, ep);
        return make_exception_future<>(std::move(ep));
    });
    // slogger.debug("finished calculation for {} keyspaces in {}ms", keyspaces.size(), System.currentTimeMillis() - start);
}

future<> storage_service::update_pending_ranges(sstring reason) {
    return mutate_token_metadata([this, reason = std::move(reason)] (mutable_token_metadata_ptr tmptr) mutable {
        return update_pending_ranges(std::move(tmptr), std::move(reason));
    });
}

future<> storage_service::keyspace_changed(const sstring& ks_name) {
    // Update pending ranges since keyspace can be changed after we calculate pending ranges.
    sstring reason = format("keyspace {}", ks_name);
    return container().invoke_on(0, [reason = std::move(reason)] (auto& ss) mutable {
        return ss.update_pending_ranges(reason).handle_exception([reason = std::move(reason)] (auto ep) {
            slogger.warn("Failure to update pending ranges for {} ignored", reason);
        });
    });
}

future<> storage_service::update_topology(inet_address endpoint) {
    return service::get_storage_service().invoke_on(0, [endpoint] (auto& ss) {
        return ss.mutate_token_metadata([&ss, endpoint] (mutable_token_metadata_ptr tmptr) mutable {
            // initiate the token metadata endpoints cache reset
            tmptr->invalidate_cached_rings();
            // re-read local rack and DC info
            tmptr->update_topology(endpoint);
            return make_ready_future<>();
        });
    });
}

void storage_service::init_messaging_service() {
    _messaging.local().register_replication_finished([] (gms::inet_address from) {
        return get_local_storage_service().confirm_replication(from);
    });
}

future<> storage_service::uninit_messaging_service() {
    return _messaging.local().unregister_replication_finished();
}

void storage_service::do_isolate_on_error(disk_error type)
{
    static std::atomic<bool> isolated = { false };

    if (!isolated.exchange(true)) {
        slogger.warn("Shutting down communications due to I/O errors until operator intervention");
        slogger.warn("{} error: {}", type == disk_error::commit ? "Commitlog" : "Disk", std::current_exception());
        // isolated protect us against multiple stops
        //FIXME: discarded future.
        (void)isolate();
    }
}

future<> storage_service::isolate() {
    return run_with_no_api_lock([] (storage_service& ss) {
        return ss.stop_transport();
    });
}

future<sstring> storage_service::get_removal_status() {
    return run_with_no_api_lock([] (storage_service& ss) {
        if (!ss._removing_node) {
            return make_ready_future<sstring>(sstring("No token removals in process."));
        }
        auto tokens = ss.get_token_metadata().get_tokens(*ss._removing_node);
        if (tokens.empty()) {
            return make_ready_future<sstring>(sstring("Node has no token"));
        }
        auto status = format("Removing token ({}). Waiting for replication confirmation from [{}].",
                tokens.front(), join(",", ss._replicating_nodes));
        return make_ready_future<sstring>(status);
    });
}

future<> storage_service::force_remove_completion() {
    return run_with_no_api_lock([] (storage_service& ss) {
        return seastar::async([&ss] {
            while (!ss._operation_in_progress.empty()) {
                if (ss._operation_in_progress != sstring("removenode")) {
                    throw std::runtime_error(format("Operation {} is in progress, try again", ss._operation_in_progress));
                }

                // This flag will make removenode stop waiting for the confirmation,
                // wait it to complete
                slogger.info("Operation removenode is in progress, wait for it to complete");

                ss._force_remove_completion = true;
                sleep_abortable(std::chrono::seconds(1), ss._abort_source).get();
                ss._force_remove_completion = false;
            }
            ss._operation_in_progress = sstring("removenode_force");

            try {
                const auto& tm = ss.get_token_metadata();
                if (!ss._replicating_nodes.empty() || !tm.get_leaving_endpoints().empty()) {
                    auto leaving = tm.get_leaving_endpoints();
                    slogger.warn("Removal not confirmed for {}, Leaving={}", join(",", ss._replicating_nodes), leaving);
                    for (auto endpoint : leaving) {
                        utils::UUID host_id;
                        auto tokens = tm.get_tokens(endpoint);
                        try {
                            host_id = tm.get_host_id(endpoint);
                        } catch (...) {
                            slogger.warn("No host_id is found for endpoint {}", endpoint);
                            continue;
                        }
                        ss._gossiper.advertise_token_removed(endpoint, host_id).get();
                        std::unordered_set<token> tokens_set(tokens.begin(), tokens.end());
                        ss.excise(tokens_set, endpoint);
                    }
                    ss._replicating_nodes.clear();
                    ss._removing_node = std::nullopt;
                } else {
                    slogger.warn("No tokens to force removal on, call 'removenode' first");
                }
                ss._operation_in_progress = {};
            } catch (...) {
                ss._operation_in_progress = {};
                throw;
            }
        });
    });
}

/**
 * Takes an ordered list of adjacent tokens and divides them in the specified number of ranges.
 */
static std::vector<std::pair<dht::token_range, uint64_t>>
calculate_splits(std::vector<dht::token> tokens, uint64_t split_count, column_family& cf) {
    auto sstables = cf.get_sstables();
    const double step = static_cast<double>(tokens.size() - 1) / split_count;
    auto prev_token_idx = 0;
    std::vector<std::pair<dht::token_range, uint64_t>> splits;
    splits.reserve(split_count);
    for (uint64_t i = 1; i <= split_count; ++i) {
        auto index = static_cast<uint32_t>(std::round(i * step));
        dht::token_range range({{ std::move(tokens[prev_token_idx]), false }}, {{ tokens[index], true }});
        // always return an estimate > 0 (see CASSANDRA-7322)
        uint64_t estimated_keys_for_range = 0;
        for (auto&& sst : *sstables) {
            estimated_keys_for_range += sst->estimated_keys_for_range(range);
        }
        splits.emplace_back(std::move(range), std::max(static_cast<uint64_t>(cf.schema()->min_index_interval()), estimated_keys_for_range));
        prev_token_idx = index;
    }
    return splits;
};

std::vector<std::pair<dht::token_range, uint64_t>>
storage_service::get_splits(const sstring& ks_name, const sstring& cf_name, range<dht::token> range, uint32_t keys_per_split) {
    using range_type = dht::token_range;
    auto& cf = _db.local().find_column_family(ks_name, cf_name);
    auto schema = cf.schema();
    auto sstables = cf.get_sstables();
    uint64_t total_row_count_estimate = 0;
    std::vector<dht::token> tokens;
    std::vector<range_type> unwrapped;
    if (range.is_wrap_around(dht::token_comparator())) {
        auto uwr = range.unwrap();
        unwrapped.emplace_back(std::move(uwr.second));
        unwrapped.emplace_back(std::move(uwr.first));
    } else {
        unwrapped.emplace_back(std::move(range));
    }
    tokens.push_back(std::move(unwrapped[0].start().value_or(range_type::bound(dht::minimum_token()))).value());
    for (auto&& r : unwrapped) {
        std::vector<dht::token> range_tokens;
        for (auto &&sst : *sstables) {
            total_row_count_estimate += sst->estimated_keys_for_range(r);
            auto keys = sst->get_key_samples(*cf.schema(), r);
            std::transform(keys.begin(), keys.end(), std::back_inserter(range_tokens), [](auto&& k) { return std::move(k.token()); });
        }
        std::sort(range_tokens.begin(), range_tokens.end());
        std::move(range_tokens.begin(), range_tokens.end(), std::back_inserter(tokens));
    }
    tokens.push_back(std::move(unwrapped[unwrapped.size() - 1].end().value_or(range_type::bound(dht::maximum_token()))).value());

    // split_count should be much smaller than number of key samples, to avoid huge sampling error
    constexpr uint32_t min_samples_per_split = 4;
    uint64_t max_split_count = tokens.size() / min_samples_per_split + 1;
    uint64_t split_count = std::max(uint64_t(1), std::min(max_split_count, total_row_count_estimate / keys_per_split));

    return calculate_splits(std::move(tokens), split_count, cf);
};

dht::token_range_vector
storage_service::get_ranges_for_endpoint(const sstring& name, const gms::inet_address& ep) const {
    return _db.local().find_keyspace(name).get_replication_strategy().get_ranges(ep);
}

dht::token_range_vector
storage_service::get_all_ranges(const std::vector<token>& sorted_tokens) const {
    if (sorted_tokens.empty())
        return dht::token_range_vector();
    int size = sorted_tokens.size();
    dht::token_range_vector ranges;
    ranges.push_back(dht::token_range::make_ending_with(range_bound<token>(sorted_tokens[0], true)));
    for (int i = 1; i < size; ++i) {
        dht::token_range r(range<token>::bound(sorted_tokens[i - 1], false), range<token>::bound(sorted_tokens[i], true));
        ranges.push_back(r);
    }
    ranges.push_back(dht::token_range::make_starting_with(range_bound<token>(sorted_tokens[size-1], false)));

    return ranges;
}

std::vector<gms::inet_address>
storage_service::get_natural_endpoints(const sstring& keyspace,
        const sstring& cf, const sstring& key) const {
    auto schema = _db.local().find_schema(keyspace, cf);
    partition_key pk = partition_key::from_nodetool_style_string(schema, key);
    dht::token token = schema->get_partitioner().get_token(*schema, pk.view());
    return get_natural_endpoints(keyspace, token);
}

std::vector<gms::inet_address>
storage_service::get_natural_endpoints(const sstring& keyspace, const token& pos) const {
    return _db.local().find_keyspace(keyspace).get_replication_strategy().get_natural_endpoints(pos);
}

future<std::unordered_map<sstring, sstring>>
storage_service::view_build_statuses(sstring keyspace, sstring view_name) const {
    return _sys_dist_ks.local().view_status(std::move(keyspace), std::move(view_name)).then([this] (std::unordered_map<utils::UUID, sstring> status) {
        auto& endpoint_to_host_id = get_token_metadata().get_endpoint_to_host_id_map_for_reading();
        return boost::copy_range<std::unordered_map<sstring, sstring>>(endpoint_to_host_id
                | boost::adaptors::transformed([&status] (const std::pair<inet_address, utils::UUID>& p) {
                    auto it = status.find(p.second);
                    auto s = it != status.end() ? std::move(it->second) : "UNKNOWN";
                    return std::pair(p.first.to_sstring(), std::move(s));
                }));
    });
}

future<> init_storage_service(sharded<abort_source>& abort_source, distributed<database>& db, sharded<gms::gossiper>& gossiper,
        sharded<db::system_distributed_keyspace>& sys_dist_ks,
        sharded<db::view::view_update_generator>& view_update_generator, sharded<gms::feature_service>& feature_service,
<<<<<<< HEAD
        storage_service_config config, sharded<service::migration_notifier>& mn, sharded<locator::token_metadata>& tm,
        sharded<netw::messaging_service>& ms, sharded<qos::service_level_controller>& sl_controller) {
    return service::get_storage_service().start(std::ref(abort_source), std::ref(db), std::ref(gossiper), std::ref(sys_dist_ks), std::ref(view_update_generator), std::ref(feature_service), config, std::ref(mn), std::ref(tm), std::ref(ms), std::ref(sl_controller));
=======
        storage_service_config config, sharded<service::migration_notifier>& mn, sharded<locator::shared_token_metadata>& stm,
        sharded<netw::messaging_service>& ms) {
    return service::get_storage_service().start(std::ref(abort_source), std::ref(db), std::ref(gossiper), std::ref(sys_dist_ks), std::ref(view_update_generator), std::ref(feature_service), config, std::ref(mn), std::ref(stm), std::ref(ms));
>>>>>>> 70689088
}

future<> deinit_storage_service() {
    return service::get_storage_service().stop();
}

void storage_service::notify_down(inet_address endpoint) {
    container().invoke_on_all([endpoint] (auto&& ss) {
        ss._messaging.local().remove_rpc_client(netw::msg_addr{endpoint, 0});
        return seastar::async([&ss, endpoint] {
            for (auto&& subscriber : ss._lifecycle_subscribers) {
                try {
                    subscriber->on_down(endpoint);
                } catch (...) {
                    slogger.warn("Down notification failed {}: {}", endpoint, std::current_exception());
                }
            }
        });
    }).get();
    slogger.debug("Notify node {} has been down", endpoint);
}

void storage_service::notify_left(inet_address endpoint) {
    container().invoke_on_all([endpoint] (auto&& ss) {
        return seastar::async([&ss, endpoint] {
            for (auto&& subscriber : ss._lifecycle_subscribers) {
                try {
                    subscriber->on_leave_cluster(endpoint);
                } catch (...) {
                    slogger.warn("Leave cluster notification failed {}: {}", endpoint, std::current_exception());
                }
            }
        });
    }).get();
    slogger.debug("Notify node {} has left the cluster", endpoint);
}

void storage_service::notify_up(inet_address endpoint)
{
    if (!_gossiper.is_cql_ready(endpoint) || !_gossiper.is_alive(endpoint)) {
        return;
    }
    container().invoke_on_all([endpoint] (auto&& ss) {
        return seastar::async([&ss, endpoint] {
            for (auto&& subscriber : ss._lifecycle_subscribers) {
                try {
                    subscriber->on_up(endpoint);
                } catch (...) {
                    slogger.warn("Up notification failed {}: {}", endpoint, std::current_exception());
                }
            }
        });
    }).get();
    slogger.debug("Notify node {} has been up", endpoint);
}

void storage_service::notify_joined(inet_address endpoint)
{
    if (!_gossiper.is_normal(endpoint)) {
        return;
    }

    container().invoke_on_all([endpoint] (auto&& ss) {
        return seastar::async([&ss, endpoint] {
            for (auto&& subscriber : ss._lifecycle_subscribers) {
                try {
                    subscriber->on_join_cluster(endpoint);
                } catch (...) {
                    slogger.warn("Join cluster notification failed {}: {}", endpoint, std::current_exception());
                }
            }
        });
    }).get();
    slogger.debug("Notify node {} has joined the cluster", endpoint);
}

void storage_service::notify_cql_change(inet_address endpoint, bool ready)
{
    if (ready) {
        notify_up(endpoint);
    } else {
        notify_down(endpoint);
    }
}

future<bool> storage_service::is_cleanup_allowed(sstring keyspace) {
    return container().invoke_on(0, [keyspace = std::move(keyspace)] (storage_service& ss) {
        auto my_address = ss.get_broadcast_address();
        auto pending_ranges = ss.get_token_metadata().has_pending_ranges(keyspace, my_address);
        bool is_bootstrap_mode = ss._is_bootstrap_mode;
        slogger.debug("is_cleanup_allowed: keyspace={}, is_bootstrap_mode={}, pending_ranges={}",
                keyspace, is_bootstrap_mode, pending_ranges);
        return !is_bootstrap_mode && !pending_ranges;
    });
}

bool storage_service::is_repair_based_node_ops_enabled() {
    return _db.local().get_config().enable_repair_based_node_ops();
}


void storage_service::start_workload_prioritization(workload_prioritization_create_tables create_tables) {
        if (create_tables) {
            _sys_dist_ks.invoke_on_all(&db::system_distributed_keyspace::start_workload_prioritization).get();
        }
        _sl_controller.invoke_on_all([this] (qos::service_level_controller& sl_controller) {
            sl_controller.set_distributed_data_accessor(::static_pointer_cast<qos::service_level_controller::service_level_distributed_data_accessor>(
                    ::make_shared<qos::standard_service_level_distributed_data_accessor>(_sys_dist_ks.local())));
        }).get();
}

} // namespace service
<|MERGE_RESOLUTION|>--- conflicted
+++ resolved
@@ -89,11 +89,7 @@
 
 storage_service::storage_service(abort_source& abort_source, distributed<database>& db, gms::gossiper& gossiper, sharded<db::system_distributed_keyspace>& sys_dist_ks,
         sharded<db::view::view_update_generator>& view_update_generator, gms::feature_service& feature_service, storage_service_config config, sharded<service::migration_notifier>& mn,
-<<<<<<< HEAD
-        locator::token_metadata& tm, sharded<netw::messaging_service>& ms, sharded<qos::service_level_controller>& sl_controller, bool for_testing)
-=======
-        locator::shared_token_metadata& stm, sharded<netw::messaging_service>& ms, bool for_testing)
->>>>>>> 70689088
+        locator::shared_token_metadata& stm, sharded<netw::messaging_service>& ms, sharded<qos::service_level_controller>& sl_controller, bool for_testing)
         : _abort_source(abort_source)
         , _feature_service(feature_service)
         , _db(db)
@@ -544,7 +540,6 @@
         assert(should_bootstrap() || db().local().is_replacing() || !_cdc_streams_ts);
     }
 
-<<<<<<< HEAD
     // now, that the system distributed keyspace is initialized and started,
     // pass an accessor to the service level controller so it can interact with it
     // but only if the conditions are right (the cluster supports or have supported
@@ -569,10 +564,7 @@
         });
     }
 
-    if (!_cdc_streams_ts && db().local().get_config().check_experimental(db::experimental_features_t::CDC)) {
-=======
     if (!_cdc_streams_ts) {
->>>>>>> 70689088
         // If we didn't choose a CDC streams timestamp at this point, then either
         // 1. we're replacing a node which didn't gossip a CDC streams timestamp for whatever reason,
         // 2. we've already bootstrapped, but are upgrading from a non-CDC version,
@@ -3136,15 +3128,9 @@
 future<> init_storage_service(sharded<abort_source>& abort_source, distributed<database>& db, sharded<gms::gossiper>& gossiper,
         sharded<db::system_distributed_keyspace>& sys_dist_ks,
         sharded<db::view::view_update_generator>& view_update_generator, sharded<gms::feature_service>& feature_service,
-<<<<<<< HEAD
-        storage_service_config config, sharded<service::migration_notifier>& mn, sharded<locator::token_metadata>& tm,
+        storage_service_config config, sharded<service::migration_notifier>& mn, sharded<locator::shared_token_metadata>& stm,
         sharded<netw::messaging_service>& ms, sharded<qos::service_level_controller>& sl_controller) {
-    return service::get_storage_service().start(std::ref(abort_source), std::ref(db), std::ref(gossiper), std::ref(sys_dist_ks), std::ref(view_update_generator), std::ref(feature_service), config, std::ref(mn), std::ref(tm), std::ref(ms), std::ref(sl_controller));
-=======
-        storage_service_config config, sharded<service::migration_notifier>& mn, sharded<locator::shared_token_metadata>& stm,
-        sharded<netw::messaging_service>& ms) {
-    return service::get_storage_service().start(std::ref(abort_source), std::ref(db), std::ref(gossiper), std::ref(sys_dist_ks), std::ref(view_update_generator), std::ref(feature_service), config, std::ref(mn), std::ref(stm), std::ref(ms));
->>>>>>> 70689088
+    return service::get_storage_service().start(std::ref(abort_source), std::ref(db), std::ref(gossiper), std::ref(sys_dist_ks), std::ref(view_update_generator), std::ref(feature_service), config, std::ref(mn), std::ref(stm), std::ref(ms), std::ref(sl_controller));
 }
 
 future<> deinit_storage_service() {
