/*
 * Licensed to the Apache Software Foundation (ASF) under one
 * or more contributor license agreements.  See the NOTICE file
 * distributed with this work for additional information
 * regarding copyright ownership.  The ASF licenses this file
 * to you under the Apache License, Version 2.0 (the
 * "License"); you may not use this file except in compliance
 * with the License.  You may obtain a copy of the License at
 *
 *     http://www.apache.org/licenses/LICENSE-2.0
 *
 * Unless required by applicable law or agreed to in writing, software
 * distributed under the License is distributed on an "AS IS" BASIS,
 * WITHOUT WARRANTIES OR CONDITIONS OF ANY KIND, either express or implied.
 * See the License for the specific language governing permissions and
 * limitations under the License.
 *
 * Modified by ScyllaDB
 * Copyright (C) 2015 ScyllaDB
 *
 */

/*
 * This file is part of Scylla.
 *
 * See the LICENSE.PROPRIETARY file in the top-level directory for licensing information.
 */

#include "storage_service.hh"
#include "dht/boot_strapper.hh"
#include <seastar/core/distributed.hh>
#include "locator/snitch_base.hh"
#include "db/system_keyspace.hh"
#include "utils/UUID.hh"
#include "gms/inet_address.hh"
#include "log.hh"
#include "service/migration_manager.hh"
#include "to_string.hh"
#include "gms/gossiper.hh"
#include "gms/failure_detector.hh"
#include "gms/feature_service.hh"
#include <seastar/core/thread.hh>
#include <sstream>
#include <algorithm>
#include "locator/local_strategy.hh"
#include "version.hh"
#include "unimplemented.hh"
#include "streaming/stream_plan.hh"
#include "streaming/stream_state.hh"
#include "dht/range_streamer.hh"
#include <boost/range/adaptors.hpp>
#include <boost/range/algorithm.hpp>
#include "service/load_broadcaster.hh"
#include "transport/server.hh"
#include <seastar/core/rwlock.hh>
#include "db/batchlog_manager.hh"
#include "db/commitlog/commitlog.hh"
#include "db/hints/manager.hh"
#include "utils/exceptions.hh"
#include "message/messaging_service.hh"
#include "supervisor.hh"
#include "sstables/compaction_manager.hh"
#include "sstables/sstables.hh"
#include "db/config.hh"
#include "db/schema_tables.hh"
#include "distributed_loader.hh"
#include "database.hh"
#include <seastar/core/metrics.hh>
#include "cdc/generation.hh"
#include "cdc/generation_service.hh"
#include "repair/repair.hh"
#include "service/priority_manager.hh"
#include "utils/generation-number.hh"
#include <seastar/core/coroutine.hh>
#include "audit/audit.hh"
#include "service/qos/service_level_controller.hh"
#include "service/qos/standard_service_level_distributed_data_accessor.hh"

using token = dht::token;
using UUID = utils::UUID;
using inet_address = gms::inet_address;

extern logging::logger cdc_log;

namespace service {

static logging::logger slogger("storage_service");

distributed<storage_service> _the_storage_service;

storage_service::storage_service(abort_source& abort_source, distributed<database>& db, gms::gossiper& gossiper, sharded<db::system_distributed_keyspace>& sys_dist_ks,
        sharded<db::view::view_update_generator>& view_update_generator, gms::feature_service& feature_service, storage_service_config config, sharded<service::migration_notifier>& mn,
        locator::shared_token_metadata& stm, sharded<netw::messaging_service>& ms, sharded<cdc::generation_service>& cdc_gen_service, sharded<qos::service_level_controller>& sl_controller, bool for_testing)
        : _abort_source(abort_source)
        , _feature_service(feature_service)
        , _db(db)
        , _gossiper(gossiper)
        , _mnotifier(mn)
        , _messaging(ms)
        , _sl_controller(sl_controller)
        , _for_testing(for_testing)
        , _node_ops_abort_thread(node_ops_abort_thread())
        , _shared_token_metadata(stm)
        , _cdc_gen_service(cdc_gen_service)
        , _sys_dist_ks(sys_dist_ks)
        , _view_update_generator(view_update_generator)
        , _snitch_reconfigure([this] { return snitch_reconfigured(); })
        , _schema_version_publisher([this] { return publish_schema_version(); }) {
    register_metrics();
    sstable_read_error.connect([this] { do_isolate_on_error(disk_error::regular); });
    sstable_write_error.connect([this] { do_isolate_on_error(disk_error::regular); });
    general_disk_error.connect([this] { do_isolate_on_error(disk_error::regular); });
    commit_error.connect([this] { do_isolate_on_error(disk_error::commit); });

    auto& snitch = locator::i_endpoint_snitch::snitch_instance();
    if (snitch.local_is_initialized()) {
        _listeners.emplace_back(make_lw_shared(snitch.local()->when_reconfigured(_snitch_reconfigure)));
    }
}

void storage_service::enable_all_features() {
    auto features = _feature_service.known_feature_set();
    _feature_service.enable(features);
}

enum class node_external_status {
    UNKNOWN        = 0,
    STARTING       = 1,
    JOINING        = 2,
    NORMAL         = 3,
    LEAVING        = 4,
    DECOMMISSIONED = 5,
    DRAINING       = 6,
    DRAINED        = 7,
    MOVING         = 8 //deprecated
};

static node_external_status map_operation_mode(storage_service::mode m) {
    switch (m) {
    case storage_service::mode::STARTING: return node_external_status::STARTING;
    case storage_service::mode::JOINING: return node_external_status::JOINING;
    case storage_service::mode::NORMAL: return node_external_status::NORMAL;
    case storage_service::mode::LEAVING: return node_external_status::LEAVING;
    case storage_service::mode::DECOMMISSIONED: return node_external_status::DECOMMISSIONED;
    case storage_service::mode::DRAINING: return node_external_status::DRAINING;
    case storage_service::mode::DRAINED: return node_external_status::DRAINED;
    case storage_service::mode::MOVING: return node_external_status::MOVING;
    }
    return node_external_status::UNKNOWN;
}

void storage_service::register_metrics() {
    if (this_shard_id() != 0) {
        // the relevant data is distributed between the shards,
        // We only need to register it once.
        return;
    }
    namespace sm = seastar::metrics;
    _metrics.add_group("node", {
            sm::make_gauge("operation_mode", sm::description("The operation mode of the current node. UNKNOWN = 0, STARTING = 1, JOINING = 2, NORMAL = 3, "
                    "LEAVING = 4, DECOMMISSIONED = 5, DRAINING = 6, DRAINED = 7, MOVING = 8"), [this] {
                return static_cast<std::underlying_type_t<node_external_status>>(map_operation_mode(_operation_mode));
            }),
    });
}

bool storage_service::is_auto_bootstrap() const {
    return _db.local().get_config().auto_bootstrap();
}

std::unordered_set<token> get_replace_tokens() {
    std::unordered_set<token> ret;
    std::unordered_set<sstring> tokens;
    auto tokens_string = get_local_storage_service().db().local().get_config().replace_token();
    try {
        boost::split(tokens, tokens_string, boost::is_any_of(sstring(",")));
    } catch (...) {
        throw std::runtime_error(format("Unable to parse replace_token={}", tokens_string));
    }
    tokens.erase("");
    for (auto token_string : tokens) {
        auto token = dht::token::from_sstring(token_string);
        ret.insert(token);
    }
    return ret;
}

std::optional<UUID> get_replace_node() {
    auto replace_node = get_local_storage_service().db().local().get_config().replace_node();
    if (replace_node.empty()) {
        return std::nullopt;
    }
    try {
        return utils::UUID(replace_node);
    } catch (...) {
        auto msg = format("Unable to parse {} as host-id", replace_node);
        slogger.error("{}", msg);
        throw std::runtime_error(msg);
    }
}

bool get_property_rangemovement() {
    return get_local_storage_service().db().local().get_config().consistent_rangemovement();
}

bool get_property_load_ring_state() {
    return get_local_storage_service().db().local().get_config().load_ring_state();
}

bool storage_service::is_first_node() {
    if (db().local().is_replacing()) {
        return false;
    }
    auto seeds = _gossiper.get_seeds();
    if (seeds.empty()) {
        return false;
    }
    // Node with the smallest IP address is chosen as the very first node
    // in the cluster. The first node is the only node that does not
    // bootstrap in the cluser. All other nodes will bootstrap.
    std::vector<gms::inet_address> sorted_seeds(seeds.begin(), seeds.end());
    std::sort(sorted_seeds.begin(), sorted_seeds.end());
    if (sorted_seeds.front() == get_broadcast_address()) {
        slogger.info("I am the first node in the cluster. Skip bootstrap. Node={}", get_broadcast_address());
        return true;
    }
    return false;
}

bool storage_service::should_bootstrap() {
    return !db::system_keyspace::bootstrap_complete() && !is_first_node();
}

void storage_service::install_schema_version_change_listener() {
    _listeners.emplace_back(make_lw_shared(_db.local().observable_schema_version().observe([this] (utils::UUID schema_version) {
        (void)_schema_version_publisher.trigger();
    })));
}

future<> storage_service::publish_schema_version() {
    return get_local_migration_manager().passive_announce(_db.local().get_version());
}

future<> storage_service::snitch_reconfigured() {
    return update_topology(utils::fb_utilities::get_broadcast_address());
}

// Runs inside seastar::async context
void storage_service::prepare_to_join(
        std::unordered_set<gms::inet_address> initial_contact_nodes,
        std::unordered_set<gms::inet_address> loaded_endpoints,
        std::unordered_map<gms::inet_address, sstring> loaded_peer_features,
        bind_messaging_port do_bind) {
    std::map<gms::application_state, gms::versioned_value> app_states;
    if (db::system_keyspace::was_decommissioned()) {
        if (db().local().get_config().override_decommission()) {
            slogger.warn("This node was decommissioned, but overriding by operator request.");
            db::system_keyspace::set_bootstrap_state(db::system_keyspace::bootstrap_state::COMPLETED).get();
        } else {
            auto msg = sstring("This node was decommissioned and will not rejoin the ring unless override_decommission=true has been set,"
                               "or all existing data is removed and the node is bootstrapped again");
            slogger.error("{}", msg);
            throw std::runtime_error(msg);
        }
    }
    if (get_replace_tokens().size() > 0 || get_replace_node()) {
         throw std::runtime_error("Replace method removed; use replace_address instead");
    }
    bool replacing_a_node_with_same_ip = false;
    bool replacing_a_node_with_diff_ip = false;
    auto tmlock = std::make_unique<token_metadata_lock>(get_token_metadata_lock().get0());
    auto tmptr = get_mutable_token_metadata_ptr().get0();
    if (db().local().is_replacing()) {
        if (db::system_keyspace::bootstrap_complete()) {
            throw std::runtime_error("Cannot replace address with a node that is already bootstrapped");
        }
        std::tie(_bootstrap_tokens, _cdc_streams_ts) = prepare_replacement_info(initial_contact_nodes, loaded_peer_features, do_bind).get0();
        auto replace_address = db().local().get_replace_address();
        replacing_a_node_with_same_ip = replace_address && *replace_address == get_broadcast_address();
        replacing_a_node_with_diff_ip = replace_address && *replace_address != get_broadcast_address();

        slogger.info("Replacing a node with {} IP address, my address={}, node being replaced={}",
            get_broadcast_address() == *replace_address ? "the same" : "a different",
            get_broadcast_address(), *replace_address);
        tmptr->update_normal_tokens(_bootstrap_tokens, *replace_address).get();
    } else if (should_bootstrap()) {
        check_for_endpoint_collision(initial_contact_nodes, loaded_peer_features, do_bind).get();
    } else {
        auto local_features = _feature_service.known_feature_set();
        slogger.info("Checking remote features with gossip, initial_contact_nodes={}", initial_contact_nodes);
        _gossiper.do_shadow_round(initial_contact_nodes, gms::bind_messaging_port(bool(do_bind))).get();
        _gossiper.check_knows_remote_features(local_features, loaded_peer_features);
        _gossiper.check_snitch_name_matches();
        _gossiper.reset_endpoint_state_map().get();
        for (auto ep : loaded_endpoints) {
            _gossiper.add_saved_endpoint(ep);
        }
    }

    // If this is a restarting node, we should update tokens before gossip starts
    auto my_tokens = db::system_keyspace::get_saved_tokens().get0();
    bool restarting_normal_node = db::system_keyspace::bootstrap_complete() && !db().local().is_replacing() && !my_tokens.empty();
    if (restarting_normal_node) {
        slogger.info("Restarting a node in NORMAL status");
        // This node must know about its chosen tokens before other nodes do
        // since they may start sending writes to this node after it gossips status = NORMAL.
        // Therefore we update _token_metadata now, before gossip starts.
        tmptr->update_normal_tokens(my_tokens, get_broadcast_address()).get();

        _cdc_streams_ts = db::system_keyspace::get_saved_cdc_streams_timestamp().get0();
        if (!_cdc_streams_ts) {
            // We could not have completed joining if we didn't generate and persist a CDC streams timestamp,
            // unless we are restarting after upgrading from non-CDC supported version.
            // In that case we won't begin a CDC generation: it should be done by one of the nodes
            // after it learns that it everyone supports the CDC feature.
            cdc_log.warn(
                    "Restarting node in NORMAL status with CDC enabled, but no streams timestamp was proposed"
                    " by this node according to its local tables. Are we upgrading from a non-CDC supported version?");
        }
    }

    // have to start the gossip service before we can see any info on other nodes.  this is necessary
    // for bootstrap to get the load info it needs.
    // (we won't be part of the storage ring though until we add a counterId to our state, below.)
    // Seed the host ID-to-endpoint map with our own ID.
    auto local_host_id = db::system_keyspace::get_local_host_id().get0();
    _db.invoke_on_all([local_host_id] (auto& db) {
        db.set_local_id(local_host_id);
    }).get();
    auto features = _feature_service.supported_feature_set();
    if (!replacing_a_node_with_diff_ip) {
        // Replacing node with a different ip should own the host_id only after
        // the replacing node becomes NORMAL status. It is updated in
        // handle_state_normal().
        tmptr->update_host_id(local_host_id, get_broadcast_address());
    }

    // Replicate the tokens early because once gossip runs other nodes
    // might send reads/writes to this node. Replicate it early to make
    // sure the tokens are valid on all the shards.
    replicate_to_all_cores(std::move(tmptr)).get();
    tmlock.reset();

    auto broadcast_rpc_address = utils::fb_utilities::get_broadcast_rpc_address();
    auto& proxy = service::get_storage_proxy();
    // Ensure we know our own actual Schema UUID in preparation for updates
    db::schema_tables::recalculate_schema_version(proxy, _feature_service).get0();
    app_states.emplace(gms::application_state::NET_VERSION, versioned_value::network_version());
    app_states.emplace(gms::application_state::HOST_ID, versioned_value::host_id(local_host_id));
    app_states.emplace(gms::application_state::RPC_ADDRESS, versioned_value::rpcaddress(broadcast_rpc_address));
    app_states.emplace(gms::application_state::RELEASE_VERSION, versioned_value::release_version());
    app_states.emplace(gms::application_state::SUPPORTED_FEATURES, versioned_value::supported_features(features));
    app_states.emplace(gms::application_state::CACHE_HITRATES, versioned_value::cache_hitrates(""));
    app_states.emplace(gms::application_state::SCHEMA_TABLES_VERSION, versioned_value(db::schema_tables::version));
    app_states.emplace(gms::application_state::RPC_READY, versioned_value::cql_ready(false));
    app_states.emplace(gms::application_state::VIEW_BACKLOG, versioned_value(""));
    app_states.emplace(gms::application_state::SCHEMA, versioned_value::schema(_db.local().get_version()));
    if (restarting_normal_node) {
        // Order is important: both the CDC streams timestamp and tokens must be known when a node handles our status.
        // Exception: there might be no CDC streams timestamp proposed by us if we're upgrading from a non-CDC version.
        app_states.emplace(gms::application_state::TOKENS, versioned_value::tokens(my_tokens));
        app_states.emplace(gms::application_state::CDC_STREAMS_TIMESTAMP, versioned_value::cdc_streams_timestamp(_cdc_streams_ts));
        app_states.emplace(gms::application_state::STATUS, versioned_value::normal(my_tokens));
    }
    if (replacing_a_node_with_same_ip || replacing_a_node_with_diff_ip) {
        app_states.emplace(gms::application_state::TOKENS, versioned_value::tokens(_bootstrap_tokens));
    }
    const auto& snitch_name = locator::i_endpoint_snitch::get_local_snitch_ptr()->get_name();
    app_states.emplace(gms::application_state::SNITCH_NAME, versioned_value::snitch_name(snitch_name));

    slogger.info("Starting up server gossip");

    auto generation_number = db::system_keyspace::increment_and_get_generation().get0();
    auto advertise = gms::advertise_myself(!replacing_a_node_with_same_ip);
    _gossiper.start_gossiping(generation_number, app_states, gms::bind_messaging_port(bool(do_bind)), advertise).get();

    install_schema_version_change_listener();

    // gossip local partitioner information (shard count and ignore_msb_bits)
    gossip_sharder().get();

    // gossip Schema.emptyVersion forcing immediate check for schema updates (see MigrationManager#maybeScheduleSchemaPull)

    // Wait for gossip to settle so that the fetures will be enabled
    if (do_bind) {
        gms::get_local_gossiper().wait_for_gossip_to_settle().get();
    }
}

void storage_service::maybe_start_sys_dist_ks() {
    supervisor::notify("starting system distributed keyspace");
    _sys_dist_ks.invoke_on_all(&db::system_distributed_keyspace::start).get();
}

// Runs inside seastar::async context
void storage_service::join_token_ring(int delay) {
    // This function only gets called on shard 0, but we want to set _joined
    // on all shards, so this variable can be later read locally.
    container().invoke_on_all([] (auto&& ss) {
        ss._joined = true;
    }).get();
    // We bootstrap if we haven't successfully bootstrapped before, as long as we are not a seed.
    // If we are a seed, or if the user manually sets auto_bootstrap to false,
    // we'll skip streaming data from other nodes and jump directly into the ring.
    //
    // The seed check allows us to skip the RING_DELAY sleep for the single-node cluster case,
    // which is useful for both new users and testing.
    //
    // We attempted to replace this with a schema-presence check, but you need a meaningful sleep
    // to get schema info from gossip which defeats the purpose.  See CASSANDRA-4427 for the gory details.
    std::unordered_set<inet_address> current;
    if (should_bootstrap()) {
        bool resume_bootstrap = db::system_keyspace::bootstrap_in_progress();
        if (resume_bootstrap) {
            slogger.warn("Detected previous bootstrap failure; retrying");
        } else {
            db::system_keyspace::set_bootstrap_state(db::system_keyspace::bootstrap_state::IN_PROGRESS).get();
        }
        set_mode(mode::JOINING, "waiting for ring information", true);
        auto& gossiper = gms::get_gossiper().local();
        // first sleep the delay to make sure we see *at least* one other node
        for (int i = 0; i < delay && gossiper.get_live_members().size() < 2; i += 1000) {
            sleep_abortable(std::chrono::seconds(1), _abort_source).get();
        }
        // if our schema hasn't matched yet, keep sleeping until it does
        // (post CASSANDRA-1391 we don't expect this to be necessary very often, but it doesn't hurt to be careful)
        while (!get_local_migration_manager().have_schema_agreement()) {
            set_mode(mode::JOINING, "waiting for schema information to complete", true);
            sleep_abortable(std::chrono::seconds(1), _abort_source).get();
        }
        set_mode(mode::JOINING, "schema complete, ready to bootstrap", true);
        set_mode(mode::JOINING, "waiting for pending range calculation", true);
        update_pending_ranges("joining").get();
        set_mode(mode::JOINING, "calculation complete, ready to bootstrap", true);
        slogger.debug("... got ring + schema info");

        auto t = gms::gossiper::clk::now();
        auto tmptr = get_token_metadata_ptr();
        while (get_property_rangemovement() &&
            (!tmptr->get_bootstrap_tokens().empty() ||
             !tmptr->get_leaving_endpoints().empty())) {
            auto elapsed = std::chrono::duration_cast<std::chrono::seconds>(gms::gossiper::clk::now() - t).count();
            slogger.info("Checking bootstrapping/leaving nodes: tokens {}, leaving {}, sleep 1 second and check again ({} seconds elapsed)",
                tmptr->get_bootstrap_tokens().size(),
                tmptr->get_leaving_endpoints().size(),
                elapsed);

            sleep_abortable(std::chrono::seconds(1), _abort_source).get();

            if (gms::gossiper::clk::now() > t + std::chrono::seconds(60)) {
                throw std::runtime_error("Other bootstrapping/leaving nodes detected, cannot bootstrap while consistent_rangemovement is true");
            }

            // Check the schema and pending range again
            while (!get_local_migration_manager().have_schema_agreement()) {
                set_mode(mode::JOINING, "waiting for schema information to complete", true);
                sleep_abortable(std::chrono::seconds(1), _abort_source).get();
            }
            update_pending_ranges("bootstrapping/leaving nodes while joining").get();
            tmptr = get_token_metadata_ptr();
        }
        slogger.info("Checking bootstrapping/leaving nodes: ok");

        if (!db().local().is_replacing()) {
            if (tmptr->is_member(get_broadcast_address())) {
                throw std::runtime_error("This node is already a member of the token ring; bootstrap aborted. (If replacing a dead node, remove the old one from the ring first.)");
            }
            set_mode(mode::JOINING, "getting bootstrap token", true);
            if (resume_bootstrap) {
                _bootstrap_tokens = db::system_keyspace::get_saved_tokens().get0();
                if (!_bootstrap_tokens.empty()) {
                    slogger.info("Using previously saved tokens = {}", _bootstrap_tokens);
                } else {
                    _bootstrap_tokens = boot_strapper::get_bootstrap_tokens(tmptr, _db.local());
                    slogger.info("Using newly generated tokens = {}", _bootstrap_tokens);
                }
            } else {
                _bootstrap_tokens = boot_strapper::get_bootstrap_tokens(tmptr, _db.local());
                slogger.info("Using newly generated tokens = {}", _bootstrap_tokens);
            }
        } else {
            auto replace_addr = db().local().get_replace_address();
            if (replace_addr && *replace_addr != get_broadcast_address()) {
                // Sleep additionally to make sure that the server actually is not alive
                // and giving it more time to gossip if alive.
                sleep_abortable(service::load_broadcaster::BROADCAST_INTERVAL, _abort_source).get();

                // check for operator errors...
                const auto tmptr = get_token_metadata_ptr();
                for (auto token : _bootstrap_tokens) {
                    auto existing = tmptr->get_endpoint(token);
                    if (existing) {
                        auto* eps = _gossiper.get_endpoint_state_for_endpoint_ptr(*existing);
                        if (eps && eps->get_update_timestamp() > gms::gossiper::clk::now() - std::chrono::milliseconds(delay)) {
                            throw std::runtime_error("Cannot replace a live node...");
                        }
                        current.insert(*existing);
                    } else {
                        throw std::runtime_error(format("Cannot replace token {} which does not exist!", token));
                    }
                }
            } else {
                sleep_abortable(get_ring_delay(), _abort_source).get();
            }
            set_mode(mode::JOINING, format("Replacing a node with token(s): {}", _bootstrap_tokens), true);
            // _bootstrap_tokens was previously set in prepare_to_join using tokens gossiped by the replaced node
        }
        maybe_start_sys_dist_ks();
        mark_existing_views_as_built();
        db::system_keyspace::update_tokens(_bootstrap_tokens).get();
        bootstrap(); // blocks until finished
    } else {
        maybe_start_sys_dist_ks();
        size_t num_tokens = _db.local().get_config().num_tokens();
        _bootstrap_tokens = db::system_keyspace::get_saved_tokens().get0();
        if (_bootstrap_tokens.empty()) {
            auto initial_tokens = _db.local().get_initial_tokens();
            if (initial_tokens.size() < 1) {
                _bootstrap_tokens = boot_strapper::get_random_tokens(get_token_metadata_ptr(), num_tokens);
                if (num_tokens == 1) {
                    slogger.warn("Generated random token {}. Random tokens will result in an unbalanced ring; see http://wiki.apache.org/cassandra/Operations", _bootstrap_tokens);
                } else {
                    slogger.info("Generated random tokens. tokens are {}", _bootstrap_tokens);
                }
            } else {
                for (auto token_string : initial_tokens) {
                    auto token = dht::token::from_sstring(token_string);
                    _bootstrap_tokens.insert(token);
                }
                slogger.info("Saved tokens not found. Using configuration value: {}", _bootstrap_tokens);
            }
            db::system_keyspace::update_tokens(_bootstrap_tokens).get();
        } else {
            if (_bootstrap_tokens.size() != num_tokens) {
                throw std::runtime_error(format("Cannot change the number of tokens from {:d} to {:d}", _bootstrap_tokens.size(), num_tokens));
            } else {
                slogger.info("Using saved tokens {}", _bootstrap_tokens);
            }
        }
    }

    slogger.debug("Setting tokens to {}", _bootstrap_tokens);
    mutate_token_metadata([this] (mutable_token_metadata_ptr tmptr) {
        // This node must know about its chosen tokens before other nodes do
        // since they may start sending writes to this node after it gossips status = NORMAL.
        // Therefore, in case we haven't updated _token_metadata with our tokens yet, do it now.
        return tmptr->update_normal_tokens(_bootstrap_tokens, get_broadcast_address());
    }).get();

    if (!db::system_keyspace::bootstrap_complete()) {
        // If we're not bootstrapping nor replacing, then we shouldn't have chosen a CDC streams timestamp yet.
        assert(should_bootstrap() || db().local().is_replacing() || !_cdc_streams_ts);

        // Don't try rewriting CDC stream description tables.
        // See cdc.md design notes, `Streams description table V1 and rewriting` section, for explanation.
        db::system_keyspace::cdc_set_rewritten(std::nullopt).get();
    }

    // now, that the system distributed keyspace is initialized and started,
    // pass an accessor to the service level controller so it can interact with it
    // but only if the conditions are right (the cluster supports or have supported
    // workload prioritization before):
    if (_sys_dist_ks.local().workload_prioritization_tables_exists()) {
        start_workload_prioritization(workload_prioritization_create_tables::no);
    } else {
        // if we got here, it means that the workload priotization didn't exist before and
        // also that the cluster currently doesn't support workload prioritization.
        // we delay the creation of the tables and accessing them until it does.
        _workload_prioritization_registration = _feature_service.cluster_supports_workload_prioritization().when_enabled([this] () {
            // since we are creating tables here and we wouldn't wont to have a race condition
            // we will first wait for a random period of time and only then start the routine
            // the race condition can happen because the feature flag will "light up" in about
            // the same time on all nodes. The more nodes there are, the higher the chance for
            // a race.
            std::random_device seed_gen;
            std::default_random_engine rnd_engine(seed_gen());
            std::uniform_int_distribution<> delay_generator(0,5000000);
            sleep(std::chrono::microseconds(delay_generator(rnd_engine))).get();
            start_workload_prioritization(workload_prioritization_create_tables::yes);
        });
    }

    if (!_cdc_streams_ts) {
        // If we didn't choose a CDC streams timestamp at this point, then either
        // 1. we're replacing a node which didn't gossip a CDC streams timestamp for whatever reason,
        // 2. we've already bootstrapped, but are upgrading from a non-CDC version,
        // 3. we're starting for the first time, but we're skipping the streaming phase (seed node/auto_bootstrap=off)
        //    and directly joining the token ring.

        // In the replacing case we won't propose any CDC generation: we're not introducing any new tokens,
        // so the current generation used by the cluster is fine.

        // In the case of an upgrading cluster, one of the nodes is responsible for proposing
        // the first CDC generation. We'll check if it's us.

        // Finally, if we're simply a new node joining the ring but skipping bootstrapping
        // (NEVER DO THAT except for the very first node),
        // we'll propose a new generation just as normally bootstrapping nodes do.

        if (!db().local().is_replacing()
                && (!db::system_keyspace::bootstrap_complete()
                    || cdc::should_propose_first_generation(get_broadcast_address(), _gossiper))) {
            try {
                _cdc_streams_ts = cdc::make_new_cdc_generation(db().local().get_config(),
                        _bootstrap_tokens, get_token_metadata_ptr(), _gossiper,
                        _sys_dist_ks.local(), get_ring_delay(), !_for_testing && !is_first_node()).get0();
            } catch (...) {
                cdc_log.warn(
                    "Could not create a new CDC generation: {}. This may make it impossible to use CDC. Use nodetool checkAndRepairCdcStreams to fix CDC generation",
                    std::current_exception());
            }
        }
    }

    // Persist the CDC streams timestamp before we persist bootstrap_state = COMPLETED.
    if (_cdc_streams_ts) {
        db::system_keyspace::update_cdc_streams_timestamp(*_cdc_streams_ts).get();
    }
    // If we crash now, we will choose a new CDC streams timestamp anyway (because we will also choose a new set of tokens).
    // But if we crash after setting bootstrap_state = COMPLETED, we will keep using the persisted CDC streams timestamp after restarting.

    db::system_keyspace::set_bootstrap_state(db::system_keyspace::bootstrap_state::COMPLETED).get();
    // At this point our local tokens and CDC streams timestamp are chosen (_bootstrap_tokens, _cdc_streams_ts) and will not be changed.

    // start participating in the ring.
    set_gossip_tokens(_bootstrap_tokens, _cdc_streams_ts);
    set_mode(mode::NORMAL, "node is now in normal status", true);

    if (get_token_metadata().sorted_tokens().empty()) {
        auto err = format("join_token_ring: Sorted token in token_metadata is empty");
        slogger.error("{}", err);
        throw std::runtime_error(err);
    }

    _cdc_gen_service.local().after_join(std::move(_cdc_streams_ts)).get();

    // Ensure that the new CDC stream description table has all required streams.
    // See the function's comment for details.
    cdc::maybe_rewrite_streams_descriptions(
            _db.local(), _sys_dist_ks.local_shared(),
            [tm = get_token_metadata_ptr()] { return tm->count_normal_token_owners(); },
            _abort_source).get();
}

void storage_service::mark_existing_views_as_built() {
    _db.invoke_on(0, [this] (database& db) {
        return do_with(db.get_views(), [this] (std::vector<view_ptr>& views) {
            return parallel_for_each(views, [this] (view_ptr& view) {
                return db::system_keyspace::mark_view_as_built(view->ks_name(), view->cf_name()).then([this, view] {
                    return _sys_dist_ks.local().finish_view_build(view->ks_name(), view->cf_name());
                });
            });
        });
    }).get();
}

// Runs inside seastar::async context
void storage_service::bootstrap() {
    _is_bootstrap_mode = true;
    auto x = seastar::defer([this] { _is_bootstrap_mode = false; });

    if (!db().local().is_replacing()) {
        // Wait until we know tokens of existing node before announcing join status.
        _gossiper.wait_for_range_setup().get();

        // Even if we reached this point before but crashed, we will make a new CDC generation.
        // It doesn't hurt: other nodes will (potentially) just do more generation switches.
        // We do this because with this new attempt at bootstrapping we picked a different set of tokens.

        // Update pending ranges now, so we correctly count ourselves as a pending replica
        // when inserting the new CDC generation.
        mutate_token_metadata([this] (mutable_token_metadata_ptr tmptr) {
            auto endpoint = get_broadcast_address();
            tmptr->add_bootstrap_tokens(_bootstrap_tokens, endpoint);
            return update_pending_ranges(std::move(tmptr), format("bootstrapping node {}", endpoint));
        }).get();

        // After we pick a generation timestamp, we start gossiping it, and we stick with it.
        // We don't do any other generation switches (unless we crash before complecting bootstrap).
        assert(!_cdc_streams_ts);

        _cdc_streams_ts = cdc::make_new_cdc_generation(db().local().get_config(),
                _bootstrap_tokens, get_token_metadata_ptr(), _gossiper,
                _sys_dist_ks.local(), get_ring_delay(), !_for_testing && !is_first_node()).get0();

        _gossiper.add_local_application_state({
            // Order is important: both the CDC streams timestamp and tokens must be known when a node handles our status.
            { gms::application_state::TOKENS, versioned_value::tokens(_bootstrap_tokens) },
            { gms::application_state::CDC_STREAMS_TIMESTAMP, versioned_value::cdc_streams_timestamp(_cdc_streams_ts) },
            { gms::application_state::STATUS, versioned_value::bootstrapping(_bootstrap_tokens) },
        }).get();

        set_mode(mode::JOINING, format("sleeping {} ms for pending range setup", get_ring_delay().count()), true);
        _gossiper.wait_for_range_setup().get();
    } else {
        // Wait until we know tokens of existing node before announcing replacing status.
        set_mode(mode::JOINING, sprint("Wait until local node knows tokens of peer nodes"), true);
        _gossiper.wait_for_range_setup().get();
        set_mode(mode::JOINING, sprint("Announce tokens and status of the replacing node"), true);
        _gossiper.add_local_application_state({
            { gms::application_state::TOKENS, versioned_value::tokens(_bootstrap_tokens) },
            { gms::application_state::CDC_STREAMS_TIMESTAMP, versioned_value::cdc_streams_timestamp(_cdc_streams_ts) },
            { gms::application_state::STATUS, versioned_value::hibernate(true) },
        }).get();
        _gossiper.advertise_myself().get();
        set_mode(mode::JOINING, format("Wait until peer nodes know the bootstrap tokens of local node"), true);
        _gossiper.wait_for_range_setup().get();
        auto replace_addr = db().local().get_replace_address();
        if (replace_addr) {
            slogger.debug("Removing replaced endpoint {} from system.peers", *replace_addr);
            db::system_keyspace::remove_endpoint(*replace_addr).get();
        }
    }

    _db.invoke_on_all([this] (database& db) {
        for (auto& cf : db.get_non_system_column_families()) {
            cf->notify_bootstrap_or_replace_start();
        }
    }).get();

    set_mode(mode::JOINING, "Starting to bootstrap...", true);
    if (is_repair_based_node_ops_enabled()) {
        if (db().local().is_replacing()) {
            replace_with_repair(_db, _messaging, get_token_metadata_ptr(), _bootstrap_tokens).get();
        } else {
            bootstrap_with_repair(_db, _messaging, get_token_metadata_ptr(), _bootstrap_tokens).get();
        }
    } else {
        dht::boot_strapper bs(_db, _abort_source, get_broadcast_address(), _bootstrap_tokens, get_token_metadata_ptr());
        // Does the actual streaming of newly replicated token ranges.
        if (db().local().is_replacing()) {
            bs.bootstrap(streaming::stream_reason::replace).get();
        } else {
            bs.bootstrap(streaming::stream_reason::bootstrap).get();
        }
    }
    _db.invoke_on_all([this] (database& db) {
        for (auto& cf : db.get_non_system_column_families()) {
            cf->notify_bootstrap_or_replace_end();
        }
    }).get();


    slogger.info("Bootstrap completed! for the tokens {}", _bootstrap_tokens);
}

sstring
storage_service::get_rpc_address(const inet_address& endpoint) const {
    if (endpoint != get_broadcast_address()) {
        auto* v = _gossiper.get_application_state_ptr(endpoint, gms::application_state::RPC_ADDRESS);
        if (v) {
            return v->value;
        }
    }
    return boost::lexical_cast<std::string>(endpoint);
}

std::unordered_map<dht::token_range, std::vector<inet_address>>
storage_service::get_range_to_address_map(const sstring& keyspace) const {
    return get_range_to_address_map(keyspace, get_token_metadata().sorted_tokens());
}

std::unordered_map<dht::token_range, std::vector<inet_address>>
storage_service::get_range_to_address_map_in_local_dc(
        const sstring& keyspace) const {
    std::function<bool(const inet_address&)> filter =  [this](const inet_address& address) {
        return is_local_dc(address);
    };

    auto orig_map = get_range_to_address_map(keyspace, get_tokens_in_local_dc());
    std::unordered_map<dht::token_range, std::vector<inet_address>> filtered_map;
    for (auto entry : orig_map) {
        auto& addresses = filtered_map[entry.first];
        addresses.reserve(entry.second.size());
        std::copy_if(entry.second.begin(), entry.second.end(), std::back_inserter(addresses), filter);
    }

    return filtered_map;
}

std::vector<token>
storage_service::get_tokens_in_local_dc() const {
    std::vector<token> filtered_tokens;
    const auto& tm = get_token_metadata();
    for (auto token : tm.sorted_tokens()) {
        auto endpoint = tm.get_endpoint(token);
        if (is_local_dc(*endpoint))
            filtered_tokens.push_back(token);
    }
    return filtered_tokens;
}

bool
storage_service::is_local_dc(const inet_address& targetHost) const {
    auto remote_dc = locator::i_endpoint_snitch::get_local_snitch_ptr()->get_datacenter(targetHost);
    auto local_dc = locator::i_endpoint_snitch::get_local_snitch_ptr()->get_datacenter(get_broadcast_address());
    return remote_dc == local_dc;
}

std::unordered_map<dht::token_range, std::vector<inet_address>>
storage_service::get_range_to_address_map(const sstring& keyspace,
        const std::vector<token>& sorted_tokens) const {
    sstring ks = keyspace;
    // some people just want to get a visual representation of things. Allow null and set it to the first
    // non-system keyspace.
    if (keyspace == "") {
        auto keyspaces = _db.local().get_non_system_keyspaces();
        if (keyspaces.empty()) {
            throw std::runtime_error("No keyspace provided and no non system kespace exist");
        }
        ks = keyspaces[0];
    }
    return construct_range_to_endpoint_map(ks, get_all_ranges(sorted_tokens));
}

void storage_service::handle_state_replacing(inet_address replacing_node) {
    slogger.debug("endpoint={} handle_state_replacing", replacing_node);
    auto host_id = _gossiper.get_host_id(replacing_node);
    auto tmlock = get_token_metadata_lock().get0();
    auto tmptr = get_mutable_token_metadata_ptr().get0();
    auto existing_node_opt = tmptr->get_endpoint_for_host_id(host_id);
    auto replace_addr = db().local().get_replace_address();
    if (replacing_node == get_broadcast_address() && replace_addr && *replace_addr == get_broadcast_address()) {
        existing_node_opt = replacing_node;
    }
    if (!existing_node_opt) {
        slogger.warn("Can not find the existing node for the replacing node {}", replacing_node);
        return;
    }
    auto existing_node = *existing_node_opt;
    auto existing_tokens = get_tokens_for(existing_node);
    auto replacing_tokens = get_tokens_for(replacing_node);
    slogger.info("Node {} is replacing existing node {} with host_id={}, existing_tokens={}, replacing_tokens={}",
            replacing_node, existing_node, host_id, existing_tokens, replacing_tokens);
    tmptr->add_replacing_endpoint(existing_node, replacing_node);
    update_pending_ranges(tmptr, format("handle_state_replacing {}", replacing_node)).get();
    replicate_to_all_cores(std::move(tmptr)).get();
}

void storage_service::handle_state_bootstrap(inet_address endpoint) {
    slogger.debug("endpoint={} handle_state_bootstrap", endpoint);
    // explicitly check for TOKENS, because a bootstrapping node might be bootstrapping in legacy mode; that is, not using vnodes and no token specified
    auto tokens = get_tokens_for(endpoint);

    slogger.debug("Node {} state bootstrapping, token {}", endpoint, tokens);

    // if this node is present in token metadata, either we have missed intermediate states
    // or the node had crashed. Print warning if needed, clear obsolete stuff and
    // continue.
    auto tmlock = get_token_metadata_lock().get0();
    auto tmptr = get_mutable_token_metadata_ptr().get0();
    if (tmptr->is_member(endpoint)) {
        // If isLeaving is false, we have missed both LEAVING and LEFT. However, if
        // isLeaving is true, we have only missed LEFT. Waiting time between completing
        // leave operation and rebootstrapping is relatively short, so the latter is quite
        // common (not enough time for gossip to spread). Therefore we report only the
        // former in the log.
        if (!tmptr->is_leaving(endpoint)) {
            slogger.info("Node {} state jump to bootstrap", endpoint);
        }
        tmptr->remove_endpoint(endpoint);
    }

    tmptr->add_bootstrap_tokens(tokens, endpoint);
    if (_gossiper.uses_host_id(endpoint)) {
        tmptr->update_host_id(_gossiper.get_host_id(endpoint), endpoint);
    }
    update_pending_ranges(tmptr, format("handle_state_bootstrap {}", endpoint)).get();
    replicate_to_all_cores(std::move(tmptr)).get();
}

void storage_service::handle_state_normal(inet_address endpoint) {
    slogger.debug("endpoint={} handle_state_normal", endpoint);
    auto tokens = get_tokens_for(endpoint);

    slogger.debug("Node {} state normal, token {}", endpoint, tokens);

    auto tmlock = std::make_unique<token_metadata_lock>(get_token_metadata_lock().get0());
    auto tmptr = get_mutable_token_metadata_ptr().get0();
    if (tmptr->is_member(endpoint)) {
        slogger.info("Node {} state jump to normal", endpoint);
    }
    update_peer_info(endpoint);

    std::unordered_set<inet_address> endpoints_to_remove;

    auto do_remove_node = [&] (gms::inet_address node) {
        tmptr->remove_endpoint(node);
        endpoints_to_remove.insert(node);
    };
    // Order Matters, TM.updateHostID() should be called before TM.updateNormalToken(), (see CASSANDRA-4300).
    if (_gossiper.uses_host_id(endpoint)) {
        auto host_id = _gossiper.get_host_id(endpoint);
        auto existing = tmptr->get_endpoint_for_host_id(host_id);
        if (existing && *existing != endpoint) {
            if (*existing == get_broadcast_address()) {
                slogger.warn("Not updating host ID {} for {} because it's mine", host_id, endpoint);
                do_remove_node(endpoint);
            } else if (_gossiper.compare_endpoint_startup(endpoint, *existing) > 0) {
                slogger.warn("Host ID collision for {} between {} and {}; {} is the new owner", host_id, *existing, endpoint, endpoint);
                do_remove_node(*existing);
                slogger.info("Set host_id={} to be owned by node={}, existing={}", host_id, endpoint, *existing);
                tmptr->update_host_id(host_id, endpoint);
            } else {
                slogger.warn("Host ID collision for {} between {} and {}; ignored {}", host_id, *existing, endpoint, endpoint);
                do_remove_node(endpoint);
            }
        } else if (existing && *existing == endpoint) {
            tmptr->del_replacing_endpoint(endpoint);
        } else {
            slogger.info("Set host_id={} to be owned by node={}", host_id, endpoint);
            tmptr->update_host_id(host_id, endpoint);
        }
    }

    // Tokens owned by the handled endpoint.
    // The endpoint broadcasts its set of chosen tokens. If a token was also chosen by another endpoint,
    // the collision is resolved by assigning the token to the endpoint which started later.
    std::unordered_set<token> owned_tokens;

    for (auto t : tokens) {
        // we don't want to update if this node is responsible for the token and it has a later startup time than endpoint.
        auto current_owner = tmptr->get_endpoint(t);
        if (!current_owner) {
            slogger.debug("handle_state_normal: New node {} at token {}", endpoint, t);
            owned_tokens.insert(t);
        } else if (endpoint == *current_owner) {
            slogger.debug("handle_state_normal: endpoint={} == current_owner={} token {}", endpoint, *current_owner, t);
            // set state back to normal, since the node may have tried to leave, but failed and is now back up
            owned_tokens.insert(t);
        } else if (_gossiper.compare_endpoint_startup(endpoint, *current_owner) > 0) {
            slogger.debug("handle_state_normal: endpoint={} > current_owner={}, token {}", endpoint, *current_owner, t);
            owned_tokens.insert(t);
            // currentOwner is no longer current, endpoint is.  Keep track of these moves, because when
            // a host no longer has any tokens, we'll want to remove it.
            std::multimap<inet_address, token> ep_to_token_copy = get_token_metadata().get_endpoint_to_token_map_for_reading();
            auto rg = ep_to_token_copy.equal_range(*current_owner);
            for (auto it = rg.first; it != rg.second; it++) {
                if (it->second == t) {
                    slogger.info("handle_state_normal: remove endpoint={} token={}", *current_owner, t);
                    ep_to_token_copy.erase(it);
                }
            }
            if (!ep_to_token_copy.contains(*current_owner)) {
                slogger.info("handle_state_normal: endpoints_to_remove endpoint={}", *current_owner);
                endpoints_to_remove.insert(*current_owner);
            }
            slogger.info("handle_state_normal: Nodes {} and {} have the same token {}. {} is the new owner", endpoint, *current_owner, t, endpoint);
        } else {
            slogger.info("handle_state_normal: Nodes {} and {} have the same token {}. Ignoring {}", endpoint, *current_owner, t, endpoint);
        }
    }

    bool is_member = tmptr->is_member(endpoint);
    // Update pending ranges after update of normal tokens immediately to avoid
    // a race where natural endpoint was updated to contain node A, but A was
    // not yet removed from pending endpoints
    tmptr->update_normal_tokens(owned_tokens, endpoint).get();
    update_pending_ranges(tmptr, format("handle_state_normal {}", endpoint)).get();
    replicate_to_all_cores(std::move(tmptr)).get();
    tmlock.reset();

    for (auto ep : endpoints_to_remove) {
        remove_endpoint(ep);
    }
    slogger.debug("handle_state_normal: endpoint={} owned_tokens = {}", endpoint, owned_tokens);
    if (!owned_tokens.empty() && !endpoints_to_remove.count(endpoint)) {
        db::system_keyspace::update_tokens(endpoint, owned_tokens).then_wrapped([endpoint] (auto&& f) {
            try {
                f.get();
            } catch (...) {
                slogger.error("handle_state_normal: fail to update tokens for {}: {}", endpoint, std::current_exception());
            }
            return make_ready_future<>();
        }).get();
    }

    // Send joined notification only when this node was not a member prior to this
    if (!is_member) {
        notify_joined(endpoint);
    }

    if (slogger.is_enabled(logging::log_level::debug)) {
        auto tm = get_token_metadata();
        auto ver = tm.get_ring_version();
        for (auto& x : tm.get_token_to_endpoint()) {
            slogger.debug("handle_state_normal: token_metadata.ring_version={}, token={} -> endpoint={}", ver, x.first, x.second);
        }
    }
}

void storage_service::handle_state_leaving(inet_address endpoint) {
    slogger.debug("endpoint={} handle_state_leaving", endpoint);

    auto tokens = get_tokens_for(endpoint);

    slogger.debug("Node {} state leaving, tokens {}", endpoint, tokens);

    // If the node is previously unknown or tokens do not match, update tokenmetadata to
    // have this node as 'normal' (it must have been using this token before the
    // leave). This way we'll get pending ranges right.
    auto tmlock = get_token_metadata_lock().get0();
    auto tmptr = get_mutable_token_metadata_ptr().get0();
    if (!tmptr->is_member(endpoint)) {
        // FIXME: this code should probably resolve token collisions too, like handle_state_normal
        slogger.info("Node {} state jump to leaving", endpoint);

        tmptr->update_normal_tokens(tokens, endpoint).get();
    } else {
        auto tokens_ = tmptr->get_tokens(endpoint);
        std::set<token> tmp(tokens.begin(), tokens.end());
        if (!std::includes(tokens_.begin(), tokens_.end(), tmp.begin(), tmp.end())) {
            slogger.warn("Node {} 'leaving' token mismatch. Long network partition?", endpoint);
            slogger.debug("tokens_={}, tokens={}", tokens_, tmp);

            tmptr->update_normal_tokens(tokens, endpoint).get();
        }
    }

    // at this point the endpoint is certainly a member with this token, so let's proceed
    // normally
    tmptr->add_leaving_endpoint(endpoint);

    update_pending_ranges(tmptr, format("handle_state_leaving", endpoint)).get();
    replicate_to_all_cores(std::move(tmptr)).get();
}

void storage_service::handle_state_left(inet_address endpoint, std::vector<sstring> pieces) {
    slogger.debug("endpoint={} handle_state_left", endpoint);
    if (pieces.size() < 2) {
        slogger.warn("Fail to handle_state_left endpoint={} pieces={}", endpoint, pieces);
        return;
    }
    auto tokens = get_tokens_for(endpoint);
    slogger.debug("Node {} state left, tokens {}", endpoint, tokens);
    if (tokens.empty()) {
        auto eps = _gossiper.get_endpoint_state_for_endpoint_ptr(endpoint);
        if (eps) {
            slogger.warn("handle_state_left: Tokens for node={} are empty, endpoint_state={}", endpoint, *eps);
        } else {
            slogger.warn("handle_state_left: Couldn't find endpoint state for node={}", endpoint);
        }
        auto tokens_from_tm = get_token_metadata().get_tokens(endpoint);
        slogger.warn("handle_state_left: Get tokens from token_metadata, node={}, tokens={}", endpoint, tokens_from_tm);
        tokens = std::unordered_set<dht::token>(tokens_from_tm.begin(), tokens_from_tm.end());
    }
    excise(tokens, endpoint, extract_expire_time(pieces));
}

void storage_service::handle_state_moving(inet_address endpoint, std::vector<sstring> pieces) {
    throw std::runtime_error(format("Move operation is not supported anymore, endpoint={}", endpoint));
}

void storage_service::handle_state_removing(inet_address endpoint, std::vector<sstring> pieces) {
    slogger.debug("endpoint={} handle_state_removing", endpoint);
    if (pieces.empty()) {
        slogger.warn("Fail to handle_state_removing endpoint={} pieces={}", endpoint, pieces);
        return;
    }
    if (endpoint == get_broadcast_address()) {
        slogger.info("Received removenode gossip about myself. Is this node rejoining after an explicit removenode?");
        try {
            drain().get();
        } catch (...) {
            slogger.error("Fail to drain: {}", std::current_exception());
            throw;
        }
        return;
    }
    if (get_token_metadata().is_member(endpoint)) {
        auto state = pieces[0];
        auto remove_tokens = get_token_metadata().get_tokens(endpoint);
        if (sstring(gms::versioned_value::REMOVED_TOKEN) == state) {
            std::unordered_set<token> tmp(remove_tokens.begin(), remove_tokens.end());
            excise(std::move(tmp), endpoint, extract_expire_time(pieces));
        } else if (sstring(gms::versioned_value::REMOVING_TOKEN) == state) {
            mutate_token_metadata([this, remove_tokens = std::move(remove_tokens), endpoint] (mutable_token_metadata_ptr tmptr) mutable {
                slogger.debug("Tokens {} removed manually (endpoint was {})", remove_tokens, endpoint);
                // Note that the endpoint is being removed
                tmptr->add_leaving_endpoint(endpoint);
                return update_pending_ranges(std::move(tmptr), format("handle_state_removing {}", endpoint));
            }).get();
            // find the endpoint coordinating this removal that we need to notify when we're done
            auto* value = _gossiper.get_application_state_ptr(endpoint, application_state::REMOVAL_COORDINATOR);
            if (!value) {
                auto err = format("Can not find application_state for endpoint={}", endpoint);
                slogger.warn("{}", err);
                throw std::runtime_error(err);
            }
            std::vector<sstring> coordinator;
            boost::split(coordinator, value->value, boost::is_any_of(sstring(versioned_value::DELIMITER_STR)));
            if (coordinator.size() != 2) {
                auto err = format("Can not split REMOVAL_COORDINATOR for endpoint={}, value={}", endpoint, value->value);
                slogger.warn("{}", err);
                throw std::runtime_error(err);
            }
            UUID host_id(coordinator[1]);
            // grab any data we are now responsible for and notify responsible node
            auto ep = get_token_metadata().get_endpoint_for_host_id(host_id);
            if (!ep) {
                auto err = format("Can not find host_id={}", host_id);
                slogger.warn("{}", err);
                throw std::runtime_error(err);
            }
            // Kick off streaming commands. No need to wait for
            // restore_replica_count to complete which can take a long time,
            // since when it completes, this node will send notification to
            // tell the removal_coordinator with IP address notify_endpoint
            // that the restore process is finished on this node. This node
            // will be removed from _replicating_nodes on the
            // removal_coordinator.
            auto notify_endpoint = ep.value();
            //FIXME: discarded future.
            (void)restore_replica_count(endpoint, notify_endpoint).handle_exception([endpoint, notify_endpoint] (auto ep) {
                slogger.info("Failed to restore_replica_count for node {}, notify_endpoint={} : {}", endpoint, notify_endpoint, ep);
            });
        }
    } else { // now that the gossiper has told us about this nonexistent member, notify the gossiper to remove it
        if (sstring(gms::versioned_value::REMOVED_TOKEN) == pieces[0]) {
            add_expire_time_if_found(endpoint, extract_expire_time(pieces));
        }
        remove_endpoint(endpoint);
    }
}

void storage_service::on_join(gms::inet_address endpoint, gms::endpoint_state ep_state) {
    slogger.debug("endpoint={} on_join", endpoint);
    for (const auto& e : ep_state.get_application_state_map()) {
        on_change(endpoint, e.first, e.second);
    }
    //FIXME: discarded future.
    (void)get_local_migration_manager().schedule_schema_pull(endpoint, ep_state).handle_exception([endpoint] (auto ep) {
        slogger.warn("Fail to pull schema from {}: {}", endpoint, ep);
    });
}

void storage_service::on_alive(gms::inet_address endpoint, gms::endpoint_state state) {
    slogger.debug("endpoint={} on_alive", endpoint);
    //FIXME: discarded future.
    (void)get_local_migration_manager().schedule_schema_pull(endpoint, state).handle_exception([endpoint] (auto ep) {
        slogger.warn("Fail to pull schema from {}: {}", endpoint, ep);
    });
    if (get_token_metadata().is_member(endpoint)) {
        notify_up(endpoint);
    }
}

void storage_service::before_change(gms::inet_address endpoint, gms::endpoint_state current_state, gms::application_state new_state_key, const gms::versioned_value& new_value) {
    slogger.debug("endpoint={} before_change: new app_state={}, new versioned_value={}", endpoint, new_state_key, new_value);
}

void storage_service::on_change(inet_address endpoint, application_state state, const versioned_value& value) {
    slogger.debug("endpoint={} on_change:     app_state={}, versioned_value={}", endpoint, state, value);
    if (state == application_state::STATUS) {
        std::vector<sstring> pieces;
        boost::split(pieces, value.value, boost::is_any_of(sstring(versioned_value::DELIMITER_STR)));
        if (pieces.empty()) {
            slogger.warn("Fail to split status in on_change: endpoint={}, app_state={}, value={}", endpoint, state, value);
            return;
        }
        sstring move_name = pieces[0];
        if (move_name == sstring(versioned_value::STATUS_BOOTSTRAPPING)) {
            handle_state_bootstrap(endpoint);
        } else if (move_name == sstring(versioned_value::STATUS_NORMAL) ||
                   move_name == sstring(versioned_value::SHUTDOWN)) {
            handle_state_normal(endpoint);
        } else if (move_name == sstring(versioned_value::REMOVING_TOKEN) ||
                   move_name == sstring(versioned_value::REMOVED_TOKEN)) {
            handle_state_removing(endpoint, pieces);
        } else if (move_name == sstring(versioned_value::STATUS_LEAVING)) {
            handle_state_leaving(endpoint);
        } else if (move_name == sstring(versioned_value::STATUS_LEFT)) {
            handle_state_left(endpoint, pieces);
        } else if (move_name == sstring(versioned_value::STATUS_MOVING)) {
            handle_state_moving(endpoint, pieces);
        } else if (move_name == sstring(versioned_value::HIBERNATE)) {
            handle_state_replacing(endpoint);
        } else {
            return; // did nothing.
        }
    } else {
        auto* ep_state = _gossiper.get_endpoint_state_for_endpoint_ptr(endpoint);
        if (!ep_state || _gossiper.is_dead_state(*ep_state)) {
            slogger.debug("Ignoring state change for dead or unknown endpoint: {}", endpoint);
            return;
        }
        if (get_token_metadata().is_member(endpoint)) {
            do_update_system_peers_table(endpoint, state, value);
            if (state == application_state::SCHEMA) {
                //FIXME: discarded future.
                (void)get_local_migration_manager().schedule_schema_pull(endpoint, *ep_state).handle_exception([endpoint] (auto ep) {
                    slogger.warn("Failed to pull schema from {}: {}", endpoint, ep);
                });
            } else if (state == application_state::RPC_READY) {
                slogger.debug("Got application_state::RPC_READY for node {}, is_cql_ready={}", endpoint, ep_state->is_cql_ready());
                notify_cql_change(endpoint, ep_state->is_cql_ready());
            }
        }
    }
}


void storage_service::on_remove(gms::inet_address endpoint) {
    slogger.debug("endpoint={} on_remove", endpoint);
    auto tmlock = get_token_metadata_lock().get0();
    auto tmptr = get_mutable_token_metadata_ptr().get0();
    tmptr->remove_endpoint(endpoint);
    update_pending_ranges(tmptr, format("on_remove {}", endpoint)).get();
    replicate_to_all_cores(std::move(tmptr)).get();
}

void storage_service::on_dead(gms::inet_address endpoint, gms::endpoint_state state) {
    slogger.debug("endpoint={} on_dead", endpoint);
    notify_down(endpoint);
}

void storage_service::on_restart(gms::inet_address endpoint, gms::endpoint_state state) {
    slogger.debug("endpoint={} on_restart", endpoint);
    // If we have restarted before the node was even marked down, we need to reset the connection pool
    if (state.is_alive()) {
        on_dead(endpoint, state);
    }
}

// Runs inside seastar::async context
template <typename T>
static void update_table(gms::inet_address endpoint, sstring col, T value) {
    db::system_keyspace::update_peer_info(endpoint, col, value).then_wrapped([col, endpoint] (auto&& f) {
        try {
            f.get();
        } catch (...) {
            slogger.error("fail to update {} for {}: {}", col, endpoint, std::current_exception());
        }
        return make_ready_future<>();
    }).get();
}

// Runs inside seastar::async context
void storage_service::do_update_system_peers_table(gms::inet_address endpoint, const application_state& state, const versioned_value& value) {
    slogger.debug("Update system.peers table: endpoint={}, app_state={}, versioned_value={}", endpoint, state, value);
    if (state == application_state::RELEASE_VERSION) {
        update_table(endpoint, "release_version", value.value);
    } else if (state == application_state::DC) {
        update_table(endpoint, "data_center", value.value);
    } else if (state == application_state::RACK) {
        update_table(endpoint, "rack", value.value);
    } else if (state == application_state::RPC_ADDRESS) {
        auto col = sstring("rpc_address");
        inet_address ep;
        try {
            ep = gms::inet_address(value.value);
        } catch (...) {
            slogger.error("fail to update {} for {}: invalid rcpaddr {}", col, endpoint, value.value);
            return;
        }
        update_table(endpoint, col, ep.addr());
    } else if (state == application_state::SCHEMA) {
        update_table(endpoint, "schema_version", utils::UUID(value.value));
    } else if (state == application_state::HOST_ID) {
        update_table(endpoint, "host_id", utils::UUID(value.value));
    } else if (state == application_state::SUPPORTED_FEATURES) {
        update_table(endpoint, "supported_features", value.value);
    }
}

// Runs inside seastar::async context
void storage_service::update_peer_info(gms::inet_address endpoint) {
    using namespace gms;
    auto* ep_state = _gossiper.get_endpoint_state_for_endpoint_ptr(endpoint);
    if (!ep_state) {
        return;
    }
    for (auto& entry : ep_state->get_application_state_map()) {
        auto& app_state = entry.first;
        auto& value = entry.second;
        do_update_system_peers_table(endpoint, app_state, value);
    }
}

std::unordered_set<locator::token> storage_service::get_tokens_for(inet_address endpoint) {
    auto tokens_string = _gossiper.get_application_state_value(endpoint, application_state::TOKENS);
    slogger.trace("endpoint={}, tokens_string={}", endpoint, tokens_string);
    auto ret = versioned_value::tokens_from_string(tokens_string);
    slogger.trace("endpoint={}, tokens={}", endpoint, ret);
    return ret;
}

// Runs inside seastar::async context
// Assumes that no other functions modify CDC_STREAMS_TIMESTAMP, TOKENS or STATUS
// in the gossiper's local application state while this function runs.
void storage_service::set_gossip_tokens(
        const std::unordered_set<dht::token>& tokens, std::optional<db_clock::time_point> cdc_streams_ts) {
    assert(!tokens.empty());

    // Order is important: both the CDC streams timestamp and tokens must be known when a node handles our status.
    _gossiper.add_local_application_state({
        { gms::application_state::TOKENS, versioned_value::tokens(tokens) },
        { gms::application_state::CDC_STREAMS_TIMESTAMP, versioned_value::cdc_streams_timestamp(cdc_streams_ts) },
        { gms::application_state::STATUS, versioned_value::normal(tokens) }
    }).get();
}

void storage_service::register_subscriber(endpoint_lifecycle_subscriber* subscriber)
{
    _lifecycle_subscribers.add(subscriber);
}

future<> storage_service::unregister_subscriber(endpoint_lifecycle_subscriber* subscriber) noexcept
{
    return _lifecycle_subscribers.remove(subscriber);
}

future<> storage_service::stop_transport() {
    return seastar::async([this] {
        slogger.info("Stop transport: starts");

        shutdown_client_servers();
        slogger.info("Stop transport: shutdown rpc and cql server done");

        gms::stop_gossiping().get();
        slogger.info("Stop transport: stop_gossiping done");

        do_stop_ms().get();
        slogger.info("Stop transport: shutdown messaging_service done");

        do_stop_stream_manager().get();
        slogger.info("Stop transport: shutdown stream_manager done");

        slogger.info("Stop transport: done");
    });
}

future<> storage_service::drain_on_shutdown() {
<<<<<<< HEAD
    return run_with_no_api_lock([] (storage_service& ss) {
        if (drain_in_progress) {
            return std::move(*drain_in_progress);
        }
        return seastar::async([&ss] {
            slogger.info("Drain on shutdown: starts");

            ss.stop_transport().get();
            slogger.info("Drain on shutdown: stop_transport done");

            tracing::tracing::tracing_instance().invoke_on_all([] (auto& tr) {
                return tr.shutdown();
            }).get();

            tracing::tracing::tracing_instance().stop().get();
            slogger.info("Drain on shutdown: tracing is stopped");

            //unregister the system distributed accessors before stopping the system_dystributed_keyspace service
            ss._sl_controller.invoke_on_all(&qos::service_level_controller::set_distributed_data_accessor,
                    shared_ptr<qos::service_level_controller::service_level_distributed_data_accessor>()).get();
            ss._sys_dist_ks.invoke_on_all(&db::system_distributed_keyspace::stop).get();
            slogger.info("Drain on shutdown: system distributed keyspace stopped");

            get_storage_proxy().invoke_on_all([] (storage_proxy& local_proxy) mutable {
                auto& ss = service::get_local_storage_service();
              return ss.unregister_subscriber(&local_proxy).finally([&local_proxy] {
                return local_proxy.drain_on_shutdown();
              });
            }).get();
            slogger.info("Drain on shutdown: hints manager is stopped");

            audit::audit::stop_audit().get();

            ss.flush_column_families();
            slogger.info("Drain on shutdown: flush column_families done");

            ss.db().invoke_on_all([] (auto& db) {
                return db.commitlog()->shutdown();
            }).get();
            slogger.info("Drain on shutdown: shutdown commitlog done");

            ss._mnotifier.local().unregister_listener(&ss).get();

            slogger.info("Drain on shutdown: done");
        });
    });
=======
    assert(this_shard_id() == 0);
    return (_operation_mode == mode::DRAINING || _operation_mode == mode::DRAINED) ?
        _drain_finished.get_future() : do_drain(true);
>>>>>>> 6a2377a2
}

future<> storage_service::init_messaging_service_part() {
    return container().invoke_on_all(&service::storage_service::init_messaging_service);
}

future<> storage_service::uninit_messaging_service_part() {
    return container().invoke_on_all(&service::storage_service::uninit_messaging_service);
}

future<> storage_service::init_server(bind_messaging_port do_bind) {
    assert(this_shard_id() == 0);

    return seastar::async([this, do_bind] {
        _initialized = true;

        std::unordered_set<inet_address> loaded_endpoints;
        if (get_property_load_ring_state()) {
            slogger.info("Loading persisted ring state");
            auto loaded_tokens = db::system_keyspace::load_tokens().get0();
            auto loaded_host_ids = db::system_keyspace::load_host_ids().get0();

            for (auto& x : loaded_tokens) {
                slogger.debug("Loaded tokens: endpoint={}, tokens={}", x.first, x.second);
            }

            for (auto& x : loaded_host_ids) {
                slogger.debug("Loaded host_id: endpoint={}, uuid={}", x.first, x.second);
            }

            auto tmlock = get_token_metadata_lock().get0();
            auto tmptr = get_mutable_token_metadata_ptr().get0();
            for (auto x : loaded_tokens) {
                auto ep = x.first;
                auto tokens = x.second;
                if (ep == get_broadcast_address()) {
                    // entry has been mistakenly added, delete it
                    db::system_keyspace::remove_endpoint(ep).get();
                } else {
                    tmptr->update_normal_tokens(tokens, ep).get();
                    if (loaded_host_ids.contains(ep)) {
                        tmptr->update_host_id(loaded_host_ids.at(ep), ep);
                    }
                    loaded_endpoints.insert(ep);
                    _gossiper.add_saved_endpoint(ep);
                }
            }
            replicate_to_all_cores(std::move(tmptr)).get();
        }

        // Seeds are now only used as the initial contact point nodes. If the
        // loaded_endpoints are empty which means this node is a completely new
        // node, we use the nodes specified in seeds as the initial contact
        // point nodes, otherwise use the peer nodes persisted in system table.
        auto seeds = _gossiper.get_seeds();
        auto initial_contact_nodes = loaded_endpoints.empty() ?
            std::unordered_set<gms::inet_address>(seeds.begin(), seeds.end()) :
            loaded_endpoints;
        auto loaded_peer_features = db::system_keyspace::load_peer_features().get0();
        slogger.info("initial_contact_nodes={}, loaded_endpoints={}, loaded_peer_features={}",
                initial_contact_nodes, loaded_endpoints, loaded_peer_features.size());
        for (auto& x : loaded_peer_features) {
            slogger.info("peer={}, supported_features={}", x.first, x.second);
        }
        prepare_to_join(std::move(initial_contact_nodes), std::move(loaded_endpoints), std::move(loaded_peer_features), do_bind);
    });
}

future<> storage_service::join_cluster() {
    return seastar::async([this] {
        join_token_ring(get_ring_delay().count());
    });
}

future<> storage_service::replicate_to_all_cores(mutable_token_metadata_ptr tmptr) noexcept {
    assert(this_shard_id() == 0);

    slogger.debug("Replicating token_metadata to all cores");
    _pending_token_metadata_ptr = tmptr;
    // clone a local copy of updated token_metadata on all other shards
    return container().invoke_on_others([tmptr] (storage_service& ss) {
      return tmptr->clone_async().then([&ss] (token_metadata tm) {
        ss._pending_token_metadata_ptr = make_token_metadata_ptr(std::move(tm));
      });
    }).then_wrapped([this] (future<> f) {
        if (f.failed()) {
            return container().invoke_on_all([] (storage_service& ss) {
                if (auto tmptr = std::move(ss._pending_token_metadata_ptr)) {
                    return tmptr->clear_gently().then_wrapped([tmptr = std::move(tmptr)] (future<> f) {
                        if (f.failed()) {
                            slogger.warn("Failure to reset pending token_metadata in cleanup path: {}. Ignored.", f.get_exception());
                        }
                    });
                } else {
                    return make_ready_future<>();
                }
            }).finally([ep = f.get_exception()] () mutable {
                return make_exception_future<>(std::move(ep));
            });
        }
        return container().invoke_on_all([] (storage_service& ss) {
            ss._shared_token_metadata.set(std::move(ss._pending_token_metadata_ptr));
        }).handle_exception([] (auto e) noexcept {
            // applying the changes on all shards should never fail
            // it will end up in an inconsistent state that we can't recover from.
            slogger.error("Failed to replicate token_metadata: {}. Aborting.", e);
            abort();
        });
    });
}

future<> storage_service::gossip_sharder() {
    return _gossiper.add_local_application_state({
        { gms::application_state::SHARD_COUNT, versioned_value::shard_count(smp::count) },
        { gms::application_state::IGNORE_MSB_BITS, versioned_value::ignore_msb_bits(_db.local().get_config().murmur3_partitioner_ignore_msb_bits()) },
    });
}

future<> storage_service::stop() {
    // make sure nobody uses the semaphore
    node_ops_singal_abort(std::nullopt);
    _listeners.clear();
    return _schema_version_publisher.join().finally([this] {
        return std::move(_node_ops_abort_thread);
    });
}

future<> storage_service::check_for_endpoint_collision(std::unordered_set<gms::inet_address> initial_contact_nodes, const std::unordered_map<gms::inet_address, sstring>& loaded_peer_features, bind_messaging_port do_bind) {
    slogger.debug("Starting shadow gossip round to check for endpoint collision");

    return seastar::async([this, initial_contact_nodes, loaded_peer_features, do_bind] {
        auto t = gms::gossiper::clk::now();
        bool found_bootstrapping_node = false;
        auto local_features = _feature_service.known_feature_set();
        do {
            slogger.info("Checking remote features with gossip");
            _gossiper.do_shadow_round(initial_contact_nodes, gms::bind_messaging_port(bool(do_bind))).get();
            _gossiper.check_knows_remote_features(local_features, loaded_peer_features);
            _gossiper.check_snitch_name_matches();
            auto addr = get_broadcast_address();
            if (!_gossiper.is_safe_for_bootstrap(addr)) {
                throw std::runtime_error(sprint("A node with address %s already exists, cancelling join. "
                    "Use replace_address if you want to replace this node.", addr));
            }
            if (_db.local().get_config().consistent_rangemovement()) {
                found_bootstrapping_node = false;
                for (auto& x : _gossiper.get_endpoint_states()) {
                    auto state = _gossiper.get_gossip_status(x.second);
                    if (state == sstring(versioned_value::STATUS_UNKNOWN)) {
                        continue;
                    }
                    auto addr = x.first;
                    slogger.debug("Checking bootstrapping/leaving/moving nodes: node={}, status={} (check_for_endpoint_collision)", addr, state);
                    if (state == sstring(versioned_value::STATUS_BOOTSTRAPPING) ||
                        state == sstring(versioned_value::STATUS_LEAVING) ||
                        state == sstring(versioned_value::STATUS_MOVING)) {
                        if (gms::gossiper::clk::now() > t + std::chrono::seconds(60)) {
                            throw std::runtime_error("Other bootstrapping/leaving/moving nodes detected, cannot bootstrap while consistent_rangemovement is true (check_for_endpoint_collision)");
                        } else {
                            sstring saved_state(state);
                            _gossiper.goto_shadow_round();
                            _gossiper.reset_endpoint_state_map().get();
                            found_bootstrapping_node = true;
                            auto elapsed = std::chrono::duration_cast<std::chrono::seconds>(gms::gossiper::clk::now() - t).count();
                            slogger.info("Checking bootstrapping/leaving/moving nodes: node={}, status={}, sleep 1 second and check again ({} seconds elapsed) (check_for_endpoint_collision)", addr, saved_state, elapsed);
                            sleep_abortable(std::chrono::seconds(1), _abort_source).get();
                            break;
                        }
                    }
                }
            }
        } while (found_bootstrapping_node);
        slogger.info("Checking bootstrapping/leaving/moving nodes: ok (check_for_endpoint_collision)");
        _gossiper.reset_endpoint_state_map().get();
    });
}

// Runs inside seastar::async context
void storage_service::remove_endpoint(inet_address endpoint) {
    _gossiper.remove_endpoint(endpoint);
    db::system_keyspace::remove_endpoint(endpoint).then_wrapped([endpoint] (auto&& f) {
        try {
            f.get();
        } catch (...) {
            slogger.error("fail to remove endpoint={}: {}", endpoint, std::current_exception());
        }
        return make_ready_future<>();
    }).get();
}

future<storage_service::replacement_info>
storage_service::prepare_replacement_info(std::unordered_set<gms::inet_address> initial_contact_nodes, const std::unordered_map<gms::inet_address, sstring>& loaded_peer_features, bind_messaging_port do_bind) {
    if (!db().local().get_replace_address()) {
        throw std::runtime_error(format("replace_address is empty"));
    }
    auto replace_address = db().local().get_replace_address().value();
    slogger.info("Gathering node replacement information for {}", replace_address);

    // if (!MessagingService.instance().isListening())
    //     MessagingService.instance().listen(FBUtilities.getLocalAddress());
    auto seeds = _gossiper.get_seeds();
    if (seeds.size() == 1 && seeds.contains(replace_address)) {
        throw std::runtime_error(format("Cannot replace_address {} because no seed node is up", replace_address));
    }

    // make magic happen
    slogger.info("Checking remote features with gossip");
    return _gossiper.do_shadow_round(initial_contact_nodes, gms::bind_messaging_port(bool(do_bind))).then([this, loaded_peer_features, replace_address] {
        auto local_features = _feature_service.known_feature_set();
        _gossiper.check_knows_remote_features(local_features, loaded_peer_features);

        // now that we've gossiped at least once, we should be able to find the node we're replacing
        auto* state = _gossiper.get_endpoint_state_for_endpoint_ptr(replace_address);
        if (!state) {
            throw std::runtime_error(format("Cannot replace_address {} because it doesn't exist in gossip", replace_address));
        }

        auto tokens = get_tokens_for(replace_address);
        if (tokens.empty()) {
            throw std::runtime_error(format("Could not find tokens for {} to replace", replace_address));
        }

        auto cdc_streams_ts = cdc::get_streams_timestamp_for(replace_address, _gossiper);
        replacement_info ret {tokens, cdc_streams_ts};

        // use the replacee's host Id as our own so we receive hints, etc
        auto host_id = _gossiper.get_host_id(replace_address);
        return db::system_keyspace::set_local_host_id(host_id).discard_result().then([this, ret = std::move(ret)] () mutable {
            return _gossiper.reset_endpoint_state_map().then([ret = std::move(ret)] () mutable { // clean up since we have what we need
                return make_ready_future<replacement_info>(std::move(ret));
            });
        });
    });
}

future<std::map<gms::inet_address, float>> storage_service::get_ownership() {
    return run_with_no_api_lock([] (storage_service& ss) {
        const auto& tm = ss.get_token_metadata();
        auto token_map = dht::token::describe_ownership(tm.sorted_tokens());
        // describeOwnership returns tokens in an unspecified order, let's re-order them
        std::map<gms::inet_address, float> ownership;
        for (auto entry : token_map) {
            gms::inet_address endpoint = tm.get_endpoint(entry.first).value();
            auto token_ownership = entry.second;
            ownership[endpoint] += token_ownership;
        }
        return ownership;
    });
}

future<std::map<gms::inet_address, float>> storage_service::effective_ownership(sstring keyspace_name) {
    return run_with_no_api_lock([keyspace_name] (storage_service& ss) mutable {
        if (keyspace_name != "") {
            //find throws no such keyspace if it is missing
            const keyspace& ks = ss._db.local().find_keyspace(keyspace_name);
            // This is ugly, but it follows origin
            auto&& rs = ks.get_replication_strategy();  // clang complains about typeid(ks.get_replication_strategy());
            if (typeid(rs) == typeid(locator::local_strategy)) {
                throw std::runtime_error("Ownership values for keyspaces with LocalStrategy are meaningless");
            }
        } else {
            auto non_system_keyspaces = ss._db.local().get_non_system_keyspaces();

            //system_traces is a non-system keyspace however it needs to be counted as one for this process
            size_t special_table_count = 0;
            if (std::find(non_system_keyspaces.begin(), non_system_keyspaces.end(), "system_traces") !=
                    non_system_keyspaces.end()) {
                special_table_count += 1;
            }
            if (non_system_keyspaces.size() > special_table_count) {
                throw std::runtime_error("Non-system keyspaces don't have the same replication settings, effective ownership information is meaningless");
            }
            keyspace_name = "system_traces";
        }

        // The following loops seems computationally heavy, but it's not as bad.
        // The upper two simply iterate over all the endpoints by iterating over all the
        // DC and all the instances in each DC.
        //
        // The call for get_range_for_endpoint is done once per endpoint
        const auto& tm = ss.get_token_metadata();
        return do_with(dht::token::describe_ownership(tm.sorted_tokens()),
                tm.get_topology().get_datacenter_endpoints(),
                std::map<gms::inet_address, float>(),
                std::move(keyspace_name),
                [&ss](const std::map<token, float>& token_ownership, std::unordered_map<sstring,
                        std::unordered_set<gms::inet_address>>& datacenter_endpoints,
                        std::map<gms::inet_address, float>& final_ownership,
                        sstring& keyspace_name) {
            return do_for_each(datacenter_endpoints, [&ss, &keyspace_name, &final_ownership, &token_ownership](std::pair<sstring,std::unordered_set<inet_address>>&& endpoints) mutable {
                return do_with(std::unordered_set<inet_address>(endpoints.second), [&ss, &keyspace_name, &final_ownership, &token_ownership](const std::unordered_set<inet_address>& endpoints_map) mutable {
                    return do_for_each(endpoints_map, [&ss, &keyspace_name, &final_ownership, &token_ownership](const gms::inet_address& endpoint) mutable {
                        // calculate the ownership with replication and add the endpoint to the final ownership map
                        try {
                            return do_with(float(0.0f), dht::token_range_vector(ss.get_ranges_for_endpoint(keyspace_name, endpoint)),
                                    [&final_ownership, &token_ownership, &endpoint](float& ownership, const dht::token_range_vector& ranges) mutable {
                                ownership = 0.0f;
                                return do_for_each(ranges, [&token_ownership,&ownership](const dht::token_range& r) mutable {
                                    // get_ranges_for_endpoint will unwrap the first range.
                                    // With t0 t1 t2 t3, the first range (t3,t0] will be splitted
                                    // as (min,t0] and (t3,max]. Skippping the range (t3,max]
                                    // we will get the correct ownership number as if the first
                                    // range were not splitted.
                                    if (!r.end()) {
                                        return make_ready_future<>();
                                    }
                                    auto end_token = r.end()->value();
                                    auto loc = token_ownership.find(end_token);
                                    if (loc != token_ownership.end()) {
                                        ownership += loc->second;
                                    }
                                    return make_ready_future<>();
                                }).then([&final_ownership, &ownership, &endpoint]() mutable {
                                    final_ownership[endpoint] = ownership;
                                });
                            });
                        }  catch (no_such_keyspace&) {
                            // In case ss.get_ranges_for_endpoint(keyspace_name, endpoint) is not found, just mark it as zero and continue
                            final_ownership[endpoint] = 0;
                            return make_ready_future<>();
                        }

                    });
                });
            }).then([&final_ownership] {
                return final_ownership;
            });
        });
    });
}

static const std::map<storage_service::mode, sstring> mode_names = {
    {storage_service::mode::STARTING,       "STARTING"},
    {storage_service::mode::NORMAL,         "NORMAL"},
    {storage_service::mode::JOINING,        "JOINING"},
    {storage_service::mode::LEAVING,        "LEAVING"},
    {storage_service::mode::DECOMMISSIONED, "DECOMMISSIONED"},
    {storage_service::mode::MOVING,         "MOVING"},
    {storage_service::mode::DRAINING,       "DRAINING"},
    {storage_service::mode::DRAINED,        "DRAINED"},
};

std::ostream& operator<<(std::ostream& os, const storage_service::mode& m) {
    os << mode_names.at(m);
    return os;
}

void storage_service::set_mode(mode m, bool log) {
    set_mode(m, "", log);
}

void storage_service::set_mode(mode m, sstring msg, bool log) {
    _operation_mode = m;
    if (log) {
        slogger.info("{}: {}", m, msg);
    } else {
        slogger.debug("{}: {}", m, msg);
    }
}

sstring storage_service::get_release_version() {
    return version::release();
}

sstring storage_service::get_schema_version() {
    return _db.local().get_version().to_sstring();
}

static constexpr auto UNREACHABLE = "UNREACHABLE";

future<std::unordered_map<sstring, std::vector<sstring>>> storage_service::describe_schema_versions() {
    auto live_hosts = _gossiper.get_live_members();
    std::unordered_map<sstring, std::vector<sstring>> results;
    netw::messaging_service& ms = _messaging.local();
    return map_reduce(std::move(live_hosts), [&ms] (auto host) {
        auto f0 = ms.send_schema_check(netw::msg_addr{ host, 0 });
        return std::move(f0).then_wrapped([host] (auto f) {
            if (f.failed()) {
                f.ignore_ready_future();
                return std::pair<gms::inet_address, std::optional<utils::UUID>>(host, std::nullopt);
            }
            return std::pair<gms::inet_address, std::optional<utils::UUID>>(host, f.get0());
        });
    }, std::move(results), [] (auto results, auto host_and_version) {
        auto version = host_and_version.second ? host_and_version.second->to_sstring() : UNREACHABLE;
        results.try_emplace(version).first->second.emplace_back(host_and_version.first.to_sstring());
        return results;
    }).then([] (auto results) {
        // we're done: the results map is ready to return to the client.  the rest is just debug logging:
        auto it_unreachable = results.find(UNREACHABLE);
        if (it_unreachable != results.end()) {
            slogger.debug("Hosts not in agreement. Didn't get a response from everybody: {}", ::join( ",", it_unreachable->second));
        }
        auto my_version = get_local_storage_service().get_schema_version();
        for (auto&& entry : results) {
            // check for version disagreement. log the hosts that don't agree.
            if (entry.first == UNREACHABLE || entry.first == my_version) {
                continue;
            }
            for (auto&& host : entry.second) {
                slogger.debug("{} disagrees ({})", host, entry.first);
            }
        }
        if (results.size() == 1) {
            slogger.debug("Schemas are in agreement.");
        }
        return results;
    });
};

future<sstring> storage_service::get_operation_mode() {
    return run_with_no_api_lock([] (storage_service& ss) {
        auto mode = ss._operation_mode;
        return make_ready_future<sstring>(format("{}", mode));
    });
}

future<bool> storage_service::is_starting() {
    return run_with_no_api_lock([] (storage_service& ss) {
        auto mode = ss._operation_mode;
        return mode == storage_service::mode::STARTING;
    });
}

future<bool> storage_service::is_gossip_running() {
    return run_with_no_api_lock([] (storage_service& ss) {
        return ss._gossiper.is_enabled();
    });
}

future<> storage_service::start_gossiping(bind_messaging_port do_bind) {
    return run_with_api_lock(sstring("start_gossiping"), [do_bind] (storage_service& ss) {
        return seastar::async([&ss, do_bind] {
            if (!ss._initialized) {
                slogger.warn("Starting gossip by operator request");
                ss.set_gossip_tokens(db::system_keyspace::get_local_tokens().get0(),
                        std::make_optional(cdc::get_local_streams_timestamp().get0()));
                ss._gossiper.force_newer_generation();
                ss._gossiper.start_gossiping(utils::get_generation_number(), gms::bind_messaging_port(bool(do_bind))).then([&ss] {
                    ss._initialized = true;
                }).get();
            }
        });
    });
}

future<> storage_service::stop_gossiping() {
    return run_with_api_lock(sstring("stop_gossiping"), [] (storage_service& ss) {
        if (ss._initialized) {
            slogger.warn("Stopping gossip by operator request");
            return gms::stop_gossiping().then([&ss] {
                ss._initialized = false;
            });
        }
        return make_ready_future<>();
    });
}

future<> storage_service::do_stop_ms() {
    if (_ms_stopped) {
        return make_ready_future<>();
    }
    _ms_stopped = true;
    return _messaging.invoke_on_all([] (auto& ms) {
        return ms.shutdown();
    }).then([] {
        slogger.info("messaging_service stopped");
    });
}

future<> storage_service::do_stop_stream_manager() {
    if (_stream_manager_stopped) {
        return make_ready_future<>();
    }
    _stream_manager_stopped = true;
    return streaming::get_stream_manager().invoke_on_all([] (auto& sm) {
        return sm.stop();
    }).then([] {
        slogger.info("stream_manager stopped");
    });
}

future<> storage_service::decommission() {
    return run_with_api_lock(sstring("decommission"), [] (storage_service& ss) {
        return seastar::async([&ss] {
            auto tmptr = ss.get_token_metadata_ptr();
            auto& db = ss.db().local();
            auto endpoint = ss.get_broadcast_address();
            if (!tmptr->is_member(endpoint)) {
                throw std::runtime_error("local node is not a member of the token ring yet");
            }

            auto temp = tmptr->clone_after_all_left().get0();
            auto num_tokens_after_all_left = temp.sorted_tokens().size();
            temp.clear_gently().get();
            if (num_tokens_after_all_left < 2) {
                throw std::runtime_error("no other normal nodes in the ring; decommission would be pointless");
            }

            if (ss._operation_mode != mode::NORMAL) {
                throw std::runtime_error(format("Node in {} state; wait for status to become normal or restart", ss._operation_mode));
            }

            ss.update_pending_ranges(format("decommission {}", endpoint)).get();

            auto non_system_keyspaces = db.get_non_system_keyspaces();
            for (const auto& keyspace_name : non_system_keyspaces) {
                if (ss.get_token_metadata().has_pending_ranges(keyspace_name, ss.get_broadcast_address())) {
                    throw std::runtime_error("data is currently moving to this node; unable to leave the ring");
                }
            }

            slogger.info("DECOMMISSIONING: starts");
            ss.start_leaving().get();
            // FIXME: long timeout = Math.max(RING_DELAY, BatchlogManager.instance.getBatchlogTimeout());
            auto timeout = ss.get_ring_delay();
            ss.set_mode(mode::LEAVING, format("sleeping {} ms for batch processing and pending range setup", timeout.count()), true);
            sleep_abortable(timeout, ss._abort_source).get();

            slogger.info("DECOMMISSIONING: unbootstrap starts");
            ss.unbootstrap();
            slogger.info("DECOMMISSIONING: unbootstrap done");

            ss.shutdown_client_servers();
            slogger.info("DECOMMISSIONING: shutdown rpc and cql server done");

            db::get_batchlog_manager().invoke_on_all([] (auto& bm) {
                return bm.stop();
            }).get();
            slogger.info("DECOMMISSIONING: stop batchlog_manager done");

            gms::stop_gossiping().get();
            slogger.info("DECOMMISSIONING: stop_gossiping done");
            ss.do_stop_ms().get();
            slogger.info("DECOMMISSIONING: stop messaging_service done");
            // StageManager.shutdownNow();
            db::system_keyspace::set_bootstrap_state(db::system_keyspace::bootstrap_state::DECOMMISSIONED).get();
            slogger.info("DECOMMISSIONING: set_bootstrap_state done");
            ss.set_mode(mode::DECOMMISSIONED, true);
            slogger.info("DECOMMISSIONING: done");
            // let op be responsible for killing the process
        });
    });
}

future<> storage_service::removenode(sstring host_id_string, std::list<gms::inet_address> ignore_nodes) {
    return run_with_api_lock(sstring("removenode"), [host_id_string, ignore_nodes = std::move(ignore_nodes)] (storage_service& ss) mutable {
        return seastar::async([&ss, host_id_string, ignore_nodes = std::move(ignore_nodes)] {
            auto uuid = utils::make_random_uuid();
            auto tmptr = ss.get_token_metadata_ptr();
            auto host_id = utils::UUID(host_id_string);
            auto endpoint_opt = tmptr->get_endpoint_for_host_id(host_id);
            if (!endpoint_opt) {
                throw std::runtime_error(format("removenode[{}]: Host ID not found in the cluster", uuid));
            }
            auto endpoint = *endpoint_opt;
            auto tokens = tmptr->get_tokens(endpoint);
            auto leaving_nodes = std::list<gms::inet_address>{endpoint};

            future<> heartbeat_updater = make_ready_future<>();
            auto heartbeat_updater_done = make_lw_shared<bool>(false);

            // Step 1: Decide who needs to sync data
            //
            // By default, we require all nodes in the cluster to participate
            // the removenode operation and sync data if needed. We fail the
            // removenode operation if any of them is down or fails.
            //
            // If the user want the removenode opeartion to succeed even if some of the nodes
            // are not available, the user has to explicitly pass a list of
            // node that can be skipped for the operation.
            std::vector<gms::inet_address> nodes;
            for (const auto& x : tmptr->get_endpoint_to_host_id_map_for_reading()) {
                seastar::thread::maybe_yield();
                if (x.first != endpoint && std::find(ignore_nodes.begin(), ignore_nodes.end(), x.first) == ignore_nodes.end()) {
                    nodes.push_back(x.first);
                }
            }
            slogger.info("removenode[{}]: Started removenode operation, removing node={}, sync_nodes={}, ignore_nodes={}", uuid, endpoint, nodes, ignore_nodes);

            // Step 2: Prepare to sync data
            std::unordered_set<gms::inet_address> nodes_unknown_verb;
            std::unordered_set<gms::inet_address> nodes_down;
            auto req = node_ops_cmd_request{node_ops_cmd::removenode_prepare, uuid, ignore_nodes, leaving_nodes};
            try {
                parallel_for_each(nodes, [&ss, &req, &nodes_unknown_verb, &nodes_down, uuid] (const gms::inet_address& node) {
                    return ss._messaging.local().send_node_ops_cmd(netw::msg_addr(node), req).then([uuid, node] (node_ops_cmd_response resp) {
                        slogger.debug("removenode[{}]: Got prepare response from node={}", uuid, node);
                    }).handle_exception_type([&nodes_unknown_verb, node, uuid] (seastar::rpc::unknown_verb_error&) {
                        slogger.warn("removenode[{}]: Node {} does not support removenode verb", uuid, node);
                        nodes_unknown_verb.emplace(node);
                    }).handle_exception_type([&nodes_down, node, uuid] (seastar::rpc::closed_error&) {
                        slogger.warn("removenode[{}]: Node {} is down for node_ops_cmd verb", uuid, node);
                        nodes_down.emplace(node);
                    });
                }).get();
                if (!nodes_unknown_verb.empty()) {
                    auto msg = format("removenode[{}]: Nodes={} do not support removenode verb. Please upgrade your cluster and run removenode again.", uuid, nodes_unknown_verb);
                    slogger.warn("{}", msg);
                    throw std::runtime_error(msg);
                }
                if (!nodes_down.empty()) {
                    auto msg = format("removenode[{}]: Nodes={} needed for removenode operation are down. It is highly recommended to fix the down nodes and try again. To proceed with best-effort mode which might cause data inconsistency, run nodetool removenode --ignore-dead-nodes <list_of_dead_nodes> <host_id>. E.g., nodetool removenode --ignore-dead-nodes 127.0.0.1,127.0.0.2 817e9515-316f-4fe3-aaab-b00d6f12dddd", uuid, nodes_down);
                    slogger.warn("{}", msg);
                    throw std::runtime_error(msg);
                }

                // Step 3: Start heartbeat updater
                heartbeat_updater = seastar::async([&ss, &nodes, uuid, heartbeat_updater_done] {
                    slogger.debug("removenode[{}]: Started heartbeat_updater", uuid);
                    while (!(*heartbeat_updater_done)) {
                        auto req = node_ops_cmd_request{node_ops_cmd::removenode_heartbeat, uuid, {}, {}};
                        parallel_for_each(nodes, [&ss, &req, uuid] (const gms::inet_address& node) {
                            return ss._messaging.local().send_node_ops_cmd(netw::msg_addr(node), req).then([uuid, node] (node_ops_cmd_response resp) {
                                slogger.debug("removenode[{}]: Got heartbeat response from node={}", uuid, node);
                                return make_ready_future<>();
                            });
                        }).handle_exception([uuid] (std::exception_ptr ep) {
                            slogger.warn("removenode[{}]: Failed to send heartbeat", uuid);
                        }).get();
                        int nr_seconds = 10;
                        while (!(*heartbeat_updater_done) && nr_seconds--) {
                            sleep_abortable(std::chrono::seconds(1), ss._abort_source).get();
                        }
                    }
                    slogger.debug("removenode[{}]: Stopped heartbeat_updater", uuid);
                });
                auto stop_heartbeat_updater = defer([&] {
                    *heartbeat_updater_done = true;
                    heartbeat_updater.get();
                });

                // Step 4: Start to sync data
                req.cmd = node_ops_cmd::removenode_sync_data;
                parallel_for_each(nodes, [&ss, &req, uuid] (const gms::inet_address& node) {
                    return ss._messaging.local().send_node_ops_cmd(netw::msg_addr(node), req).then([uuid, node] (node_ops_cmd_response resp) {
                        slogger.debug("removenode[{}]: Got sync_data response from node={}", uuid, node);
                        return make_ready_future<>();
                    });
                }).get();


                // Step 5: Announce the node has left
                std::unordered_set<token> tmp(tokens.begin(), tokens.end());
                ss.excise(std::move(tmp), endpoint);
                ss._gossiper.advertise_token_removed(endpoint, host_id).get();

                // Step 6: Finish
                req.cmd = node_ops_cmd::removenode_done;
                parallel_for_each(nodes, [&ss, &req, uuid] (const gms::inet_address& node) {
                    return ss._messaging.local().send_node_ops_cmd(netw::msg_addr(node), req).then([uuid, node] (node_ops_cmd_response resp) {
                        slogger.debug("removenode[{}]: Got done response from node={}", uuid, node);
                        return make_ready_future<>();
                    });
                }).get();
                slogger.info("removenode[{}]: Finished removenode operation, removing node={}, sync_nodes={}, ignore_nodes={}", uuid, endpoint, nodes, ignore_nodes);
            } catch (...) {
                // we need to revert the effect of prepare verb the removenode ops is failed
                req.cmd = node_ops_cmd::removenode_abort;
                parallel_for_each(nodes, [&ss, &req, &nodes_unknown_verb, &nodes_down, uuid] (const gms::inet_address& node) {
                    if (nodes_unknown_verb.contains(node) || nodes_down.contains(node)) {
                        // No need to revert previous prepare cmd for those who do not apply prepare cmd.
                        return make_ready_future<>();
                    }
                    return ss._messaging.local().send_node_ops_cmd(netw::msg_addr(node), req).then([uuid, node] (node_ops_cmd_response resp) {
                        slogger.debug("removenode[{}]: Got abort response from node={}", uuid, node);
                    });
                }).get();
                slogger.info("removenode[{}]: Aborted removenode operation, removing node={}, sync_nodes={}, ignore_nodes={}", uuid, endpoint, nodes, ignore_nodes);
                throw;
            }
        });
    });
}

future<node_ops_cmd_response> storage_service::node_ops_cmd_handler(gms::inet_address coordinator, node_ops_cmd_request req) {
    return get_storage_service().invoke_on(0, [coordinator, req = std::move(req)] (auto& ss) mutable {
        return seastar::async([&ss, coordinator, req = std::move(req)] () mutable {
            auto ops_uuid = req.ops_uuid;
            slogger.debug("node_ops_cmd_handler cmd={}, ops_uuid={}", uint32_t(req.cmd), ops_uuid);
            if (req.cmd == node_ops_cmd::removenode_prepare) {
                if (req.leaving_nodes.size() > 1) {
                    auto msg = format("removenode[{}]: Could not removenode more than one node at a time: leaving_nodes={}", req.ops_uuid, req.leaving_nodes);
                    slogger.warn("{}", msg);
                    throw std::runtime_error(msg);
                }
                ss.mutate_token_metadata([coordinator, &req, &ss] (mutable_token_metadata_ptr tmptr) mutable {
                    for (auto& node : req.leaving_nodes) {
                        slogger.info("removenode[{}]: Added node={} as leaving node, coordinator={}", req.ops_uuid, node, coordinator);
                        tmptr->add_leaving_endpoint(node);
                    }
                    return ss.update_pending_ranges(tmptr, format("removenode {}", req.leaving_nodes));
                }).get();
                auto ops = seastar::make_shared<node_ops_info>(node_ops_info{ops_uuid, false, std::move(req.ignore_nodes)});
                auto meta = node_ops_meta_data(ops_uuid, coordinator, std::move(ops), [&ss, coordinator, req = std::move(req)] () mutable {
                    return ss.mutate_token_metadata([&ss, coordinator, req = std::move(req)] (mutable_token_metadata_ptr tmptr) mutable {
                        for (auto& node : req.leaving_nodes) {
                            slogger.info("removenode[{}]: Removed node={} as leaving node, coordinator={}", req.ops_uuid, node, coordinator);
                            tmptr->del_leaving_endpoint(node);
                        }
                        return ss.update_pending_ranges(tmptr, format("removenode {}", req.leaving_nodes));
                    });
                },
                [&ss, ops_uuid] () mutable { ss.node_ops_singal_abort(ops_uuid); });
                ss._node_ops.emplace(ops_uuid, std::move(meta));
            } else if (req.cmd == node_ops_cmd::removenode_heartbeat) {
                slogger.debug("removenode[{}]: Updated heartbeat from coordinator={}", req.ops_uuid,  coordinator);
                ss.node_ops_update_heartbeat(ops_uuid);
            } else if (req.cmd == node_ops_cmd::removenode_done) {
                slogger.info("removenode[{}]: Marked ops done from coordinator={}", req.ops_uuid, coordinator);
                ss.node_ops_done(ops_uuid);
            } else if (req.cmd == node_ops_cmd::removenode_sync_data) {
                auto it = ss._node_ops.find(ops_uuid);
                if (it == ss._node_ops.end()) {
                    throw std::runtime_error(format("removenode[{}]: Can not find ops_uuid={}", ops_uuid, ops_uuid));
                }
                auto ops = it->second.get_ops_info();
                for (auto& node : req.leaving_nodes) {
                    slogger.info("removenode[{}]: Started to sync data for removing node={}, coordinator={}", req.ops_uuid, node, coordinator);
                    removenode_with_repair(ss._db, ss._messaging, ss.get_token_metadata_ptr(), node, ops).get();
                }
            } else if (req.cmd == node_ops_cmd::removenode_abort) {
                ss.node_ops_abort(ops_uuid);
            } else {
                auto msg = format("node_ops_cmd_handler: ops_uuid={}, unknown cmd={}", req.ops_uuid, uint32_t(req.cmd));
                slogger.warn("{}", msg);
                throw std::runtime_error(msg);
            }
            node_ops_cmd_response resp;
            resp.ok = true;
            return resp;
        });
    });
}

// Runs inside seastar::async context
void storage_service::flush_column_families() {
    container().invoke_on_all([] (auto& ss) {
        auto& local_db = ss.db().local();
        auto non_system_cfs = local_db.get_column_families() | boost::adaptors::filtered([] (auto& uuid_and_cf) {
            auto cf = uuid_and_cf.second;
            return !is_system_keyspace(cf->schema()->ks_name());
        });
        // count CFs first
        auto total_cfs = boost::distance(non_system_cfs);
        ss._drain_progress.total_cfs = total_cfs;
        ss._drain_progress.remaining_cfs = total_cfs;
        // flush
        return parallel_for_each(non_system_cfs, [&ss] (auto&& uuid_and_cf) {
            auto cf = uuid_and_cf.second;
            return cf->flush().then([&ss] {
                ss._drain_progress.remaining_cfs--;
            });
        });
    }).get();
    // flush the system ones after all the rest are done, just in case flushing modifies any system state
    // like CASSANDRA-5151. don't bother with progress tracking since system data is tiny.
    container().invoke_on_all([] (auto& ss) {
        auto& local_db = ss.db().local();
        auto system_cfs = local_db.get_column_families() | boost::adaptors::filtered([] (auto& uuid_and_cf) {
            auto cf = uuid_and_cf.second;
            return is_system_keyspace(cf->schema()->ks_name());
        });
        return parallel_for_each(system_cfs, [&ss] (auto&& uuid_and_cf) {
            auto cf = uuid_and_cf.second;
            return cf->flush();
        });
    }).get();
}

future<> storage_service::drain() {
    return run_with_api_lock(sstring("drain"), [] (storage_service& ss) {
        if (ss._operation_mode == mode::DRAINED) {
            slogger.warn("Cannot drain node (did it already happen?)");
            return make_ready_future<>();
        }

        ss.set_mode(mode::DRAINING, "starting drain process", true);
        return ss.do_drain(false).then([&ss] {
            ss._drain_finished.set_value();
            ss.set_mode(mode::DRAINED, true);
        });
    });
}

future<> storage_service::do_drain(bool on_shutdown) {
    return seastar::async([this, on_shutdown] {
        stop_transport().get();

        tracing::tracing::tracing_instance().invoke_on_all(&tracing::tracing::shutdown).get();

        if (!on_shutdown) {
            // Interrupt on going compaction and shutdown to prevent further compaction
            db().invoke_on_all([] (auto& db) {
                return db.get_compaction_manager().drain();
            }).get();
        }

        set_mode(mode::DRAINING, "flushing column families", false);
        flush_column_families();

        db::get_batchlog_manager().invoke_on_all([] (auto& bm) {
            return bm.stop();
        }).get();

        set_mode(mode::DRAINING, "shutting down migration manager", false);
        service::get_migration_manager().invoke_on_all(&service::migration_manager::stop).get();

        db().invoke_on_all([] (auto& db) {
            return db.commitlog()->shutdown();
        }).get();
    });
}

future<> storage_service::rebuild(sstring source_dc) {
    return run_with_api_lock(sstring("rebuild"), [source_dc] (storage_service& ss) {
        slogger.info("rebuild from dc: {}", source_dc == "" ? "(any dc)" : source_dc);
        auto tmptr = ss.get_token_metadata_ptr();
        if (ss.is_repair_based_node_ops_enabled()) {
            return rebuild_with_repair(ss._db, ss._messaging, tmptr, std::move(source_dc));
        } else {
            auto streamer = make_lw_shared<dht::range_streamer>(ss._db, tmptr, ss._abort_source,
                    ss.get_broadcast_address(), "Rebuild", streaming::stream_reason::rebuild);
            streamer->add_source_filter(std::make_unique<dht::range_streamer::failure_detector_source_filter>(ss._gossiper.get_unreachable_members()));
            if (source_dc != "") {
                streamer->add_source_filter(std::make_unique<dht::range_streamer::single_datacenter_filter>(source_dc));
            }
            auto keyspaces = make_lw_shared<std::vector<sstring>>(ss._db.local().get_non_system_keyspaces());
            return do_for_each(*keyspaces, [keyspaces, streamer, &ss] (sstring& keyspace_name) {
                return streamer->add_ranges(keyspace_name, ss.get_ranges_for_endpoint(keyspace_name, utils::fb_utilities::get_broadcast_address()));
            }).then([streamer] {
                return streamer->stream_async().then([streamer] {
                    slogger.info("Streaming for rebuild successful");
                }).handle_exception([] (auto ep) {
                    // This is used exclusively through JMX, so log the full trace but only throw a simple RTE
                    slogger.warn("Error while rebuilding node: {}", ep);
                    return make_exception_future<>(std::move(ep));
                });
            });
        }
    });
}

int32_t storage_service::get_exception_count() {
    // FIXME
    // We return 0 for no exceptions, it should probably be
    // replaced by some general exception handling that would count
    // the unhandled exceptions.
    //return (int)StorageMetrics.exceptions.count();
    return 0;
}

future<bool> storage_service::is_initialized() {
    return run_with_no_api_lock([] (storage_service& ss) {
        return ss._initialized;
    });
}

// Runs inside seastar::async context
std::unordered_multimap<dht::token_range, inet_address> storage_service::get_changed_ranges_for_leaving(sstring keyspace_name, inet_address endpoint) {
    // First get all ranges the leaving endpoint is responsible for
    auto ranges = get_ranges_for_endpoint(keyspace_name, endpoint);

    slogger.debug("Node {} ranges [{}]", endpoint, ranges);

    std::unordered_map<dht::token_range, std::vector<inet_address>> current_replica_endpoints;

    // Find (for each range) all nodes that store replicas for these ranges as well
    auto tmptr = get_token_metadata_ptr();
    for (auto& r : ranges) {
        auto& ks = _db.local().find_keyspace(keyspace_name);
        auto end_token = r.end() ? r.end()->value() : dht::maximum_token();
        auto eps = ks.get_replication_strategy().calculate_natural_endpoints(end_token, *tmptr, utils::can_yield::yes);
        current_replica_endpoints.emplace(r, std::move(eps));
    }

    auto temp = tmptr->clone_after_all_left().get0();

    // release the token_metadata_ptr
    // as it's not needed from this point on
    // after we got clone_after_all_left()
    tmptr = nullptr;

    // endpoint might or might not be 'leaving'. If it was not leaving (that is, removenode
    // command was used), it is still present in temp and must be removed.
    if (temp.is_member(endpoint)) {
        temp.remove_endpoint(endpoint);
    }

    std::unordered_multimap<dht::token_range, inet_address> changed_ranges;

    // Go through the ranges and for each range check who will be
    // storing replicas for these ranges when the leaving endpoint
    // is gone. Whoever is present in newReplicaEndpoints list, but
    // not in the currentReplicaEndpoints list, will be needing the
    // range.
    for (auto& r : ranges) {
        auto& ks = _db.local().find_keyspace(keyspace_name);
        auto end_token = r.end() ? r.end()->value() : dht::maximum_token();
        auto new_replica_endpoints = ks.get_replication_strategy().calculate_natural_endpoints(end_token, temp, utils::can_yield::yes);

        auto rg = current_replica_endpoints.equal_range(r);
        for (auto it = rg.first; it != rg.second; it++) {
            const dht::token_range& range_ = it->first;
            std::vector<inet_address>& current_eps = it->second;
            slogger.debug("range={}, current_replica_endpoints={}, new_replica_endpoints={}", range_, current_eps, new_replica_endpoints);
            for (auto ep : it->second) {
                auto beg = new_replica_endpoints.begin();
                auto end = new_replica_endpoints.end();
                new_replica_endpoints.erase(std::remove(beg, end, ep), end);
            }
        }

        if (slogger.is_enabled(logging::log_level::debug)) {
            if (new_replica_endpoints.empty()) {
                slogger.debug("Range {} already in all replicas", r);
            } else {
                slogger.debug("Range {} will be responsibility of {}", r, new_replica_endpoints);
            }
        }
        for (auto& ep : new_replica_endpoints) {
            changed_ranges.emplace(r, ep);
        }
    }
    temp.clear_gently().get();

    return changed_ranges;
}

// Runs inside seastar::async context
void storage_service::unbootstrap() {
    db::get_local_batchlog_manager().do_batch_log_replay().get();
    if (is_repair_based_node_ops_enabled()) {
        decommission_with_repair(_db, _messaging, get_token_metadata_ptr()).get();
    } else {
        std::unordered_map<sstring, std::unordered_multimap<dht::token_range, inet_address>> ranges_to_stream;

        auto non_system_keyspaces = _db.local().get_non_system_keyspaces();
        for (const auto& keyspace_name : non_system_keyspaces) {
            auto ranges_mm = get_changed_ranges_for_leaving(keyspace_name, get_broadcast_address());
            if (slogger.is_enabled(logging::log_level::debug)) {
                std::vector<range<token>> ranges;
                for (auto& x : ranges_mm) {
                    ranges.push_back(x.first);
                }
                slogger.debug("Ranges needing transfer for keyspace={} are [{}]", keyspace_name, ranges);
            }
            ranges_to_stream.emplace(keyspace_name, std::move(ranges_mm));
        }

        set_mode(mode::LEAVING, "replaying batch log and streaming data to other nodes", true);

        auto stream_success = stream_ranges(ranges_to_stream);
        // Wait for batch log to complete before streaming hints.
        slogger.debug("waiting for batch log processing.");
        // Start with BatchLog replay, which may create hints but no writes since this is no longer a valid endpoint.
        db::get_local_batchlog_manager().do_batch_log_replay().get();

        set_mode(mode::LEAVING, "streaming hints to other nodes", true);

        // wait for the transfer runnables to signal the latch.
        slogger.debug("waiting for stream acks.");
        try {
            stream_success.get();
        } catch (...) {
            slogger.warn("unbootstrap fails to stream : {}", std::current_exception());
            throw;
        }
        slogger.debug("stream acks all received.");
    }
    leave_ring();
}

future<> storage_service::restore_replica_count(inet_address endpoint, inet_address notify_endpoint) {
    if (is_repair_based_node_ops_enabled()) {
        auto ops_uuid = utils::make_random_uuid();
        auto ops = seastar::make_shared<node_ops_info>(node_ops_info{ops_uuid, false, std::list<gms::inet_address>()});
        return removenode_with_repair(_db, _messaging, get_token_metadata_ptr(), endpoint, ops).finally([this, notify_endpoint] () {
            return send_replication_notification(notify_endpoint);
        });
    }
  return seastar::async([this, endpoint, notify_endpoint] {
    auto tmptr = get_token_metadata_ptr();
    auto streamer = make_lw_shared<dht::range_streamer>(_db, tmptr, _abort_source, get_broadcast_address(), "Restore_replica_count", streaming::stream_reason::removenode);
    auto my_address = get_broadcast_address();
    auto non_system_keyspaces = _db.local().get_non_system_keyspaces();
    for (const auto& keyspace_name : non_system_keyspaces) {
        std::unordered_multimap<dht::token_range, inet_address> changed_ranges = get_changed_ranges_for_leaving(keyspace_name, endpoint);
        dht::token_range_vector my_new_ranges;
        for (auto& x : changed_ranges) {
            if (x.second == my_address) {
                my_new_ranges.emplace_back(x.first);
            }
        }
        std::unordered_multimap<inet_address, dht::token_range> source_ranges = get_new_source_ranges(keyspace_name, my_new_ranges, *tmptr);
        std::unordered_map<inet_address, dht::token_range_vector> ranges_per_endpoint;
        for (auto& x : source_ranges) {
            ranges_per_endpoint[x.first].emplace_back(x.second);
        }
        streamer->add_rx_ranges(keyspace_name, std::move(ranges_per_endpoint));
    }
    streamer->stream_async().then_wrapped([this, streamer, notify_endpoint] (auto&& f) {
        try {
            f.get();
            return this->send_replication_notification(notify_endpoint);
        } catch (...) {
            slogger.warn("Streaming to restore replica count failed: {}", std::current_exception());
            // We still want to send the notification
            return this->send_replication_notification(notify_endpoint);
        }
        return make_ready_future<>();
    }).get();
  });
}

// Runs inside seastar::async context
void storage_service::excise(std::unordered_set<token> tokens, inet_address endpoint) {
    slogger.info("Removing tokens {} for {}", tokens, endpoint);
    // FIXME: HintedHandOffManager.instance.deleteHintsForEndpoint(endpoint);
    remove_endpoint(endpoint);
    auto tmlock = get_token_metadata_lock().get0();
    auto tmptr = get_mutable_token_metadata_ptr().get0();
    tmptr->remove_endpoint(endpoint);
    tmptr->remove_bootstrap_tokens(tokens);

    notify_left(endpoint);

    update_pending_ranges(tmptr, format("excise {}", endpoint)).get();
    replicate_to_all_cores(std::move(tmptr)).get();
}

void storage_service::excise(std::unordered_set<token> tokens, inet_address endpoint, int64_t expire_time) {
    add_expire_time_if_found(endpoint, expire_time);
    excise(tokens, endpoint);
}

future<> storage_service::send_replication_notification(inet_address remote) {
    // notify the remote token
    auto done = make_shared<bool>(false);
    auto local = get_broadcast_address();
    auto sent = make_lw_shared<int>(0);
    slogger.debug("Notifying {} of replication completion", remote);
    return do_until(
        [this, done, sent, remote] {
            // The node can send REPLICATION_FINISHED to itself, in which case
            // is_alive will be true. If the messaging_service is stopped,
            // REPLICATION_FINISHED can be sent infinitely here. To fix, limit
            // the number of retries.
            return *done || !_gossiper.is_alive(remote) || *sent >= 3;
        },
        [this, done, sent, remote, local] {
            netw::msg_addr id{remote, 0};
            (*sent)++;
            return _messaging.local().send_replication_finished(id, local).then_wrapped([id, done] (auto&& f) {
                try {
                    f.get();
                    *done = true;
                } catch (...) {
                    slogger.warn("Fail to send REPLICATION_FINISHED to {}: {}", id, std::current_exception());
                }
            });
        }
    );
}

future<> storage_service::confirm_replication(inet_address node) {
    return run_with_no_api_lock([node] (storage_service& ss) {
        auto removing_node = bool(ss._removing_node) ? format("{}", *ss._removing_node) : "NONE";
        slogger.info("Got confirm_replication from {}, removing_node {}", node, removing_node);
        // replicatingNodes can be empty in the case where this node used to be a removal coordinator,
        // but restarted before all 'replication finished' messages arrived. In that case, we'll
        // still go ahead and acknowledge it.
        if (!ss._replicating_nodes.empty()) {
            ss._replicating_nodes.erase(node);
        } else {
            slogger.info("Received unexpected REPLICATION_FINISHED message from {}. Was this node recently a removal coordinator?", node);
        }
    });
}

// Runs inside seastar::async context
void storage_service::leave_ring() {
    db::system_keyspace::set_bootstrap_state(db::system_keyspace::bootstrap_state::NEEDS_BOOTSTRAP).get();
    mutate_token_metadata([this] (mutable_token_metadata_ptr tmptr) {
        auto endpoint = get_broadcast_address();
        tmptr->remove_endpoint(endpoint);
        return update_pending_ranges(std::move(tmptr), format("leave_ring {}", endpoint));
    }).get();

    auto expire_time = _gossiper.compute_expire_time().time_since_epoch().count();
    _gossiper.add_local_application_state(gms::application_state::STATUS,
            versioned_value::left(db::system_keyspace::get_local_tokens().get0(), expire_time)).get();
    auto delay = std::max(get_ring_delay(), gms::gossiper::INTERVAL);
    slogger.info("Announcing that I have left the ring for {}ms", delay.count());
    sleep_abortable(delay, _abort_source).get();
}

future<>
storage_service::stream_ranges(std::unordered_map<sstring, std::unordered_multimap<dht::token_range, inet_address>> ranges_to_stream_by_keyspace) {
    auto streamer = make_lw_shared<dht::range_streamer>(_db, get_token_metadata_ptr(), _abort_source, get_broadcast_address(), "Unbootstrap", streaming::stream_reason::decommission);
    for (auto& entry : ranges_to_stream_by_keyspace) {
        const auto& keyspace = entry.first;
        auto& ranges_with_endpoints = entry.second;

        if (ranges_with_endpoints.empty()) {
            continue;
        }

        std::unordered_map<inet_address, dht::token_range_vector> ranges_per_endpoint;
        for (auto& end_point_entry : ranges_with_endpoints) {
            dht::token_range r = end_point_entry.first;
            inet_address endpoint = end_point_entry.second;
            ranges_per_endpoint[endpoint].emplace_back(r);
        }
        streamer->add_tx_ranges(keyspace, std::move(ranges_per_endpoint));
    }
    return streamer->stream_async().then([streamer] {
        slogger.info("stream_ranges successful");
    }).handle_exception([] (auto ep) {
        slogger.warn("stream_ranges failed: {}", ep);
        return make_exception_future<>(std::move(ep));
    });
}

future<> storage_service::start_leaving() {
    return _gossiper.add_local_application_state(application_state::STATUS, versioned_value::leaving(db::system_keyspace::get_local_tokens().get0())).then([this] {
        return mutate_token_metadata([this] (mutable_token_metadata_ptr tmptr) {
            auto endpoint = get_broadcast_address();
            tmptr->add_leaving_endpoint(endpoint);
            return update_pending_ranges(std::move(tmptr), format("start_leaving {}", endpoint));
        });
    });
}

void storage_service::add_expire_time_if_found(inet_address endpoint, int64_t expire_time) {
    if (expire_time != 0L) {
        using clk = gms::gossiper::clk;
        auto time = clk::time_point(clk::duration(expire_time));
        _gossiper.add_expire_time_for_endpoint(endpoint, time);
    }
}

class send_meta_data {
    gms::inet_address _node;
    rpc::sink<frozen_mutation_fragment, streaming::stream_mutation_fragments_cmd> _sink;
    rpc::source<int32_t> _source;
    bool _error_from_peer = false;
    size_t _num_partitions_sent = 0;
    size_t _num_bytes_sent = 0;
    future<> _receive_done;
private:
    future<> do_receive() {
        int32_t status = 0;
        while (auto status_opt = co_await _source()) {
            status = std::get<0>(*status_opt);
            slogger.debug("send_meta_data: got error code={}, from node={}, status={}", status, _node);
            if (status == -1) {
                _error_from_peer = true;
            }
        }
        slogger.debug("send_meta_data: finished reading source from node={}", _node);
        if (_error_from_peer) {
            throw std::runtime_error(format("send_meta_data: got error code={} from node={}", status, _node));
        }
        co_return;
    }
public:
    send_meta_data(gms::inet_address node,
            rpc::sink<frozen_mutation_fragment, streaming::stream_mutation_fragments_cmd> sink,
            rpc::source<int32_t> source)
        : _node(std::move(node))
        , _sink(std::move(sink))
        , _source(std::move(source))
        , _receive_done(make_ready_future<>()) {
    }
    void receive() {
        _receive_done = do_receive();
    }
    future<> send(const frozen_mutation_fragment& fmf, bool is_partition_start) {
        if (_error_from_peer) {
            throw std::runtime_error(format("send_meta_data: got error from peer node={}", _node));
        }
        auto size = fmf.representation().size();
        if (is_partition_start) {
            ++_num_partitions_sent;
        }
        _num_bytes_sent += size;
        slogger.trace("send_meta_data: send mf to node={}, size={}", _node, size);
        co_return co_await _sink(fmf, streaming::stream_mutation_fragments_cmd::mutation_fragment_data);
    }
    future<> finish(bool failed) {
        std::exception_ptr eptr;
        try {
            if (failed) {
                co_await _sink(frozen_mutation_fragment(bytes_ostream()), streaming::stream_mutation_fragments_cmd::error);
            } else {
                co_await _sink(frozen_mutation_fragment(bytes_ostream()), streaming::stream_mutation_fragments_cmd::end_of_stream);
            }
        } catch (...) {
            eptr = std::current_exception();
            slogger.warn("send_meta_data: failed to send {} to node={}, err={}",
                    failed ? "stream_mutation_fragments_cmd::error" : "stream_mutation_fragments_cmd::end_of_stream", _node, eptr);
        }
        try {
            co_await _sink.close();
        } catch (...)  {
            eptr = std::current_exception();
            slogger.warn("send_meta_data: failed to close sink to node={}, err={}", _node, eptr);
        }
        try {
            co_await std::move(_receive_done);
        } catch (...)  {
            eptr = std::current_exception();
            slogger.warn("send_meta_data: failed to process source from node={}, err={}", _node, eptr);
        }
        if (eptr) {
            std::rethrow_exception(eptr);
        }
        co_return;
    }
    size_t num_partitions_sent() {
        return _num_partitions_sent;
    }
    size_t num_bytes_sent() {
        return _num_bytes_sent;
    }
};

future<> storage_service::load_and_stream(sstring ks_name, sstring cf_name,
        utils::UUID table_id, std::vector<sstables::shared_sstable> sstables, bool primary_replica_only) {
    const auto full_partition_range = dht::partition_range::make_open_ended_both_sides();
    const auto full_token_range = dht::token_range::make_open_ended_both_sides();
    auto& table = _db.local().find_column_family(table_id);
    auto s = table.schema();
    const auto cf_id = s->id();
    const auto reason = streaming::stream_reason::rebuild;
    auto& rs = _db.local().find_keyspace(ks_name).get_replication_strategy();

    size_t nr_sst_total = sstables.size();
    size_t nr_sst_current = 0;
    while (!sstables.empty()) {
        auto ops_uuid = utils::make_random_uuid();
        auto sst_set = make_lw_shared<sstables::sstable_set>(sstables::make_partitioned_sstable_set(s,
                make_lw_shared<sstable_list>(sstable_list{}), false));
        size_t batch_sst_nr = 16;
        std::vector<sstring> sst_names;
        std::vector<sstables::shared_sstable> sst_processed;
        size_t estimated_partitions = 0;
        while (batch_sst_nr-- && !sstables.empty()) {
            auto sst = sstables.back();
            estimated_partitions += sst->estimated_keys_for_range(full_token_range);
            sst_names.push_back(sst->get_filename());
            sst_set->insert(sst);
            sst_processed.push_back(sst);
            sstables.pop_back();
        }

        slogger.info("load_and_stream: started ops_uuid={}, process [{}-{}] out of {} sstables={}",
                ops_uuid, nr_sst_current, nr_sst_current + sst_processed.size(), nr_sst_total, sst_names);

        auto start_time = std::chrono::steady_clock::now();
        std::vector<gms::inet_address> current_targets;
        std::unordered_map<gms::inet_address, send_meta_data> metas;
        size_t num_partitions_processed = 0;
        size_t num_bytes_read = 0;
        nr_sst_current += sst_processed.size();
        auto reader = table.make_streaming_reader(s, full_partition_range, sst_set);
        std::exception_ptr eptr;
        bool failed = false;
        try {
            netw::messaging_service& ms = _messaging.local();
            while (auto mf = co_await reader(db::no_timeout)) {
                bool is_partition_start = mf->is_partition_start();
                if (is_partition_start) {
                    ++num_partitions_processed;
                    auto& start = mf->as_partition_start();
                    const auto& current_dk = start.key();

                    current_targets = rs.get_natural_endpoints(current_dk.token());
                    if (primary_replica_only && current_targets.size() > 1) {
                        current_targets.resize(1);
                    }
                    slogger.trace("load_and_stream: ops_uuid={}, current_dk={}, current_targets={}", ops_uuid,
                            current_dk.token(), current_targets);
                    for (auto& node : current_targets) {
                        if (!metas.contains(node)) {
                            auto [sink, source] = co_await ms.make_sink_and_source_for_stream_mutation_fragments(reader.schema()->version(),
                                    ops_uuid, cf_id, estimated_partitions, reason, netw::messaging_service::msg_addr(node));
                            slogger.debug("load_and_stream: ops_uuid={}, make sink and source for node={}", ops_uuid, node);
                            metas.emplace(node, send_meta_data(node, std::move(sink), std::move(source)));
                            metas.at(node).receive();
                        }
                    }
                }
                frozen_mutation_fragment fmf = freeze(*s, *mf);
                num_bytes_read += fmf.representation().size();
                co_await parallel_for_each(current_targets, [&metas, &fmf, is_partition_start] (const gms::inet_address& node) {
                    return metas.at(node).send(fmf, is_partition_start);
                });
            }
        } catch (...) {
            failed = true;
            eptr = std::current_exception();
            slogger.warn("load_and_stream: ops_uuid={}, ks={}, table={}, send_phase, err={}",
                    ops_uuid, ks_name, cf_name, eptr);
        }
        try {
            co_await parallel_for_each(metas.begin(), metas.end(), [failed] (std::pair<const gms::inet_address, send_meta_data>& pair) {
                auto& meta = pair.second;
                return meta.finish(failed);
            });
        } catch (...) {
            failed = true;
            eptr = std::current_exception();
            slogger.warn("load_and_stream: ops_uuid={}, ks={}, table={}, finish_phase, err={}",
                    ops_uuid, ks_name, cf_name, eptr);
        }
        if (!failed) {
            try {
                co_await parallel_for_each(sst_processed, [&] (sstables::shared_sstable& sst) {
                    slogger.debug("load_and_stream: ops_uuid={}, ks={}, table={}, remove sst={}",
                            ops_uuid, ks_name, cf_name, sst->component_filenames());
                    return sst->unlink();
                });
            } catch (...) {
                failed = true;
                eptr = std::current_exception();
                slogger.warn("load_and_stream: ops_uuid={}, ks={}, table={}, del_sst_phase, err={}",
                        ops_uuid, ks_name, cf_name, eptr);
            }
        }
        auto duration = std::chrono::duration_cast<std::chrono::duration<float>>(std::chrono::steady_clock::now() - start_time).count();
        for (auto& [node, meta] : metas) {
            slogger.info("load_and_stream: ops_uuid={}, ks={}, table={}, target_node={}, num_partitions_sent={}, num_bytes_sent={}",
                    ops_uuid, ks_name, cf_name, node, meta.num_partitions_sent(), meta.num_bytes_sent());
        }
        auto partition_rate = std::fabs(duration) > FLT_EPSILON ? num_partitions_processed / duration : 0;
        auto bytes_rate = std::fabs(duration) > FLT_EPSILON ? num_bytes_read / duration / 1024 / 1024 : 0;
        auto status = failed ? "failed" : "succeeded";
        slogger.info("load_and_stream: finished ops_uuid={}, ks={}, table={}, partitions_processed={} partitions, bytes_processed={} bytes, partitions_per_second={} partitions/s, bytes_per_second={} MiB/s, duration={} s, status={}",
                ops_uuid, ks_name, cf_name, num_partitions_processed, num_bytes_read, partition_rate, bytes_rate, duration, status);
        if (failed) {
            std::rethrow_exception(eptr);
        }
    }
    co_return;
}

// For more details, see the commends on column_family::load_new_sstables
// All the global operations are going to happen here, and just the reloading happens
// in there.
future<> storage_service::load_new_sstables(sstring ks_name, sstring cf_name,
    bool load_and_stream, bool primary_replica_only) {
    if (_loading_new_sstables) {
        throw std::runtime_error("Already loading SSTables. Try again later");
    } else {
        _loading_new_sstables = true;
    }
    slogger.info("Loading new SSTables for keyspace={}, table={}, load_and_stream={}, primary_replica_only={}",
            ks_name, cf_name, load_and_stream, primary_replica_only);
    try {
        if (load_and_stream) {
            utils::UUID table_id;
            std::vector<std::vector<sstables::shared_sstable>> sstables_on_shards;
            std::tie(table_id, sstables_on_shards) = co_await distributed_loader::get_sstables_from_upload_dir(_db, ks_name, cf_name);
            co_await container().invoke_on_all([&sstables_on_shards, ks_name, cf_name, table_id, primary_replica_only] (storage_service& ss) mutable -> future<> {
                co_await ss.load_and_stream(ks_name, cf_name, table_id, std::move(sstables_on_shards[this_shard_id()]), primary_replica_only);
            });
        } else {
            co_await distributed_loader::process_upload_dir(_db, _sys_dist_ks, _view_update_generator, ks_name, cf_name);
        }
    } catch (...) {
        slogger.warn("Done loading new SSTables for keyspace={}, table={}, load_and_stream={}, primary_replica_only={}, status=failed: {}",
                ks_name, cf_name, load_and_stream, primary_replica_only, std::current_exception());
        _loading_new_sstables = false;
        throw;
    }
    slogger.warn("Done loading new SSTables for keyspace={}, table={}, load_and_stream={}, primary_replica_only={}, status=succeeded",
            ks_name, cf_name, load_and_stream, primary_replica_only);
    _loading_new_sstables = false;
    co_return;
}

void storage_service::shutdown_client_servers() {
    for (auto& [name, hook] : _client_shutdown_hooks) {
        slogger.info("Shutting down {}", name);
        try {
            hook();
        } catch (...) {
            slogger.error("Unexpected error shutting down {}: {}",
                    name, std::current_exception());
            throw;
        }
        slogger.info("Shutting down {} was successful", name);
    }
}

future<>
storage_service::set_tables_autocompaction(const sstring &keyspace, std::vector<sstring> tables, bool enabled) {
    slogger.info("set_tables_autocompaction: enabled={} keyspace={} tables={}", enabled, keyspace, tables);
    return do_with(keyspace, std::move(tables), [this, enabled] (const sstring &keyspace, const std::vector<sstring>& tables) {
        return run_with_api_lock(sstring("set_tables_autocompaction"), [&keyspace, &tables, enabled] (auto&& ss) {
            if (!ss._initialized) {
                return make_exception_future<>(std::runtime_error("Too early: storage service not initialized yet"));
            }

            return ss._db.invoke_on_all([&keyspace, &tables, enabled] (database& db) {
                return parallel_for_each(tables, [&db, &keyspace, enabled] (const sstring& table) {
                    column_family& cf = db.find_column_family(keyspace, table);
                    if (enabled) {
                        cf.enable_auto_compaction();
                    } else {
                        cf.disable_auto_compaction();
                    }
                    return make_ready_future<>();
                });
            });
        });
    });
}

// Must be called from a seastar thread
std::unordered_multimap<inet_address, dht::token_range>
storage_service::get_new_source_ranges(const sstring& keyspace_name, const dht::token_range_vector& ranges, const token_metadata& tm) {
    auto my_address = get_broadcast_address();
    auto& ks = _db.local().find_keyspace(keyspace_name);
    auto& strat = ks.get_replication_strategy();
    std::unordered_map<dht::token_range, std::vector<inet_address>> range_addresses = strat.get_range_addresses(tm, utils::can_yield::yes);
    std::unordered_multimap<inet_address, dht::token_range> source_ranges;

    // find alive sources for our new ranges
    for (auto r : ranges) {
        std::vector<inet_address> possible_nodes;
        auto it = range_addresses.find(r);
        if (it != range_addresses.end()) {
            possible_nodes = it->second;
        }

        auto& snitch = locator::i_endpoint_snitch::get_local_snitch_ptr();
        std::vector<inet_address> sources = snitch->get_sorted_list_by_proximity(my_address, possible_nodes);

        if (std::find(sources.begin(), sources.end(), my_address) != sources.end()) {
            auto err = format("get_new_source_ranges: sources={}, my_address={}", sources, my_address);
            slogger.warn("{}", err);
            throw std::runtime_error(err);
        }


        for (auto& source : sources) {
            if (_gossiper.is_alive(source)) {
                source_ranges.emplace(source, r);
                break;
            }
        }
    }
    return source_ranges;
}

future<> storage_service::move(token new_token) {
    return run_with_api_lock(sstring("move"), [new_token] (storage_service& ss) mutable {
        return make_exception_future<>(std::runtime_error("Move opeartion is not supported only more"));
    });
}

std::vector<storage_service::token_range_endpoints>
storage_service::describe_ring(const sstring& keyspace, bool include_only_local_dc) const {
    std::vector<token_range_endpoints> ranges;
    //Token.TokenFactory tf = getPartitioner().getTokenFactory();

    std::unordered_map<dht::token_range, std::vector<inet_address>> range_to_address_map =
            include_only_local_dc
                    ? get_range_to_address_map_in_local_dc(keyspace)
                    : get_range_to_address_map(keyspace);
    for (auto entry : range_to_address_map) {
        auto range = entry.first;
        auto addresses = entry.second;
        token_range_endpoints tr;
        if (range.start()) {
            tr._start_token = range.start()->value().to_sstring();
        }
        if (range.end()) {
            tr._end_token = range.end()->value().to_sstring();
        }
        for (auto endpoint : addresses) {
            endpoint_details details;
            details._host = boost::lexical_cast<std::string>(endpoint);
            details._datacenter = locator::i_endpoint_snitch::get_local_snitch_ptr()->get_datacenter(endpoint);
            details._rack = locator::i_endpoint_snitch::get_local_snitch_ptr()->get_rack(endpoint);
            tr._rpc_endpoints.push_back(get_rpc_address(endpoint));
            tr._endpoints.push_back(details._host);
            tr._endpoint_details.push_back(details);
        }
        ranges.push_back(tr);
    }
    // Convert to wrapping ranges
    auto left_inf = boost::find_if(ranges, [] (const token_range_endpoints& tr) {
        return tr._start_token.empty();
    });
    auto right_inf = boost::find_if(ranges, [] (const token_range_endpoints& tr) {
        return tr._end_token.empty();
    });
    using set = std::unordered_set<sstring>;
    if (left_inf != right_inf
            && left_inf != ranges.end()
            && right_inf != ranges.end()
            && (boost::copy_range<set>(left_inf->_endpoints)
                 == boost::copy_range<set>(right_inf->_endpoints))) {
        left_inf->_start_token = std::move(right_inf->_start_token);
        ranges.erase(right_inf);
    }
    return ranges;
}

std::unordered_map<dht::token_range, std::vector<inet_address>>
storage_service::construct_range_to_endpoint_map(
        const sstring& keyspace,
        const dht::token_range_vector& ranges) const {
    std::unordered_map<dht::token_range, std::vector<inet_address>> res;
    for (auto r : ranges) {
        res[r] = _db.local().find_keyspace(keyspace).get_replication_strategy().get_natural_endpoints(
                r.end() ? r.end()->value() : dht::maximum_token());
    }
    return res;
}


std::map<token, inet_address> storage_service::get_token_to_endpoint_map() {
    return get_token_metadata().get_normal_and_bootstrapping_token_to_endpoint_map();
}

std::chrono::milliseconds storage_service::get_ring_delay() {
    auto ring_delay = _db.local().get_config().ring_delay_ms();
    slogger.trace("Get RING_DELAY: {}ms", ring_delay);
    return std::chrono::milliseconds(ring_delay);
}

future<locator::token_metadata_lock> storage_service::get_token_metadata_lock() noexcept {
    assert(this_shard_id() == 0);
    return _shared_token_metadata.get_lock();
}

future<> storage_service::with_token_metadata_lock(std::function<future<> ()> func) noexcept {
    assert(this_shard_id() == 0);
    return get_token_metadata_lock().then([func = std::move(func)] (token_metadata_lock tmlock) {
        return func().finally([tmlock = std::move(tmlock)] {});
    });
}

future<> storage_service::mutate_token_metadata(std::function<future<> (mutable_token_metadata_ptr)> func) noexcept {
    return with_token_metadata_lock([this, func = std::move(func)] () mutable {
        return get_mutable_token_metadata_ptr().then([this, func = std::move(func)] (mutable_token_metadata_ptr tmptr) mutable {
            return func(tmptr).then([this, tmptr = std::move(tmptr)] () mutable {
                return replicate_to_all_cores(std::move(tmptr));
            });
        });
    });
}

future<> storage_service::update_pending_ranges(mutable_token_metadata_ptr tmptr, sstring reason) {
    assert(this_shard_id() == 0);

    // long start = System.currentTimeMillis();
    return do_with(_db.local().get_non_system_keyspaces(), [this, tmptr = std::move(tmptr)] (auto& keyspaces) mutable {
        return do_for_each(keyspaces, [this, tmptr = std::move(tmptr)] (auto& keyspace_name) mutable {
            auto& ks = this->_db.local().find_keyspace(keyspace_name);
            auto& strategy = ks.get_replication_strategy();
            slogger.debug("Updating pending ranges for keyspace={} starts", keyspace_name);
            return tmptr->update_pending_ranges(strategy, keyspace_name).finally([&keyspace_name] {
                slogger.debug("Updating pending ranges for keyspace={} ends", keyspace_name);
            });
        });
    }).handle_exception([this, reason = std::move(reason)] (std::exception_ptr ep) mutable {
        slogger.error("Failed to update pending ranges for {}: {}", reason, ep);
        return make_exception_future<>(std::move(ep));
    });
    // slogger.debug("finished calculation for {} keyspaces in {}ms", keyspaces.size(), System.currentTimeMillis() - start);
}

future<> storage_service::update_pending_ranges(sstring reason) {
    return mutate_token_metadata([this, reason = std::move(reason)] (mutable_token_metadata_ptr tmptr) mutable {
        return update_pending_ranges(std::move(tmptr), std::move(reason));
    });
}

future<> storage_service::keyspace_changed(const sstring& ks_name) {
    // Update pending ranges since keyspace can be changed after we calculate pending ranges.
    sstring reason = format("keyspace {}", ks_name);
    return container().invoke_on(0, [reason = std::move(reason)] (auto& ss) mutable {
        return ss.update_pending_ranges(reason).handle_exception([reason = std::move(reason)] (auto ep) {
            slogger.warn("Failure to update pending ranges for {} ignored", reason);
        });
    });
}

future<> storage_service::update_topology(inet_address endpoint) {
    return service::get_storage_service().invoke_on(0, [endpoint] (auto& ss) {
        return ss.mutate_token_metadata([&ss, endpoint] (mutable_token_metadata_ptr tmptr) mutable {
            // initiate the token metadata endpoints cache reset
            tmptr->invalidate_cached_rings();
            // re-read local rack and DC info
            tmptr->update_topology(endpoint);
            return make_ready_future<>();
        });
    });
}

void storage_service::init_messaging_service() {
    _messaging.local().register_replication_finished([] (gms::inet_address from) {
        return get_local_storage_service().confirm_replication(from);
    });
}

future<> storage_service::uninit_messaging_service() {
    return _messaging.local().unregister_replication_finished();
}

void storage_service::do_isolate_on_error(disk_error type)
{
    static std::atomic<bool> isolated = { false };

    if (!isolated.exchange(true)) {
        slogger.warn("Shutting down communications due to I/O errors until operator intervention");
        slogger.warn("{} error: {}", type == disk_error::commit ? "Commitlog" : "Disk", std::current_exception());
        // isolated protect us against multiple stops
        //FIXME: discarded future.
        (void)isolate();
    }
}

future<> storage_service::isolate() {
    return run_with_no_api_lock([] (storage_service& ss) {
        return ss.stop_transport();
    });
}

future<sstring> storage_service::get_removal_status() {
    return run_with_no_api_lock([] (storage_service& ss) {
        if (!ss._removing_node) {
            return make_ready_future<sstring>(sstring("No token removals in process."));
        }
        auto tokens = ss.get_token_metadata().get_tokens(*ss._removing_node);
        if (tokens.empty()) {
            return make_ready_future<sstring>(sstring("Node has no token"));
        }
        auto status = format("Removing token ({}). Waiting for replication confirmation from [{}].",
                tokens.front(), join(",", ss._replicating_nodes));
        return make_ready_future<sstring>(status);
    });
}

future<> storage_service::force_remove_completion() {
    return run_with_no_api_lock([] (storage_service& ss) {
        return seastar::async([&ss] {
            while (!ss._operation_in_progress.empty()) {
                if (ss._operation_in_progress != sstring("removenode")) {
                    throw std::runtime_error(format("Operation {} is in progress, try again", ss._operation_in_progress));
                }

                // This flag will make removenode stop waiting for the confirmation,
                // wait it to complete
                slogger.info("Operation removenode is in progress, wait for it to complete");

                ss._force_remove_completion = true;
                sleep_abortable(std::chrono::seconds(1), ss._abort_source).get();
                ss._force_remove_completion = false;
            }
            ss._operation_in_progress = sstring("removenode_force");

            try {
                const auto& tm = ss.get_token_metadata();
                if (!ss._replicating_nodes.empty() || !tm.get_leaving_endpoints().empty()) {
                    auto leaving = tm.get_leaving_endpoints();
                    slogger.warn("Removal not confirmed for {}, Leaving={}", join(",", ss._replicating_nodes), leaving);
                    for (auto endpoint : leaving) {
                        utils::UUID host_id;
                        auto tokens = tm.get_tokens(endpoint);
                        try {
                            host_id = tm.get_host_id(endpoint);
                        } catch (...) {
                            slogger.warn("No host_id is found for endpoint {}", endpoint);
                            continue;
                        }
                        ss._gossiper.advertise_token_removed(endpoint, host_id).get();
                        std::unordered_set<token> tokens_set(tokens.begin(), tokens.end());
                        ss.excise(tokens_set, endpoint);
                    }
                    ss._replicating_nodes.clear();
                    ss._removing_node = std::nullopt;
                } else {
                    slogger.warn("No tokens to force removal on, call 'removenode' first");
                }
                ss._operation_in_progress = {};
            } catch (...) {
                ss._operation_in_progress = {};
                throw;
            }
        });
    });
}

/**
 * Takes an ordered list of adjacent tokens and divides them in the specified number of ranges.
 */
static std::vector<std::pair<dht::token_range, uint64_t>>
calculate_splits(std::vector<dht::token> tokens, uint64_t split_count, column_family& cf) {
    auto sstables = cf.get_sstables();
    const double step = static_cast<double>(tokens.size() - 1) / split_count;
    auto prev_token_idx = 0;
    std::vector<std::pair<dht::token_range, uint64_t>> splits;
    splits.reserve(split_count);
    for (uint64_t i = 1; i <= split_count; ++i) {
        auto index = static_cast<uint32_t>(std::round(i * step));
        dht::token_range range({{ std::move(tokens[prev_token_idx]), false }}, {{ tokens[index], true }});
        // always return an estimate > 0 (see CASSANDRA-7322)
        uint64_t estimated_keys_for_range = 0;
        for (auto&& sst : *sstables) {
            estimated_keys_for_range += sst->estimated_keys_for_range(range);
        }
        splits.emplace_back(std::move(range), std::max(static_cast<uint64_t>(cf.schema()->min_index_interval()), estimated_keys_for_range));
        prev_token_idx = index;
    }
    return splits;
};

std::vector<std::pair<dht::token_range, uint64_t>>
storage_service::get_splits(const sstring& ks_name, const sstring& cf_name, range<dht::token> range, uint32_t keys_per_split) {
    using range_type = dht::token_range;
    auto& cf = _db.local().find_column_family(ks_name, cf_name);
    auto schema = cf.schema();
    auto sstables = cf.get_sstables();
    uint64_t total_row_count_estimate = 0;
    std::vector<dht::token> tokens;
    std::vector<range_type> unwrapped;
    if (range.is_wrap_around(dht::token_comparator())) {
        auto uwr = range.unwrap();
        unwrapped.emplace_back(std::move(uwr.second));
        unwrapped.emplace_back(std::move(uwr.first));
    } else {
        unwrapped.emplace_back(std::move(range));
    }
    tokens.push_back(std::move(unwrapped[0].start().value_or(range_type::bound(dht::minimum_token()))).value());
    for (auto&& r : unwrapped) {
        std::vector<dht::token> range_tokens;
        for (auto &&sst : *sstables) {
            total_row_count_estimate += sst->estimated_keys_for_range(r);
            auto keys = sst->get_key_samples(*cf.schema(), r);
            std::transform(keys.begin(), keys.end(), std::back_inserter(range_tokens), [](auto&& k) { return std::move(k.token()); });
        }
        std::sort(range_tokens.begin(), range_tokens.end());
        std::move(range_tokens.begin(), range_tokens.end(), std::back_inserter(tokens));
    }
    tokens.push_back(std::move(unwrapped[unwrapped.size() - 1].end().value_or(range_type::bound(dht::maximum_token()))).value());

    // split_count should be much smaller than number of key samples, to avoid huge sampling error
    constexpr uint32_t min_samples_per_split = 4;
    uint64_t max_split_count = tokens.size() / min_samples_per_split + 1;
    uint64_t split_count = std::max(uint64_t(1), std::min(max_split_count, total_row_count_estimate / keys_per_split));

    return calculate_splits(std::move(tokens), split_count, cf);
};

dht::token_range_vector
storage_service::get_ranges_for_endpoint(const sstring& name, const gms::inet_address& ep) const {
    return _db.local().find_keyspace(name).get_replication_strategy().get_ranges(ep);
}

dht::token_range_vector
storage_service::get_all_ranges(const std::vector<token>& sorted_tokens) const {
    if (sorted_tokens.empty())
        return dht::token_range_vector();
    int size = sorted_tokens.size();
    dht::token_range_vector ranges;
    ranges.push_back(dht::token_range::make_ending_with(range_bound<token>(sorted_tokens[0], true)));
    for (int i = 1; i < size; ++i) {
        dht::token_range r(range<token>::bound(sorted_tokens[i - 1], false), range<token>::bound(sorted_tokens[i], true));
        ranges.push_back(r);
    }
    ranges.push_back(dht::token_range::make_starting_with(range_bound<token>(sorted_tokens[size-1], false)));

    return ranges;
}

std::vector<gms::inet_address>
storage_service::get_natural_endpoints(const sstring& keyspace,
        const sstring& cf, const sstring& key) const {
    auto schema = _db.local().find_schema(keyspace, cf);
    partition_key pk = partition_key::from_nodetool_style_string(schema, key);
    dht::token token = schema->get_partitioner().get_token(*schema, pk.view());
    return get_natural_endpoints(keyspace, token);
}

std::vector<gms::inet_address>
storage_service::get_natural_endpoints(const sstring& keyspace, const token& pos) const {
    return _db.local().find_keyspace(keyspace).get_replication_strategy().get_natural_endpoints(pos);
}

future<std::unordered_map<sstring, sstring>>
storage_service::view_build_statuses(sstring keyspace, sstring view_name) const {
    return _sys_dist_ks.local().view_status(std::move(keyspace), std::move(view_name)).then([this] (std::unordered_map<utils::UUID, sstring> status) {
        auto& endpoint_to_host_id = get_token_metadata().get_endpoint_to_host_id_map_for_reading();
        return boost::copy_range<std::unordered_map<sstring, sstring>>(endpoint_to_host_id
                | boost::adaptors::transformed([&status] (const std::pair<inet_address, utils::UUID>& p) {
                    auto it = status.find(p.second);
                    auto s = it != status.end() ? std::move(it->second) : "UNKNOWN";
                    return std::pair(p.first.to_sstring(), std::move(s));
                }));
    });
}

future<> init_storage_service(sharded<abort_source>& abort_source, distributed<database>& db, sharded<gms::gossiper>& gossiper,
        sharded<db::system_distributed_keyspace>& sys_dist_ks,
        sharded<db::view::view_update_generator>& view_update_generator, sharded<gms::feature_service>& feature_service,
        storage_service_config config, sharded<service::migration_notifier>& mn, sharded<locator::shared_token_metadata>& stm,
        sharded<netw::messaging_service>& ms, sharded<cdc::generation_service>& cdc_gen_service, sharded<qos::service_level_controller>& sl_controller) {
    return service::get_storage_service().start(std::ref(abort_source), std::ref(db), std::ref(gossiper), std::ref(sys_dist_ks), std::ref(view_update_generator), std::ref(feature_service), config, std::ref(mn), std::ref(stm), std::ref(ms), std::ref(cdc_gen_service), std::ref(sl_controller));
}

future<> deinit_storage_service() {
    return service::get_storage_service().stop();
}

void storage_service::notify_down(inet_address endpoint) {
    container().invoke_on_all([endpoint] (auto&& ss) {
        ss._messaging.local().remove_rpc_client(netw::msg_addr{endpoint, 0});
        return seastar::async([&ss, endpoint] {
            ss._lifecycle_subscribers.for_each([endpoint] (endpoint_lifecycle_subscriber* subscriber) {
                try {
                    subscriber->on_down(endpoint);
                } catch (...) {
                    slogger.warn("Down notification failed {}: {}", endpoint, std::current_exception());
                }
            });
        });
    }).get();
    slogger.debug("Notify node {} has been down", endpoint);
}

void storage_service::notify_left(inet_address endpoint) {
    container().invoke_on_all([endpoint] (auto&& ss) {
        return seastar::async([&ss, endpoint] {
            ss._lifecycle_subscribers.for_each([endpoint] (endpoint_lifecycle_subscriber* subscriber) {
                try {
                    subscriber->on_leave_cluster(endpoint);
                } catch (...) {
                    slogger.warn("Leave cluster notification failed {}: {}", endpoint, std::current_exception());
                }
            });
        });
    }).get();
    slogger.debug("Notify node {} has left the cluster", endpoint);
}

void storage_service::notify_up(inet_address endpoint)
{
    if (!_gossiper.is_cql_ready(endpoint) || !_gossiper.is_alive(endpoint)) {
        return;
    }
    container().invoke_on_all([endpoint] (auto&& ss) {
        return seastar::async([&ss, endpoint] {
            ss._lifecycle_subscribers.for_each([endpoint] (endpoint_lifecycle_subscriber* subscriber) {
                try {
                    subscriber->on_up(endpoint);
                } catch (...) {
                    slogger.warn("Up notification failed {}: {}", endpoint, std::current_exception());
                }
            });
        });
    }).get();
    slogger.debug("Notify node {} has been up", endpoint);
}

void storage_service::notify_joined(inet_address endpoint)
{
    if (!_gossiper.is_normal(endpoint)) {
        return;
    }

    container().invoke_on_all([endpoint] (auto&& ss) {
        return seastar::async([&ss, endpoint] {
            ss._lifecycle_subscribers.for_each([endpoint] (endpoint_lifecycle_subscriber* subscriber) {
                try {
                    subscriber->on_join_cluster(endpoint);
                } catch (...) {
                    slogger.warn("Join cluster notification failed {}: {}", endpoint, std::current_exception());
                }
            });
        });
    }).get();
    slogger.debug("Notify node {} has joined the cluster", endpoint);
}

void storage_service::notify_cql_change(inet_address endpoint, bool ready)
{
    if (ready) {
        notify_up(endpoint);
    } else {
        notify_down(endpoint);
    }
}

future<bool> storage_service::is_cleanup_allowed(sstring keyspace) {
    return container().invoke_on(0, [keyspace = std::move(keyspace)] (storage_service& ss) {
        auto my_address = ss.get_broadcast_address();
        auto pending_ranges = ss.get_token_metadata().has_pending_ranges(keyspace, my_address);
        bool is_bootstrap_mode = ss._is_bootstrap_mode;
        slogger.debug("is_cleanup_allowed: keyspace={}, is_bootstrap_mode={}, pending_ranges={}",
                keyspace, is_bootstrap_mode, pending_ranges);
        return !is_bootstrap_mode && !pending_ranges;
    });
}

bool storage_service::is_repair_based_node_ops_enabled() {
    return _db.local().get_config().enable_repair_based_node_ops();
}

node_ops_meta_data::node_ops_meta_data(
        utils::UUID ops_uuid,
        gms::inet_address coordinator,
        shared_ptr<node_ops_info> ops,
        std::function<future<> ()> abort_func,
        std::function<void ()> signal_func)
    : _ops_uuid(std::move(ops_uuid))
    , _coordinator(std::move(coordinator))
    , _abort(std::move(abort_func))
    , _signal(std::move(signal_func))
    , _ops(std::move(ops))
    , _watchdog([sig = _signal] { sig(); }) {
    _watchdog.arm(_watchdog_interval);
}

future<> node_ops_meta_data::abort() {
    slogger.debug("node_ops_meta_data: ops_uuid={} abort", _ops_uuid);
    _aborted = true;
    if (_ops) {
        _ops->abort = true;
    }
    _watchdog.cancel();
    return _abort();
}

void node_ops_meta_data::update_watchdog() {
    slogger.debug("node_ops_meta_data: ops_uuid={} update_watchdog", _ops_uuid);
    if (_aborted) {
        return;
    }
    _watchdog.cancel();
    _watchdog.arm(_watchdog_interval);
}

void node_ops_meta_data::cancel_watchdog() {
    slogger.debug("node_ops_meta_data: ops_uuid={} cancel_watchdog", _ops_uuid);
    _watchdog.cancel();
}

shared_ptr<node_ops_info> node_ops_meta_data::get_ops_info() {
    return _ops;
}

void storage_service::node_ops_update_heartbeat(utils::UUID ops_uuid) {
    slogger.debug("node_ops_update_heartbeat: ops_uuid={}", ops_uuid);
    auto permit = seastar::get_units(_node_ops_abort_sem, 1);
    auto it = _node_ops.find(ops_uuid);
    if (it != _node_ops.end()) {
        node_ops_meta_data& meta = it->second;
        meta.update_watchdog();
    }
}

void storage_service::node_ops_done(utils::UUID ops_uuid) {
    slogger.debug("node_ops_done: ops_uuid={}", ops_uuid);
    auto permit = seastar::get_units(_node_ops_abort_sem, 1);
    auto it = _node_ops.find(ops_uuid);
    if (it != _node_ops.end()) {
        node_ops_meta_data& meta = it->second;
        meta.cancel_watchdog();
        _node_ops.erase(it);
    }
}

void storage_service::node_ops_abort(utils::UUID ops_uuid) {
    slogger.debug("node_ops_abort: ops_uuid={}", ops_uuid);
    auto permit = seastar::get_units(_node_ops_abort_sem, 1);
    auto it = _node_ops.find(ops_uuid);
    if (it != _node_ops.end()) {
        node_ops_meta_data& meta = it->second;
        meta.abort().get();
        abort_repair_node_ops(ops_uuid).get();
        _node_ops.erase(it);
    }
}

void storage_service::node_ops_singal_abort(std::optional<utils::UUID> ops_uuid) {
    slogger.debug("node_ops_singal_abort: ops_uuid={}", ops_uuid);
    _node_ops_abort_queue.push_back(ops_uuid);
    _node_ops_abort_cond.signal();
}

future<> storage_service::node_ops_abort_thread() {
    return seastar::async([this] {
        slogger.info("Started node_ops_abort_thread");
        for (;;) {
            _node_ops_abort_cond.wait([this] { return !_node_ops_abort_queue.empty(); }).get();
            slogger.debug("Awoke node_ops_abort_thread: node_ops_abort_queue={}", _node_ops_abort_queue);
            while (!_node_ops_abort_queue.empty()) {
                auto uuid_opt = _node_ops_abort_queue.front();
                _node_ops_abort_queue.pop_front();
                if (!uuid_opt) {
                    return;
                }
                try {
                    storage_service::node_ops_abort(*uuid_opt);
                } catch (...) {
                    slogger.warn("Failed to abort node operation ops_uuid={}: {}", *uuid_opt, std::current_exception());
                }
            }
        }
        slogger.info("Stopped node_ops_abort_thread");
    });
}


void storage_service::start_workload_prioritization(workload_prioritization_create_tables create_tables) {
        if (create_tables) {
            _sys_dist_ks.invoke_on_all(&db::system_distributed_keyspace::start_workload_prioritization).get();
        }
        _sl_controller.invoke_on_all([this] (qos::service_level_controller& sl_controller) {
            sl_controller.set_distributed_data_accessor(::static_pointer_cast<qos::service_level_controller::service_level_distributed_data_accessor>(
                    ::make_shared<qos::standard_service_level_distributed_data_accessor>(_sys_dist_ks.local())));
        }).get();
}

} // namespace service
<|MERGE_RESOLUTION|>--- conflicted
+++ resolved
@@ -1331,58 +1331,9 @@
 }
 
 future<> storage_service::drain_on_shutdown() {
-<<<<<<< HEAD
-    return run_with_no_api_lock([] (storage_service& ss) {
-        if (drain_in_progress) {
-            return std::move(*drain_in_progress);
-        }
-        return seastar::async([&ss] {
-            slogger.info("Drain on shutdown: starts");
-
-            ss.stop_transport().get();
-            slogger.info("Drain on shutdown: stop_transport done");
-
-            tracing::tracing::tracing_instance().invoke_on_all([] (auto& tr) {
-                return tr.shutdown();
-            }).get();
-
-            tracing::tracing::tracing_instance().stop().get();
-            slogger.info("Drain on shutdown: tracing is stopped");
-
-            //unregister the system distributed accessors before stopping the system_dystributed_keyspace service
-            ss._sl_controller.invoke_on_all(&qos::service_level_controller::set_distributed_data_accessor,
-                    shared_ptr<qos::service_level_controller::service_level_distributed_data_accessor>()).get();
-            ss._sys_dist_ks.invoke_on_all(&db::system_distributed_keyspace::stop).get();
-            slogger.info("Drain on shutdown: system distributed keyspace stopped");
-
-            get_storage_proxy().invoke_on_all([] (storage_proxy& local_proxy) mutable {
-                auto& ss = service::get_local_storage_service();
-              return ss.unregister_subscriber(&local_proxy).finally([&local_proxy] {
-                return local_proxy.drain_on_shutdown();
-              });
-            }).get();
-            slogger.info("Drain on shutdown: hints manager is stopped");
-
-            audit::audit::stop_audit().get();
-
-            ss.flush_column_families();
-            slogger.info("Drain on shutdown: flush column_families done");
-
-            ss.db().invoke_on_all([] (auto& db) {
-                return db.commitlog()->shutdown();
-            }).get();
-            slogger.info("Drain on shutdown: shutdown commitlog done");
-
-            ss._mnotifier.local().unregister_listener(&ss).get();
-
-            slogger.info("Drain on shutdown: done");
-        });
-    });
-=======
     assert(this_shard_id() == 0);
     return (_operation_mode == mode::DRAINING || _operation_mode == mode::DRAINED) ?
         _drain_finished.get_future() : do_drain(true);
->>>>>>> 6a2377a2
 }
 
 future<> storage_service::init_messaging_service_part() {
