--- conflicted
+++ resolved
@@ -97,12 +97,7 @@
         , _gossiper(gossiper)
         , _mnotifier(mn)
         , _messaging(ms)
-<<<<<<< HEAD
         , _sl_controller(sl_controller)
-        , _service_memory_total(config.available_memory / 10)
-        , _service_memory_limiter(_service_memory_total)
-=======
->>>>>>> 37bec6fb
         , _for_testing(for_testing)
         , _node_ops_abort_thread(node_ops_abort_thread())
         , _shared_token_metadata(stm)
