/*
 * Licensed to the Apache Software Foundation (ASF) under one
 * or more contributor license agreements.  See the NOTICE file
 * distributed with this work for additional information
 * regarding copyright ownership.  The ASF licenses this file
 * to you under the Apache License, Version 2.0 (the
 * "License"); you may not use this file except in compliance
 * with the License.  You may obtain a copy of the License at
 *
 *     http://www.apache.org/licenses/LICENSE-2.0
 *
 * Unless required by applicable law or agreed to in writing, software
 * distributed under the License is distributed on an "AS IS" BASIS,
 * WITHOUT WARRANTIES OR CONDITIONS OF ANY KIND, either express or implied.
 * See the License for the specific language governing permissions and
 * limitations under the License.
 *
 * Modified by ScyllaDB
 * Copyright (C) 2015 ScyllaDB
 *
 */

/*
 * This file is part of Scylla.
 *
 * See the LICENSE.PROPRIETARY file in the top-level directory for licensing information.
 */

#include "storage_service.hh"
#include "dht/boot_strapper.hh"
#include <seastar/core/distributed.hh>
#include "locator/snitch_base.hh"
#include "db/system_keyspace.hh"
#include "utils/UUID.hh"
#include "gms/inet_address.hh"
#include "log.hh"
#include "service/migration_manager.hh"
#include "to_string.hh"
#include "gms/gossiper.hh"
#include "gms/failure_detector.hh"
#include "gms/feature_service.hh"
#include <seastar/core/thread.hh>
#include <sstream>
#include <algorithm>
#include "locator/local_strategy.hh"
#include "version.hh"
#include "unimplemented.hh"
#include "streaming/stream_plan.hh"
#include "streaming/stream_state.hh"
#include "dht/range_streamer.hh"
#include <boost/range/adaptors.hpp>
#include <boost/range/algorithm.hpp>
#include "service/load_broadcaster.hh"
#include "transport/server.hh"
#include <seastar/core/rwlock.hh>
#include "db/batchlog_manager.hh"
#include "db/commitlog/commitlog.hh"
#include "db/hints/manager.hh"
#include <seastar/net/tls.hh>
#include "utils/exceptions.hh"
#include "message/messaging_service.hh"
#include "supervisor.hh"
#include "sstables/compaction_manager.hh"
#include "sstables/sstables.hh"
#include "db/config.hh"
#include "db/schema_tables.hh"
#include "distributed_loader.hh"
#include "database.hh"
#include <seastar/core/metrics.hh>
#include "cdc/generation.hh"
#include "repair/repair.hh"
#include "service/priority_manager.hh"
#include "utils/generation-number.hh"
#include "audit/audit.hh"
#include "service/qos/service_level_controller.hh"
#include "service/qos/standard_service_level_distributed_data_accessor.hh"

using token = dht::token;
using UUID = utils::UUID;
using inet_address = gms::inet_address;

extern logging::logger cdc_log;

namespace service {

static logging::logger slogger("storage_service");

distributed<storage_service> _the_storage_service;

storage_service::storage_service(abort_source& abort_source, distributed<database>& db, gms::gossiper& gossiper, sharded<db::system_distributed_keyspace>& sys_dist_ks,
        sharded<db::view::view_update_generator>& view_update_generator, gms::feature_service& feature_service, storage_service_config config, sharded<service::migration_notifier>& mn, locator::token_metadata& tm, sharded<qos::service_level_controller>& sl_controller, bool for_testing)
        : _abort_source(abort_source)
        , _feature_service(feature_service)
        , _db(db)
        , _gossiper(gossiper)
        , _mnotifier(mn)
        , _sl_controller(sl_controller)
        , _service_memory_total(config.available_memory / 10)
        , _service_memory_limiter(_service_memory_total)
        , _for_testing(for_testing)
        , _token_metadata(tm)
        , _replicate_action([this] { return do_replicate_to_all_cores(); })
        , _update_pending_ranges_action([this] { return do_update_pending_ranges(); })
        , _sys_dist_ks(sys_dist_ks)
        , _view_update_generator(view_update_generator) {
    register_metrics();
    sstable_read_error.connect([this] { do_isolate_on_error(disk_error::regular); });
    sstable_write_error.connect([this] { do_isolate_on_error(disk_error::regular); });
    general_disk_error.connect([this] { do_isolate_on_error(disk_error::regular); });
    commit_error.connect([this] { do_isolate_on_error(disk_error::commit); });
}

void storage_service::enable_all_features() {
    auto features = _feature_service.known_feature_set();
    _feature_service.enable(features);
}

enum class node_external_status {
    UNKNOWN        = 0,
    STARTING       = 1,
    JOINING        = 2,
    NORMAL         = 3,
    LEAVING        = 4,
    DECOMMISSIONED = 5,
    DRAINING       = 6,
    DRAINED        = 7,
    MOVING         = 8 //deprecated
};

static node_external_status map_operation_mode(storage_service::mode m) {
    switch (m) {
    case storage_service::mode::STARTING: return node_external_status::STARTING;
    case storage_service::mode::JOINING: return node_external_status::JOINING;
    case storage_service::mode::NORMAL: return node_external_status::NORMAL;
    case storage_service::mode::LEAVING: return node_external_status::LEAVING;
    case storage_service::mode::DECOMMISSIONED: return node_external_status::DECOMMISSIONED;
    case storage_service::mode::DRAINING: return node_external_status::DRAINING;
    case storage_service::mode::DRAINED: return node_external_status::DRAINED;
    case storage_service::mode::MOVING: return node_external_status::MOVING;
    }
    return node_external_status::UNKNOWN;
}

void storage_service::register_metrics() {
    if (this_shard_id() != 0) {
        // the relevant data is distributed between the shards,
        // We only need to register it once.
        return;
    }
    namespace sm = seastar::metrics;
    _metrics.add_group("node", {
            sm::make_gauge("operation_mode", sm::description("The operation mode of the current node. UNKNOWN = 0, STARTING = 1, JOINING = 2, NORMAL = 3, "
                    "LEAVING = 4, DECOMMISSIONED = 5, DRAINING = 6, DRAINED = 7, MOVING = 8"), [this] {
                return static_cast<std::underlying_type_t<node_external_status>>(map_operation_mode(_operation_mode));
            }),
    });
}

bool storage_service::is_auto_bootstrap() const {
    return _db.local().get_config().auto_bootstrap();
}

std::unordered_set<token> get_replace_tokens() {
    std::unordered_set<token> ret;
    std::unordered_set<sstring> tokens;
    auto tokens_string = get_local_storage_service().db().local().get_config().replace_token();
    try {
        boost::split(tokens, tokens_string, boost::is_any_of(sstring(",")));
    } catch (...) {
        throw std::runtime_error(format("Unable to parse replace_token={}", tokens_string));
    }
    tokens.erase("");
    for (auto token_string : tokens) {
        auto token = dht::token::from_sstring(token_string);
        ret.insert(token);
    }
    return ret;
}

std::optional<UUID> get_replace_node() {
    auto replace_node = get_local_storage_service().db().local().get_config().replace_node();
    if (replace_node.empty()) {
        return std::nullopt;
    }
    try {
        return utils::UUID(replace_node);
    } catch (...) {
        auto msg = format("Unable to parse {} as host-id", replace_node);
        slogger.error("{}", msg);
        throw std::runtime_error(msg);
    }
}

bool get_property_rangemovement() {
    return get_local_storage_service().db().local().get_config().consistent_rangemovement();
}

bool get_property_load_ring_state() {
    return get_local_storage_service().db().local().get_config().load_ring_state();
}

bool storage_service::is_first_node() {
    if (db().local().is_replacing()) {
        return false;
    }
    auto seeds = _gossiper.get_seeds();
    if (seeds.empty()) {
        return false;
    }
    // Node with the smallest IP address is chosen as the very first node
    // in the cluster. The first node is the only node that does not
    // bootstrap in the cluser. All other nodes will bootstrap.
    std::vector<gms::inet_address> sorted_seeds(seeds.begin(), seeds.end());
    std::sort(sorted_seeds.begin(), sorted_seeds.end());
    if (sorted_seeds.front() == get_broadcast_address()) {
        slogger.info("I am the first node in the cluster. Skip bootstrap. Node={}", get_broadcast_address());
        return true;
    }
    return false;
}

bool storage_service::should_bootstrap() {
    return !db::system_keyspace::bootstrap_complete() && !is_first_node();
}

// Runs inside seastar::async context
void storage_service::prepare_to_join(
        std::unordered_set<gms::inet_address> initial_contact_nodes,
        std::unordered_set<gms::inet_address> loaded_endpoints,
        std::unordered_map<gms::inet_address, sstring> loaded_peer_features,
        bind_messaging_port do_bind) {
    std::map<gms::application_state, gms::versioned_value> app_states;
    if (db::system_keyspace::was_decommissioned()) {
        if (db().local().get_config().override_decommission()) {
            slogger.warn("This node was decommissioned, but overriding by operator request.");
            db::system_keyspace::set_bootstrap_state(db::system_keyspace::bootstrap_state::COMPLETED).get();
        } else {
            auto msg = sstring("This node was decommissioned and will not rejoin the ring unless override_decommission=true has been set,"
                               "or all existing data is removed and the node is bootstrapped again");
            slogger.error("{}", msg);
            throw std::runtime_error(msg);
        }
    }
    if (get_replace_tokens().size() > 0 || get_replace_node()) {
         throw std::runtime_error("Replace method removed; use replace_address instead");
    }
    bool replacing_a_node_with_same_ip = false;
    bool replacing_a_node_with_diff_ip = false;
    if (db().local().is_replacing()) {
        if (db::system_keyspace::bootstrap_complete()) {
            throw std::runtime_error("Cannot replace address with a node that is already bootstrapped");
        }
        std::tie(_bootstrap_tokens, _cdc_streams_ts) = prepare_replacement_info(initial_contact_nodes, loaded_peer_features, do_bind).get0();
        auto replace_address = db().local().get_replace_address();
        replacing_a_node_with_same_ip = replace_address && *replace_address == get_broadcast_address();
        replacing_a_node_with_diff_ip = replace_address && *replace_address != get_broadcast_address();
    } else if (should_bootstrap()) {
        check_for_endpoint_collision(initial_contact_nodes, loaded_peer_features, do_bind).get();
    } else {
        auto local_features = _feature_service.known_feature_set();
        slogger.info("Checking remote features with gossip, initial_contact_nodes={}", initial_contact_nodes);
        _gossiper.do_shadow_round(initial_contact_nodes, gms::bind_messaging_port(bool(do_bind))).get();
        _gossiper.check_knows_remote_features(local_features, loaded_peer_features);
        _gossiper.reset_endpoint_state_map().get();
        for (auto ep : loaded_endpoints) {
            _gossiper.add_saved_endpoint(ep);
        }
    }

    // If this is a restarting node, we should update tokens before gossip starts
    auto my_tokens = db::system_keyspace::get_saved_tokens().get0();
    bool restarting_normal_node = db::system_keyspace::bootstrap_complete() && !db().local().is_replacing() && !my_tokens.empty();
    if (restarting_normal_node) {
        slogger.info("Restarting a node in NORMAL status");
        // This node must know about its chosen tokens before other nodes do
        // since they may start sending writes to this node after it gossips status = NORMAL.
        // Therefore we update _token_metadata now, before gossip starts.
        _token_metadata.update_normal_tokens(my_tokens, get_broadcast_address());

        _cdc_streams_ts = db::system_keyspace::get_saved_cdc_streams_timestamp().get0();
        if (!_cdc_streams_ts && db().local().get_config().check_experimental(db::experimental_features_t::CDC)) {
            // We could not have completed joining if we didn't generate and persist a CDC streams timestamp,
            // unless we are restarting after upgrading from non-CDC supported version.
            // In that case we won't begin a CDC generation: it should be done by one of the nodes
            // after it learns that it everyone supports the CDC feature.
            cdc_log.warn(
                    "Restarting node in NORMAL status with CDC enabled, but no streams timestamp was proposed"
                    " by this node according to its local tables. Are we upgrading from a non-CDC supported version?");
        }
    }

    if (replacing_a_node_with_same_ip) {
        slogger.info("Replacing a node with same IP address, my address={}, node being replaced={}",
                    get_broadcast_address(), get_broadcast_address());
        slogger.info("Update tokens for replacing node early, replacing node has the same IP address of the node being replaced");
        _token_metadata.update_normal_tokens(_bootstrap_tokens, get_broadcast_address());
    }

    if (replacing_a_node_with_diff_ip) {
        // replacing_a_node_with_diff_ip guarantees replace_address contains a value
        auto replace_address = db().local().get_replace_address();
        slogger.info("Replacing a node with different IP address, my address={}, node to being replaced={}",
                get_broadcast_address(), *replace_address);
    }

    // have to start the gossip service before we can see any info on other nodes.  this is necessary
    // for bootstrap to get the load info it needs.
    // (we won't be part of the storage ring though until we add a counterId to our state, below.)
    // Seed the host ID-to-endpoint map with our own ID.
    auto local_host_id = db::system_keyspace::get_local_host_id().get0();
    get_storage_service().invoke_on_all([local_host_id] (auto& ss) {
        ss._local_host_id = local_host_id;
    }).get();
    auto features = _feature_service.supported_feature_set();
    if (!replacing_a_node_with_diff_ip) {
        // Replacing node with a different ip should own the host_id only after
        // the replacing node becomes NORMAL status. It is updated in
        // handle_state_normal().
        _token_metadata.update_host_id(local_host_id, get_broadcast_address());
    }

    // Replicate the tokens early because once gossip runs other nodes
    // might send reads/writes to this node. Replicate it early to make
    // sure the tokens are valid on all the shards.
    replicate_to_all_cores().get();

    auto broadcast_rpc_address = utils::fb_utilities::get_broadcast_rpc_address();
    auto& proxy = service::get_storage_proxy();
    // Ensure we know our own actual Schema UUID in preparation for updates
    auto schema_version = update_schema_version(proxy, _feature_service.cluster_schema_features()).get0();
    app_states.emplace(gms::application_state::NET_VERSION, versioned_value::network_version());
    app_states.emplace(gms::application_state::HOST_ID, versioned_value::host_id(local_host_id));
    app_states.emplace(gms::application_state::RPC_ADDRESS, versioned_value::rpcaddress(broadcast_rpc_address));
    app_states.emplace(gms::application_state::RELEASE_VERSION, versioned_value::release_version());
    app_states.emplace(gms::application_state::SUPPORTED_FEATURES, versioned_value::supported_features(features));
    app_states.emplace(gms::application_state::CACHE_HITRATES, versioned_value::cache_hitrates(""));
    app_states.emplace(gms::application_state::SCHEMA_TABLES_VERSION, versioned_value(db::schema_tables::version));
    app_states.emplace(gms::application_state::RPC_READY, versioned_value::cql_ready(false));
    app_states.emplace(gms::application_state::VIEW_BACKLOG, versioned_value(""));
    app_states.emplace(gms::application_state::SCHEMA, versioned_value::schema(schema_version));
    if (restarting_normal_node) {
        // Order is important: both the CDC streams timestamp and tokens must be known when a node handles our status.
        // Exception: there might be no CDC streams timestamp proposed by us if we're upgrading from a non-CDC version.
        app_states.emplace(gms::application_state::TOKENS, versioned_value::tokens(my_tokens));
        app_states.emplace(gms::application_state::CDC_STREAMS_TIMESTAMP, versioned_value::cdc_streams_timestamp(_cdc_streams_ts));
        app_states.emplace(gms::application_state::STATUS, versioned_value::normal(my_tokens));
    }
    slogger.info("Starting up server gossip");

    auto generation_number = db::system_keyspace::increment_and_get_generation().get0();
    _gossiper.start_gossiping(generation_number, app_states, gms::bind_messaging_port(bool(do_bind))).get();

    // gossip snitch infos (local DC and rack)
    gossip_snitch_info().get();

    // gossip local partitioner information (shard count and ignore_msb_bits)
    gossip_sharder().get();

    // gossip Schema.emptyVersion forcing immediate check for schema updates (see MigrationManager#maybeScheduleSchemaPull)

    // Wait for gossip to settle so that the fetures will be enabled
    if (do_bind) {
        gms::get_local_gossiper().wait_for_gossip_to_settle().get();
    }
}

void storage_service::maybe_start_sys_dist_ks() {
    supervisor::notify("starting system distributed keyspace");
    _sys_dist_ks.start(std::ref(cql3::get_query_processor()), std::ref(service::get_migration_manager())).get();
    _sys_dist_ks.invoke_on_all(&db::system_distributed_keyspace::start).get();
}

// Runs inside seastar::async context
void storage_service::join_token_ring(int delay) {
    // This function only gets called on shard 0, but we want to set _joined
    // on all shards, so this variable can be later read locally.
    get_storage_service().invoke_on_all([] (auto&& ss) {
        ss._joined = true;
    }).get();
    // We bootstrap if we haven't successfully bootstrapped before, as long as we are not a seed.
    // If we are a seed, or if the user manually sets auto_bootstrap to false,
    // we'll skip streaming data from other nodes and jump directly into the ring.
    //
    // The seed check allows us to skip the RING_DELAY sleep for the single-node cluster case,
    // which is useful for both new users and testing.
    //
    // We attempted to replace this with a schema-presence check, but you need a meaningful sleep
    // to get schema info from gossip which defeats the purpose.  See CASSANDRA-4427 for the gory details.
    std::unordered_set<inet_address> current;
    if (should_bootstrap()) {
        bool resume_bootstrap = db::system_keyspace::bootstrap_in_progress();
        if (resume_bootstrap) {
            slogger.warn("Detected previous bootstrap failure; retrying");
        } else {
            db::system_keyspace::set_bootstrap_state(db::system_keyspace::bootstrap_state::IN_PROGRESS).get();
        }
        set_mode(mode::JOINING, "waiting for ring information", true);
        auto& gossiper = gms::get_gossiper().local();
        // first sleep the delay to make sure we see *at least* one other node
        for (int i = 0; i < delay && gossiper.get_live_members().size() < 2; i += 1000) {
            sleep_abortable(std::chrono::seconds(1), _abort_source).get();
        }
        // if our schema hasn't matched yet, keep sleeping until it does
        // (post CASSANDRA-1391 we don't expect this to be necessary very often, but it doesn't hurt to be careful)
        while (!get_local_migration_manager().have_schema_agreement()) {
            set_mode(mode::JOINING, "waiting for schema information to complete", true);
            sleep_abortable(std::chrono::seconds(1), _abort_source).get();
        }
        set_mode(mode::JOINING, "schema complete, ready to bootstrap", true);
        set_mode(mode::JOINING, "waiting for pending range calculation", true);
        update_pending_ranges().get();
        set_mode(mode::JOINING, "calculation complete, ready to bootstrap", true);
        slogger.debug("... got ring + schema info");

        auto t = gms::gossiper::clk::now();
        while (get_property_rangemovement() &&
            (!_token_metadata.get_bootstrap_tokens().empty() ||
             !_token_metadata.get_leaving_endpoints().empty())) {
            auto elapsed = std::chrono::duration_cast<std::chrono::seconds>(gms::gossiper::clk::now() - t).count();
            slogger.info("Checking bootstrapping/leaving nodes: tokens {}, leaving {}, sleep 1 second and check again ({} seconds elapsed)",
                _token_metadata.get_bootstrap_tokens().size(),
                _token_metadata.get_leaving_endpoints().size(),
                elapsed);

            sleep_abortable(std::chrono::seconds(1), _abort_source).get();

            if (gms::gossiper::clk::now() > t + std::chrono::seconds(60)) {
                throw std::runtime_error("Other bootstrapping/leaving nodes detected, cannot bootstrap while consistent_rangemovement is true");
            }

            // Check the schema and pending range again
            while (!get_local_migration_manager().have_schema_agreement()) {
                set_mode(mode::JOINING, "waiting for schema information to complete", true);
                sleep_abortable(std::chrono::seconds(1), _abort_source).get();
            }
            update_pending_ranges().get();
        }
        slogger.info("Checking bootstrapping/leaving nodes: ok");

        if (!db().local().is_replacing()) {
            if (_token_metadata.is_member(get_broadcast_address())) {
                throw std::runtime_error("This node is already a member of the token ring; bootstrap aborted. (If replacing a dead node, remove the old one from the ring first.)");
            }
            set_mode(mode::JOINING, "getting bootstrap token", true);
            if (resume_bootstrap) {
                _bootstrap_tokens = db::system_keyspace::get_saved_tokens().get0();
                if (!_bootstrap_tokens.empty()) {
                    slogger.info("Using previously saved tokens = {}", _bootstrap_tokens);
                } else {
                    _bootstrap_tokens = boot_strapper::get_bootstrap_tokens(_token_metadata, _db.local());
                    slogger.info("Using newly generated tokens = {}", _bootstrap_tokens);
                }
            } else {
                _bootstrap_tokens = boot_strapper::get_bootstrap_tokens(_token_metadata, _db.local());
                slogger.info("Using newly generated tokens = {}", _bootstrap_tokens);
            }
        } else {
            auto replace_addr = db().local().get_replace_address();
            if (replace_addr && *replace_addr != get_broadcast_address()) {
                // Sleep additionally to make sure that the server actually is not alive
                // and giving it more time to gossip if alive.
                sleep_abortable(service::load_broadcaster::BROADCAST_INTERVAL, _abort_source).get();

                // check for operator errors...
                for (auto token : _bootstrap_tokens) {
                    auto existing = _token_metadata.get_endpoint(token);
                    if (existing) {
                        auto* eps = _gossiper.get_endpoint_state_for_endpoint_ptr(*existing);
                        if (eps && eps->get_update_timestamp() > gms::gossiper::clk::now() - std::chrono::milliseconds(delay)) {
                            throw std::runtime_error("Cannot replace a live node...");
                        }
                        current.insert(*existing);
                    } else {
                        throw std::runtime_error(format("Cannot replace token {} which does not exist!", token));
                    }
                }
            } else {
                sleep_abortable(get_ring_delay(), _abort_source).get();
            }
            set_mode(mode::JOINING, format("Replacing a node with token(s): {}", _bootstrap_tokens), true);
            // _bootstrap_tokens was previously set in prepare_to_join using tokens gossiped by the replaced node
        }
        maybe_start_sys_dist_ks();
        mark_existing_views_as_built();
        db::system_keyspace::update_tokens(_bootstrap_tokens).get();
        bootstrap(); // blocks until finished
    } else {
        maybe_start_sys_dist_ks();
        size_t num_tokens = _db.local().get_config().num_tokens();
        _bootstrap_tokens = db::system_keyspace::get_saved_tokens().get0();
        if (_bootstrap_tokens.empty()) {
            auto initial_tokens = _db.local().get_initial_tokens();
            if (initial_tokens.size() < 1) {
                _bootstrap_tokens = boot_strapper::get_random_tokens(_token_metadata, num_tokens);
                if (num_tokens == 1) {
                    slogger.warn("Generated random token {}. Random tokens will result in an unbalanced ring; see http://wiki.apache.org/cassandra/Operations", _bootstrap_tokens);
                } else {
                    slogger.info("Generated random tokens. tokens are {}", _bootstrap_tokens);
                }
            } else {
                for (auto token_string : initial_tokens) {
                    auto token = dht::token::from_sstring(token_string);
                    _bootstrap_tokens.insert(token);
                }
                slogger.info("Saved tokens not found. Using configuration value: {}", _bootstrap_tokens);
            }
            db::system_keyspace::update_tokens(_bootstrap_tokens).get();
        } else {
            if (_bootstrap_tokens.size() != num_tokens) {
                throw std::runtime_error(format("Cannot change the number of tokens from {:d} to {:d}", _bootstrap_tokens.size(), num_tokens));
            } else {
                slogger.info("Using saved tokens {}", _bootstrap_tokens);
            }
        }
    }

<<<<<<< HEAD
    if (!is_auto_bootstrap()) {
        slogger.warn("auto_bootstrap set to \"off\". This causes UNDEFINED BEHAVIOR. YOU MAY LOSE DATA.");
    }

    if (!db::system_keyspace::bootstrap_complete() && _gossiper.get_seeds().count(get_broadcast_address())) {
        slogger.warn("Bootstrapping node marked as seed (present in the seed list)."
                     " This can only be done for the very first node in a new cluster."
                     " If this is not the first node, YOU MAY LOSE DATA."
                     " Bootstrapping new nodes into an existing cluster as seeds"
                     " causes UNDEFINED BEHAVIOR. DO NOT EVER do that.");
    }

=======
>>>>>>> f3af6ff2
    slogger.debug("Setting tokens to {}", _bootstrap_tokens);
    // This node must know about its chosen tokens before other nodes do
    // since they may start sending writes to this node after it gossips status = NORMAL.
    // Therefore, in case we haven't updated _token_metadata with our tokens yet, do it now.
    _token_metadata.update_normal_tokens(_bootstrap_tokens, get_broadcast_address());

    if (!db::system_keyspace::bootstrap_complete()) {
        // If we're not bootstrapping nor replacing, then we shouldn't have chosen a CDC streams timestamp yet.
        assert(should_bootstrap() || db().local().is_replacing() || !_cdc_streams_ts);
    }

    // now, that the system distributed keyspace is initialized and started,
    // pass an accessor to the service level controller so it can interact with it
    // but only if the conditions are right (the cluster supports or have supported
    // workload prioritization before):
    if (_sys_dist_ks.local().workload_prioritization_tables_exists()) {
        start_workload_prioritization(workload_prioritization_create_tables::no);
    } else {
        // if we got here, it means that the workload priotization didn't exist before and
        // also that the cluster currently doesn't support workload prioritization.
        // we delay the creation of the tables and accessing them until it does.
        _workload_prioritization_registration = _feature_service.cluster_supports_workload_prioritization().when_enabled([this] () {
            // since we are creating tables here and we wouldn't wont to have a race condition
            // we will first wait for a random period of time and only then start the routine
            // the race condition can happen because the feature flag will "light up" in about
            // the same time on all nodes. The more nodes there are, the higher the chance for
            // a race.
            std::random_device seed_gen;
            std::default_random_engine rnd_engine(seed_gen());
            std::uniform_int_distribution<> delay_generator(0,5000000);
            sleep(std::chrono::microseconds(delay_generator(rnd_engine))).get();
            start_workload_prioritization(workload_prioritization_create_tables::yes);
        });
    }

    if (!_cdc_streams_ts && db().local().get_config().check_experimental(db::experimental_features_t::CDC)) {
        // If we didn't choose a CDC streams timestamp at this point, then either
        // 1. we're replacing a node which didn't gossip a CDC streams timestamp for whatever reason,
        // 2. we've already bootstrapped, but are upgrading from a non-CDC version,
        // 3. we're starting for the first time, but we're skipping the streaming phase (seed node/auto_bootstrap=off)
        //    and directly joining the token ring.

        // In the replacing case we won't propose any CDC generation: we're not introducing any new tokens,
        // so the current generation used by the cluster is fine.

        // In the case of an upgrading cluster, one of the nodes is responsible for proposing
        // the first CDC generation. We'll check if it's us.

        // Finally, if we're simply a new node joining the ring but skipping bootstrapping
        // (NEVER DO THAT except for the very first node),
        // we'll propose a new generation just as normally bootstrapping nodes do.

        if (!db().local().is_replacing()
                && (!db::system_keyspace::bootstrap_complete()
                    || cdc::should_propose_first_generation(get_broadcast_address(), _gossiper))) {

            _cdc_streams_ts = cdc::make_new_cdc_generation(db().local().get_config(),
                    _bootstrap_tokens, _token_metadata, _gossiper,
                    _sys_dist_ks.local(), get_ring_delay(), _for_testing);
        }
    }

    // Persist the CDC streams timestamp before we persist bootstrap_state = COMPLETED.
    if (_cdc_streams_ts) {
        db::system_keyspace::update_cdc_streams_timestamp(*_cdc_streams_ts).get();
    }
    // If we crash now, we will choose a new CDC streams timestamp anyway (because we will also choose a new set of tokens).
    // But if we crash after setting bootstrap_state = COMPLETED, we will keep using the persisted CDC streams timestamp after restarting.

    db::system_keyspace::set_bootstrap_state(db::system_keyspace::bootstrap_state::COMPLETED).get();
    // At this point our local tokens and CDC streams timestamp are chosen (_bootstrap_tokens, _cdc_streams_ts) and will not be changed.

    replicate_to_all_cores().get();
    // start participating in the ring.
    set_gossip_tokens(_bootstrap_tokens, _cdc_streams_ts);
    set_mode(mode::NORMAL, "node is now in normal status", true);

    if (_token_metadata.sorted_tokens().empty()) {
        auto err = format("join_token_ring: Sorted token in token_metadata is empty");
        slogger.error("{}", err);
        throw std::runtime_error(err);
    }

    // Retrieve the latest CDC generation seen in gossip (if any).
    scan_cdc_generations();

    supervisor::notify("starting tracing");
    tracing::tracing::start_tracing().get();
}

void storage_service::mark_existing_views_as_built() {
    _db.invoke_on(0, [this] (database& db) {
        return do_with(db.get_views(), [this] (std::vector<view_ptr>& views) {
            return parallel_for_each(views, [this] (view_ptr& view) {
                return db::system_keyspace::mark_view_as_built(view->ks_name(), view->cf_name()).then([this, view] {
                    return _sys_dist_ks.local().finish_view_build(view->ks_name(), view->cf_name());
                });
            });
        });
    }).get();
}

// Run inside seastar::async context.
bool storage_service::do_handle_cdc_generation(db_clock::time_point ts) {

    auto gen = _sys_dist_ks.local().read_cdc_topology_description(
            ts, { _token_metadata.count_normal_token_owners() }).get0();
    if (!gen) {
        throw std::runtime_error(format(
            "Could not find CDC generation with timestamp {} in distributed system tables (current time: {}),"
            " even though some node gossiped about it.",
            ts, db_clock::now()));
    }

    // If we're not gossiping our own generation timestamp (because we've upgraded from a non-CDC/old version,
    // or we somehow lost it due to a byzantine failure), start gossiping someone else's timestamp.
    // This is to avoid the upgrade check on every restart (see `should_propose_first_cdc_generation`).
    // And if we notice that `ts` is higher than our timestamp, we will start gossiping it instead,
    // so if the node that initially gossiped `ts` leaves the cluster while `ts` is still the latest generation,
    // the cluster will remember.
    if (!_cdc_streams_ts || *_cdc_streams_ts < ts) {
        _cdc_streams_ts = ts;
        db::system_keyspace::update_cdc_streams_timestamp(ts).get();
        _gossiper.add_local_application_state(
                gms::application_state::CDC_STREAMS_TIMESTAMP, versioned_value::cdc_streams_timestamp(ts)).get();
    }

    class orer {
    private:
        bool _result = false;
    public:
        future<> operator()(bool value) {
            _result = value || _result;
            return make_ready_future<>();
        }
        bool get() {
            return _result;
        }
    };

    // Return `true` iff the generation was inserted on any of our shards.
    return get_storage_service().map_reduce(orer(), [ts, &gen] (storage_service& ss) {
        auto gen_ = *gen;
        return ss._cdc_metadata.insert(ts, std::move(gen_));
    }).get0();
}

namespace {
class cdc_generation_handling_nonfatal_exception : public std::runtime_error {
    using std::runtime_error::runtime_error;
};

constexpr char could_not_retrieve_msg_template[]
        = "Could not retrieve CDC streams with timestamp {} upon gossip event. Reason: \"{}\". Action: {}.";
} // anon. namespace

bool storage_service::do_handle_cdc_generation_intercept_nonfatal_errors(db_clock::time_point ts) {
    try {
        return do_handle_cdc_generation(ts);
    } catch (exceptions::request_timeout_exception& e) {
        throw cdc_generation_handling_nonfatal_exception(e.what());
    } catch (exceptions::unavailable_exception& e) {
        throw cdc_generation_handling_nonfatal_exception(e.what());
    } catch (exceptions::read_failure_exception& e) {
        throw cdc_generation_handling_nonfatal_exception(e.what());
    } catch (...) {
        const auto ep = std::current_exception();
        if (is_timeout_exception(ep)) {
            throw cdc_generation_handling_nonfatal_exception(format("{}", ep));
        }
        throw;
    }
}

class ander {
private:
    bool _result = true;
public:
    future<> operator()(bool value) {
        _result = value && _result;
        return make_ready_future<>();
    }
    bool get() {
        return _result;
    }
};

void storage_service::async_handle_cdc_generation(db_clock::time_point ts) {

    // It is safe to discard this future: we keep the storage_service, gossiper,
    // and system distributed keyspace alive for the whole duration of this operation.
    (void)seastar::async([ts,
        g = _gossiper.shared_from_this(), ss = this->shared_from_this(), sys_dist_ks = _sys_dist_ks.local_shared()
    ] {
        while (true) {
            sleep_abortable(std::chrono::seconds(5), ss->_abort_source).get();
            try {
                const bool using_this_gen = ss->do_handle_cdc_generation_intercept_nonfatal_errors(ts);
                if (using_this_gen) {
                    cdc::update_streams_description(ts, sys_dist_ks,
                            [ss] { return ss->get_token_metadata().count_normal_token_owners(); }, ss->_abort_source);
                }
                return;
            } catch (cdc_generation_handling_nonfatal_exception& e) {
                if (get_storage_service().map_reduce(ander(), [ts] (storage_service& ss) {
                    return ss._cdc_metadata.known_or_obsolete(ts);
                }).get0()) {
                    return;
                }
                cdc_log.warn(could_not_retrieve_msg_template, ts, e.what(), "continuing to retry in the background");
            } catch (...) {
                cdc_log.error(could_not_retrieve_msg_template, ts, std::current_exception(), "not retrying anymore");
                return; // Exotic ("fatal") exception => do not retry
            }
        }
    });
}

// Run inside async
void storage_service::handle_cdc_generation(std::optional<db_clock::time_point> ts) {
    if (!ts) {
        return;
    }

    if (!db::system_keyspace::bootstrap_complete() || !_sys_dist_ks.local_is_initialized()) {
        // We still haven't finished the startup process.
        // We will handle this generation in `scan_cdc_generations` (unless there's a newer one).
        return;
    }

    if (get_storage_service().map_reduce(ander(), [ts = *ts] (storage_service& ss) {
        return !ss._cdc_metadata.prepare(ts);
    }).get0()) {
        return;
    }

    bool using_this_gen = false;
    try {
        using_this_gen = do_handle_cdc_generation_intercept_nonfatal_errors(*ts);
    } catch (cdc_generation_handling_nonfatal_exception& e) {
        cdc_log.warn(could_not_retrieve_msg_template, ts, e.what(), "retrying in the background");
        async_handle_cdc_generation(*ts);
        return;
    } catch(...) {
        cdc_log.error(could_not_retrieve_msg_template, ts, std::current_exception(), "not retrying");
        return; // Exotic ("fatal") exception => do not retry
    }

    if (using_this_gen) {
        cdc::update_streams_description(*ts, _sys_dist_ks.local_shared(),
               [ss = this->shared_from_this()] { return ss->get_token_metadata().count_normal_token_owners(); }, _abort_source);
    }
}

// Runs inside seastar::async context.
void storage_service::scan_cdc_generations() {
    std::optional<db_clock::time_point> latest;
    for (const auto& ep: _gossiper.get_endpoint_states()) {
        auto ts = cdc::get_streams_timestamp_for(ep.first, _gossiper);
        if (!latest || (ts && *ts > *latest)) {
            latest = ts;
        }
    }

    if (latest) {
        cdc_log.info("Latest generation seen during startup: {}", *latest);
        handle_cdc_generation(latest);
    } else {
        cdc_log.info("No generation seen during startup.");
    }
}

future<> storage_service::check_and_repair_cdc_streams() {
    return async([this] { 
        auto latest = _cdc_streams_ts;
        const auto& endpoint_states = _gossiper.get_endpoint_states();
        for (const auto& [addr, state] : endpoint_states) {
            if (!_gossiper.is_normal(addr))  {
                throw std::runtime_error(format("All nodes must be in NORMAL state while performing check_and_repair_cdc_streams"
                        " ({} is in state {})", addr, _gossiper.get_gossip_status(state)));
            }

            const auto ts = cdc::get_streams_timestamp_for(addr, _gossiper);
            if (!latest || (ts && *ts > *latest)) {
                latest = ts;
            }
        }

        bool should_regenerate = false;
        std::optional<cdc::topology_description> gen;

        static const auto timeout_msg = "Timeout while fetching CDC topology description";
        static const auto topology_read_error_note = "Note: this is likely caused by"
                " node(s) being down or unreachable. It is recommended to check the network and"
                " restart/remove the failed node(s), then retry checkAndRepairCdcStreams command";
        static const auto exception_translating_msg = "Translating the exception to `request_execution_exception`";
        try {
            gen = _sys_dist_ks.local().read_cdc_topology_description(
                    *latest, { _token_metadata.count_normal_token_owners() }).get0();
        } catch (exceptions::request_timeout_exception& e) {
            cdc_log.error("{}: \"{}\". {}.", timeout_msg, e.what(), exception_translating_msg);
            throw exceptions::request_execution_exception(exceptions::exception_code::READ_TIMEOUT,
                    format("{}. {}.", timeout_msg, topology_read_error_note));
        } catch (exceptions::unavailable_exception& e) {
            static const auto unavailable_msg = "Node(s) unavailable while fetching CDC topology description";
            cdc_log.error("{}: \"{}\". {}.", unavailable_msg, e.what(), exception_translating_msg);
            throw exceptions::request_execution_exception(exceptions::exception_code::UNAVAILABLE,
                    format("{}. {}.", unavailable_msg, topology_read_error_note));
        } catch (...) {
            const auto ep = std::current_exception();
            if (is_timeout_exception(ep)) {
                cdc_log.error("{}: \"{}\". {}.", timeout_msg, ep, exception_translating_msg);
                throw exceptions::request_execution_exception(exceptions::exception_code::READ_TIMEOUT,
                        format("{}. {}.", timeout_msg, topology_read_error_note));
            }
            // On exotic errors proceed with regeneration
            cdc_log.error("Exception while reading CDC topology description: \"{}\". Regenerating streams anyway.", ep);
            should_regenerate = true;
        }

        if (!gen) {
            cdc_log.error(
                "Could not find CDC generation with timestamp {} in distributed system tables (current time: {}),"
                " even though some node gossiped about it.",
                latest, db_clock::now());
            should_regenerate = true;
        } else {
            std::unordered_set<dht::token> gen_ends;
            for (const auto& entry : gen->entries()) {
                gen_ends.insert(entry.token_range_end);
            }
            for (const auto& metadata_token : _token_metadata.sorted_tokens()) {
                if (!gen_ends.contains(metadata_token)) {
                    cdc_log.warn("CDC generation {} missing token {}. Regenerating.", latest, metadata_token);
                    should_regenerate = true;
                    break;
                }
            }
        }

        if (!should_regenerate) {
            if (latest != _cdc_streams_ts) {
                do_handle_cdc_generation(*latest);
            }
            cdc_log.info("CDC generation {} does not need repair", latest);
            return;
        }
        const auto new_streams_ts = cdc::make_new_cdc_generation(db().local().get_config(),
                {}, _token_metadata, _gossiper,
                _sys_dist_ks.local(), get_ring_delay(), false /* for_testing */);
        // Need to artificially update our STATUS so other nodes handle the timestamp change
        auto status = _gossiper.get_application_state_ptr(get_broadcast_address(), application_state::STATUS);
        if (!status) {
            slogger.error("Our STATUS is missing");
            cdc_log.error("Aborting CDC generation repair due to missing STATUS");
            return;
        }
        _gossiper.add_local_application_state({
                { gms::application_state::CDC_STREAMS_TIMESTAMP, versioned_value::cdc_streams_timestamp(new_streams_ts) },
                { gms::application_state::STATUS, *status }
        }).get();
        db::system_keyspace::update_cdc_streams_timestamp(new_streams_ts).get();
        _cdc_streams_ts = new_streams_ts;
    });
}

// Runs inside seastar::async context
void storage_service::bootstrap() {
    _is_bootstrap_mode = true;
    auto x = seastar::defer([this] { _is_bootstrap_mode = false; });

    if (!db().local().is_replacing()) {
        // Wait until we know tokens of existing node before announcing join status.
        _gossiper.wait_for_range_setup().get();

        // Even if we reached this point before but crashed, we will make a new CDC generation.
        // It doesn't hurt: other nodes will (potentially) just do more generation switches.
        // We do this because with this new attempt at bootstrapping we picked a different set of tokens.

        if (db().local().get_config().check_experimental(db::experimental_features_t::CDC)) {
            // Update pending ranges now, so we correctly count ourselves as a pending replica
            // when inserting the new CDC generation.
            _token_metadata.add_bootstrap_tokens(_bootstrap_tokens, get_broadcast_address());
            update_pending_ranges().get();

            // After we pick a generation timestamp, we start gossiping it, and we stick with it.
            // We don't do any other generation switches (unless we crash before complecting bootstrap).
            assert(!_cdc_streams_ts);

            _cdc_streams_ts = cdc::make_new_cdc_generation(db().local().get_config(),
                    _bootstrap_tokens, _token_metadata, _gossiper,
                    _sys_dist_ks.local(), get_ring_delay(), _for_testing);
        } else {
            // We should not be able to join the cluster if other nodes support CDC but we don't.
            // The check should have been made somewhere in prepare_to_join (`check_knows_remote_features`).
            assert(!_feature_service.cluster_supports_cdc());
        }

        _gossiper.add_local_application_state({
            // Order is important: both the CDC streams timestamp and tokens must be known when a node handles our status.
            { gms::application_state::TOKENS, versioned_value::tokens(_bootstrap_tokens) },
            { gms::application_state::CDC_STREAMS_TIMESTAMP, versioned_value::cdc_streams_timestamp(_cdc_streams_ts) },
            { gms::application_state::STATUS, versioned_value::bootstrapping(_bootstrap_tokens) },
        }).get();

        set_mode(mode::JOINING, format("sleeping {} ms for pending range setup", get_ring_delay().count()), true);
        _gossiper.wait_for_range_setup().get();
    } else {
        // Wait until we know tokens of existing node before announcing replacing status.
        set_mode(mode::JOINING, sprint("Wait until local node knows tokens of peer nodes"), true);
        _gossiper.wait_for_range_setup().get();
        set_mode(mode::JOINING, sprint("Announce tokens and status of the replacing node"), true);
        _gossiper.add_local_application_state({
            { gms::application_state::TOKENS, versioned_value::tokens(_bootstrap_tokens) },
            { gms::application_state::CDC_STREAMS_TIMESTAMP, versioned_value::cdc_streams_timestamp(_cdc_streams_ts) },
            { gms::application_state::STATUS, versioned_value::hibernate(true) },
        }).get();
        set_mode(mode::JOINING, format("Wait until peer nodes know the bootstrap tokens of local node"), true);
        _gossiper.wait_for_range_setup().get();
        auto replace_addr = db().local().get_replace_address();
        if (replace_addr) {
            slogger.debug("Removing replaced endpoint {} from system.peers", *replace_addr);
            db::system_keyspace::remove_endpoint(*replace_addr).get();
        }
    }

    _db.invoke_on_all([this] (database& db) {
        for (auto& cf : db.get_non_system_column_families()) {
            cf->notify_bootstrap_or_replace_start();
        }
    }).get();

    set_mode(mode::JOINING, "Starting to bootstrap...", true);
    if (is_repair_based_node_ops_enabled()) {
        if (db().local().is_replacing()) {
            replace_with_repair(_db, _token_metadata, _bootstrap_tokens).get();
        } else {
            bootstrap_with_repair(_db, _token_metadata, _bootstrap_tokens).get();
        }
    } else {
        dht::boot_strapper bs(_db, _abort_source, get_broadcast_address(), _bootstrap_tokens, _token_metadata);
        // Does the actual streaming of newly replicated token ranges.
        if (db().local().is_replacing()) {
            bs.bootstrap(streaming::stream_reason::replace).get();
        } else {
            bs.bootstrap(streaming::stream_reason::bootstrap).get();
        }
    }
    _db.invoke_on_all([this] (database& db) {
        for (auto& cf : db.get_non_system_column_families()) {
            cf->notify_bootstrap_or_replace_end();
        }
    }).get();


    slogger.info("Bootstrap completed! for the tokens {}", _bootstrap_tokens);
}

sstring
storage_service::get_rpc_address(const inet_address& endpoint) const {
    if (endpoint != get_broadcast_address()) {
        auto* v = _gossiper.get_application_state_ptr(endpoint, gms::application_state::RPC_ADDRESS);
        if (v) {
            return v->value;
        }
    }
    return boost::lexical_cast<std::string>(endpoint);
}

std::unordered_map<dht::token_range, std::vector<inet_address>>
storage_service::get_range_to_address_map(const sstring& keyspace) const {
    return get_range_to_address_map(keyspace, _token_metadata.sorted_tokens());
}

std::unordered_map<dht::token_range, std::vector<inet_address>>
storage_service::get_range_to_address_map_in_local_dc(
        const sstring& keyspace) const {
    std::function<bool(const inet_address&)> filter =  [this](const inet_address& address) {
        return is_local_dc(address);
    };

    auto orig_map = get_range_to_address_map(keyspace, get_tokens_in_local_dc());
    std::unordered_map<dht::token_range, std::vector<inet_address>> filtered_map;
    for (auto entry : orig_map) {
        auto& addresses = filtered_map[entry.first];
        addresses.reserve(entry.second.size());
        std::copy_if(entry.second.begin(), entry.second.end(), std::back_inserter(addresses), filter);
    }

    return filtered_map;
}

std::vector<token>
storage_service::get_tokens_in_local_dc() const {
    std::vector<token> filtered_tokens;
    for (auto token : _token_metadata.sorted_tokens()) {
        auto endpoint = _token_metadata.get_endpoint(token);
        if (is_local_dc(*endpoint))
            filtered_tokens.push_back(token);
    }
    return filtered_tokens;
}

bool
storage_service::is_local_dc(const inet_address& targetHost) const {
    auto remote_dc = locator::i_endpoint_snitch::get_local_snitch_ptr()->get_datacenter(targetHost);
    auto local_dc = locator::i_endpoint_snitch::get_local_snitch_ptr()->get_datacenter(get_broadcast_address());
    return remote_dc == local_dc;
}

std::unordered_map<dht::token_range, std::vector<inet_address>>
storage_service::get_range_to_address_map(const sstring& keyspace,
        const std::vector<token>& sorted_tokens) const {
    sstring ks = keyspace;
    // some people just want to get a visual representation of things. Allow null and set it to the first
    // non-system keyspace.
    if (keyspace == "") {
        auto keyspaces = _db.local().get_non_system_keyspaces();
        if (keyspaces.empty()) {
            throw std::runtime_error("No keyspace provided and no non system kespace exist");
        }
        ks = keyspaces[0];
    }
    return construct_range_to_endpoint_map(ks, get_all_ranges(sorted_tokens));
}

void storage_service::handle_state_replacing(inet_address replacing_node) {
    slogger.debug("endpoint={} handle_state_replacing", replacing_node);
    auto host_id = _gossiper.get_host_id(replacing_node);
    auto existing_node_opt = _token_metadata.get_endpoint_for_host_id(host_id);
    auto replace_addr = db().local().get_replace_address();
    if (replacing_node == get_broadcast_address() && replace_addr && *replace_addr == get_broadcast_address()) {
        existing_node_opt = replacing_node;
    }
    if (!existing_node_opt) {
        slogger.warn("Can not find the existing node for the replacing node {}", replacing_node);
        return;
    }
    auto existing_node = *existing_node_opt;
    auto existing_tokens = get_tokens_for(existing_node);
    auto replacing_tokens = get_tokens_for(replacing_node);
    slogger.info("Node {} is replacing existing node {} with host_id={}, existing_tokens={}, replacing_tokens={}",
            replacing_node, existing_node, host_id, existing_tokens, replacing_tokens);
    _token_metadata.add_replacing_endpoint(existing_node, replacing_node);
    update_pending_ranges().get();
}

void storage_service::handle_state_bootstrap(inet_address endpoint) {
    slogger.debug("endpoint={} handle_state_bootstrap", endpoint);
    // explicitly check for TOKENS, because a bootstrapping node might be bootstrapping in legacy mode; that is, not using vnodes and no token specified
    auto tokens = get_tokens_for(endpoint);
    auto cdc_streams_ts = cdc::get_streams_timestamp_for(endpoint, _gossiper);

    slogger.debug("Node {} state bootstrapping, token {}", endpoint, tokens);

    // if this node is present in token metadata, either we have missed intermediate states
    // or the node had crashed. Print warning if needed, clear obsolete stuff and
    // continue.
    if (_token_metadata.is_member(endpoint)) {
        // If isLeaving is false, we have missed both LEAVING and LEFT. However, if
        // isLeaving is true, we have only missed LEFT. Waiting time between completing
        // leave operation and rebootstrapping is relatively short, so the latter is quite
        // common (not enough time for gossip to spread). Therefore we report only the
        // former in the log.
        if (!_token_metadata.is_leaving(endpoint)) {
            slogger.info("Node {} state jump to bootstrap", endpoint);
        }
        _token_metadata.remove_endpoint(endpoint);
    }

    handle_cdc_generation(cdc_streams_ts);

    _token_metadata.add_bootstrap_tokens(tokens, endpoint);
    update_pending_ranges().get();

    if (_gossiper.uses_host_id(endpoint)) {
        _token_metadata.update_host_id(_gossiper.get_host_id(endpoint), endpoint);
    }
}

void storage_service::handle_state_normal(inet_address endpoint) {
    slogger.debug("endpoint={} handle_state_normal", endpoint);
    auto tokens = get_tokens_for(endpoint);
    auto cdc_streams_ts = cdc::get_streams_timestamp_for(endpoint, _gossiper);

    slogger.debug("Node {} state normal, token {}", endpoint, tokens);
    cdc_log.debug("Node {} state normal, streams timestamp: {}", endpoint, cdc_streams_ts);

    if (_token_metadata.is_member(endpoint)) {
        slogger.info("Node {} state jump to normal", endpoint);
    }
    update_peer_info(endpoint);

    std::unordered_set<inet_address> endpoints_to_remove;

    auto do_remove_node = [&] (gms::inet_address node) {
        _token_metadata.remove_endpoint(node);
        endpoints_to_remove.insert(node);
    };
    // Order Matters, TM.updateHostID() should be called before TM.updateNormalToken(), (see CASSANDRA-4300).
    if (_gossiper.uses_host_id(endpoint)) {
        auto host_id = _gossiper.get_host_id(endpoint);
        auto existing = _token_metadata.get_endpoint_for_host_id(host_id);
        if (existing && *existing != endpoint) {
            if (*existing == get_broadcast_address()) {
                slogger.warn("Not updating host ID {} for {} because it's mine", host_id, endpoint);
                do_remove_node(endpoint);
            } else if (_gossiper.compare_endpoint_startup(endpoint, *existing) > 0) {
                slogger.warn("Host ID collision for {} between {} and {}; {} is the new owner", host_id, *existing, endpoint, endpoint);
                do_remove_node(*existing);
                slogger.info("Set host_id={} to be owned by node={}, existing={}", host_id, endpoint, *existing);
                _token_metadata.update_host_id(host_id, endpoint);
            } else {
                slogger.warn("Host ID collision for {} between {} and {}; ignored {}", host_id, *existing, endpoint, endpoint);
                do_remove_node(endpoint);
            }
        } else if (existing && *existing == endpoint) {
            _token_metadata.del_replacing_endpoint(endpoint);
        } else {
            slogger.info("Set host_id={} to be owned by node={}", host_id, endpoint);
            _token_metadata.update_host_id(host_id, endpoint);
        }
    }

    // Tokens owned by the handled endpoint.
    // The endpoint broadcasts its set of chosen tokens. If a token was also chosen by another endpoint,
    // the collision is resolved by assigning the token to the endpoint which started later.
    std::unordered_set<token> owned_tokens;

    for (auto t : tokens) {
        // we don't want to update if this node is responsible for the token and it has a later startup time than endpoint.
        auto current_owner = _token_metadata.get_endpoint(t);
        if (!current_owner) {
            slogger.debug("handle_state_normal: New node {} at token {}", endpoint, t);
            owned_tokens.insert(t);
        } else if (endpoint == *current_owner) {
            slogger.debug("handle_state_normal: endpoint={} == current_owner={} token {}", endpoint, *current_owner, t);
            // set state back to normal, since the node may have tried to leave, but failed and is now back up
            owned_tokens.insert(t);
        } else if (_gossiper.compare_endpoint_startup(endpoint, *current_owner) > 0) {
            slogger.debug("handle_state_normal: endpoint={} > current_owner={}, token {}", endpoint, *current_owner, t);
            owned_tokens.insert(t);
            // currentOwner is no longer current, endpoint is.  Keep track of these moves, because when
            // a host no longer has any tokens, we'll want to remove it.
            std::multimap<inet_address, token> ep_to_token_copy = get_token_metadata().get_endpoint_to_token_map_for_reading();
            auto rg = ep_to_token_copy.equal_range(*current_owner);
            for (auto it = rg.first; it != rg.second; it++) {
                if (it->second == t) {
                    slogger.info("handle_state_normal: remove endpoint={} token={}", *current_owner, t);
                    ep_to_token_copy.erase(it);
                }
            }
            if (!ep_to_token_copy.contains(*current_owner)) {
                slogger.info("handle_state_normal: endpoints_to_remove endpoint={}", *current_owner);
                endpoints_to_remove.insert(*current_owner);
            }
            slogger.info("handle_state_normal: Nodes {} and {} have the same token {}. {} is the new owner", endpoint, *current_owner, t, endpoint);
        } else {
            slogger.info("handle_state_normal: Nodes {} and {} have the same token {}. Ignoring {}", endpoint, *current_owner, t, endpoint);
        }
    }

    handle_cdc_generation(cdc_streams_ts);

    bool is_member = _token_metadata.is_member(endpoint);
    // Update pending ranges after update of normal tokens immediately to avoid
    // a race where natural endpoint was updated to contain node A, but A was
    // not yet removed from pending endpoints
    _token_metadata.update_normal_tokens(owned_tokens, endpoint);
    _update_pending_ranges_action.trigger_later().get();

    for (auto ep : endpoints_to_remove) {
        remove_endpoint(ep);
    }
    slogger.debug("handle_state_normal: endpoint={} owned_tokens = {}", endpoint, owned_tokens);
    if (!owned_tokens.empty()) {
        db::system_keyspace::update_tokens(endpoint, owned_tokens).then_wrapped([endpoint] (auto&& f) {
            try {
                f.get();
            } catch (...) {
                slogger.error("handle_state_normal: fail to update tokens for {}: {}", endpoint, std::current_exception());
            }
            return make_ready_future<>();
        }).get();
    }

    // Send joined notification only when this node was not a member prior to this
    if (!is_member) {
        notify_joined(endpoint);
    }

    update_pending_ranges().get();
    if (slogger.is_enabled(logging::log_level::debug)) {
        auto ver = _token_metadata.get_ring_version();
        for (auto& x : _token_metadata.get_token_to_endpoint()) {
            slogger.debug("handle_state_normal: token_metadata.ring_version={}, token={} -> endpoint={}", ver, x.first, x.second);
        }
    }
}

void storage_service::handle_state_leaving(inet_address endpoint) {
    slogger.debug("endpoint={} handle_state_leaving", endpoint);

    auto tokens = get_tokens_for(endpoint);
    auto cdc_streams_ts = cdc::get_streams_timestamp_for(endpoint, _gossiper);

    slogger.debug("Node {} state leaving, tokens {}", endpoint, tokens);
    cdc_log.debug("Node {} state leaving, streams timestamp: {}", endpoint, cdc_streams_ts);

    // If the node is previously unknown or tokens do not match, update tokenmetadata to
    // have this node as 'normal' (it must have been using this token before the
    // leave). This way we'll get pending ranges right.
    if (!_token_metadata.is_member(endpoint)) {
        // FIXME: this code should probably resolve token collisions too, like handle_state_normal
        slogger.info("Node {} state jump to leaving", endpoint);

        handle_cdc_generation(cdc_streams_ts);
        _token_metadata.update_normal_tokens(tokens, endpoint);
    } else {
        auto tokens_ = _token_metadata.get_tokens(endpoint);
        std::set<token> tmp(tokens.begin(), tokens.end());
        if (!std::includes(tokens_.begin(), tokens_.end(), tmp.begin(), tmp.end())) {
            slogger.warn("Node {} 'leaving' token mismatch. Long network partition?", endpoint);
            slogger.debug("tokens_={}, tokens={}", tokens_, tmp);

            handle_cdc_generation(cdc_streams_ts);
            _token_metadata.update_normal_tokens(tokens, endpoint);
        }
    }

    // at this point the endpoint is certainly a member with this token, so let's proceed
    // normally
    _token_metadata.add_leaving_endpoint(endpoint);
    update_pending_ranges_nowait(endpoint);
}

void storage_service::update_pending_ranges_nowait(inet_address endpoint) {
    //FIXME: discarded future.
    (void)update_pending_ranges().handle_exception([endpoint] (std::exception_ptr ep) {
        slogger.info("Failed to update_pending_ranges for node {}: {}", endpoint, ep);
    });
}

void storage_service::handle_state_left(inet_address endpoint, std::vector<sstring> pieces) {
    slogger.debug("endpoint={} handle_state_left", endpoint);
    if (pieces.size() < 2) {
        slogger.warn("Fail to handle_state_left endpoint={} pieces={}", endpoint, pieces);
        return;
    }
    auto tokens = get_tokens_for(endpoint);
    slogger.debug("Node {} state left, tokens {}", endpoint, tokens);
    if (tokens.empty()) {
        auto eps = _gossiper.get_endpoint_state_for_endpoint_ptr(endpoint);
        if (eps) {
            slogger.warn("handle_state_left: Tokens for node={} are empty, endpoint_state={}", endpoint, *eps);
        } else {
            slogger.warn("handle_state_left: Couldn't find endpoint state for node={}", endpoint);
        }
        auto tokens_from_tm = _token_metadata.get_tokens(endpoint);
        slogger.warn("handle_state_left: Get tokens from token_metadata, node={}, tokens={}", endpoint, tokens_from_tm);
        tokens = std::unordered_set<dht::token>(tokens_from_tm.begin(), tokens_from_tm.end());
    }
    excise(tokens, endpoint, extract_expire_time(pieces));
}

void storage_service::handle_state_moving(inet_address endpoint, std::vector<sstring> pieces) {
    throw std::runtime_error(format("Move operation is not supported anymore, endpoint={}", endpoint));
}

void storage_service::handle_state_removing(inet_address endpoint, std::vector<sstring> pieces) {
    slogger.debug("endpoint={} handle_state_removing", endpoint);
    if (pieces.empty()) {
        slogger.warn("Fail to handle_state_removing endpoint={} pieces={}", endpoint, pieces);
        return;
    }
    if (endpoint == get_broadcast_address()) {
        slogger.info("Received removenode gossip about myself. Is this node rejoining after an explicit removenode?");
        try {
            drain().get();
        } catch (...) {
            slogger.error("Fail to drain: {}", std::current_exception());
            throw;
        }
        return;
    }
    if (_token_metadata.is_member(endpoint)) {
        auto state = pieces[0];
        auto remove_tokens = _token_metadata.get_tokens(endpoint);
        if (sstring(gms::versioned_value::REMOVED_TOKEN) == state) {
            std::unordered_set<token> tmp(remove_tokens.begin(), remove_tokens.end());
            excise(std::move(tmp), endpoint, extract_expire_time(pieces));
        } else if (sstring(gms::versioned_value::REMOVING_TOKEN) == state) {
            slogger.debug("Tokens {} removed manually (endpoint was {})", remove_tokens, endpoint);
            // Note that the endpoint is being removed
            _token_metadata.add_leaving_endpoint(endpoint);
            update_pending_ranges().get();
            // find the endpoint coordinating this removal that we need to notify when we're done
            auto* value = _gossiper.get_application_state_ptr(endpoint, application_state::REMOVAL_COORDINATOR);
            if (!value) {
                auto err = format("Can not find application_state for endpoint={}", endpoint);
                slogger.warn("{}", err);
                throw std::runtime_error(err);
            }
            std::vector<sstring> coordinator;
            boost::split(coordinator, value->value, boost::is_any_of(sstring(versioned_value::DELIMITER_STR)));
            if (coordinator.size() != 2) {
                auto err = format("Can not split REMOVAL_COORDINATOR for endpoint={}, value={}", endpoint, value->value);
                slogger.warn("{}", err);
                throw std::runtime_error(err);
            }
            UUID host_id(coordinator[1]);
            // grab any data we are now responsible for and notify responsible node
            auto ep = _token_metadata.get_endpoint_for_host_id(host_id);
            if (!ep) {
                auto err = format("Can not find host_id={}", host_id);
                slogger.warn("{}", err);
                throw std::runtime_error(err);
            }
            // Kick off streaming commands. No need to wait for
            // restore_replica_count to complete which can take a long time,
            // since when it completes, this node will send notification to
            // tell the removal_coordinator with IP address notify_endpoint
            // that the restore process is finished on this node. This node
            // will be removed from _replicating_nodes on the
            // removal_coordinator.
            auto notify_endpoint = ep.value();
            //FIXME: discarded future.
            (void)restore_replica_count(endpoint, notify_endpoint).handle_exception([endpoint, notify_endpoint] (auto ep) {
                slogger.info("Failed to restore_replica_count for node {}, notify_endpoint={} : {}", endpoint, notify_endpoint, ep);
            });
        }
    } else { // now that the gossiper has told us about this nonexistent member, notify the gossiper to remove it
        if (sstring(gms::versioned_value::REMOVED_TOKEN) == pieces[0]) {
            add_expire_time_if_found(endpoint, extract_expire_time(pieces));
        }
        remove_endpoint(endpoint);
    }
}

void storage_service::on_join(gms::inet_address endpoint, gms::endpoint_state ep_state) {
    slogger.debug("endpoint={} on_join", endpoint);
    for (const auto& e : ep_state.get_application_state_map()) {
        on_change(endpoint, e.first, e.second);
    }
    //FIXME: discarded future.
    (void)get_local_migration_manager().schedule_schema_pull(endpoint, ep_state).handle_exception([endpoint] (auto ep) {
        slogger.warn("Fail to pull schema from {}: {}", endpoint, ep);
    });
}

void storage_service::on_alive(gms::inet_address endpoint, gms::endpoint_state state) {
    slogger.debug("endpoint={} on_alive", endpoint);
    //FIXME: discarded future.
    (void)get_local_migration_manager().schedule_schema_pull(endpoint, state).handle_exception([endpoint] (auto ep) {
        slogger.warn("Fail to pull schema from {}: {}", endpoint, ep);
    });
    if (_token_metadata.is_member(endpoint)) {
        notify_up(endpoint);
    }
}

void storage_service::before_change(gms::inet_address endpoint, gms::endpoint_state current_state, gms::application_state new_state_key, const gms::versioned_value& new_value) {
    slogger.debug("endpoint={} before_change: new app_state={}, new versioned_value={}", endpoint, new_state_key, new_value);
}

void storage_service::on_change(inet_address endpoint, application_state state, const versioned_value& value) {
    slogger.debug("endpoint={} on_change:     app_state={}, versioned_value={}", endpoint, state, value);
    if (state == application_state::STATUS) {
        std::vector<sstring> pieces;
        boost::split(pieces, value.value, boost::is_any_of(sstring(versioned_value::DELIMITER_STR)));
        if (pieces.empty()) {
            slogger.warn("Fail to split status in on_change: endpoint={}, app_state={}, value={}", endpoint, state, value);
            return;
        }
        sstring move_name = pieces[0];
        if (move_name == sstring(versioned_value::STATUS_BOOTSTRAPPING)) {
            handle_state_bootstrap(endpoint);
        } else if (move_name == sstring(versioned_value::STATUS_NORMAL) ||
                   move_name == sstring(versioned_value::SHUTDOWN)) {
            handle_state_normal(endpoint);
        } else if (move_name == sstring(versioned_value::REMOVING_TOKEN) ||
                   move_name == sstring(versioned_value::REMOVED_TOKEN)) {
            handle_state_removing(endpoint, pieces);
        } else if (move_name == sstring(versioned_value::STATUS_LEAVING)) {
            handle_state_leaving(endpoint);
        } else if (move_name == sstring(versioned_value::STATUS_LEFT)) {
            handle_state_left(endpoint, pieces);
        } else if (move_name == sstring(versioned_value::STATUS_MOVING)) {
            handle_state_moving(endpoint, pieces);
        } else if (move_name == sstring(versioned_value::HIBERNATE)) {
            handle_state_replacing(endpoint);
        } else {
            return; // did nothing.
        }
        // we have (most likely) modified token metadata
        replicate_to_all_cores().get();
    } else {
        auto* ep_state = _gossiper.get_endpoint_state_for_endpoint_ptr(endpoint);
        if (!ep_state || _gossiper.is_dead_state(*ep_state)) {
            slogger.debug("Ignoring state change for dead or unknown endpoint: {}", endpoint);
            return;
        }
        if (get_token_metadata().is_member(endpoint)) {
            do_update_system_peers_table(endpoint, state, value);
            if (state == application_state::SCHEMA) {
                //FIXME: discarded future.
                (void)get_local_migration_manager().schedule_schema_pull(endpoint, *ep_state).handle_exception([endpoint] (auto ep) {
                    slogger.warn("Failed to pull schema from {}: {}", endpoint, ep);
                });
            } else if (state == application_state::RPC_READY) {
                slogger.debug("Got application_state::RPC_READY for node {}, is_cql_ready={}", endpoint, ep_state->is_cql_ready());
                notify_cql_change(endpoint, ep_state->is_cql_ready());
            }
        }
    }
}


void storage_service::on_remove(gms::inet_address endpoint) {
    slogger.debug("endpoint={} on_remove", endpoint);
    _token_metadata.remove_endpoint(endpoint);
    update_pending_ranges().get();
}

void storage_service::on_dead(gms::inet_address endpoint, gms::endpoint_state state) {
    slogger.debug("endpoint={} on_dead", endpoint);
    notify_down(endpoint);
}

void storage_service::on_restart(gms::inet_address endpoint, gms::endpoint_state state) {
    slogger.debug("endpoint={} on_restart", endpoint);
    // If we have restarted before the node was even marked down, we need to reset the connection pool
    if (state.is_alive()) {
        on_dead(endpoint, state);
    }
}

// Runs inside seastar::async context
template <typename T>
static void update_table(gms::inet_address endpoint, sstring col, T value) {
    db::system_keyspace::update_peer_info(endpoint, col, value).then_wrapped([col, endpoint] (auto&& f) {
        try {
            f.get();
        } catch (...) {
            slogger.error("fail to update {} for {}: {}", col, endpoint, std::current_exception());
        }
        return make_ready_future<>();
    }).get();
}

// Runs inside seastar::async context
void storage_service::do_update_system_peers_table(gms::inet_address endpoint, const application_state& state, const versioned_value& value) {
    slogger.debug("Update system.peers table: endpoint={}, app_state={}, versioned_value={}", endpoint, state, value);
    if (state == application_state::RELEASE_VERSION) {
        update_table(endpoint, "release_version", value.value);
    } else if (state == application_state::DC) {
        update_table(endpoint, "data_center", value.value);
    } else if (state == application_state::RACK) {
        update_table(endpoint, "rack", value.value);
    } else if (state == application_state::RPC_ADDRESS) {
        auto col = sstring("rpc_address");
        inet_address ep;
        try {
            ep = gms::inet_address(value.value);
        } catch (...) {
            slogger.error("fail to update {} for {}: invalid rcpaddr {}", col, endpoint, value.value);
            return;
        }
        update_table(endpoint, col, ep.addr());
    } else if (state == application_state::SCHEMA) {
        update_table(endpoint, "schema_version", utils::UUID(value.value));
    } else if (state == application_state::HOST_ID) {
        update_table(endpoint, "host_id", utils::UUID(value.value));
    } else if (state == application_state::SUPPORTED_FEATURES) {
        update_table(endpoint, "supported_features", value.value);
    }
}

// Runs inside seastar::async context
void storage_service::update_peer_info(gms::inet_address endpoint) {
    using namespace gms;
    auto* ep_state = _gossiper.get_endpoint_state_for_endpoint_ptr(endpoint);
    if (!ep_state) {
        return;
    }
    for (auto& entry : ep_state->get_application_state_map()) {
        auto& app_state = entry.first;
        auto& value = entry.second;
        do_update_system_peers_table(endpoint, app_state, value);
    }
}

std::unordered_set<locator::token> storage_service::get_tokens_for(inet_address endpoint) {
    auto tokens_string = _gossiper.get_application_state_value(endpoint, application_state::TOKENS);
    slogger.trace("endpoint={}, tokens_string={}", endpoint, tokens_string);
    auto ret = versioned_value::tokens_from_string(tokens_string);
    slogger.trace("endpoint={}, tokens={}", endpoint, ret);
    return ret;
}

// Runs inside seastar::async context
// Assumes that no other functions modify CDC_STREAMS_TIMESTAMP, TOKENS or STATUS
// in the gossiper's local application state while this function runs.
void storage_service::set_gossip_tokens(
        const std::unordered_set<dht::token>& tokens, std::optional<db_clock::time_point> cdc_streams_ts) {
    assert(!tokens.empty());

    // Order is important: both the CDC streams timestamp and tokens must be known when a node handles our status.
    _gossiper.add_local_application_state({
        { gms::application_state::TOKENS, versioned_value::tokens(tokens) },
        { gms::application_state::CDC_STREAMS_TIMESTAMP, versioned_value::cdc_streams_timestamp(cdc_streams_ts) },
        { gms::application_state::STATUS, versioned_value::normal(tokens) }
    }).get();
}

void storage_service::register_subscriber(endpoint_lifecycle_subscriber* subscriber)
{
    _lifecycle_subscribers.emplace_back(subscriber);
}

void storage_service::unregister_subscriber(endpoint_lifecycle_subscriber* subscriber)
{
    _lifecycle_subscribers.erase(std::remove(_lifecycle_subscribers.begin(), _lifecycle_subscribers.end(), subscriber), _lifecycle_subscribers.end());
}

static std::optional<future<>> drain_in_progress;

future<> storage_service::stop_transport() {
    return seastar::async([this] {
        slogger.info("Stop transport: starts");

        shutdown_client_servers();
        slogger.info("Stop transport: shutdown rpc and cql server done");

        gms::stop_gossiping().get();
        slogger.info("Stop transport: stop_gossiping done");

        do_stop_ms().get();
        slogger.info("Stop transport: shutdown messaging_service done");

        do_stop_stream_manager().get();
        slogger.info("Stop transport: shutdown stream_manager done");

        slogger.info("Stop transport: done");
    });
}

future<> storage_service::drain_on_shutdown() {
    return run_with_no_api_lock([] (storage_service& ss) {
        if (drain_in_progress) {
            return std::move(*drain_in_progress);
        }
        return seastar::async([&ss] {
            slogger.info("Drain on shutdown: starts");

            ss.stop_transport().get();
            slogger.info("Drain on shutdown: stop_transport done");

            tracing::tracing::tracing_instance().invoke_on_all([] (auto& tr) {
                return tr.shutdown();
            }).get();

            tracing::tracing::tracing_instance().stop().get();
            slogger.info("Drain on shutdown: tracing is stopped");

            //unregister the system distributed accessors before stopping the system_dystributed_keyspace service
            ss._sl_controller.invoke_on_all(&qos::service_level_controller::set_distributed_data_accessor,
                    shared_ptr<qos::service_level_controller::service_level_distributed_data_accessor>()).get();
            ss._sys_dist_ks.invoke_on_all(&db::system_distributed_keyspace::stop).get();
            slogger.info("Drain on shutdown: system distributed keyspace stopped");

            get_storage_proxy().invoke_on_all([] (storage_proxy& local_proxy) mutable {
                auto& ss = service::get_local_storage_service();
                ss.unregister_subscriber(&local_proxy);
                return local_proxy.drain_on_shutdown();
            }).get();
            slogger.info("Drain on shutdown: hints manager is stopped");

            audit::audit::stop_audit().get();

            ss.flush_column_families();
            slogger.info("Drain on shutdown: flush column_families done");

            ss.db().invoke_on_all([] (auto& db) {
                return db.commitlog()->shutdown();
            }).get();
            slogger.info("Drain on shutdown: shutdown commitlog done");

            ss._mnotifier.local().unregister_listener(&ss).get();

            slogger.info("Drain on shutdown: done");
        });
    });
}

future<> storage_service::init_messaging_service_part() {
    return get_storage_service().invoke_on_all(&service::storage_service::init_messaging_service);
}

future<> storage_service::init_server(bind_messaging_port do_bind) {
    return seastar::async([this, do_bind] {
        _initialized = true;

        // Register storage_service to migration_notifier so we can update
        // pending ranges when keyspace is chagned
        _mnotifier.local().register_listener(this);

        std::unordered_set<inet_address> loaded_endpoints;
        if (get_property_load_ring_state()) {
            slogger.info("Loading persisted ring state");
            auto loaded_tokens = db::system_keyspace::load_tokens().get0();
            auto loaded_host_ids = db::system_keyspace::load_host_ids().get0();

            for (auto& x : loaded_tokens) {
                slogger.debug("Loaded tokens: endpoint={}, tokens={}", x.first, x.second);
            }

            for (auto& x : loaded_host_ids) {
                slogger.debug("Loaded host_id: endpoint={}, uuid={}", x.first, x.second);
            }

            for (auto x : loaded_tokens) {
                auto ep = x.first;
                auto tokens = x.second;
                if (ep == get_broadcast_address()) {
                    // entry has been mistakenly added, delete it
                    db::system_keyspace::remove_endpoint(ep).get();
                } else {
                    _token_metadata.update_normal_tokens(tokens, ep);
                    if (loaded_host_ids.contains(ep)) {
                        _token_metadata.update_host_id(loaded_host_ids.at(ep), ep);
                    }
                    loaded_endpoints.insert(ep);
                    _gossiper.add_saved_endpoint(ep);
                }
            }
        }

        // Seeds are now only used as the initial contact point nodes. If the
        // loaded_endpoints are empty which means this node is a completely new
        // node, we use the nodes specified in seeds as the initial contact
        // point nodes, otherwise use the peer nodes persisted in system table.
        auto seeds = _gossiper.get_seeds();
        auto initial_contact_nodes = loaded_endpoints.empty() ?
            std::unordered_set<gms::inet_address>(seeds.begin(), seeds.end()) :
            loaded_endpoints;
        auto loaded_peer_features = db::system_keyspace::load_peer_features().get0();
        slogger.info("initial_contact_nodes={}, loaded_endpoints={}, loaded_peer_features={}",
                initial_contact_nodes, loaded_endpoints, loaded_peer_features.size());
        for (auto& x : loaded_peer_features) {
            slogger.info("peer={}, supported_features={}", x.first, x.second);
        }
        prepare_to_join(std::move(initial_contact_nodes), std::move(loaded_endpoints), std::move(loaded_peer_features), do_bind);
    });
}

future<> storage_service::join_cluster() {
    return seastar::async([this] {
        join_token_ring(get_ring_delay().count());
    });
}

// Serialized
future<> storage_service::replicate_tm_only() {
    auto tm = _token_metadata;

    return do_with(std::move(tm), [] (token_metadata& tm) {
        return get_storage_service().invoke_on_all([&tm] (storage_service& local_ss){
            if (this_shard_id() != 0) {
                local_ss._token_metadata = tm;
            }
        });
    });
}

future<> storage_service::replicate_to_all_cores() {
    // sanity checks: this function is supposed to be run on shard 0 only and
    // when gossiper has already been initialized.
    if (this_shard_id() != 0) {
        auto err = format("replicate_to_all_cores is not ran on cpu zero");
        slogger.warn("{}", err);
        throw std::runtime_error(err);
    }

    return _replicate_action.trigger_later().then([self = shared_from_this()] {});
}

future<> storage_service::do_replicate_to_all_cores() {
    return replicate_tm_only().handle_exception([] (auto e) {
        slogger.error("Fail to replicate _token_metadata: {}", e);
    });
}

future<> storage_service::gossip_snitch_info() {
    auto& snitch = locator::i_endpoint_snitch::get_local_snitch_ptr();
    auto addr = get_broadcast_address();
    auto dc = snitch->get_datacenter(addr);
    auto rack = snitch->get_rack(addr);
    return _gossiper.add_local_application_state({
        { gms::application_state::DC, versioned_value::datacenter(dc) },
        { gms::application_state::RACK, versioned_value::rack(rack) },
    });
}

future<> storage_service::gossip_sharder() {
    return _gossiper.add_local_application_state({
        { gms::application_state::SHARD_COUNT, versioned_value::shard_count(smp::count) },
        { gms::application_state::IGNORE_MSB_BITS, versioned_value::ignore_msb_bits(_db.local().get_config().murmur3_partitioner_ignore_msb_bits()) },
    });
}

future<> storage_service::stop() {
    return uninit_messaging_service().then([this] {
        return _service_memory_limiter.wait(_service_memory_total); // make sure nobody uses the semaphore
    });
}

future<> storage_service::check_for_endpoint_collision(std::unordered_set<gms::inet_address> initial_contact_nodes, const std::unordered_map<gms::inet_address, sstring>& loaded_peer_features, bind_messaging_port do_bind) {
    slogger.debug("Starting shadow gossip round to check for endpoint collision");

    return seastar::async([this, initial_contact_nodes, loaded_peer_features, do_bind] {
        auto t = gms::gossiper::clk::now();
        bool found_bootstrapping_node = false;
        auto local_features = _feature_service.known_feature_set();
        do {
            slogger.info("Checking remote features with gossip");
            _gossiper.do_shadow_round(initial_contact_nodes, gms::bind_messaging_port(bool(do_bind))).get();
            _gossiper.check_knows_remote_features(local_features, loaded_peer_features);
            auto addr = get_broadcast_address();
            if (!_gossiper.is_safe_for_bootstrap(addr)) {
                throw std::runtime_error(sprint("A node with address %s already exists, cancelling join. "
                    "Use replace_address if you want to replace this node.", addr));
            }
            if (dht::range_streamer::use_strict_consistency()) {
                found_bootstrapping_node = false;
                for (auto& x : _gossiper.get_endpoint_states()) {
                    auto state = _gossiper.get_gossip_status(x.second);
                    if (state == sstring(versioned_value::STATUS_UNKNOWN)) {
                        continue;
                    }
                    auto addr = x.first;
                    slogger.debug("Checking bootstrapping/leaving/moving nodes: node={}, status={} (check_for_endpoint_collision)", addr, state);
                    if (state == sstring(versioned_value::STATUS_BOOTSTRAPPING) ||
                        state == sstring(versioned_value::STATUS_LEAVING) ||
                        state == sstring(versioned_value::STATUS_MOVING)) {
                        if (gms::gossiper::clk::now() > t + std::chrono::seconds(60)) {
                            throw std::runtime_error("Other bootstrapping/leaving/moving nodes detected, cannot bootstrap while consistent_rangemovement is true (check_for_endpoint_collision)");
                        } else {
                            _gossiper.goto_shadow_round();
                            _gossiper.reset_endpoint_state_map().get();
                            found_bootstrapping_node = true;
                            auto elapsed = std::chrono::duration_cast<std::chrono::seconds>(gms::gossiper::clk::now() - t).count();
                            slogger.info("Checking bootstrapping/leaving/moving nodes: node={}, status={}, sleep 1 second and check again ({} seconds elapsed) (check_for_endpoint_collision)", addr, state, elapsed);
                            sleep_abortable(std::chrono::seconds(1), _abort_source).get();
                            break;
                        }
                    }
                }
            }
        } while (found_bootstrapping_node);
        slogger.info("Checking bootstrapping/leaving/moving nodes: ok (check_for_endpoint_collision)");
        _gossiper.reset_endpoint_state_map().get();
    });
}

// Runs inside seastar::async context
void storage_service::remove_endpoint(inet_address endpoint) {
    _gossiper.remove_endpoint(endpoint);
    db::system_keyspace::remove_endpoint(endpoint).then_wrapped([endpoint] (auto&& f) {
        try {
            f.get();
        } catch (...) {
            slogger.error("fail to remove endpoint={}: {}", endpoint, std::current_exception());
        }
        return make_ready_future<>();
    }).get();
}

future<storage_service::replacement_info>
storage_service::prepare_replacement_info(std::unordered_set<gms::inet_address> initial_contact_nodes, const std::unordered_map<gms::inet_address, sstring>& loaded_peer_features, bind_messaging_port do_bind) {
    if (!db().local().get_replace_address()) {
        throw std::runtime_error(format("replace_address is empty"));
    }
    auto replace_address = db().local().get_replace_address().value();
    slogger.info("Gathering node replacement information for {}", replace_address);

    // if (!MessagingService.instance().isListening())
    //     MessagingService.instance().listen(FBUtilities.getLocalAddress());
    auto seeds = _gossiper.get_seeds();
    if (seeds.size() == 1 && seeds.contains(replace_address)) {
        throw std::runtime_error(format("Cannot replace_address {} because no seed node is up", replace_address));
    }

    // make magic happen
    slogger.info("Checking remote features with gossip");
    return _gossiper.do_shadow_round(initial_contact_nodes, gms::bind_messaging_port(bool(do_bind))).then([this, loaded_peer_features, replace_address] {
        auto local_features = _feature_service.known_feature_set();
        _gossiper.check_knows_remote_features(local_features, loaded_peer_features);

        // now that we've gossiped at least once, we should be able to find the node we're replacing
        auto* state = _gossiper.get_endpoint_state_for_endpoint_ptr(replace_address);
        if (!state) {
            throw std::runtime_error(format("Cannot replace_address {} because it doesn't exist in gossip", replace_address));
        }

        auto tokens = get_tokens_for(replace_address);
        if (tokens.empty()) {
            throw std::runtime_error(format("Could not find tokens for {} to replace", replace_address));
        }

        auto cdc_streams_ts = cdc::get_streams_timestamp_for(replace_address, _gossiper);
        replacement_info ret {tokens, cdc_streams_ts};

        // use the replacee's host Id as our own so we receive hints, etc
        auto host_id = _gossiper.get_host_id(replace_address);
        return db::system_keyspace::set_local_host_id(host_id).discard_result().then([this, ret = std::move(ret)] () mutable {
            return _gossiper.reset_endpoint_state_map().then([ret = std::move(ret)] () mutable { // clean up since we have what we need
                return make_ready_future<replacement_info>(std::move(ret));
            });
        });
    });
}

future<std::map<gms::inet_address, float>> storage_service::get_ownership() {
    return run_with_no_api_lock([] (storage_service& ss) {
        auto token_map = dht::token::describe_ownership(ss._token_metadata.sorted_tokens());
        // describeOwnership returns tokens in an unspecified order, let's re-order them
        std::map<gms::inet_address, float> ownership;
        for (auto entry : token_map) {
            gms::inet_address endpoint = ss._token_metadata.get_endpoint(entry.first).value();
            auto token_ownership = entry.second;
            ownership[endpoint] += token_ownership;
        }
        return ownership;
    });
}

future<std::map<gms::inet_address, float>> storage_service::effective_ownership(sstring keyspace_name) {
    return run_with_no_api_lock([keyspace_name] (storage_service& ss) mutable {
        if (keyspace_name != "") {
            //find throws no such keyspace if it is missing
            const keyspace& ks = ss._db.local().find_keyspace(keyspace_name);
            // This is ugly, but it follows origin
            auto&& rs = ks.get_replication_strategy();  // clang complains about typeid(ks.get_replication_strategy());
            if (typeid(rs) == typeid(locator::local_strategy)) {
                throw std::runtime_error("Ownership values for keyspaces with LocalStrategy are meaningless");
            }
        } else {
            auto non_system_keyspaces = ss._db.local().get_non_system_keyspaces();

            //system_traces is a non-system keyspace however it needs to be counted as one for this process
            size_t special_table_count = 0;
            if (std::find(non_system_keyspaces.begin(), non_system_keyspaces.end(), "system_traces") !=
                    non_system_keyspaces.end()) {
                special_table_count += 1;
            }
            if (non_system_keyspaces.size() > special_table_count) {
                throw std::runtime_error("Non-system keyspaces don't have the same replication settings, effective ownership information is meaningless");
            }
            keyspace_name = "system_traces";
        }

        // The following loops seems computationally heavy, but it's not as bad.
        // The upper two simply iterate over all the endpoints by iterating over all the
        // DC and all the instances in each DC.
        //
        // The call for get_range_for_endpoint is done once per endpoint
        return do_with(dht::token::describe_ownership(ss._token_metadata.sorted_tokens()),
                ss._token_metadata.get_topology().get_datacenter_endpoints(),
                std::map<gms::inet_address, float>(),
                [&ss, keyspace_name](const std::map<token, float>& token_ownership, std::unordered_map<sstring,
                        std::unordered_set<gms::inet_address>>& datacenter_endpoints,
                        std::map<gms::inet_address, float>& final_ownership) {
            return do_for_each(datacenter_endpoints, [&ss, &keyspace_name, &final_ownership, &token_ownership](std::pair<sstring,std::unordered_set<inet_address>>&& endpoints) mutable {
                return do_with(std::unordered_set<inet_address>(endpoints.second), [&ss, &keyspace_name, &final_ownership, &token_ownership](const std::unordered_set<inet_address>& endpoints_map) mutable {
                    return do_for_each(endpoints_map, [&ss, &keyspace_name, &final_ownership, &token_ownership](const gms::inet_address& endpoint) mutable {
                        // calculate the ownership with replication and add the endpoint to the final ownership map
                        try {
                            return do_with(float(0.0f), dht::token_range_vector(ss.get_ranges_for_endpoint(keyspace_name, endpoint)),
                                    [&final_ownership, &token_ownership, &endpoint](float& ownership, const dht::token_range_vector& ranges) mutable {
                                ownership = 0.0f;
                                return do_for_each(ranges, [&token_ownership,&ownership](const dht::token_range& r) mutable {
                                    // get_ranges_for_endpoint will unwrap the first range.
                                    // With t0 t1 t2 t3, the first range (t3,t0] will be splitted
                                    // as (min,t0] and (t3,max]. Skippping the range (t3,max]
                                    // we will get the correct ownership number as if the first
                                    // range were not splitted.
                                    if (!r.end()) {
                                        return make_ready_future<>();
                                    }
                                    auto end_token = r.end()->value();
                                    auto loc = token_ownership.find(end_token);
                                    if (loc != token_ownership.end()) {
                                        ownership += loc->second;
                                    }
                                    return make_ready_future<>();
                                }).then([&final_ownership, &ownership, &endpoint]() mutable {
                                    final_ownership[endpoint] = ownership;
                                });
                            });
                        }  catch (no_such_keyspace&) {
                            // In case ss.get_ranges_for_endpoint(keyspace_name, endpoint) is not found, just mark it as zero and continue
                            final_ownership[endpoint] = 0;
                            return make_ready_future<>();
                        }

                    });
                });
            }).then([&final_ownership] {
                return final_ownership;
            });
        });
    });
}

static const std::map<storage_service::mode, sstring> mode_names = {
    {storage_service::mode::STARTING,       "STARTING"},
    {storage_service::mode::NORMAL,         "NORMAL"},
    {storage_service::mode::JOINING,        "JOINING"},
    {storage_service::mode::LEAVING,        "LEAVING"},
    {storage_service::mode::DECOMMISSIONED, "DECOMMISSIONED"},
    {storage_service::mode::MOVING,         "MOVING"},
    {storage_service::mode::DRAINING,       "DRAINING"},
    {storage_service::mode::DRAINED,        "DRAINED"},
};

std::ostream& operator<<(std::ostream& os, const storage_service::mode& m) {
    os << mode_names.at(m);
    return os;
}

void storage_service::set_mode(mode m, bool log) {
    set_mode(m, "", log);
}

void storage_service::set_mode(mode m, sstring msg, bool log) {
    _operation_mode = m;
    if (log) {
        slogger.info("{}: {}", m, msg);
    } else {
        slogger.debug("{}: {}", m, msg);
    }
}

sstring storage_service::get_release_version() {
    return version::release();
}

sstring storage_service::get_schema_version() {
    return _db.local().get_version().to_sstring();
}

static constexpr auto UNREACHABLE = "UNREACHABLE";

future<std::unordered_map<sstring, std::vector<sstring>>> storage_service::describe_schema_versions() {
    auto live_hosts = _gossiper.get_live_members();
    std::unordered_map<sstring, std::vector<sstring>> results;
    return map_reduce(std::move(live_hosts), [] (auto host) {
        auto f0 = netw::get_messaging_service().local().send_schema_check(netw::msg_addr{ host, 0 });
        return std::move(f0).then_wrapped([host] (auto f) {
            if (f.failed()) {
                f.ignore_ready_future();
                return std::pair<gms::inet_address, std::optional<utils::UUID>>(host, std::nullopt);
            }
            return std::pair<gms::inet_address, std::optional<utils::UUID>>(host, f.get0());
        });
    }, std::move(results), [] (auto results, auto host_and_version) {
        auto version = host_and_version.second ? host_and_version.second->to_sstring() : UNREACHABLE;
        results.try_emplace(version).first->second.emplace_back(host_and_version.first.to_sstring());
        return results;
    }).then([] (auto results) {
        // we're done: the results map is ready to return to the client.  the rest is just debug logging:
        auto it_unreachable = results.find(UNREACHABLE);
        if (it_unreachable != results.end()) {
            slogger.debug("Hosts not in agreement. Didn't get a response from everybody: {}", ::join( ",", it_unreachable->second));
        }
        auto my_version = get_local_storage_service().get_schema_version();
        for (auto&& entry : results) {
            // check for version disagreement. log the hosts that don't agree.
            if (entry.first == UNREACHABLE || entry.first == my_version) {
                continue;
            }
            for (auto&& host : entry.second) {
                slogger.debug("{} disagrees ({})", host, entry.first);
            }
        }
        if (results.size() == 1) {
            slogger.debug("Schemas are in agreement.");
        }
        return results;
    });
};

future<sstring> storage_service::get_operation_mode() {
    return run_with_no_api_lock([] (storage_service& ss) {
        auto mode = ss._operation_mode;
        return make_ready_future<sstring>(format("{}", mode));
    });
}

future<bool> storage_service::is_starting() {
    return run_with_no_api_lock([] (storage_service& ss) {
        auto mode = ss._operation_mode;
        return mode == storage_service::mode::STARTING;
    });
}

future<bool> storage_service::is_gossip_running() {
    return run_with_no_api_lock([] (storage_service& ss) {
        return ss._gossiper.is_enabled();
    });
}

future<> storage_service::start_gossiping(bind_messaging_port do_bind) {
    return run_with_api_lock(sstring("start_gossiping"), [do_bind] (storage_service& ss) {
        return seastar::async([&ss, do_bind] {
            if (!ss._initialized) {
                slogger.warn("Starting gossip by operator request");
                bool cdc_enabled = ss.db().local().get_config().check_experimental(db::experimental_features_t::CDC);
                ss.set_gossip_tokens(db::system_keyspace::get_local_tokens().get0(),
                        cdc_enabled ? std::make_optional(cdc::get_local_streams_timestamp().get0()) : std::nullopt);
                ss._gossiper.force_newer_generation();
                ss._gossiper.start_gossiping(utils::get_generation_number(), gms::bind_messaging_port(bool(do_bind))).then([&ss] {
                    ss._initialized = true;
                }).get();
            }
        });
    });
}

future<> storage_service::stop_gossiping() {
    return run_with_api_lock(sstring("stop_gossiping"), [] (storage_service& ss) {
        if (ss._initialized) {
            slogger.warn("Stopping gossip by operator request");
            return gms::stop_gossiping().then([&ss] {
                ss._initialized = false;
            });
        }
        return make_ready_future<>();
    });
}

future<> storage_service::do_stop_ms() {
    if (_ms_stopped) {
        return make_ready_future<>();
    }
    _ms_stopped = true;
    return netw::get_messaging_service().invoke_on_all([] (auto& ms) {
        return ms.stop();
    }).then([] {
        slogger.info("messaging_service stopped");
    });
}

future<> storage_service::do_stop_stream_manager() {
    if (_stream_manager_stopped) {
        return make_ready_future<>();
    }
    _stream_manager_stopped = true;
    return streaming::get_stream_manager().invoke_on_all([] (auto& sm) {
        return sm.stop();
    }).then([] {
        slogger.info("stream_manager stopped");
    });
}

future<> storage_service::decommission() {
    return run_with_api_lock(sstring("decommission"), [] (storage_service& ss) {
        return seastar::async([&ss] {
            auto& tm = ss.get_token_metadata();
            auto& db = ss.db().local();
            if (!tm.is_member(ss.get_broadcast_address())) {
                throw std::runtime_error("local node is not a member of the token ring yet");
            }

            if (tm.clone_after_all_left().sorted_tokens().size() < 2) {
                throw std::runtime_error("no other normal nodes in the ring; decommission would be pointless");
            }

            if (ss._operation_mode != mode::NORMAL) {
                throw std::runtime_error(format("Node in {} state; wait for status to become normal or restart", ss._operation_mode));
            }

            ss.update_pending_ranges().get();

            auto non_system_keyspaces = db.get_non_system_keyspaces();
            for (const auto& keyspace_name : non_system_keyspaces) {
                if (tm.get_pending_ranges(keyspace_name, ss.get_broadcast_address()).size() > 0) {
                    throw std::runtime_error("data is currently moving to this node; unable to leave the ring");
                }
            }

            slogger.info("DECOMMISSIONING: starts");
            ss.start_leaving().get();
            // FIXME: long timeout = Math.max(RING_DELAY, BatchlogManager.instance.getBatchlogTimeout());
            auto timeout = ss.get_ring_delay();
            ss.set_mode(mode::LEAVING, format("sleeping {} ms for batch processing and pending range setup", timeout.count()), true);
            sleep_abortable(timeout, ss._abort_source).get();

            slogger.info("DECOMMISSIONING: unbootstrap starts");
            ss.unbootstrap();
            slogger.info("DECOMMISSIONING: unbootstrap done");

            ss.shutdown_client_servers();
            slogger.info("DECOMMISSIONING: shutdown rpc and cql server done");

            db::get_batchlog_manager().invoke_on_all([] (auto& bm) {
                return bm.stop();
            }).get();
            slogger.info("DECOMMISSIONING: stop batchlog_manager done");

            gms::stop_gossiping().get();
            slogger.info("DECOMMISSIONING: stop_gossiping done");
            ss.do_stop_ms().get();
            slogger.info("DECOMMISSIONING: stop messaging_service done");
            // StageManager.shutdownNow();
            db::system_keyspace::set_bootstrap_state(db::system_keyspace::bootstrap_state::DECOMMISSIONED).get();
            slogger.info("DECOMMISSIONING: set_bootstrap_state done");
            ss.set_mode(mode::DECOMMISSIONED, true);
            slogger.info("DECOMMISSIONING: done");
            // let op be responsible for killing the process
        });
    });
}

future<> storage_service::removenode(sstring host_id_string) {
    return run_with_api_lock(sstring("removenode"), [host_id_string] (storage_service& ss) mutable {
        return seastar::async([&ss, host_id_string] {
            slogger.debug("removenode: host_id = {}", host_id_string);
            auto my_address = ss.get_broadcast_address();
            auto& tm = ss._token_metadata;
            auto local_host_id = tm.get_host_id(my_address);
            auto host_id = utils::UUID(host_id_string);
            auto endpoint_opt = tm.get_endpoint_for_host_id(host_id);
            if (!endpoint_opt) {
                throw std::runtime_error("Host ID not found.");
            }
            auto endpoint = *endpoint_opt;

            auto tokens = tm.get_tokens(endpoint);

            slogger.debug("removenode: endpoint = {}", endpoint);

            if (endpoint == my_address) {
                throw std::runtime_error("Cannot remove self");
            }

            if (ss._gossiper.get_live_members().contains(endpoint)) {
                throw std::runtime_error(format("Node {} is alive and owns this ID. Use decommission command to remove it from the ring", endpoint));
            }

            // A leaving endpoint that is dead is already being removed.
            if (tm.is_leaving(endpoint)) {
                slogger.warn("Node {} is already being removed, continuing removal anyway", endpoint);
            }

            if (!ss._replicating_nodes.empty()) {
                throw std::runtime_error("This node is already processing a removal. Wait for it to complete, or use 'removenode force' if this has failed.");
            }

            auto non_system_keyspaces = ss.db().local().get_non_system_keyspaces();
            // Find the endpoints that are going to become responsible for data
            for (const auto& keyspace_name : non_system_keyspaces) {
                auto& ks = ss.db().local().find_keyspace(keyspace_name);
                // if the replication factor is 1 the data is lost so we shouldn't wait for confirmation
                if (ks.get_replication_strategy().get_replication_factor() == 1) {
                    slogger.warn("keyspace={} has replication factor 1, the data is probably lost", keyspace_name);
                    continue;
                }

                // get all ranges that change ownership (that is, a node needs
                // to take responsibility for new range)
                std::unordered_multimap<dht::token_range, inet_address> changed_ranges =
                    ss.get_changed_ranges_for_leaving(keyspace_name, endpoint);
                for (auto& x: changed_ranges) {
                    auto ep = x.second;
                    if (ss._gossiper.is_alive(ep)) {
                        ss._replicating_nodes.emplace(ep);
                    } else {
                        slogger.warn("Endpoint {} is down and will not receive data for re-replication of {}", ep, endpoint);
                    }
                }
            }
            slogger.info("removenode: endpoint = {}, replicating_nodes = {}", endpoint, ss._replicating_nodes);
            ss._removing_node = endpoint;
            tm.add_leaving_endpoint(endpoint);
            ss.update_pending_ranges().get();

            // the gossiper will handle spoofing this node's state to REMOVING_TOKEN for us
            // we add our own token so other nodes to let us know when they're done
            ss._gossiper.advertise_removing(endpoint, host_id, local_host_id).get();

            // kick off streaming commands
            // No need to wait for restore_replica_count to complete, since
            // when it completes, the node will be removed from _replicating_nodes,
            // and we wait for _replicating_nodes to become empty below
            //FIXME: discarded future.
            (void)ss.restore_replica_count(endpoint, my_address).handle_exception([endpoint, my_address] (auto ep) {
                slogger.info("Failed to restore_replica_count for node {} on node {}", endpoint, my_address);
            });

            // wait for ReplicationFinishedVerbHandler to signal we're done
            while (!(ss._replicating_nodes.empty() || ss._force_remove_completion)) {
                sleep_abortable(std::chrono::milliseconds(100), ss._abort_source).get();
            }

            if (ss._force_remove_completion) {
                throw std::runtime_error("nodetool removenode force is called by user");
            }

            std::unordered_set<token> tmp(tokens.begin(), tokens.end());
            ss.excise(std::move(tmp), endpoint);

            // gossiper will indicate the token has left
            ss._gossiper.advertise_token_removed(endpoint, host_id).get();

            ss._replicating_nodes.clear();
            ss._removing_node = std::nullopt;
        });
    });
}

// Runs inside seastar::async context
void storage_service::flush_column_families() {
    service::get_storage_service().invoke_on_all([] (auto& ss) {
        auto& local_db = ss.db().local();
        auto non_system_cfs = local_db.get_column_families() | boost::adaptors::filtered([] (auto& uuid_and_cf) {
            auto cf = uuid_and_cf.second;
            return !is_system_keyspace(cf->schema()->ks_name());
        });
        // count CFs first
        auto total_cfs = boost::distance(non_system_cfs);
        ss._drain_progress.total_cfs = total_cfs;
        ss._drain_progress.remaining_cfs = total_cfs;
        // flush
        return parallel_for_each(non_system_cfs, [&ss] (auto&& uuid_and_cf) {
            auto cf = uuid_and_cf.second;
            return cf->flush().then([&ss] {
                ss._drain_progress.remaining_cfs--;
            });
        });
    }).get();
    // flush the system ones after all the rest are done, just in case flushing modifies any system state
    // like CASSANDRA-5151. don't bother with progress tracking since system data is tiny.
    service::get_storage_service().invoke_on_all([] (auto& ss) {
        auto& local_db = ss.db().local();
        auto system_cfs = local_db.get_column_families() | boost::adaptors::filtered([] (auto& uuid_and_cf) {
            auto cf = uuid_and_cf.second;
            return is_system_keyspace(cf->schema()->ks_name());
        });
        return parallel_for_each(system_cfs, [&ss] (auto&& uuid_and_cf) {
            auto cf = uuid_and_cf.second;
            return cf->flush();
        });
    }).get();
}

future<> storage_service::drain() {
    return run_with_api_lock(sstring("drain"), [] (storage_service& ss) {
        return seastar::async([&ss] {
            if (ss._operation_mode == mode::DRAINED) {
                slogger.warn("Cannot drain node (did it already happen?)");
                return;
            }

            promise<> p;
            drain_in_progress = p.get_future();

            ss.set_mode(mode::DRAINING, "starting drain process", true);
            ss.shutdown_client_servers();
            gms::stop_gossiping().get();

            ss.set_mode(mode::DRAINING, "shutting down messaging_service", false);
            ss.do_stop_ms().get();

            // Interrupt on going compaction and shutdown to prevent further compaction
            ss.db().invoke_on_all([] (auto& db) {
                return db.get_compaction_manager().drain();
            }).get();

            ss.set_mode(mode::DRAINING, "flushing column families", false);
            ss.flush_column_families();

            db::get_batchlog_manager().invoke_on_all([] (auto& bm) {
                return bm.stop();
            }).get();

            ss.set_mode(mode::DRAINING, "shutting down migration manager", false);
            service::get_migration_manager().stop().get();

            ss.db().invoke_on_all([] (auto& db) {
                return db.commitlog()->shutdown();
            }).get();

            ss.set_mode(mode::DRAINED, true);
            p.set_value();
        });
    });
}

future<> storage_service::rebuild(sstring source_dc) {
    return run_with_api_lock(sstring("rebuild"), [source_dc] (storage_service& ss) {
        slogger.info("rebuild from dc: {}", source_dc == "" ? "(any dc)" : source_dc);
        if (ss.is_repair_based_node_ops_enabled()) {
            return rebuild_with_repair(ss._db, ss._token_metadata, std::move(source_dc));
        } else {
            auto streamer = make_lw_shared<dht::range_streamer>(ss._db, ss._token_metadata, ss._abort_source,
                    ss.get_broadcast_address(), "Rebuild", streaming::stream_reason::rebuild);
            streamer->add_source_filter(std::make_unique<dht::range_streamer::failure_detector_source_filter>(ss._gossiper.get_unreachable_members()));
            if (source_dc != "") {
                streamer->add_source_filter(std::make_unique<dht::range_streamer::single_datacenter_filter>(source_dc));
            }
            auto keyspaces = make_lw_shared<std::vector<sstring>>(ss._db.local().get_non_system_keyspaces());
            return do_for_each(*keyspaces, [keyspaces, streamer, &ss] (sstring& keyspace_name) {
                return streamer->add_ranges(keyspace_name, ss.get_local_ranges(keyspace_name));
            }).then([streamer] {
                return streamer->stream_async().then([streamer] {
                    slogger.info("Streaming for rebuild successful");
                }).handle_exception([] (auto ep) {
                    // This is used exclusively through JMX, so log the full trace but only throw a simple RTE
                    slogger.warn("Error while rebuilding node: {}", std::current_exception());
                    return make_exception_future<>(std::move(ep));
                });
            });
        }
    });
}

int32_t storage_service::get_exception_count() {
    // FIXME
    // We return 0 for no exceptions, it should probably be
    // replaced by some general exception handling that would count
    // the unhandled exceptions.
    //return (int)StorageMetrics.exceptions.count();
    return 0;
}

future<bool> storage_service::is_initialized() {
    return run_with_no_api_lock([] (storage_service& ss) {
        return ss._initialized;
    });
}

// Runs inside seastar::async context
std::unordered_multimap<dht::token_range, inet_address> storage_service::get_changed_ranges_for_leaving(sstring keyspace_name, inet_address endpoint) {
    // First get all ranges the leaving endpoint is responsible for
    auto ranges = get_ranges_for_endpoint(keyspace_name, endpoint);

    slogger.debug("Node {} ranges [{}]", endpoint, ranges);

    std::unordered_map<dht::token_range, std::vector<inet_address>> current_replica_endpoints;

    // Find (for each range) all nodes that store replicas for these ranges as well
    auto metadata = _token_metadata.clone_only_token_map(); // don't do this in the loop! #7758
    for (auto& r : ranges) {
        seastar::thread::maybe_yield();
        auto& ks = _db.local().find_keyspace(keyspace_name);
        auto end_token = r.end() ? r.end()->value() : dht::maximum_token();
        auto eps = ks.get_replication_strategy().calculate_natural_endpoints(end_token, metadata);
        current_replica_endpoints.emplace(r, std::move(eps));
    }

    auto temp = _token_metadata.clone_after_all_left();

    // endpoint might or might not be 'leaving'. If it was not leaving (that is, removenode
    // command was used), it is still present in temp and must be removed.
    if (temp.is_member(endpoint)) {
        temp.remove_endpoint(endpoint);
    }

    std::unordered_multimap<dht::token_range, inet_address> changed_ranges;

    // Go through the ranges and for each range check who will be
    // storing replicas for these ranges when the leaving endpoint
    // is gone. Whoever is present in newReplicaEndpoints list, but
    // not in the currentReplicaEndpoints list, will be needing the
    // range.
    for (auto& r : ranges) {
        seastar::thread::maybe_yield();
        auto& ks = _db.local().find_keyspace(keyspace_name);
        auto end_token = r.end() ? r.end()->value() : dht::maximum_token();
        auto new_replica_endpoints = ks.get_replication_strategy().calculate_natural_endpoints(end_token, temp);

        auto rg = current_replica_endpoints.equal_range(r);
        for (auto it = rg.first; it != rg.second; it++) {
            const dht::token_range& range_ = it->first;
            std::vector<inet_address>& current_eps = it->second;
            slogger.debug("range={}, current_replica_endpoints={}, new_replica_endpoints={}", range_, current_eps, new_replica_endpoints);
            for (auto ep : it->second) {
                auto beg = new_replica_endpoints.begin();
                auto end = new_replica_endpoints.end();
                new_replica_endpoints.erase(std::remove(beg, end, ep), end);
            }
        }

        if (slogger.is_enabled(logging::log_level::debug)) {
            if (new_replica_endpoints.empty()) {
                slogger.debug("Range {} already in all replicas", r);
            } else {
                slogger.debug("Range {} will be responsibility of {}", r, new_replica_endpoints);
            }
        }
        for (auto& ep : new_replica_endpoints) {
            changed_ranges.emplace(r, ep);
        }
    }

    return changed_ranges;
}

// Runs inside seastar::async context
void storage_service::unbootstrap() {
    db::get_local_batchlog_manager().do_batch_log_replay().get();
    if (is_repair_based_node_ops_enabled()) {
        decommission_with_repair(_db, _token_metadata).get();
    } else {
        std::unordered_map<sstring, std::unordered_multimap<dht::token_range, inet_address>> ranges_to_stream;

        auto non_system_keyspaces = _db.local().get_non_system_keyspaces();
        for (const auto& keyspace_name : non_system_keyspaces) {
            auto ranges_mm = get_changed_ranges_for_leaving(keyspace_name, get_broadcast_address());
            if (slogger.is_enabled(logging::log_level::debug)) {
                std::vector<range<token>> ranges;
                for (auto& x : ranges_mm) {
                    ranges.push_back(x.first);
                }
                slogger.debug("Ranges needing transfer for keyspace={} are [{}]", keyspace_name, ranges);
            }
            ranges_to_stream.emplace(keyspace_name, std::move(ranges_mm));
        }

        set_mode(mode::LEAVING, "replaying batch log and streaming data to other nodes", true);

        auto stream_success = stream_ranges(ranges_to_stream);
        // Wait for batch log to complete before streaming hints.
        slogger.debug("waiting for batch log processing.");
        // Start with BatchLog replay, which may create hints but no writes since this is no longer a valid endpoint.
        db::get_local_batchlog_manager().do_batch_log_replay().get();

        set_mode(mode::LEAVING, "streaming hints to other nodes", true);

        // wait for the transfer runnables to signal the latch.
        slogger.debug("waiting for stream acks.");
        try {
            stream_success.get();
        } catch (...) {
            slogger.warn("unbootstrap fails to stream : {}", std::current_exception());
            throw;
        }
        slogger.debug("stream acks all received.");
    }
    leave_ring();
}

future<> storage_service::restore_replica_count(inet_address endpoint, inet_address notify_endpoint) {
    if (is_repair_based_node_ops_enabled()) {
        return removenode_with_repair(_db, _token_metadata, endpoint).finally([this, notify_endpoint] () {
            return send_replication_notification(notify_endpoint);
        });
    }
  return seastar::async([this, endpoint, notify_endpoint] {
    auto streamer = make_lw_shared<dht::range_streamer>(_db, get_token_metadata(), _abort_source, get_broadcast_address(), "Restore_replica_count", streaming::stream_reason::removenode);
    auto my_address = get_broadcast_address();
    auto non_system_keyspaces = _db.local().get_non_system_keyspaces();
    for (const auto& keyspace_name : non_system_keyspaces) {
        std::unordered_multimap<dht::token_range, inet_address> changed_ranges = get_changed_ranges_for_leaving(keyspace_name, endpoint);
        dht::token_range_vector my_new_ranges;
        for (auto& x : changed_ranges) {
            if (x.second == my_address) {
                my_new_ranges.emplace_back(x.first);
            }
        }
        std::unordered_multimap<inet_address, dht::token_range> source_ranges = get_new_source_ranges(keyspace_name, my_new_ranges);
        std::unordered_map<inet_address, dht::token_range_vector> ranges_per_endpoint;
        for (auto& x : source_ranges) {
            ranges_per_endpoint[x.first].emplace_back(x.second);
        }
        streamer->add_rx_ranges(keyspace_name, std::move(ranges_per_endpoint));
    }
    streamer->stream_async().then_wrapped([this, streamer, notify_endpoint] (auto&& f) {
        try {
            f.get();
            return this->send_replication_notification(notify_endpoint);
        } catch (...) {
            slogger.warn("Streaming to restore replica count failed: {}", std::current_exception());
            // We still want to send the notification
            return this->send_replication_notification(notify_endpoint);
        }
        return make_ready_future<>();
    }).get();
  });
}

// Runs inside seastar::async context
void storage_service::excise(std::unordered_set<token> tokens, inet_address endpoint) {
    slogger.info("Removing tokens {} for {}", tokens, endpoint);
    // FIXME: HintedHandOffManager.instance.deleteHintsForEndpoint(endpoint);
    remove_endpoint(endpoint);
    _token_metadata.remove_endpoint(endpoint);
    _token_metadata.remove_bootstrap_tokens(tokens);

    notify_left(endpoint);

    update_pending_ranges().get();
}

void storage_service::excise(std::unordered_set<token> tokens, inet_address endpoint, int64_t expire_time) {
    add_expire_time_if_found(endpoint, expire_time);
    excise(tokens, endpoint);
}

future<> storage_service::send_replication_notification(inet_address remote) {
    // notify the remote token
    auto done = make_shared<bool>(false);
    auto local = get_broadcast_address();
    auto sent = make_lw_shared<int>(0);
    slogger.debug("Notifying {} of replication completion", remote);
    return do_until(
        [this, done, sent, remote] {
            // The node can send REPLICATION_FINISHED to itself, in which case
            // is_alive will be true. If the messaging_service is stopped,
            // REPLICATION_FINISHED can be sent infinitely here. To fix, limit
            // the number of retries.
            return *done || !_gossiper.is_alive(remote) || *sent >= 3;
        },
        [done, sent, remote, local] {
            auto& ms = netw::get_local_messaging_service();
            netw::msg_addr id{remote, 0};
            (*sent)++;
            return ms.send_replication_finished(id, local).then_wrapped([id, done] (auto&& f) {
                try {
                    f.get();
                    *done = true;
                } catch (...) {
                    slogger.warn("Fail to send REPLICATION_FINISHED to {}: {}", id, std::current_exception());
                }
            });
        }
    );
}

future<> storage_service::confirm_replication(inet_address node) {
    return run_with_no_api_lock([node] (storage_service& ss) {
        auto removing_node = bool(ss._removing_node) ? format("{}", *ss._removing_node) : "NONE";
        slogger.info("Got confirm_replication from {}, removing_node {}", node, removing_node);
        // replicatingNodes can be empty in the case where this node used to be a removal coordinator,
        // but restarted before all 'replication finished' messages arrived. In that case, we'll
        // still go ahead and acknowledge it.
        if (!ss._replicating_nodes.empty()) {
            ss._replicating_nodes.erase(node);
        } else {
            slogger.info("Received unexpected REPLICATION_FINISHED message from {}. Was this node recently a removal coordinator?", node);
        }
    });
}

// Runs inside seastar::async context
void storage_service::leave_ring() {
    db::system_keyspace::set_bootstrap_state(db::system_keyspace::bootstrap_state::NEEDS_BOOTSTRAP).get();
    _token_metadata.remove_endpoint(get_broadcast_address());
    update_pending_ranges().get();

    auto expire_time = _gossiper.compute_expire_time().time_since_epoch().count();
    _gossiper.add_local_application_state(gms::application_state::STATUS,
            versioned_value::left(db::system_keyspace::get_local_tokens().get0(), expire_time)).get();
    auto delay = std::max(get_ring_delay(), gms::gossiper::INTERVAL);
    slogger.info("Announcing that I have left the ring for {}ms", delay.count());
    sleep_abortable(delay, _abort_source).get();
}

future<>
storage_service::stream_ranges(std::unordered_map<sstring, std::unordered_multimap<dht::token_range, inet_address>> ranges_to_stream_by_keyspace) {
    auto streamer = make_lw_shared<dht::range_streamer>(_db, get_token_metadata(), _abort_source, get_broadcast_address(), "Unbootstrap", streaming::stream_reason::decommission);
    for (auto& entry : ranges_to_stream_by_keyspace) {
        const auto& keyspace = entry.first;
        auto& ranges_with_endpoints = entry.second;

        if (ranges_with_endpoints.empty()) {
            continue;
        }

        std::unordered_map<inet_address, dht::token_range_vector> ranges_per_endpoint;
        for (auto& end_point_entry : ranges_with_endpoints) {
            dht::token_range r = end_point_entry.first;
            inet_address endpoint = end_point_entry.second;
            ranges_per_endpoint[endpoint].emplace_back(r);
        }
        streamer->add_tx_ranges(keyspace, std::move(ranges_per_endpoint));
    }
    return streamer->stream_async().then([streamer] {
        slogger.info("stream_ranges successful");
    }).handle_exception([] (auto ep) {
        slogger.warn("stream_ranges failed: {}", ep);
        return make_exception_future<>(std::move(ep));
    });
}

future<> storage_service::start_leaving() {
    return _gossiper.add_local_application_state(application_state::STATUS, versioned_value::leaving(db::system_keyspace::get_local_tokens().get0())).then([this] {
        _token_metadata.add_leaving_endpoint(get_broadcast_address());
        return update_pending_ranges();
    });
}

void storage_service::add_expire_time_if_found(inet_address endpoint, int64_t expire_time) {
    if (expire_time != 0L) {
        using clk = gms::gossiper::clk;
        auto time = clk::time_point(clk::duration(expire_time));
        _gossiper.add_expire_time_for_endpoint(endpoint, time);
    }
}

// For more details, see the commends on column_family::load_new_sstables
// All the global operations are going to happen here, and just the reloading happens
// in there.
future<> storage_service::load_new_sstables(sstring ks_name, sstring cf_name) {
    if (_loading_new_sstables) {
        throw std::runtime_error("Already loading SSTables. Try again later");
    } else {
        _loading_new_sstables = true;
    }

    slogger.info("Loading new SSTables for {}.{}...", ks_name, cf_name);

    return distributed_loader::process_upload_dir(_db, _sys_dist_ks, _view_update_generator, ks_name, cf_name).finally([this, ks_name, cf_name] {
        slogger.info("Done loading new SSTables for {}.{}", ks_name, cf_name);
        _loading_new_sstables = false;
    });
}

void storage_service::shutdown_client_servers() {
    for (auto& [name, hook] : _client_shutdown_hooks) {
        slogger.info("Shutting down {}", name);
        try {
            hook();
        } catch (...) {
            slogger.error("Unexpected error shutting down {}: {}",
                    name, std::current_exception());
            throw;
        }
        slogger.info("Shutting down {} was successful", name);
    }
}

future<>
storage_service::set_tables_autocompaction(const sstring &keyspace, std::vector<sstring> tables, bool enabled) {
    slogger.debug("set_tables_autocompaction: enabled={} keyspace={} tables={}", enabled, keyspace, tables);
    if (!_initialized) {
        return make_exception_future<>(std::runtime_error("Too early: storage service not initialized yet"));
    }

    return _db.invoke_on_all([keyspace, tables, enabled] (database& db) {
        return parallel_for_each(tables, [&db, keyspace, enabled](const sstring& table) mutable {
            column_family& cf = db.find_column_family(keyspace, table);
            if (enabled) {
                cf.enable_auto_compaction();
            } else {
                cf.disable_auto_compaction();
            }
            return make_ready_future<>();
        });
    });
}

std::unordered_multimap<inet_address, dht::token_range>
storage_service::get_new_source_ranges(const sstring& keyspace_name, const dht::token_range_vector& ranges) {
    auto my_address = get_broadcast_address();
    auto& ks = _db.local().find_keyspace(keyspace_name);
    auto& strat = ks.get_replication_strategy();
    auto tm = _token_metadata.clone_only_token_map();
    std::unordered_map<dht::token_range, std::vector<inet_address>> range_addresses = strat.get_range_addresses(tm);
    std::unordered_multimap<inet_address, dht::token_range> source_ranges;

    // find alive sources for our new ranges
    for (auto r : ranges) {
        std::vector<inet_address> possible_nodes;
        auto it = range_addresses.find(r);
        if (it != range_addresses.end()) {
            possible_nodes = it->second;
        }

        auto& snitch = locator::i_endpoint_snitch::get_local_snitch_ptr();
        std::vector<inet_address> sources = snitch->get_sorted_list_by_proximity(my_address, possible_nodes);

        if (std::find(sources.begin(), sources.end(), my_address) != sources.end()) {
            auto err = format("get_new_source_ranges: sources={}, my_address={}", sources, my_address);
            slogger.warn("{}", err);
            throw std::runtime_error(err);
        }


        for (auto& source : sources) {
            if (_gossiper.is_alive(source)) {
                source_ranges.emplace(source, r);
                break;
            }
        }
    }
    return source_ranges;
}

future<> storage_service::move(token new_token) {
    return run_with_api_lock(sstring("move"), [new_token] (storage_service& ss) mutable {
        return make_exception_future<>(std::runtime_error("Move opeartion is not supported only more"));
    });
}

std::vector<storage_service::token_range_endpoints>
storage_service::describe_ring(const sstring& keyspace, bool include_only_local_dc) const {
    std::vector<token_range_endpoints> ranges;
    //Token.TokenFactory tf = getPartitioner().getTokenFactory();

    std::unordered_map<dht::token_range, std::vector<inet_address>> range_to_address_map =
            include_only_local_dc
                    ? get_range_to_address_map_in_local_dc(keyspace)
                    : get_range_to_address_map(keyspace);
    for (auto entry : range_to_address_map) {
        auto range = entry.first;
        auto addresses = entry.second;
        token_range_endpoints tr;
        if (range.start()) {
            tr._start_token = range.start()->value().to_sstring();
        }
        if (range.end()) {
            tr._end_token = range.end()->value().to_sstring();
        }
        for (auto endpoint : addresses) {
            endpoint_details details;
            details._host = boost::lexical_cast<std::string>(endpoint);
            details._datacenter = locator::i_endpoint_snitch::get_local_snitch_ptr()->get_datacenter(endpoint);
            details._rack = locator::i_endpoint_snitch::get_local_snitch_ptr()->get_rack(endpoint);
            tr._rpc_endpoints.push_back(get_rpc_address(endpoint));
            tr._endpoints.push_back(details._host);
            tr._endpoint_details.push_back(details);
        }
        ranges.push_back(tr);
    }
    // Convert to wrapping ranges
    auto left_inf = boost::find_if(ranges, [] (const token_range_endpoints& tr) {
        return tr._start_token.empty();
    });
    auto right_inf = boost::find_if(ranges, [] (const token_range_endpoints& tr) {
        return tr._end_token.empty();
    });
    using set = std::unordered_set<sstring>;
    if (left_inf != right_inf
            && left_inf != ranges.end()
            && right_inf != ranges.end()
            && (boost::copy_range<set>(left_inf->_endpoints)
                 == boost::copy_range<set>(right_inf->_endpoints))) {
        left_inf->_start_token = std::move(right_inf->_start_token);
        ranges.erase(right_inf);
    }
    return ranges;
}

std::unordered_map<dht::token_range, std::vector<inet_address>>
storage_service::construct_range_to_endpoint_map(
        const sstring& keyspace,
        const dht::token_range_vector& ranges) const {
    std::unordered_map<dht::token_range, std::vector<inet_address>> res;
    for (auto r : ranges) {
        res[r] = _db.local().find_keyspace(keyspace).get_replication_strategy().get_natural_endpoints(
                r.end() ? r.end()->value() : dht::maximum_token());
    }
    return res;
}


std::map<token, inet_address> storage_service::get_token_to_endpoint_map() {
    return _token_metadata.get_normal_and_bootstrapping_token_to_endpoint_map();
}

std::chrono::milliseconds storage_service::get_ring_delay() {
    auto ring_delay = _db.local().get_config().ring_delay_ms();
    slogger.trace("Get RING_DELAY: {}ms", ring_delay);
    return std::chrono::milliseconds(ring_delay);
}

future<> storage_service::do_update_pending_ranges() {
    if (this_shard_id() != 0) {
        return make_exception_future<>(std::runtime_error("do_update_pending_ranges should be called on cpu zero"));
    }
    // long start = System.currentTimeMillis();
    return do_with(_db.local().get_non_system_keyspaces(), [this] (auto& keyspaces){
        return do_for_each(keyspaces, [this] (auto& keyspace_name) {
            auto& ks = this->_db.local().find_keyspace(keyspace_name);
            auto& strategy = ks.get_replication_strategy();
            slogger.debug("Calculating pending ranges for keyspace={} starts", keyspace_name);
            return get_token_metadata().calculate_pending_ranges(strategy, keyspace_name).finally([&keyspace_name] {
                slogger.debug("Calculating pending ranges for keyspace={} ends", keyspace_name);
            });
        });
    });
    // slogger.debug("finished calculation for {} keyspaces in {}ms", keyspaces.size(), System.currentTimeMillis() - start);
}

future<> storage_service::update_pending_ranges() {
    return get_storage_service().invoke_on(0, [] (auto& ss){
        return ss._update_pending_ranges_action.trigger_later().then([&ss] {
            // calculate_pending_ranges will modify token_metadata, we need to repliate to other cores
            return ss.replicate_to_all_cores().then([s = ss.shared_from_this()] { });
        });
    });
}

future<> storage_service::keyspace_changed(const sstring& ks_name) {
    // Update pending ranges since keyspace can be changed after we calculate pending ranges.
    return update_pending_ranges().handle_exception([ks_name] (auto ep) {
        slogger.warn("Failed to update pending ranges for ks = {}: {}", ks_name, ep);
    });
}

void storage_service::init_messaging_service() {
    auto& ms = netw::get_local_messaging_service();
    ms.register_replication_finished([] (gms::inet_address from) {
        return get_local_storage_service().confirm_replication(from);
    });
}

future<> storage_service::uninit_messaging_service() {
    auto& ms = netw::get_local_messaging_service();
    return ms.unregister_replication_finished();
}

void storage_service::do_isolate_on_error(disk_error type)
{
    static std::atomic<bool> isolated = { false };

    if (!isolated.exchange(true)) {
        slogger.warn("Shutting down communications due to I/O errors until operator intervention");
        slogger.warn("{} error: {}", type == disk_error::commit ? "Commitlog" : "Disk", std::current_exception());
        // isolated protect us against multiple stops
        //FIXME: discarded future.
        (void)isolate();
    }
}

future<> storage_service::isolate() {
    return run_with_no_api_lock([] (storage_service& ss) {
        return ss.stop_transport();
    });
}

future<sstring> storage_service::get_removal_status() {
    return run_with_no_api_lock([] (storage_service& ss) {
        if (!ss._removing_node) {
            return make_ready_future<sstring>(sstring("No token removals in process."));
        }
        auto tokens = ss._token_metadata.get_tokens(*ss._removing_node);
        if (tokens.empty()) {
            return make_ready_future<sstring>(sstring("Node has no token"));
        }
        auto status = format("Removing token ({}). Waiting for replication confirmation from [{}].",
                tokens.front(), join(",", ss._replicating_nodes));
        return make_ready_future<sstring>(status);
    });
}

future<> storage_service::force_remove_completion() {
    return run_with_no_api_lock([] (storage_service& ss) {
        return seastar::async([&ss] {
            while (!ss._operation_in_progress.empty()) {
                if (ss._operation_in_progress != sstring("removenode")) {
                    throw std::runtime_error(format("Operation {} is in progress, try again", ss._operation_in_progress));
                }

                // This flag will make removenode stop waiting for the confirmation,
                // wait it to complete
                slogger.info("Operation removenode is in progress, wait for it to complete");

                ss._force_remove_completion = true;
                sleep_abortable(std::chrono::seconds(1), ss._abort_source).get();
                ss._force_remove_completion = false;
            }
            ss._operation_in_progress = sstring("removenode_force");

            try {
                if (!ss._replicating_nodes.empty() || !ss._token_metadata.get_leaving_endpoints().empty()) {
                    auto leaving = ss._token_metadata.get_leaving_endpoints();
                    slogger.warn("Removal not confirmed for {}, Leaving={}", join(",", ss._replicating_nodes), leaving);
                    for (auto endpoint : leaving) {
                        utils::UUID host_id;
                        auto tokens = ss._token_metadata.get_tokens(endpoint);
                        try {
                            host_id = ss._token_metadata.get_host_id(endpoint);
                        } catch (...) {
                            slogger.warn("No host_id is found for endpoint {}", endpoint);
                            continue;
                        }
                        ss._gossiper.advertise_token_removed(endpoint, host_id).get();
                        std::unordered_set<token> tokens_set(tokens.begin(), tokens.end());
                        ss.excise(tokens_set, endpoint);
                    }
                    ss._replicating_nodes.clear();
                    ss._removing_node = std::nullopt;
                } else {
                    slogger.warn("No tokens to force removal on, call 'removenode' first");
                }
                ss._operation_in_progress = {};
            } catch (...) {
                ss._operation_in_progress = {};
                throw;
            }
        });
    });
}

/**
 * Takes an ordered list of adjacent tokens and divides them in the specified number of ranges.
 */
static std::vector<std::pair<dht::token_range, uint64_t>>
calculate_splits(std::vector<dht::token> tokens, uint64_t split_count, column_family& cf) {
    auto sstables = cf.get_sstables();
    const double step = static_cast<double>(tokens.size() - 1) / split_count;
    auto prev_token_idx = 0;
    std::vector<std::pair<dht::token_range, uint64_t>> splits;
    splits.reserve(split_count);
    for (uint64_t i = 1; i <= split_count; ++i) {
        auto index = static_cast<uint32_t>(std::round(i * step));
        dht::token_range range({{ std::move(tokens[prev_token_idx]), false }}, {{ tokens[index], true }});
        // always return an estimate > 0 (see CASSANDRA-7322)
        uint64_t estimated_keys_for_range = 0;
        for (auto&& sst : *sstables) {
            estimated_keys_for_range += sst->estimated_keys_for_range(range);
        }
        splits.emplace_back(std::move(range), std::max(static_cast<uint64_t>(cf.schema()->min_index_interval()), estimated_keys_for_range));
        prev_token_idx = index;
    }
    return splits;
};

std::vector<std::pair<dht::token_range, uint64_t>>
storage_service::get_splits(const sstring& ks_name, const sstring& cf_name, range<dht::token> range, uint32_t keys_per_split) {
    using range_type = dht::token_range;
    auto& cf = _db.local().find_column_family(ks_name, cf_name);
    auto schema = cf.schema();
    auto sstables = cf.get_sstables();
    uint64_t total_row_count_estimate = 0;
    std::vector<dht::token> tokens;
    std::vector<range_type> unwrapped;
    if (range.is_wrap_around(dht::token_comparator())) {
        auto uwr = range.unwrap();
        unwrapped.emplace_back(std::move(uwr.second));
        unwrapped.emplace_back(std::move(uwr.first));
    } else {
        unwrapped.emplace_back(std::move(range));
    }
    tokens.push_back(std::move(unwrapped[0].start().value_or(range_type::bound(dht::minimum_token()))).value());
    for (auto&& r : unwrapped) {
        std::vector<dht::token> range_tokens;
        for (auto &&sst : *sstables) {
            total_row_count_estimate += sst->estimated_keys_for_range(r);
            auto keys = sst->get_key_samples(*cf.schema(), r);
            std::transform(keys.begin(), keys.end(), std::back_inserter(range_tokens), [](auto&& k) { return std::move(k.token()); });
        }
        std::sort(range_tokens.begin(), range_tokens.end());
        std::move(range_tokens.begin(), range_tokens.end(), std::back_inserter(tokens));
    }
    tokens.push_back(std::move(unwrapped[unwrapped.size() - 1].end().value_or(range_type::bound(dht::maximum_token()))).value());

    // split_count should be much smaller than number of key samples, to avoid huge sampling error
    constexpr uint32_t min_samples_per_split = 4;
    uint64_t max_split_count = tokens.size() / min_samples_per_split + 1;
    uint64_t split_count = std::max(uint64_t(1), std::min(max_split_count, total_row_count_estimate / keys_per_split));

    return calculate_splits(std::move(tokens), split_count, cf);
};

dht::token_range_vector
storage_service::get_ranges_for_endpoint(const sstring& name, const gms::inet_address& ep) const {
    return _db.local().find_keyspace(name).get_replication_strategy().get_ranges(ep);
}

dht::token_range_vector
storage_service::get_all_ranges(const std::vector<token>& sorted_tokens) const {
    if (sorted_tokens.empty())
        return dht::token_range_vector();
    int size = sorted_tokens.size();
    dht::token_range_vector ranges;
    ranges.push_back(dht::token_range::make_ending_with(range_bound<token>(sorted_tokens[0], true)));
    for (int i = 1; i < size; ++i) {
        dht::token_range r(range<token>::bound(sorted_tokens[i - 1], false), range<token>::bound(sorted_tokens[i], true));
        ranges.push_back(r);
    }
    ranges.push_back(dht::token_range::make_starting_with(range_bound<token>(sorted_tokens[size-1], false)));

    return ranges;
}

std::vector<gms::inet_address>
storage_service::get_natural_endpoints(const sstring& keyspace,
        const sstring& cf, const sstring& key) const {
    sstables::key_view key_view = sstables::key_view(bytes_view(reinterpret_cast<const signed char*>(key.c_str()), key.size()));
    dht::token token = _db.local().find_schema(keyspace, cf)->get_partitioner().get_token(key_view);
    return get_natural_endpoints(keyspace, token);
}

std::vector<gms::inet_address>
storage_service::get_natural_endpoints(const sstring& keyspace, const token& pos) const {
    return _db.local().find_keyspace(keyspace).get_replication_strategy().get_natural_endpoints(pos);
}

future<std::unordered_map<sstring, sstring>>
storage_service::view_build_statuses(sstring keyspace, sstring view_name) const {
    return _sys_dist_ks.local().view_status(std::move(keyspace), std::move(view_name)).then([this] (std::unordered_map<utils::UUID, sstring> status) {
        auto& endpoint_to_host_id = get_token_metadata().get_endpoint_to_host_id_map_for_reading();
        return boost::copy_range<std::unordered_map<sstring, sstring>>(endpoint_to_host_id
                | boost::adaptors::transformed([&status] (const std::pair<inet_address, utils::UUID>& p) {
                    auto it = status.find(p.second);
                    auto s = it != status.end() ? std::move(it->second) : "UNKNOWN";
                    return std::pair(p.first.to_sstring(), std::move(s));
                }));
    });
}

future<> init_storage_service(sharded<abort_source>& abort_source, distributed<database>& db, sharded<gms::gossiper>& gossiper,
        sharded<db::system_distributed_keyspace>& sys_dist_ks,
        sharded<db::view::view_update_generator>& view_update_generator, sharded<gms::feature_service>& feature_service,
        storage_service_config config, sharded<service::migration_notifier>& mn, sharded<locator::token_metadata>& tm, sharded<qos::service_level_controller>& sl_controller) {
    return service::get_storage_service().start(std::ref(abort_source), std::ref(db), std::ref(gossiper), std::ref(sys_dist_ks), std::ref(view_update_generator), std::ref(feature_service), config, std::ref(mn), std::ref(tm), std::ref(sl_controller));
}

future<> deinit_storage_service() {
    return service::get_storage_service().stop();
}

void storage_service::notify_down(inet_address endpoint) {
    get_storage_service().invoke_on_all([endpoint] (auto&& ss) {
        netw::get_local_messaging_service().remove_rpc_client(netw::msg_addr{endpoint, 0});
        return seastar::async([&ss, endpoint] {
            for (auto&& subscriber : ss._lifecycle_subscribers) {
                try {
                    subscriber->on_down(endpoint);
                } catch (...) {
                    slogger.warn("Down notification failed {}: {}", endpoint, std::current_exception());
                }
            }
        });
    }).get();
    slogger.debug("Notify node {} has been down", endpoint);
}

void storage_service::notify_left(inet_address endpoint) {
    get_storage_service().invoke_on_all([endpoint] (auto&& ss) {
        return seastar::async([&ss, endpoint] {
            for (auto&& subscriber : ss._lifecycle_subscribers) {
                try {
                    subscriber->on_leave_cluster(endpoint);
                } catch (...) {
                    slogger.warn("Leave cluster notification failed {}: {}", endpoint, std::current_exception());
                }
            }
        });
    }).get();
    slogger.debug("Notify node {} has left the cluster", endpoint);
}

void storage_service::notify_up(inet_address endpoint)
{
    if (!_gossiper.is_cql_ready(endpoint) || !_gossiper.is_alive(endpoint)) {
        return;
    }
    get_storage_service().invoke_on_all([endpoint] (auto&& ss) {
        return seastar::async([&ss, endpoint] {
            for (auto&& subscriber : ss._lifecycle_subscribers) {
                try {
                    subscriber->on_up(endpoint);
                } catch (...) {
                    slogger.warn("Up notification failed {}: {}", endpoint, std::current_exception());
                }
            }
        });
    }).get();
    slogger.debug("Notify node {} has been up", endpoint);
}

void storage_service::notify_joined(inet_address endpoint)
{
    if (!_gossiper.is_normal(endpoint)) {
        return;
    }

    get_storage_service().invoke_on_all([endpoint] (auto&& ss) {
        return seastar::async([&ss, endpoint] {
            for (auto&& subscriber : ss._lifecycle_subscribers) {
                try {
                    subscriber->on_join_cluster(endpoint);
                } catch (...) {
                    slogger.warn("Join cluster notification failed {}: {}", endpoint, std::current_exception());
                }
            }
        });
    }).get();
    slogger.debug("Notify node {} has joined the cluster", endpoint);
}

void storage_service::notify_cql_change(inet_address endpoint, bool ready)
{
    if (ready) {
        notify_up(endpoint);
    } else {
        notify_down(endpoint);
    }
}

future<bool> storage_service::is_cleanup_allowed(sstring keyspace) {
    return get_storage_service().invoke_on(0, [keyspace = std::move(keyspace)] (storage_service& ss) {
        auto my_address = ss.get_broadcast_address();
        auto pending_ranges = ss.get_token_metadata().get_pending_ranges(keyspace, my_address).size();
        bool is_bootstrap_mode = ss._is_bootstrap_mode;
        slogger.debug("is_cleanup_allowed: keyspace={}, is_bootstrap_mode={}, pending_ranges={}",
                keyspace, is_bootstrap_mode, pending_ranges);
        return !is_bootstrap_mode && pending_ranges == 0;
    });
}

bool storage_service::is_repair_based_node_ops_enabled() {
    return _db.local().get_config().enable_repair_based_node_ops();
}


void storage_service::start_workload_prioritization(workload_prioritization_create_tables create_tables) {
        if (create_tables) {
            _sys_dist_ks.invoke_on_all(&db::system_distributed_keyspace::start_workload_prioritization).get();
        }
        _sl_controller.invoke_on_all([this] (qos::service_level_controller& sl_controller) {
            sl_controller.set_distributed_data_accessor(::static_pointer_cast<qos::service_level_controller::service_level_distributed_data_accessor>(
                    ::make_shared<qos::standard_service_level_distributed_data_accessor>(_sys_dist_ks.local())));
        }).get();
}

} // namespace service
<|MERGE_RESOLUTION|>--- conflicted
+++ resolved
@@ -514,21 +514,6 @@
         }
     }
 
-<<<<<<< HEAD
-    if (!is_auto_bootstrap()) {
-        slogger.warn("auto_bootstrap set to \"off\". This causes UNDEFINED BEHAVIOR. YOU MAY LOSE DATA.");
-    }
-
-    if (!db::system_keyspace::bootstrap_complete() && _gossiper.get_seeds().count(get_broadcast_address())) {
-        slogger.warn("Bootstrapping node marked as seed (present in the seed list)."
-                     " This can only be done for the very first node in a new cluster."
-                     " If this is not the first node, YOU MAY LOSE DATA."
-                     " Bootstrapping new nodes into an existing cluster as seeds"
-                     " causes UNDEFINED BEHAVIOR. DO NOT EVER do that.");
-    }
-
-=======
->>>>>>> f3af6ff2
     slogger.debug("Setting tokens to {}", _bootstrap_tokens);
     // This node must know about its chosen tokens before other nodes do
     // since they may start sending writes to this node after it gossips status = NORMAL.
