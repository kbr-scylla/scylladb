--- conflicted
+++ resolved
@@ -85,38 +85,6 @@
 
 static logging::logger slogger("storage_service");
 
-<<<<<<< HEAD
-static const sstring RANGE_TOMBSTONES_FEATURE = "RANGE_TOMBSTONES";
-static const sstring LARGE_PARTITIONS_FEATURE = "LARGE_PARTITIONS";
-static const sstring MATERIALIZED_VIEWS_FEATURE = "MATERIALIZED_VIEWS";
-static const sstring COUNTERS_FEATURE = "COUNTERS";
-static const sstring INDEXES_FEATURE = "INDEXES";
-static const sstring DIGEST_MULTIPARTITION_READ_FEATURE = "DIGEST_MULTIPARTITION_READ";
-static const sstring CORRECT_COUNTER_ORDER_FEATURE = "CORRECT_COUNTER_ORDER";
-static const sstring SCHEMA_TABLES_V3 = "SCHEMA_TABLES_V3";
-static const sstring CORRECT_NON_COMPOUND_RANGE_TOMBSTONES = "CORRECT_NON_COMPOUND_RANGE_TOMBSTONES";
-static const sstring WRITE_FAILURE_REPLY_FEATURE = "WRITE_FAILURE_REPLY";
-static const sstring XXHASH_FEATURE = "XXHASH";
-static const sstring UDF_FEATURE = "UDF";
-static const sstring ROLES_FEATURE = "ROLES";
-static const sstring LA_SSTABLE_FEATURE = "LA_SSTABLE_FORMAT";
-static const sstring STREAM_WITH_RPC_STREAM = "STREAM_WITH_RPC_STREAM";
-static const sstring MC_SSTABLE_FEATURE = "MC_SSTABLE_FORMAT";
-static const sstring ROW_LEVEL_REPAIR = "ROW_LEVEL_REPAIR";
-static const sstring TRUNCATION_TABLE = "TRUNCATION_TABLE";
-static const sstring CORRECT_STATIC_COMPACT_IN_MC = "CORRECT_STATIC_COMPACT_IN_MC";
-static const sstring UNBOUNDED_RANGE_TOMBSTONES_FEATURE = "UNBOUNDED_RANGE_TOMBSTONES";
-static const sstring VIEW_VIRTUAL_COLUMNS = "VIEW_VIRTUAL_COLUMNS";
-static const sstring DIGEST_INSENSITIVE_TO_EXPIRY = "DIGEST_INSENSITIVE_TO_EXPIRY";
-static const sstring COMPUTED_COLUMNS_FEATURE = "COMPUTED_COLUMNS";
-static const sstring CDC_FEATURE = "CDC";
-static const sstring NONFROZEN_UDTS_FEATURE = "NONFROZEN_UDTS";
-static const sstring HINTED_HANDOFF_SEPARATE_CONNECTION_FEATURE = "HINTED_HANDOFF_SEPARATE_CONNECTION";
-static const sstring LWT_FEATURE = "LWT";
-static const sstring IN_MEMORY_TABLES = "IN_MEMORY_TABLES";
-
-=======
->>>>>>> bed61b96
 static const sstring SSTABLE_FORMAT_PARAM_NAME = "sstable_format";
 
 distributed<storage_service> _the_storage_service;
@@ -142,11 +110,7 @@
 }
 
 storage_service::storage_service(abort_source& abort_source, distributed<database>& db, gms::gossiper& gossiper, sharded<auth::service>& auth_service, sharded<cql3::cql_config>& cql_config, sharded<db::system_distributed_keyspace>& sys_dist_ks,
-<<<<<<< HEAD
-        sharded<db::view::view_update_generator>& view_update_generator, gms::feature_service& feature_service, storage_service_config config, sharded<service::migration_notifier>& mn, sharded<qos::service_level_controller>& sl_controller, bool for_testing, std::set<sstring> disabled_features)
-=======
-        sharded<db::view::view_update_generator>& view_update_generator, gms::feature_service& feature_service, storage_service_config config, sharded<service::migration_notifier>& mn, bool for_testing)
->>>>>>> bed61b96
+        sharded<db::view::view_update_generator>& view_update_generator, gms::feature_service& feature_service, storage_service_config config, sharded<service::migration_notifier>& mn, sharded<qos::service_level_controller>& sl_controller, bool for_testing)
         : _abort_source(abort_source)
         , _feature_service(feature_service)
         , _db(db)
@@ -154,45 +118,10 @@
         , _auth_service(auth_service)
         , _cql_config(cql_config)
         , _mnotifier(mn)
-<<<<<<< HEAD
         , _sl_controller(sl_controller)
-        , _disabled_features(std::move(disabled_features))
         , _service_memory_total(config.available_memory / 10)
         , _service_memory_limiter(_service_memory_total)
         , _for_testing(for_testing)
-        , _range_tombstones_feature(_feature_service, RANGE_TOMBSTONES_FEATURE)
-        , _large_partitions_feature(_feature_service, LARGE_PARTITIONS_FEATURE)
-        , _materialized_views_feature(_feature_service, MATERIALIZED_VIEWS_FEATURE)
-        , _counters_feature(_feature_service, COUNTERS_FEATURE)
-        , _indexes_feature(_feature_service, INDEXES_FEATURE)
-        , _digest_multipartition_read_feature(_feature_service, DIGEST_MULTIPARTITION_READ_FEATURE)
-        , _correct_counter_order_feature(_feature_service, CORRECT_COUNTER_ORDER_FEATURE)
-        , _schema_tables_v3(_feature_service, SCHEMA_TABLES_V3)
-        , _correct_non_compound_range_tombstones(_feature_service, CORRECT_NON_COMPOUND_RANGE_TOMBSTONES)
-        , _write_failure_reply_feature(_feature_service, WRITE_FAILURE_REPLY_FEATURE)
-        , _xxhash_feature(_feature_service, XXHASH_FEATURE)
-        , _udf_feature(_feature_service, UDF_FEATURE)
-        , _roles_feature(_feature_service, ROLES_FEATURE)
-        , _la_sstable_feature(_feature_service, LA_SSTABLE_FEATURE)
-        , _stream_with_rpc_stream_feature(_feature_service, STREAM_WITH_RPC_STREAM)
-        , _mc_sstable_feature(_feature_service, MC_SSTABLE_FEATURE)
-        , _row_level_repair_feature(_feature_service, ROW_LEVEL_REPAIR)
-        , _truncation_table(_feature_service, TRUNCATION_TABLE)
-        , _correct_static_compact_in_mc(_feature_service, CORRECT_STATIC_COMPACT_IN_MC)
-        , _unbounded_range_tombstones_feature(_feature_service, UNBOUNDED_RANGE_TOMBSTONES_FEATURE)
-        , _view_virtual_columns(_feature_service, VIEW_VIRTUAL_COLUMNS)
-        , _digest_insensitive_to_expiry(_feature_service, DIGEST_INSENSITIVE_TO_EXPIRY)
-        , _computed_columns(_feature_service, COMPUTED_COLUMNS_FEATURE)
-        , _cdc_feature(_feature_service, CDC_FEATURE)
-        , _nonfrozen_udts(_feature_service, NONFROZEN_UDTS_FEATURE)
-        , _hinted_handoff_separate_connection(_feature_service, HINTED_HANDOFF_SEPARATE_CONNECTION_FEATURE)
-        , _lwt_feature(_feature_service, LWT_FEATURE)
-        , _in_memory_tables(_feature_service, IN_MEMORY_TABLES)
-=======
-        , _service_memory_total(config.available_memory / 10)
-        , _service_memory_limiter(_service_memory_total)
-        , _for_testing(for_testing)
->>>>>>> bed61b96
         , _la_feature_listener(*this, _feature_listeners_sem, sstables::sstable_version_types::la)
         , _mc_feature_listener(*this, _feature_listeners_sem, sstables::sstable_version_types::mc)
         , _replicate_action([this] { return do_replicate_to_all_cores(); })
@@ -226,46 +155,7 @@
 
 void storage_service::enable_all_features() {
     auto features = get_config_supported_features_set();
-<<<<<<< HEAD
-
-    for (gms::feature& f : {
-        std::ref(_range_tombstones_feature),
-        std::ref(_large_partitions_feature),
-        std::ref(_materialized_views_feature),
-        std::ref(_counters_feature),
-        std::ref(_indexes_feature),
-        std::ref(_digest_multipartition_read_feature),
-        std::ref(_correct_counter_order_feature),
-        std::ref(_schema_tables_v3),
-        std::ref(_correct_non_compound_range_tombstones),
-        std::ref(_write_failure_reply_feature),
-        std::ref(_xxhash_feature),
-        std::ref(_udf_feature),
-        std::ref(_roles_feature),
-        std::ref(_la_sstable_feature),
-        std::ref(_stream_with_rpc_stream_feature),
-        std::ref(_mc_sstable_feature),
-        std::ref(_row_level_repair_feature),
-        std::ref(_truncation_table),
-        std::ref(_correct_static_compact_in_mc),
-        std::ref(_unbounded_range_tombstones_feature),
-        std::ref(_view_virtual_columns),
-        std::ref(_digest_insensitive_to_expiry),
-        std::ref(_computed_columns),
-        std::ref(_cdc_feature),
-        std::ref(_nonfrozen_udts),
-        std::ref(_hinted_handoff_separate_connection),
-        std::ref(_lwt_feature),
-        std::ref(_in_memory_tables),
-    })
-    {
-        if (features.count(f.name())) {
-            f.enable();
-        }
-    }
-=======
     _feature_service.enable(features);
->>>>>>> bed61b96
 }
 
 enum class node_external_status {
@@ -334,38 +224,7 @@
 
 // The features this node supports and is allowed to advertise to other nodes
 std::set<sstring> storage_service::get_config_supported_features_set() {
-<<<<<<< HEAD
-    // Add features supported by this local node. When a new feature is
-    // introduced in scylla, update it here, e.g.,
-    // return sstring("FEATURE1,FEATURE2")
-    std::set<sstring> features = {
-        RANGE_TOMBSTONES_FEATURE,
-        LARGE_PARTITIONS_FEATURE,
-        COUNTERS_FEATURE,
-        DIGEST_MULTIPARTITION_READ_FEATURE,
-        CORRECT_COUNTER_ORDER_FEATURE,
-        SCHEMA_TABLES_V3,
-        CORRECT_NON_COMPOUND_RANGE_TOMBSTONES,
-        WRITE_FAILURE_REPLY_FEATURE,
-        XXHASH_FEATURE,
-        ROLES_FEATURE,
-        LA_SSTABLE_FEATURE,
-        STREAM_WITH_RPC_STREAM,
-        MATERIALIZED_VIEWS_FEATURE,
-        INDEXES_FEATURE,
-        ROW_LEVEL_REPAIR,
-        TRUNCATION_TABLE,
-        CORRECT_STATIC_COMPACT_IN_MC,
-        VIEW_VIRTUAL_COLUMNS,
-        DIGEST_INSENSITIVE_TO_EXPIRY,
-        COMPUTED_COLUMNS_FEATURE,
-        NONFROZEN_UDTS_FEATURE,
-        HINTED_HANDOFF_SEPARATE_CONNECTION_FEATURE,
-        IN_MEMORY_TABLES,
-    };
-=======
     auto features = _feature_service.known_feature_set();
->>>>>>> bed61b96
 
     if (sstables::is_later(sstables::sstable_version_types::mc, _sstables_format)) {
         features.erase(gms::features::UNBOUNDED_RANGE_TOMBSTONES);
@@ -3753,31 +3612,6 @@
     }
 }
 
-<<<<<<< HEAD
-db::schema_features storage_service::cluster_schema_features() const {
-    db::schema_features f;
-    f.set_if<db::schema_feature::VIEW_VIRTUAL_COLUMNS>(bool(_view_virtual_columns));
-    f.set_if<db::schema_feature::DIGEST_INSENSITIVE_TO_EXPIRY>(bool(_digest_insensitive_to_expiry));
-    f.set_if<db::schema_feature::COMPUTED_COLUMNS>(bool(_computed_columns));
-    f.set_if<db::schema_feature::CDC_OPTIONS>(bool(_cdc_feature));
-    // We wish to be able to migrate from 2.3 and 3.0, as well as enterprise-2018.1.
-    // So we set the IN_MEMORY_TABLES feature if either the cluster feature IN_MEMORY_TABLES is present
-    // (indicating 2019.1 or later) or if the cluster XXHASH feature is not present (indicating enterprise-2018.1).
-    //
-    // Equivalently, we disable the feature if we don't have the cluster in-memory feature and do have the xxhash
-    // feature (indicating a recent open-source version).
-    bool some_features_were_propagated = bool(_range_tombstones_feature);
-    bool older_than_2019_1_or_2_3 = !_xxhash_feature;
-    bool upgrading_from_2018_1 = some_features_were_propagated && older_than_2019_1_or_2_3;
-    slogger.info("range_tombstones: {} xxhash: {} in_memory: {} result: {}",
-            bool(_range_tombstones_feature), bool(_xxhash_feature), bool(_in_memory_tables),
-            bool(_in_memory_tables) || upgrading_from_2018_1);
-    f.set_if<db::schema_feature::IN_MEMORY_TABLES>(bool(_in_memory_tables) || upgrading_from_2018_1);
-    return f;
-}
-
-=======
->>>>>>> bed61b96
 future<bool> storage_service::is_cleanup_allowed(sstring keyspace) {
     return get_storage_service().invoke_on(0, [keyspace = std::move(keyspace)] (storage_service& ss) {
         auto my_address = ss.get_broadcast_address();
