/*
 * Licensed to the Apache Software Foundation (ASF) under one
 * or more contributor license agreements.  See the NOTICE file
 * distributed with this work for additional information
 * regarding copyright ownership.  The ASF licenses this file
 * to you under the Apache License, Version 2.0 (the
 * "License"); you may not use this file except in compliance
 * with the License.  You may obtain a copy of the License at
 *
 *     http://www.apache.org/licenses/LICENSE-2.0
 *
 * Unless required by applicable law or agreed to in writing, software
 * distributed under the License is distributed on an "AS IS" BASIS,
 * WITHOUT WARRANTIES OR CONDITIONS OF ANY KIND, either express or implied.
 * See the License for the specific language governing permissions and
 * limitations under the License.
 *
 * Modified by ScyllaDB
 * Copyright (C) 2015 ScyllaDB
 *
 */

/*
 * This file is part of Scylla.
 *
 * See the LICENSE.PROPRIETARY file in the top-level directory for licensing information.
 */

#include "storage_service.hh"
#include "dht/boot_strapper.hh"
#include <seastar/core/distributed.hh>
#include "locator/snitch_base.hh"
#include "db/system_keyspace.hh"
#include "utils/UUID.hh"
#include "gms/inet_address.hh"
#include "log.hh"
#include "service/migration_manager.hh"
#include "to_string.hh"
#include "gms/gossiper.hh"
#include "gms/failure_detector.hh"
#include <seastar/core/thread.hh>
#include <sstream>
#include <algorithm>
#include "locator/local_strategy.hh"
#include "version.hh"
#include "unimplemented.hh"
#include "streaming/stream_plan.hh"
#include "streaming/stream_state.hh"
#include "dht/range_streamer.hh"
#include <boost/range/adaptors.hpp>
#include <boost/range/algorithm.hpp>
#include "service/load_broadcaster.hh"
#include "thrift/server.hh"
#include "transport/server.hh"
#include <seastar/core/rwlock.hh>
#include "db/batchlog_manager.hh"
#include "db/commitlog/commitlog.hh"
#include "db/hints/manager.hh"
#include <seastar/net/tls.hh>
#include "utils/exceptions.hh"
#include "message/messaging_service.hh"
#include "supervisor.hh"
#include "sstables/compaction_manager.hh"
#include "sstables/sstables.hh"
#include "db/config.hh"
#include "auth/common.hh"
#include "distributed_loader.hh"
#include "database.hh"
#include <seastar/core/metrics.hh>
#include "audit/audit.hh"
#include "service/qos/service_level_controller.hh"
#include "service/qos/standard_service_level_distributed_data_accessor.hh"

using token = dht::token;
using UUID = utils::UUID;
using inet_address = gms::inet_address;

using namespace std::chrono_literals;

namespace service {

static logging::logger slogger("storage_service");

static const sstring RANGE_TOMBSTONES_FEATURE = "RANGE_TOMBSTONES";
static const sstring LARGE_PARTITIONS_FEATURE = "LARGE_PARTITIONS";
static const sstring MATERIALIZED_VIEWS_FEATURE = "MATERIALIZED_VIEWS";
static const sstring COUNTERS_FEATURE = "COUNTERS";
static const sstring INDEXES_FEATURE = "INDEXES";
static const sstring DIGEST_MULTIPARTITION_READ_FEATURE = "DIGEST_MULTIPARTITION_READ";
static const sstring CORRECT_COUNTER_ORDER_FEATURE = "CORRECT_COUNTER_ORDER";
static const sstring SCHEMA_TABLES_V3 = "SCHEMA_TABLES_V3";
static const sstring CORRECT_NON_COMPOUND_RANGE_TOMBSTONES = "CORRECT_NON_COMPOUND_RANGE_TOMBSTONES";
static const sstring WRITE_FAILURE_REPLY_FEATURE = "WRITE_FAILURE_REPLY";
static const sstring XXHASH_FEATURE = "XXHASH";
static const sstring ROLES_FEATURE = "ROLES";
static const sstring LA_SSTABLE_FEATURE = "LA_SSTABLE_FORMAT";
static const sstring STREAM_WITH_RPC_STREAM = "STREAM_WITH_RPC_STREAM";
static const sstring MC_SSTABLE_FEATURE = "MC_SSTABLE_FORMAT";
static const sstring ROW_LEVEL_REPAIR = "ROW_LEVEL_REPAIR";
static const sstring TRUNCATION_TABLE = "TRUNCATION_TABLE";
static const sstring CORRECT_STATIC_COMPACT_IN_MC = "CORRECT_STATIC_COMPACT_IN_MC";
static const sstring UNBOUNDED_RANGE_TOMBSTONES_FEATURE = "UNBOUNDED_RANGE_TOMBSTONES";
static const sstring VIEW_VIRTUAL_COLUMNS = "VIEW_VIRTUAL_COLUMNS";
static const sstring DIGEST_INSENSITIVE_TO_EXPIRY = "DIGEST_INSENSITIVE_TO_EXPIRY";
static const sstring COMPUTED_COLUMNS_FEATURE = "COMPUTED_COLUMNS";
static const sstring IN_MEMORY_TABLES = "IN_MEMORY_TABLES";

static const sstring SSTABLE_FORMAT_PARAM_NAME = "sstable_format";

distributed<storage_service> _the_storage_service;


timeout_config make_timeout_config(const db::config& cfg) {
    timeout_config tc;
    tc.read_timeout = cfg.read_request_timeout_in_ms() * 1ms;
    tc.write_timeout = cfg.write_request_timeout_in_ms() * 1ms;
    tc.range_read_timeout = cfg.range_request_timeout_in_ms() * 1ms;
    tc.counter_write_timeout = cfg.counter_write_request_timeout_in_ms() * 1ms;
    tc.truncate_timeout = cfg.truncate_request_timeout_in_ms() * 1ms;
    tc.cas_timeout = cfg.cas_contention_timeout_in_ms() * 1ms;
    tc.other_timeout = cfg.request_timeout_in_ms() * 1ms;
    return tc;
}

int get_generation_number() {
    using namespace std::chrono;
    auto now = high_resolution_clock::now().time_since_epoch();
    int generation_number = duration_cast<seconds>(now).count();
    return generation_number;
}

<<<<<<< HEAD
storage_service::storage_service(distributed<database>& db, gms::gossiper& gossiper, sharded<auth::service>& auth_service, sharded<db::system_distributed_keyspace>& sys_dist_ks,
        sharded<db::view::view_update_generator>& view_update_generator, gms::feature_service& feature_service, sharded<qos::service_level_controller>& sl_controller,
        bool for_testing, std::set<sstring> disabled_features)
        : _feature_service(feature_service)
        , _db(db)
        , _gossiper(gossiper)
        , _auth_service(auth_service)
        , _sl_controller(sl_controller)
=======
storage_service::storage_service(abort_source& abort_source, distributed<database>& db, gms::gossiper& gossiper, sharded<auth::service>& auth_service, sharded<cql3::cql_config>& cql_config, sharded<db::system_distributed_keyspace>& sys_dist_ks,
        sharded<db::view::view_update_generator>& view_update_generator, gms::feature_service& feature_service, storage_service_config config, bool for_testing, std::set<sstring> disabled_features)
        : _abort_source(abort_source)
        , _feature_service(feature_service)
        , _db(db)
        , _gossiper(gossiper)
        , _auth_service(auth_service)
        , _cql_config(cql_config)
>>>>>>> 080989d2
        , _disabled_features(std::move(disabled_features))
        , _service_memory_total(config.available_memory / 10)
        , _service_memory_limiter(_service_memory_total)
        , _range_tombstones_feature(_feature_service, RANGE_TOMBSTONES_FEATURE)
        , _large_partitions_feature(_feature_service, LARGE_PARTITIONS_FEATURE)
        , _materialized_views_feature(_feature_service, MATERIALIZED_VIEWS_FEATURE)
        , _counters_feature(_feature_service, COUNTERS_FEATURE)
        , _indexes_feature(_feature_service, INDEXES_FEATURE)
        , _digest_multipartition_read_feature(_feature_service, DIGEST_MULTIPARTITION_READ_FEATURE)
        , _correct_counter_order_feature(_feature_service, CORRECT_COUNTER_ORDER_FEATURE)
        , _schema_tables_v3(_feature_service, SCHEMA_TABLES_V3)
        , _correct_non_compound_range_tombstones(_feature_service, CORRECT_NON_COMPOUND_RANGE_TOMBSTONES)
        , _write_failure_reply_feature(_feature_service, WRITE_FAILURE_REPLY_FEATURE)
        , _xxhash_feature(_feature_service, XXHASH_FEATURE)
        , _roles_feature(_feature_service, ROLES_FEATURE)
        , _la_sstable_feature(_feature_service, LA_SSTABLE_FEATURE)
        , _stream_with_rpc_stream_feature(_feature_service, STREAM_WITH_RPC_STREAM)
        , _mc_sstable_feature(_feature_service, MC_SSTABLE_FEATURE)
        , _row_level_repair_feature(_feature_service, ROW_LEVEL_REPAIR)
        , _truncation_table(_feature_service, TRUNCATION_TABLE)
        , _correct_static_compact_in_mc(_feature_service, CORRECT_STATIC_COMPACT_IN_MC)
        , _unbounded_range_tombstones_feature(_feature_service, UNBOUNDED_RANGE_TOMBSTONES_FEATURE)
        , _view_virtual_columns(_feature_service, VIEW_VIRTUAL_COLUMNS)
        , _digest_insensitive_to_expiry(_feature_service, DIGEST_INSENSITIVE_TO_EXPIRY)
        , _computed_columns(_feature_service, COMPUTED_COLUMNS_FEATURE)
        , _in_memory_tables(_feature_service, IN_MEMORY_TABLES)
        , _la_feature_listener(*this, _feature_listeners_sem, sstables::sstable_version_types::la)
        , _mc_feature_listener(*this, _feature_listeners_sem, sstables::sstable_version_types::mc)
        , _replicate_action([this] { return do_replicate_to_all_cores(); })
        , _update_pending_ranges_action([this] { return do_update_pending_ranges(); })
        , _sys_dist_ks(sys_dist_ks)
        , _view_update_generator(view_update_generator) {
    register_metrics();
    sstable_read_error.connect([this] { isolate_on_error(); });
    sstable_write_error.connect([this] { isolate_on_error(); });
    general_disk_error.connect([this] { isolate_on_error(); });
    commit_error.connect([this] { isolate_on_commit_error(); });

    if (!for_testing) {
        if (engine().cpu_id() == 0) {
            _la_sstable_feature.when_enabled(_la_feature_listener);
            _mc_sstable_feature.when_enabled(_mc_feature_listener);
        }
    } else {
        _sstables_format = sstables::sstable_version_types::mc;
    }

    _unbounded_range_tombstones_feature.when_enabled().then([&db] () mutable {
        slogger.debug("Enabling infinite bound range deletions");
        db.invoke_on_all([] (database& local_db) mutable {
            local_db.enable_infinite_bound_range_deletions();
        });
    });
}

void storage_service::enable_all_features() {
    auto features = get_config_supported_features_set();

    for (gms::feature& f : {
        std::ref(_range_tombstones_feature),
        std::ref(_large_partitions_feature),
        std::ref(_materialized_views_feature),
        std::ref(_counters_feature),
        std::ref(_indexes_feature),
        std::ref(_digest_multipartition_read_feature),
        std::ref(_correct_counter_order_feature),
        std::ref(_schema_tables_v3),
        std::ref(_correct_non_compound_range_tombstones),
        std::ref(_write_failure_reply_feature),
        std::ref(_xxhash_feature),
        std::ref(_roles_feature),
        std::ref(_la_sstable_feature),
        std::ref(_stream_with_rpc_stream_feature),
        std::ref(_mc_sstable_feature),
        std::ref(_row_level_repair_feature),
        std::ref(_truncation_table),
        std::ref(_correct_static_compact_in_mc),
        std::ref(_unbounded_range_tombstones_feature),
        std::ref(_view_virtual_columns),
        std::ref(_digest_insensitive_to_expiry),
        std::ref(_computed_columns),
        std::ref(_in_memory_tables),
    })
    {
        if (features.count(f.name())) {
            f.enable();
        }
    }
}

enum class node_external_status {
    UNKNOWN        = 0,
    STARTING       = 1,
    JOINING        = 2,
    NORMAL         = 3,
    LEAVING        = 4,
    DECOMMISSIONED = 5,
    DRAINING       = 6,
    DRAINED        = 7,
    MOVING         = 8 //deprecated
};

static node_external_status map_operation_mode(storage_service::mode m) {
    switch (m) {
    case storage_service::mode::STARTING: return node_external_status::STARTING;
    case storage_service::mode::JOINING: return node_external_status::JOINING;
    case storage_service::mode::NORMAL: return node_external_status::NORMAL;
    case storage_service::mode::LEAVING: return node_external_status::LEAVING;
    case storage_service::mode::DECOMMISSIONED: return node_external_status::DECOMMISSIONED;
    case storage_service::mode::DRAINING: return node_external_status::DRAINING;
    case storage_service::mode::DRAINED: return node_external_status::DRAINED;
    case storage_service::mode::MOVING: return node_external_status::MOVING;
    }
    return node_external_status::UNKNOWN;
}

void storage_service::register_metrics() {
    if (engine().cpu_id() != 0) {
        // the relevant data is distributed between the shards,
        // We only need to register it once.
        return;
    }
    namespace sm = seastar::metrics;
    _metrics.add_group("node", {
            sm::make_gauge("operation_mode", sm::description("The operation mode of the current node. UNKNOWN = 0, STARTING = 1, JOINING = 2, NORMAL = 3, "
                    "LEAVING = 4, DECOMMISSIONED = 5, DRAINING = 6, DRAINED = 7, MOVING = 8"), [this] {
                return static_cast<std::underlying_type_t<node_external_status>>(map_operation_mode(_operation_mode));
            }),
    });
}

void
storage_service::isolate_on_error() {
    do_isolate_on_error(disk_error::regular);
}

void
storage_service::isolate_on_commit_error() {
    do_isolate_on_error(disk_error::commit);
}

bool storage_service::is_auto_bootstrap() {
    return _db.local().get_config().auto_bootstrap();
}
sstring storage_service::get_known_features() {
    return join(",", get_known_features_set());
}

// The features this node supports
std::set<sstring> storage_service::get_known_features_set() {
    auto s = get_config_supported_features_set();
    if (_disabled_features.count(UNBOUNDED_RANGE_TOMBSTONES_FEATURE) == 0) {
        s.insert(UNBOUNDED_RANGE_TOMBSTONES_FEATURE);
    }
    return s;
}

sstring storage_service::get_config_supported_features() {
    return join(",", get_config_supported_features_set());
}

// The features this node supports and is allowed to advertise to other nodes
std::set<sstring> storage_service::get_config_supported_features_set() {
    // Add features supported by this local node. When a new feature is
    // introduced in scylla, update it here, e.g.,
    // return sstring("FEATURE1,FEATURE2")
    std::set<sstring> features = {
        RANGE_TOMBSTONES_FEATURE,
        LARGE_PARTITIONS_FEATURE,
        COUNTERS_FEATURE,
        DIGEST_MULTIPARTITION_READ_FEATURE,
        CORRECT_COUNTER_ORDER_FEATURE,
        SCHEMA_TABLES_V3,
        CORRECT_NON_COMPOUND_RANGE_TOMBSTONES,
        WRITE_FAILURE_REPLY_FEATURE,
        XXHASH_FEATURE,
        ROLES_FEATURE,
        LA_SSTABLE_FEATURE,
        STREAM_WITH_RPC_STREAM,
        MATERIALIZED_VIEWS_FEATURE,
        INDEXES_FEATURE,
        ROW_LEVEL_REPAIR,
        TRUNCATION_TABLE,
        CORRECT_STATIC_COMPACT_IN_MC,
        VIEW_VIRTUAL_COLUMNS,
        DIGEST_INSENSITIVE_TO_EXPIRY,
        COMPUTED_COLUMNS_FEATURE,
        IN_MEMORY_TABLES,
    };

    // Do not respect config in the case database is not started
    // This should only be true in tests (see cql_test_env.cc:storage_service_for_tests)
    auto& db = service::get_local_storage_service().db();
    if (db.local_is_initialized()) {
        auto& config = service::get_local_storage_service().db().local().get_config();
        if (config.enable_sstables_mc_format()) {
            features.insert(MC_SSTABLE_FEATURE);
        }
        if (config.experimental()) {
            // push additional experimental features
        }
    }
    if (!sstables::is_later(sstables::sstable_version_types::mc, _sstables_format)) {
        features.insert(UNBOUNDED_RANGE_TOMBSTONES_FEATURE);
    }
    for (const sstring& s : _disabled_features) {
        features.erase(s);
    }
    return features;
}

void storage_service::set_disabled_features(std::set<sstring> s) {
    _disabled_features = std::move(s);
}

std::unordered_set<token> get_replace_tokens() {
    std::unordered_set<token> ret;
    std::unordered_set<sstring> tokens;
    auto tokens_string = get_local_storage_service().db().local().get_config().replace_token();
    try {
        boost::split(tokens, tokens_string, boost::is_any_of(sstring(",")));
    } catch (...) {
        throw std::runtime_error(format("Unable to parse replace_token={}", tokens_string));
    }
    tokens.erase("");
    for (auto token_string : tokens) {
        auto token = dht::global_partitioner().from_sstring(token_string);
        ret.insert(token);
    }
    return ret;
}

std::optional<UUID> get_replace_node() {
    auto replace_node = get_local_storage_service().db().local().get_config().replace_node();
    if (replace_node.empty()) {
        return std::nullopt;
    }
    try {
        return utils::UUID(replace_node);
    } catch (...) {
        auto msg = format("Unable to parse {} as host-id", replace_node);
        slogger.error("{}", msg);
        throw std::runtime_error(msg);
    }
}

bool get_property_join_ring() {
    return get_local_storage_service().db().local().get_config().join_ring();
}

bool get_property_rangemovement() {
    return get_local_storage_service().db().local().get_config().consistent_rangemovement();
}

bool get_property_load_ring_state() {
    return get_local_storage_service().db().local().get_config().load_ring_state();
}

bool storage_service::should_bootstrap() {
    return is_auto_bootstrap() && !db::system_keyspace::bootstrap_complete() && !_gossiper.get_seeds().count(get_broadcast_address());
}

// Runs inside seastar::async context
void storage_service::prepare_to_join(std::vector<inet_address> loaded_endpoints, const std::unordered_map<gms::inet_address, sstring>& loaded_peer_features, bind_messaging_port do_bind) {
    if (_joined) {
        return;
    }

    std::map<gms::application_state, gms::versioned_value> app_states;
    if (db::system_keyspace::was_decommissioned()) {
        if (db().local().get_config().override_decommission()) {
            slogger.warn("This node was decommissioned, but overriding by operator request.");
            db::system_keyspace::set_bootstrap_state(db::system_keyspace::bootstrap_state::COMPLETED).get();
        } else {
            auto msg = sstring("This node was decommissioned and will not rejoin the ring unless override_decommission=true has been set,"
                               "or all existing data is removed and the node is bootstrapped again");
            slogger.error("{}", msg);
            throw std::runtime_error(msg);
        }
    }
    if (db().local().is_replacing() && !get_property_join_ring()) {
        throw std::runtime_error("Cannot set both join_ring=false and attempt to replace a node");
    }
    if (get_replace_tokens().size() > 0 || get_replace_node()) {
         throw std::runtime_error("Replace method removed; use replace_address instead");
    }
    if (db().local().is_replacing()) {
        if (db::system_keyspace::bootstrap_complete()) {
            throw std::runtime_error("Cannot replace address with a node that is already bootstrapped");
        }
        if (!is_auto_bootstrap()) {
            throw std::runtime_error("Trying to replace_address with auto_bootstrap disabled will not work, check your configuration");
        }
        _bootstrap_tokens = prepare_replacement_info(loaded_peer_features).get0();
        app_states.emplace(gms::application_state::TOKENS, value_factory.tokens(_bootstrap_tokens));
        app_states.emplace(gms::application_state::STATUS, value_factory.hibernate(true));
    } else if (should_bootstrap()) {
        check_for_endpoint_collision(loaded_peer_features).get();
    } else {
        auto seeds = _gossiper.get_seeds();
        auto my_ep = get_broadcast_address();
        auto local_features = get_known_features();

        if (seeds.count(my_ep)) {
            // This node is a seed node
            if (loaded_peer_features.empty()) {
                // This is a competely new seed node, skip the check
                slogger.info("Checking remote features skipped, since this node is a new seed node which knows nothing about the cluster");
            } else {
                // This is a existing seed node
                if (seeds.size() == 1) {
                    // This node is the only seed node, check features with system table
                    slogger.info("Checking remote features with system table, since this node is the only seed node");
                    _gossiper.check_knows_remote_features(local_features, loaded_peer_features);
                } else {
                    // More than one seed node in the seed list, do shadow round with other seed nodes
                    bool ok;
                    try {
                        slogger.info("Checking remote features with gossip");
                        _gossiper.do_shadow_round().get();
                        ok = true;
                    } catch (...) {
                        slogger.info("Shadow round failed with {}", std::current_exception());
                        _gossiper.finish_shadow_round();
                        ok = false;
                    }

                    if (ok) {
                        _gossiper.check_knows_remote_features(local_features, loaded_peer_features);
                    } else {
                        // Check features with system table
                        slogger.info("Checking remote features with gossip failed, fallback to check with system table");
                        _gossiper.check_knows_remote_features(local_features, loaded_peer_features);
                    }

                    _gossiper.reset_endpoint_state_map().get();
                    for (auto ep : loaded_endpoints) {
                        _gossiper.add_saved_endpoint(ep);
                    }
                }
            }
        } else {
            // This node is a non-seed node
            // Do shadow round to check if this node knows all the features
            // advertised by all other nodes, otherwise this node is too old
            // (missing features) to join the cluser.
            slogger.info("Checking remote features with gossip");
            _gossiper.do_shadow_round().get();
            _gossiper.check_knows_remote_features(local_features, loaded_peer_features);
            _gossiper.reset_endpoint_state_map().get();
            for (auto ep : loaded_endpoints) {
                _gossiper.add_saved_endpoint(ep);
            }
        }
    }

    // If this is a restarting node, we should update tokens before gossip starts
    auto my_tokens = db::system_keyspace::get_saved_tokens().get0();
    bool restarting_normal_node = db::system_keyspace::bootstrap_complete() && !db().local().is_replacing() && !my_tokens.empty();
    if (restarting_normal_node) {
        slogger.info("Restarting a node in NORMAL status");
        _token_metadata.update_normal_tokens(my_tokens, get_broadcast_address());
    }

    // have to start the gossip service before we can see any info on other nodes.  this is necessary
    // for bootstrap to get the load info it needs.
    // (we won't be part of the storage ring though until we add a counterId to our state, below.)
    // Seed the host ID-to-endpoint map with our own ID.
    auto local_host_id = db::system_keyspace::get_local_host_id().get0();
    get_storage_service().invoke_on_all([local_host_id] (auto& ss) {
        ss._local_host_id = local_host_id;
    }).get();
    auto features = get_config_supported_features();
    _token_metadata.update_host_id(local_host_id, get_broadcast_address());

    // Replicate the tokens early because once gossip runs other nodes
    // might send reads/writes to this node. Replicate it early to make
    // sure the tokens are valid on all the shards.
    replicate_to_all_cores().get();

    auto broadcast_rpc_address = utils::fb_utilities::get_broadcast_rpc_address();
    auto& proxy = service::get_storage_proxy();
    // Ensure we know our own actual Schema UUID in preparation for updates
    auto schema_version = update_schema_version(proxy, cluster_schema_features()).get0();
    app_states.emplace(gms::application_state::NET_VERSION, value_factory.network_version());
    app_states.emplace(gms::application_state::HOST_ID, value_factory.host_id(local_host_id));
    app_states.emplace(gms::application_state::RPC_ADDRESS, value_factory.rpcaddress(broadcast_rpc_address));
    app_states.emplace(gms::application_state::RELEASE_VERSION, value_factory.release_version());
    app_states.emplace(gms::application_state::SUPPORTED_FEATURES, value_factory.supported_features(features));
    app_states.emplace(gms::application_state::CACHE_HITRATES, value_factory.cache_hitrates(""));
    app_states.emplace(gms::application_state::SCHEMA_TABLES_VERSION, versioned_value(db::schema_tables::version));
    app_states.emplace(gms::application_state::RPC_READY, value_factory.cql_ready(false));
    app_states.emplace(gms::application_state::VIEW_BACKLOG, versioned_value(""));
    app_states.emplace(gms::application_state::SCHEMA, value_factory.schema(schema_version));
    if (restarting_normal_node) {
        app_states.emplace(gms::application_state::TOKENS, value_factory.tokens(my_tokens));
        app_states.emplace(gms::application_state::STATUS, value_factory.normal(my_tokens));
    }
    slogger.info("Starting up server gossip");

    _gossiper.register_(this->shared_from_this());
    auto generation_number = db::system_keyspace::increment_and_get_generation().get0();
    _gossiper.start_gossiping(generation_number, app_states, gms::bind_messaging_port(bool(do_bind))).get();

    // gossip snitch infos (local DC and rack)
    gossip_snitch_info().get();

    // gossip Schema.emptyVersion forcing immediate check for schema updates (see MigrationManager#maybeScheduleSchemaPull)
#if 0
    if (!MessagingService.instance().isListening())
        MessagingService.instance().listen(FBUtilities.getLocalAddress());
    LoadBroadcaster.instance.startBroadcasting();

    HintedHandOffManager.instance.start();
    BatchlogManager.instance.start();
#endif
    // Wait for gossip to settle so that the fetures will be enabled
    if (do_bind) {
        gms::get_local_gossiper().wait_for_gossip_to_settle().get();
    }
    wait_for_feature_listeners_to_finish();
}

void storage_service::wait_for_feature_listeners_to_finish() {
    // This makes sure that every feature listener that was started
    // finishes before we move forward.
    get_units(_feature_listeners_sem, 1).get0();
}

static auth::permissions_cache_config permissions_cache_config_from_db_config(const db::config& dc) {
    auth::permissions_cache_config c;
    c.max_entries = dc.permissions_cache_max_entries();
    c.validity_period = std::chrono::milliseconds(dc.permissions_validity_in_ms());
    c.update_period = std::chrono::milliseconds(dc.permissions_update_interval_in_ms());

    return c;
}

static auth::service_config auth_service_config_from_db_config(const db::config& dc) {
    const qualified_name qualified_authorizer_name(auth::meta::AUTH_PACKAGE_NAME, dc.authorizer());
    const qualified_name qualified_authenticator_name(auth::meta::AUTH_PACKAGE_NAME, dc.authenticator());
    const qualified_name qualified_role_manager_name(auth::meta::AUTH_PACKAGE_NAME, dc.role_manager());

    auth::service_config c;
    c.authorizer_java_name = qualified_authorizer_name;
    c.authenticator_java_name = qualified_authenticator_name;
    c.role_manager_java_name = qualified_role_manager_name;

    return c;
}

void storage_service::maybe_start_sys_dist_ks() {
    if (!_is_survey_mode) {
        supervisor::notify("starting system distributed keyspace");
        _sys_dist_ks.start(std::ref(cql3::get_query_processor()), std::ref(service::get_migration_manager())).get();
        _sys_dist_ks.invoke_on_all(&db::system_distributed_keyspace::start).get();
    }
}

// Runs inside seastar::async context
void storage_service::join_token_ring(int delay) {
    // This function only gets called on shard 0, but we want to set _joined
    // on all shards, so this variable can be later read locally.
    get_storage_service().invoke_on_all([] (auto&& ss) {
        ss._joined = true;
    }).get();
    // We bootstrap if we haven't successfully bootstrapped before, as long as we are not a seed.
    // If we are a seed, or if the user manually sets auto_bootstrap to false,
    // we'll skip streaming data from other nodes and jump directly into the ring.
    //
    // The seed check allows us to skip the RING_DELAY sleep for the single-node cluster case,
    // which is useful for both new users and testing.
    //
    // We attempted to replace this with a schema-presence check, but you need a meaningful sleep
    // to get schema info from gossip which defeats the purpose.  See CASSANDRA-4427 for the gory details.
    std::unordered_set<inet_address> current;
    slogger.debug("Bootstrap variables: {} {} {} {}",
                 is_auto_bootstrap(),
                 db::system_keyspace::bootstrap_in_progress(),
                 db::system_keyspace::bootstrap_complete(),
                 _gossiper.get_seeds().count(get_broadcast_address()));
    if (is_auto_bootstrap() && !db::system_keyspace::bootstrap_complete() && _gossiper.get_seeds().count(get_broadcast_address())) {
        slogger.info("This node will not auto bootstrap because it is configured to be a seed node.");
    }
    if (should_bootstrap()) {
        if (db::system_keyspace::bootstrap_in_progress()) {
            slogger.warn("Detected previous bootstrap failure; retrying");
        } else {
            db::system_keyspace::set_bootstrap_state(db::system_keyspace::bootstrap_state::IN_PROGRESS).get();
        }
        set_mode(mode::JOINING, "waiting for ring information", true);
        auto& gossiper = gms::get_gossiper().local();
        // first sleep the delay to make sure we see *at least* one other node
        for (int i = 0; i < delay && gossiper.get_live_members().size() < 2; i += 1000) {
            sleep(std::chrono::seconds(1)).get();
        }
        // if our schema hasn't matched yet, keep sleeping until it does
        // (post CASSANDRA-1391 we don't expect this to be necessary very often, but it doesn't hurt to be careful)
        while (!get_local_migration_manager().have_schema_agreement()) {
            set_mode(mode::JOINING, "waiting for schema information to complete", true);
            sleep(std::chrono::seconds(1)).get();
        }
        set_mode(mode::JOINING, "schema complete, ready to bootstrap", true);
        set_mode(mode::JOINING, "waiting for pending range calculation", true);
        update_pending_ranges().get();
        set_mode(mode::JOINING, "calculation complete, ready to bootstrap", true);
        slogger.debug("... got ring + schema info");

        auto t = gms::gossiper::clk::now();
        while (get_property_rangemovement() &&
            (!_token_metadata.get_bootstrap_tokens().empty() ||
             !_token_metadata.get_leaving_endpoints().empty())) {
            auto elapsed = std::chrono::duration_cast<std::chrono::seconds>(gms::gossiper::clk::now() - t).count();
            slogger.info("Checking bootstrapping/leaving nodes: tokens {}, leaving {}, sleep 1 second and check again ({} seconds elapsed)",
                _token_metadata.get_bootstrap_tokens().size(),
                _token_metadata.get_leaving_endpoints().size(),
                elapsed);

            sleep(std::chrono::seconds(1)).get();

            if (gms::gossiper::clk::now() > t + std::chrono::seconds(60)) {
                throw std::runtime_error("Other bootstrapping/leaving nodes detected, cannot bootstrap while consistent_rangemovement is true");
            }

            // Check the schema and pending range again
            while (!get_local_migration_manager().have_schema_agreement()) {
                set_mode(mode::JOINING, "waiting for schema information to complete", true);
                sleep(std::chrono::seconds(1)).get();
            }
            update_pending_ranges().get();
        }
        slogger.info("Checking bootstrapping/leaving nodes: ok");

        if (!db().local().is_replacing()) {
            if (_token_metadata.is_member(get_broadcast_address())) {
                throw std::runtime_error("This node is already a member of the token ring; bootstrap aborted. (If replacing a dead node, remove the old one from the ring first.)");
            }
            set_mode(mode::JOINING, "getting bootstrap token", true);
            _bootstrap_tokens = boot_strapper::get_bootstrap_tokens(_token_metadata, _db.local());
        } else {
            auto replace_addr = db().local().get_replace_address();
            if (replace_addr && *replace_addr != get_broadcast_address()) {
                // Sleep additionally to make sure that the server actually is not alive
                // and giving it more time to gossip if alive.
                sleep(service::load_broadcaster::BROADCAST_INTERVAL).get();

                // check for operator errors...
                for (auto token : _bootstrap_tokens) {
                    auto existing = _token_metadata.get_endpoint(token);
                    if (existing) {
                        auto* eps = _gossiper.get_endpoint_state_for_endpoint_ptr(*existing);
                        if (eps && eps->get_update_timestamp() > gms::gossiper::clk::now() - std::chrono::milliseconds(delay)) {
                            throw std::runtime_error("Cannot replace a live node...");
                        }
                        current.insert(*existing);
                    } else {
                        throw std::runtime_error(format("Cannot replace token {} which does not exist!", token));
                    }
                }
            } else {
                sleep(get_ring_delay()).get();
            }
            std::stringstream ss;
            ss << _bootstrap_tokens;
            set_mode(mode::JOINING, format("Replacing a node with token(s): {}", ss.str()), true);
        }
        maybe_start_sys_dist_ks();
        mark_existing_views_as_built();
        bootstrap(_bootstrap_tokens);
        // bootstrap will block until finished
        if (_is_bootstrap_mode) {
            auto err = format("We are not supposed in bootstrap mode any more");
            slogger.warn("{}", err);
            throw std::runtime_error(err);
        }
    } else {
        maybe_start_sys_dist_ks();
        size_t num_tokens = _db.local().get_config().num_tokens();
        _bootstrap_tokens = db::system_keyspace::get_saved_tokens().get0();
        if (_bootstrap_tokens.empty()) {
            auto initial_tokens = _db.local().get_initial_tokens();
            if (initial_tokens.size() < 1) {
                _bootstrap_tokens = boot_strapper::get_random_tokens(_token_metadata, num_tokens);
                if (num_tokens == 1) {
                    slogger.warn("Generated random token {}. Random tokens will result in an unbalanced ring; see http://wiki.apache.org/cassandra/Operations", _bootstrap_tokens);
                } else {
                    slogger.info("Generated random tokens. tokens are {}", _bootstrap_tokens);
                }
            } else {
                for (auto token_string : initial_tokens) {
                    auto token = dht::global_partitioner().from_sstring(token_string);
                    _bootstrap_tokens.insert(token);
                }
                slogger.info("Saved tokens not found. Using configuration value: {}", _bootstrap_tokens);
            }
        } else {
            if (_bootstrap_tokens.size() != num_tokens) {
                throw std::runtime_error(format("Cannot change the number of tokens from {:d} to {:d}", _bootstrap_tokens.size(), num_tokens));
            } else {
                slogger.info("Using saved tokens {}", _bootstrap_tokens);
            }
        }
    }
#if 0
    // if we don't have system_traces keyspace at this point, then create it manually
    if (Schema.instance.getKSMetaData(TraceKeyspace.NAME) == null)
        MigrationManager.announceNewKeyspace(TraceKeyspace.definition(), 0, false);
#endif

    if (!_is_survey_mode) {
        // start participating in the ring.
        db::system_keyspace::set_bootstrap_state(db::system_keyspace::bootstrap_state::COMPLETED).get();
        set_tokens(_bootstrap_tokens);

        // now, that the system distributed keyspace is initialized and started,
        // pass an accessor to the service level controller so it can interact with it
        _sl_controller.invoke_on_all([this] (qos::service_level_controller& sl_controller) {
            sl_controller.set_distributed_data_accessor(::static_pointer_cast<qos::service_level_controller::service_level_distributed_data_accessor>(
                    ::make_shared<qos::standard_service_level_distributed_data_accessor>(_sys_dist_ks.local())));
        }).get();
        // remove the existing info about the replaced node.
        if (!current.empty()) {
            for (auto existing : current) {
                _gossiper.replaced_endpoint(existing);
            }
        }
        if (_token_metadata.sorted_tokens().empty()) {
            auto err = format("join_token_ring: Sorted token in token_metadata is empty");
            slogger.error("{}", err);
            throw std::runtime_error(err);
        }

        _auth_service.start(
                permissions_cache_config_from_db_config(_db.local().get_config()),
                std::ref(cql3::get_query_processor()),
                std::ref(service::get_migration_manager()),
                auth_service_config_from_db_config(_db.local().get_config())).get();

        _auth_service.invoke_on_all(&auth::service::start).get();

        supervisor::notify("starting tracing");
        tracing::tracing::start_tracing().get();
    } else {
        slogger.info("Startup complete, but write survey mode is active, not becoming an active ring member. Use JMX (StorageService->joinRing()) to finalize ring joining.");
    }
}

future<> storage_service::join_ring() {
    return run_with_api_lock(sstring("join_ring"), [] (storage_service& ss) {
        return seastar::async([&ss] {
            if (!ss._joined) {
                slogger.info("Joining ring by operator request");
                ss.join_token_ring(0);
            } else if (ss._is_survey_mode) {
                auto tokens = db::system_keyspace::get_saved_tokens().get0();
                ss.set_tokens(std::move(tokens));
                db::system_keyspace::set_bootstrap_state(db::system_keyspace::bootstrap_state::COMPLETED).get();
                ss._is_survey_mode = false;
                slogger.info("Leaving write survey mode and joining ring at operator request");
                if (ss._token_metadata.sorted_tokens().empty()) {
                    auto err = format("join_ring: Sorted token in token_metadata is empty");
                    slogger.error("{}", err);
                    throw std::runtime_error(err);
                }

                ss._auth_service.start(
                        permissions_cache_config_from_db_config(ss._db.local().get_config()),
                        std::ref(cql3::get_query_processor()),
                        std::ref(service::get_migration_manager()),
                        auth_service_config_from_db_config(ss._db.local().get_config())).get();

               ss._auth_service.invoke_on_all(&auth::service::start).get();
            }
        });
    });
}

bool storage_service::is_joined() {
    // Every time we set _joined, we do it on all shards, so we can read its
    // value locally.
    return _joined && !_is_survey_mode;
}

void storage_service::mark_existing_views_as_built() {
    _db.invoke_on(0, [this] (database& db) {
        return do_with(db.get_views(), [this] (std::vector<view_ptr>& views) {
            return parallel_for_each(views, [this] (view_ptr& view) {
                return db::system_keyspace::mark_view_as_built(view->ks_name(), view->cf_name()).then([this, view] {
                    return _sys_dist_ks.local().finish_view_build(view->ks_name(), view->cf_name());
                });
            });
        });
    }).get();
}

// Runs inside seastar::async context
void storage_service::bootstrap(std::unordered_set<token> tokens) {
    _is_bootstrap_mode = true;
    // DON'T use set_token, that makes us part of the ring locally which is incorrect until we are done bootstrapping
    db::system_keyspace::update_tokens(tokens).get();
    if (!db().local().is_replacing()) {
        // Wait until we know tokens of existing node before announcing join status.
        _gossiper.wait_for_range_setup().get();
        // if not an existing token then bootstrap
        _gossiper.add_local_application_state({
            { gms::application_state::TOKENS, value_factory.tokens(tokens) },
            { gms::application_state::STATUS, value_factory.bootstrapping(tokens) },
        }).get();
        set_mode(mode::JOINING, format("sleeping {} ms for pending range setup", get_ring_delay().count()), true);
        _gossiper.wait_for_range_setup().get();
    } else {
        // Dont set any state for the node which is bootstrapping the existing token...
        _token_metadata.update_normal_tokens(tokens, get_broadcast_address());
        replicate_to_all_cores().get();
        auto replace_addr = db().local().get_replace_address();
        if (replace_addr) {
            slogger.debug("Removing replaced endpoint {} from system.peers", *replace_addr);
            db::system_keyspace::remove_endpoint(*replace_addr).get();
        }
    }

    _gossiper.check_seen_seeds();

    set_mode(mode::JOINING, "Starting to bootstrap...", true);
    dht::boot_strapper bs(_db, _abort_source, get_broadcast_address(), tokens, _token_metadata);
    bs.bootstrap().get(); // handles token update
    slogger.info("Bootstrap completed! for the tokens {}", tokens);
}

sstring
storage_service::get_rpc_address(const inet_address& endpoint) const {
    if (endpoint != get_broadcast_address()) {
        auto* v = _gossiper.get_application_state_ptr(endpoint, gms::application_state::RPC_ADDRESS);
        if (v) {
            return v->value;
        }
    }
    return boost::lexical_cast<std::string>(endpoint);
}

std::unordered_map<dht::token_range, std::vector<inet_address>>
storage_service::get_range_to_address_map(const sstring& keyspace) const {
    return get_range_to_address_map(keyspace, _token_metadata.sorted_tokens());
}

std::unordered_map<dht::token_range, std::vector<inet_address>>
storage_service::get_range_to_address_map_in_local_dc(
        const sstring& keyspace) const {
    std::function<bool(const inet_address&)> filter =  [this](const inet_address& address) {
        return is_local_dc(address);
    };

    auto orig_map = get_range_to_address_map(keyspace, get_tokens_in_local_dc());
    std::unordered_map<dht::token_range, std::vector<inet_address>> filtered_map;
    for (auto entry : orig_map) {
        auto& addresses = filtered_map[entry.first];
        addresses.reserve(entry.second.size());
        std::copy_if(entry.second.begin(), entry.second.end(), std::back_inserter(addresses), filter);
    }

    return filtered_map;
}

std::vector<token>
storage_service::get_tokens_in_local_dc() const {
    std::vector<token> filtered_tokens;
    for (auto token : _token_metadata.sorted_tokens()) {
        auto endpoint = _token_metadata.get_endpoint(token);
        if (is_local_dc(*endpoint))
            filtered_tokens.push_back(token);
    }
    return filtered_tokens;
}

bool
storage_service::is_local_dc(const inet_address& targetHost) const {
    auto remote_dc = locator::i_endpoint_snitch::get_local_snitch_ptr()->get_datacenter(targetHost);
    auto local_dc = locator::i_endpoint_snitch::get_local_snitch_ptr()->get_datacenter(get_broadcast_address());
    return remote_dc == local_dc;
}

std::unordered_map<dht::token_range, std::vector<inet_address>>
storage_service::get_range_to_address_map(const sstring& keyspace,
        const std::vector<token>& sorted_tokens) const {
    // some people just want to get a visual representation of things. Allow null and set it to the first
    // non-system keyspace.
    if (keyspace == "" && _db.local().get_non_system_keyspaces().empty()) {
        throw std::runtime_error("No keyspace provided and no non system kespace exist");
    }
    const sstring& ks = (keyspace == "") ? _db.local().get_non_system_keyspaces()[0] : keyspace;
    return construct_range_to_endpoint_map(ks, get_all_ranges(sorted_tokens));
}

void storage_service::handle_state_bootstrap(inet_address endpoint) {
    slogger.debug("endpoint={} handle_state_bootstrap", endpoint);
    // explicitly check for TOKENS, because a bootstrapping node might be bootstrapping in legacy mode; that is, not using vnodes and no token specified
    auto tokens = get_tokens_for(endpoint);

    slogger.debug("Node {} state bootstrapping, token {}", endpoint, tokens);

    // if this node is present in token metadata, either we have missed intermediate states
    // or the node had crashed. Print warning if needed, clear obsolete stuff and
    // continue.
    if (_token_metadata.is_member(endpoint)) {
        // If isLeaving is false, we have missed both LEAVING and LEFT. However, if
        // isLeaving is true, we have only missed LEFT. Waiting time between completing
        // leave operation and rebootstrapping is relatively short, so the latter is quite
        // common (not enough time for gossip to spread). Therefore we report only the
        // former in the log.
        if (!_token_metadata.is_leaving(endpoint)) {
            slogger.info("Node {} state jump to bootstrap", endpoint);
        }
        _token_metadata.remove_endpoint(endpoint);
    }

    _token_metadata.add_bootstrap_tokens(tokens, endpoint);
    update_pending_ranges().get();

    if (_gossiper.uses_host_id(endpoint)) {
        _token_metadata.update_host_id(_gossiper.get_host_id(endpoint), endpoint);
    }
}

void storage_service::handle_state_normal(inet_address endpoint) {
    slogger.debug("endpoint={} handle_state_normal", endpoint);
    auto tokens = get_tokens_for(endpoint);

    std::unordered_set<token> tokens_to_update_in_metadata;
    std::unordered_set<token> tokens_to_update_in_system_keyspace;
    std::unordered_set<token> local_tokens_to_remove;
    std::unordered_set<inet_address> endpoints_to_remove;

    slogger.debug("Node {} state normal, token {}", endpoint, tokens);

    if (_token_metadata.is_member(endpoint)) {
        slogger.info("Node {} state jump to normal", endpoint);
    }
    update_peer_info(endpoint);

    // Order Matters, TM.updateHostID() should be called before TM.updateNormalToken(), (see CASSANDRA-4300).
    if (_gossiper.uses_host_id(endpoint)) {
        auto host_id = _gossiper.get_host_id(endpoint);
        auto existing = _token_metadata.get_endpoint_for_host_id(host_id);
        if (db().local().is_replacing() &&
            db().local().get_replace_address() &&
                _gossiper.get_endpoint_state_for_endpoint_ptr(db().local().get_replace_address().value())  &&
            (host_id == _gossiper.get_host_id(db().local().get_replace_address().value()))) {
            slogger.warn("Not updating token metadata for {} because I am replacing it", endpoint);
        } else {
            if (existing && *existing != endpoint) {
                if (*existing == get_broadcast_address()) {
                    slogger.warn("Not updating host ID {} for {} because it's mine", host_id, endpoint);
                    _token_metadata.remove_endpoint(endpoint);
                    endpoints_to_remove.insert(endpoint);
                } else if (_gossiper.compare_endpoint_startup(endpoint, *existing) > 0) {
                    slogger.warn("Host ID collision for {} between {} and {}; {} is the new owner", host_id, *existing, endpoint, endpoint);
                    _token_metadata.remove_endpoint(*existing);
                    endpoints_to_remove.insert(*existing);
                    _token_metadata.update_host_id(host_id, endpoint);
                } else {
                    slogger.warn("Host ID collision for {} between {} and {}; ignored {}", host_id, *existing, endpoint, endpoint);
                    _token_metadata.remove_endpoint(endpoint);
                    endpoints_to_remove.insert(endpoint);
                }
            } else {
                _token_metadata.update_host_id(host_id, endpoint);
            }
        }
    }

    for (auto t : tokens) {
        // we don't want to update if this node is responsible for the token and it has a later startup time than endpoint.
        auto current_owner = _token_metadata.get_endpoint(t);
        if (!current_owner) {
            slogger.debug("handle_state_normal: New node {} at token {}", endpoint, t);
            tokens_to_update_in_metadata.insert(t);
            tokens_to_update_in_system_keyspace.insert(t);
        } else if (endpoint == *current_owner) {
            slogger.debug("handle_state_normal: endpoint={} == current_owner={} token {}", endpoint, *current_owner, t);
            // set state back to normal, since the node may have tried to leave, but failed and is now back up
            tokens_to_update_in_metadata.insert(t);
            tokens_to_update_in_system_keyspace.insert(t);
        } else if (_gossiper.compare_endpoint_startup(endpoint, *current_owner) > 0) {
            slogger.debug("handle_state_normal: endpoint={} > current_owner={}, token {}", endpoint, *current_owner, t);
            tokens_to_update_in_metadata.insert(t);
            tokens_to_update_in_system_keyspace.insert(t);
            // currentOwner is no longer current, endpoint is.  Keep track of these moves, because when
            // a host no longer has any tokens, we'll want to remove it.
            std::multimap<inet_address, token> ep_to_token_copy = get_token_metadata().get_endpoint_to_token_map_for_reading();
            auto rg = ep_to_token_copy.equal_range(*current_owner);
            for (auto it = rg.first; it != rg.second; it++) {
                if (it->second == t) {
                    slogger.info("handle_state_normal: remove endpoint={} token={}", *current_owner, t);
                    ep_to_token_copy.erase(it);
                }
            }
            if (ep_to_token_copy.count(*current_owner) < 1) {
                slogger.info("handle_state_normal: endpoints_to_remove endpoint={}", *current_owner);
                endpoints_to_remove.insert(*current_owner);
            }
            slogger.info("handle_state_normal: Nodes {} and {} have the same token {}. {} is the new owner", endpoint, *current_owner, t, endpoint);
        } else {
            slogger.info("handle_state_normal: Nodes {} and {} have the same token {}. Ignoring {}", endpoint, *current_owner, t, endpoint);
        }
    }

    bool is_member = _token_metadata.is_member(endpoint);
    // Update pending ranges after update of normal tokens immediately to avoid
    // a race where natural endpoint was updated to contain node A, but A was
    // not yet removed from pending endpoints
    _token_metadata.update_normal_tokens(tokens_to_update_in_metadata, endpoint);
    _update_pending_ranges_action.trigger_later().get();

    for (auto ep : endpoints_to_remove) {
        remove_endpoint(ep);
        auto replace_addr = db().local().get_replace_address();
        if (db().local().is_replacing() && replace_addr && *replace_addr == ep) {
            _gossiper.replacement_quarantine(ep); // quarantine locally longer than normally; see CASSANDRA-8260
        }
    }
    slogger.debug("handle_state_normal: endpoint={} tokens_to_update_in_system_keyspace = {}", endpoint, tokens_to_update_in_system_keyspace);
    if (!tokens_to_update_in_system_keyspace.empty()) {
        db::system_keyspace::update_tokens(endpoint, tokens_to_update_in_system_keyspace).then_wrapped([endpoint] (auto&& f) {
            try {
                f.get();
            } catch (...) {
                slogger.error("handle_state_normal: fail to update tokens for {}: {}", endpoint, std::current_exception());
            }
            return make_ready_future<>();
        }).get();
    }
    if (!local_tokens_to_remove.empty()) {
        db::system_keyspace::update_local_tokens(std::unordered_set<dht::token>(), local_tokens_to_remove).discard_result().get();
    }

    // Send joined notification only when this node was not a member prior to this
    if (!is_member) {
        notify_joined(endpoint);
    }

    update_pending_ranges().get();
    if (slogger.is_enabled(logging::log_level::debug)) {
        auto ver = _token_metadata.get_ring_version();
        for (auto& x : _token_metadata.get_token_to_endpoint()) {
            slogger.debug("handle_state_normal: token_metadata.ring_version={}, token={} -> endpoint={}", ver, x.first, x.second);
        }
    }
}

void storage_service::handle_state_leaving(inet_address endpoint) {
    slogger.debug("endpoint={} handle_state_leaving", endpoint);

    auto tokens = get_tokens_for(endpoint);

    slogger.debug("Node {} state leaving, tokens {}", endpoint, tokens);

    // If the node is previously unknown or tokens do not match, update tokenmetadata to
    // have this node as 'normal' (it must have been using this token before the
    // leave). This way we'll get pending ranges right.
    if (!_token_metadata.is_member(endpoint)) {
        slogger.info("Node {} state jump to leaving", endpoint);
        _token_metadata.update_normal_tokens(tokens, endpoint);
    } else {
        auto tokens_ = _token_metadata.get_tokens(endpoint);
        std::set<token> tmp(tokens.begin(), tokens.end());
        if (!std::includes(tokens_.begin(), tokens_.end(), tmp.begin(), tmp.end())) {
            slogger.warn("Node {} 'leaving' token mismatch. Long network partition?", endpoint);
            slogger.debug("tokens_={}, tokens={}", tokens_, tmp);
            _token_metadata.update_normal_tokens(tokens, endpoint);
        }
    }

    // at this point the endpoint is certainly a member with this token, so let's proceed
    // normally
    _token_metadata.add_leaving_endpoint(endpoint);
    update_pending_ranges_nowait(endpoint);
}

void storage_service::update_pending_ranges_nowait(inet_address endpoint) {
    update_pending_ranges().handle_exception([endpoint] (std::exception_ptr ep) {
        slogger.info("Failed to update_pending_ranges for node {}: {}", endpoint, ep);
    });
}

void storage_service::handle_state_left(inet_address endpoint, std::vector<sstring> pieces) {
    slogger.debug("endpoint={} handle_state_left", endpoint);
    if (pieces.size() < 2) {
        slogger.warn("Fail to handle_state_left endpoint={} pieces={}", endpoint, pieces);
        return;
    }
    auto tokens = get_tokens_for(endpoint);
    slogger.debug("Node {} state left, tokens {}", endpoint, tokens);
    excise(tokens, endpoint, extract_expire_time(pieces));
}

void storage_service::handle_state_moving(inet_address endpoint, std::vector<sstring> pieces) {
    throw std::runtime_error(format("Move opeartion is not supported only more, endpoint={}", endpoint));
}

void storage_service::handle_state_removing(inet_address endpoint, std::vector<sstring> pieces) {
    slogger.debug("endpoint={} handle_state_removing", endpoint);
    if (pieces.empty()) {
        slogger.warn("Fail to handle_state_removing endpoint={} pieces={}", endpoint, pieces);
        return;
    }
    if (endpoint == get_broadcast_address()) {
        slogger.info("Received removenode gossip about myself. Is this node rejoining after an explicit removenode?");
        try {
            drain().get();
        } catch (...) {
            slogger.error("Fail to drain: {}", std::current_exception());
            throw;
        }
        return;
    }
    if (_token_metadata.is_member(endpoint)) {
        auto state = pieces[0];
        auto remove_tokens = _token_metadata.get_tokens(endpoint);
        if (sstring(gms::versioned_value::REMOVED_TOKEN) == state) {
            std::unordered_set<token> tmp(remove_tokens.begin(), remove_tokens.end());
            excise(std::move(tmp), endpoint, extract_expire_time(pieces));
        } else if (sstring(gms::versioned_value::REMOVING_TOKEN) == state) {
            slogger.debug("Tokens {} removed manually (endpoint was {})", remove_tokens, endpoint);
            // Note that the endpoint is being removed
            _token_metadata.add_leaving_endpoint(endpoint);
            update_pending_ranges().get();
            // find the endpoint coordinating this removal that we need to notify when we're done
            auto* value = _gossiper.get_application_state_ptr(endpoint, application_state::REMOVAL_COORDINATOR);
            if (!value) {
                auto err = format("Can not find application_state for endpoint={}", endpoint);
                slogger.warn("{}", err);
                throw std::runtime_error(err);
            }
            std::vector<sstring> coordinator;
            boost::split(coordinator, value->value, boost::is_any_of(sstring(versioned_value::DELIMITER_STR)));
            if (coordinator.size() != 2) {
                auto err = format("Can not split REMOVAL_COORDINATOR for endpoint={}, value={}", endpoint, value->value);
                slogger.warn("{}", err);
                throw std::runtime_error(err);
            }
            UUID host_id(coordinator[1]);
            // grab any data we are now responsible for and notify responsible node
            auto ep = _token_metadata.get_endpoint_for_host_id(host_id);
            if (!ep) {
                auto err = format("Can not find host_id={}", host_id);
                slogger.warn("{}", err);
                throw std::runtime_error(err);
            }
            // Kick off streaming commands. No need to wait for
            // restore_replica_count to complete which can take a long time,
            // since when it completes, this node will send notification to
            // tell the removal_coordinator with IP address notify_endpoint
            // that the restore process is finished on this node. This node
            // will be removed from _replicating_nodes on the
            // removal_coordinator.
            auto notify_endpoint = ep.value();
            restore_replica_count(endpoint, notify_endpoint).handle_exception([endpoint, notify_endpoint] (auto ep) {
                slogger.info("Failed to restore_replica_count for node {}, notify_endpoint={} : {}", endpoint, notify_endpoint, ep);
            });
        }
    } else { // now that the gossiper has told us about this nonexistent member, notify the gossiper to remove it
        if (sstring(gms::versioned_value::REMOVED_TOKEN) == pieces[0]) {
            add_expire_time_if_found(endpoint, extract_expire_time(pieces));
        }
        remove_endpoint(endpoint);
    }
}

void storage_service::on_join(gms::inet_address endpoint, gms::endpoint_state ep_state) {
    slogger.debug("endpoint={} on_join", endpoint);
    for (const auto& e : ep_state.get_application_state_map()) {
        on_change(endpoint, e.first, e.second);
    }
    get_local_migration_manager().schedule_schema_pull(endpoint, ep_state).handle_exception([endpoint] (auto ep) {
        slogger.warn("Fail to pull schema from {}: {}", endpoint, ep);
    });
}

void storage_service::on_alive(gms::inet_address endpoint, gms::endpoint_state state) {
    slogger.debug("endpoint={} on_alive", endpoint);
    get_local_migration_manager().schedule_schema_pull(endpoint, state).handle_exception([endpoint] (auto ep) {
        slogger.warn("Fail to pull schema from {}: {}", endpoint, ep);
    });
    if (_token_metadata.is_member(endpoint)) {
#if 0
        HintedHandOffManager.instance.scheduleHintDelivery(endpoint, true);
#endif
        notify_up(endpoint);
    }
}

void storage_service::before_change(gms::inet_address endpoint, gms::endpoint_state current_state, gms::application_state new_state_key, const gms::versioned_value& new_value) {
    slogger.debug("endpoint={} before_change: new app_state={}, new versioned_value={}", endpoint, new_state_key, new_value);
}

void storage_service::on_change(inet_address endpoint, application_state state, const versioned_value& value) {
    slogger.debug("endpoint={} on_change:     app_state={}, versioned_value={}", endpoint, state, value);
    if (state == application_state::STATUS) {
        std::vector<sstring> pieces;
        boost::split(pieces, value.value, boost::is_any_of(sstring(versioned_value::DELIMITER_STR)));
        if (pieces.empty()) {
            slogger.warn("Fail to split status in on_change: endpoint={}, app_state={}, value={}", endpoint, state, value);
            return;
        }
        sstring move_name = pieces[0];
        if (move_name == sstring(versioned_value::STATUS_BOOTSTRAPPING)) {
            handle_state_bootstrap(endpoint);
        } else if (move_name == sstring(versioned_value::STATUS_NORMAL) ||
                   move_name == sstring(versioned_value::SHUTDOWN)) {
            handle_state_normal(endpoint);
        } else if (move_name == sstring(versioned_value::REMOVING_TOKEN) ||
                   move_name == sstring(versioned_value::REMOVED_TOKEN)) {
            handle_state_removing(endpoint, pieces);
        } else if (move_name == sstring(versioned_value::STATUS_LEAVING)) {
            handle_state_leaving(endpoint);
        } else if (move_name == sstring(versioned_value::STATUS_LEFT)) {
            handle_state_left(endpoint, pieces);
        } else if (move_name == sstring(versioned_value::STATUS_MOVING)) {
            handle_state_moving(endpoint, pieces);
        } else {
            return; // did nothing.
        }
        // we have (most likely) modified token metadata
        replicate_to_all_cores().get();
    } else {
        auto* ep_state = _gossiper.get_endpoint_state_for_endpoint_ptr(endpoint);
        if (!ep_state || _gossiper.is_dead_state(*ep_state)) {
            slogger.debug("Ignoring state change for dead or unknown endpoint: {}", endpoint);
            return;
        }
        if (get_token_metadata().is_member(endpoint)) {
            do_update_system_peers_table(endpoint, state, value);
            if (state == application_state::SCHEMA) {
                get_local_migration_manager().schedule_schema_pull(endpoint, *ep_state).handle_exception([endpoint] (auto ep) {
                    slogger.warn("Failed to pull schema from {}: {}", endpoint, ep);
                });
            } else if (state == application_state::RPC_READY) {
                slogger.debug("Got application_state::RPC_READY for node {}, is_cql_ready={}", endpoint, ep_state->is_cql_ready());
                notify_cql_change(endpoint, ep_state->is_cql_ready());
            }
        }
    }
}


void storage_service::on_remove(gms::inet_address endpoint) {
    slogger.debug("endpoint={} on_remove", endpoint);
    _token_metadata.remove_endpoint(endpoint);
    update_pending_ranges().get();
}

void storage_service::on_dead(gms::inet_address endpoint, gms::endpoint_state state) {
    slogger.debug("endpoint={} on_dead", endpoint);
    notify_down(endpoint);
}

void storage_service::on_restart(gms::inet_address endpoint, gms::endpoint_state state) {
    slogger.debug("endpoint={} on_restart", endpoint);
    // If we have restarted before the node was even marked down, we need to reset the connection pool
    if (state.is_alive()) {
        on_dead(endpoint, state);
    }
}

// Runs inside seastar::async context
template <typename T>
static void update_table(gms::inet_address endpoint, sstring col, T value) {
    db::system_keyspace::update_peer_info(endpoint, col, value).then_wrapped([col, endpoint] (auto&& f) {
        try {
            f.get();
        } catch (...) {
            slogger.error("fail to update {} for {}: {}", col, endpoint, std::current_exception());
        }
        return make_ready_future<>();
    }).get();
}

// Runs inside seastar::async context
void storage_service::do_update_system_peers_table(gms::inet_address endpoint, const application_state& state, const versioned_value& value) {
    slogger.debug("Update system.peers table: endpoint={}, app_state={}, versioned_value={}", endpoint, state, value);
    if (state == application_state::RELEASE_VERSION) {
        update_table(endpoint, "release_version", value.value);
    } else if (state == application_state::DC) {
        update_table(endpoint, "data_center", value.value);
    } else if (state == application_state::RACK) {
        update_table(endpoint, "rack", value.value);
    } else if (state == application_state::RPC_ADDRESS) {
        auto col = sstring("rpc_address");
        inet_address ep;
        try {
            ep = gms::inet_address(value.value);
        } catch (...) {
            slogger.error("fail to update {} for {}: invalid rcpaddr {}", col, endpoint, value.value);
            return;
        }
        update_table(endpoint, col, ep.addr());
    } else if (state == application_state::SCHEMA) {
        update_table(endpoint, "schema_version", utils::UUID(value.value));
    } else if (state == application_state::HOST_ID) {
        update_table(endpoint, "host_id", utils::UUID(value.value));
    } else if (state == application_state::SUPPORTED_FEATURES) {
        update_table(endpoint, "supported_features", value.value);
    }
}

// Runs inside seastar::async context
void storage_service::update_peer_info(gms::inet_address endpoint) {
    using namespace gms;
    auto* ep_state = _gossiper.get_endpoint_state_for_endpoint_ptr(endpoint);
    if (!ep_state) {
        return;
    }
    for (auto& entry : ep_state->get_application_state_map()) {
        auto& app_state = entry.first;
        auto& value = entry.second;
        do_update_system_peers_table(endpoint, app_state, value);
    }
}

sstring storage_service::get_application_state_value(inet_address endpoint, application_state appstate) {
    auto v =_gossiper.get_application_state_ptr(endpoint, appstate);
    if (!v) {
        return {};
    }
    return v->value;
}

std::unordered_set<locator::token> storage_service::get_tokens_for(inet_address endpoint) {
    auto tokens_string = get_application_state_value(endpoint, application_state::TOKENS);
    slogger.trace("endpoint={}, tokens_string={}", endpoint, tokens_string);
    if (tokens_string.size() == 0) {
        return {}; // boost::split produces one element for emty string
    }
    std::vector<sstring> tokens;
    std::unordered_set<token> ret;
    boost::split(tokens, tokens_string, boost::is_any_of(";"));
    for (auto str : tokens) {
        auto t = dht::global_partitioner().from_sstring(str);
        slogger.trace("endpoint={}, token_str={} token={}", endpoint, str, t);
        ret.emplace(std::move(t));
    }
    return ret;
}

// Runs inside seastar::async context
void storage_service::set_tokens(std::unordered_set<token> tokens) {
    slogger.debug("Setting tokens to {}", tokens);
    db::system_keyspace::update_tokens(tokens).get();
    auto local_tokens = get_local_tokens().get0();
    _token_metadata.update_normal_tokens(tokens, get_broadcast_address());
    replicate_to_all_cores().get();
    set_gossip_tokens(local_tokens);
    set_mode(mode::NORMAL, "node is now in normal status", true);
}

void storage_service::set_gossip_tokens(const std::unordered_set<dht::token>& local_tokens) {
    _gossiper.add_local_application_state({
        { gms::application_state::TOKENS, value_factory.tokens(local_tokens) },
        { gms::application_state::STATUS, value_factory.normal(local_tokens) }
    }).get();
}

void storage_service::register_subscriber(endpoint_lifecycle_subscriber* subscriber)
{
    _lifecycle_subscribers.emplace_back(subscriber);
}

void storage_service::unregister_subscriber(endpoint_lifecycle_subscriber* subscriber)
{
    _lifecycle_subscribers.erase(std::remove(_lifecycle_subscribers.begin(), _lifecycle_subscribers.end(), subscriber), _lifecycle_subscribers.end());
}

static std::optional<future<>> drain_in_progress;

future<> storage_service::stop_transport() {
    return run_with_no_api_lock([] (storage_service& ss) {
        return seastar::async([&ss] {
            slogger.info("Stop transport: starts");

            ss.shutdown_client_servers().get();
            slogger.info("Stop transport: shutdown rpc and cql server done");

            gms::stop_gossiping().get();
            slogger.info("Stop transport: stop_gossiping done");

            ss.do_stop_ms().get();
            slogger.info("Stop transport: shutdown messaging_service done");

            ss.do_stop_stream_manager().get();
            slogger.info("Stop transport: shutdown stream_manager done");

            ss._auth_service.stop().get();
            slogger.info("Stop transport: auth shutdown");

            slogger.info("Stop transport: done");
        });
    });
}

future<> storage_service::drain_on_shutdown() {
    return run_with_no_api_lock([] (storage_service& ss) {
        if (drain_in_progress) {
            return std::move(*drain_in_progress);
        }
        return seastar::async([&ss] {
            slogger.info("Drain on shutdown: starts");

            ss.stop_transport().get();
            slogger.info("Drain on shutdown: stop_transport done");

            tracing::tracing::tracing_instance().invoke_on_all([] (auto& tr) {
                return tr.shutdown();
            }).get();

            tracing::tracing::tracing_instance().stop().get();
            slogger.info("Drain on shutdown: tracing is stopped");

            //unregister the system distributed accessors before stopping the system_dystributed_keyspace service
            ss._sl_controller.invoke_on_all(&qos::service_level_controller::set_distributed_data_accessor,
                    shared_ptr<qos::service_level_controller::service_level_distributed_data_accessor>()).get();
            ss._sys_dist_ks.invoke_on_all(&db::system_distributed_keyspace::stop).get();
            slogger.info("Drain on shutdown: system distributed keyspace stopped");

            get_storage_proxy().invoke_on_all([&ss] (storage_proxy& local_proxy) mutable {
                ss.unregister_subscriber(&local_proxy);
                return local_proxy.drain_on_shutdown();
            }).get();
            slogger.info("Drain on shutdown: hints manager is stopped");

            audit::audit::stop_audit().get();

            ss.flush_column_families();
            slogger.info("Drain on shutdown: flush column_families done");

            ss.db().invoke_on_all([] (auto& db) {
                return db.commitlog()->shutdown();
            }).get();
            slogger.info("Drain on shutdown: shutdown commitlog done");

            // NOTE: We currently don't destroy migration_manager nor
            // storage_service in scylla, so when we reach here
            // migration_manager should to be still alive. Be careful, when
            // scylla starts to destroy migration_manager in the shutdown
            // process.
            service::get_local_migration_manager().unregister_listener(&ss);

            slogger.info("Drain on shutdown: done");
        });
    });
#if 0
        // daemon threads, like our executors', continue to run while shutdown hooks are invoked
        drainOnShutdown = new Thread(new WrappedRunnable()
        {
            @Override
            public void runMayThrow() throws InterruptedException
            {
                ExecutorService counterMutationStage = StageManager.getStage(Stage.COUNTER_MUTATION);
                ExecutorService mutationStage = StageManager.getStage(Stage.MUTATION);
                if (mutationStage.isShutdown() && counterMutationStage.isShutdown())
                    return; // drained already

                if (daemon != null)
                    shutdownClientServers();
                ScheduledExecutors.optionalTasks.shutdown();
                Gossiper.instance.stop();

                // In-progress writes originating here could generate hints to be written, so shut down MessagingService
                // before mutation stage, so we can get all the hints saved before shutting down
                MessagingService.instance().shutdown();
                counterMutationStage.shutdown();
                mutationStage.shutdown();
                counterMutationStage.awaitTermination(3600, TimeUnit.SECONDS);
                mutationStage.awaitTermination(3600, TimeUnit.SECONDS);
                StorageProxy.instance.verifyNoHintsInProgress();

                List<Future<?>> flushes = new ArrayList<>();
                for (Keyspace keyspace : Keyspace.all())
                {
                    KSMetaData ksm = Schema.instance.getKSMetaData(keyspace.getName());
                    if (!ksm.durableWrites)
                    {
                        for (ColumnFamilyStore cfs : keyspace.getColumnFamilyStores())
                            flushes.add(cfs.forceFlush());
                    }
                }
                try
                {
                    FBUtilities.waitOnFutures(flushes);
                }
                catch (Throwable t)
                {
                    JVMStabilityInspector.inspectThrowable(t);
                    // don't let this stop us from shutting down the commitlog and other thread pools
                    slogger.warn("Caught exception while waiting for memtable flushes during shutdown hook", t);
                }

                CommitLog.instance.shutdownBlocking();

                // wait for miscellaneous tasks like sstable and commitlog segment deletion
                ScheduledExecutors.nonPeriodicTasks.shutdown();
                if (!ScheduledExecutors.nonPeriodicTasks.awaitTermination(1, TimeUnit.MINUTES))
                    slogger.warn("Miscellaneous task executor still busy after one minute; proceeding with shutdown");
            }
        }, "StorageServiceShutdownHook");
        Runtime.getRuntime().addShutdownHook(drainOnShutdown);
#endif
}

future<> storage_service::init_messaging_service_part() {
    return get_storage_service().invoke_on_all(&service::storage_service::init_messaging_service);
}

future<> storage_service::init_server(int delay, bind_messaging_port do_bind) {
    return seastar::async([this, delay, do_bind] {
#if 0
        slogger.info("Cassandra version: {}", FBUtilities.getReleaseVersionString());
        slogger.info("Thrift API version: {}", cassandraConstants.VERSION);
        slogger.info("CQL supported versions: {} (default: {})", StringUtils.join(ClientState.getCQLSupportedVersion(), ","), ClientState.DEFAULT_CQL_VERSION);
#endif
        _initialized = true;

        // Register storage_service to migration_manager so we can update
        // pending ranges when keyspace is chagned
        service::get_local_migration_manager().register_listener(this);
#if 0
        try
        {
            // Ensure StorageProxy is initialized on start-up; see CASSANDRA-3797.
            Class.forName("org.apache.cassandra.service.StorageProxy");
            // also IndexSummaryManager, which is otherwise unreferenced
            Class.forName("org.apache.cassandra.io.sstable.IndexSummaryManager");
        }
        catch (ClassNotFoundException e)
        {
            throw new AssertionError(e);
        }
#endif

        std::vector<inet_address> loaded_endpoints;
        if (get_property_load_ring_state()) {
            slogger.info("Loading persisted ring state");
            auto loaded_tokens = db::system_keyspace::load_tokens().get0();
            auto loaded_host_ids = db::system_keyspace::load_host_ids().get0();

            for (auto& x : loaded_tokens) {
                slogger.debug("Loaded tokens: endpoint={}, tokens={}", x.first, x.second);
            }

            for (auto& x : loaded_host_ids) {
                slogger.debug("Loaded host_id: endpoint={}, uuid={}", x.first, x.second);
            }

            for (auto x : loaded_tokens) {
                auto ep = x.first;
                auto tokens = x.second;
                if (ep == get_broadcast_address()) {
                    // entry has been mistakenly added, delete it
                    db::system_keyspace::remove_endpoint(ep).get();
                } else {
                    _token_metadata.update_normal_tokens(tokens, ep);
                    if (loaded_host_ids.count(ep)) {
                        _token_metadata.update_host_id(loaded_host_ids.at(ep), ep);
                    }
                    loaded_endpoints.push_back(ep);
                    _gossiper.add_saved_endpoint(ep);
                }
            }
        }

        auto loaded_peer_features = db::system_keyspace::load_peer_features().get0();
        slogger.info("loaded_peer_features: peer_features size={}", loaded_peer_features.size());
        for (auto& x : loaded_peer_features) {
            slogger.info("loaded_peer_features: peer={}, supported_features={}", x.first, x.second);
        }

        prepare_to_join(std::move(loaded_endpoints), loaded_peer_features, do_bind);
#if 0
        // Has to be called after the host id has potentially changed in prepareToJoin().
        for (ColumnFamilyStore cfs : ColumnFamilyStore.all())
            if (cfs.metadata.isCounter())
                cfs.initCounterCache();
#endif

        if (get_property_join_ring()) {
            join_token_ring(delay);
        } else {
            auto tokens = db::system_keyspace::get_saved_tokens().get0();
            if (!tokens.empty()) {
                _token_metadata.update_normal_tokens(tokens, get_broadcast_address());
                replicate_to_all_cores().get();
                // order is important here, the gossiper can fire in between adding these two states.  It's ok to send TOKENS without STATUS, but *not* vice versa.
                _gossiper.add_local_application_state({
                    { gms::application_state::TOKENS, value_factory.tokens(tokens) },
                    { gms::application_state::STATUS, value_factory.hibernate(true) }
                }).get();
            }
            slogger.info("Not joining ring as requested. Use JMX (StorageService->joinRing()) to initiate ring joining");
        }

        if (_db.local().get_config().enable_sstable_data_integrity_check()) {
            slogger.info0("SSTable data integrity checker is enabled.");
        } else {
            slogger.info0("SSTable data integrity checker is disabled.");
        }
    });
}

// Serialized
future<> storage_service::replicate_tm_only() {
    _shadow_token_metadata = _token_metadata;

    return get_storage_service().invoke_on_all([this](storage_service& local_ss){
        if (engine().cpu_id() != 0) {
            local_ss._token_metadata = _shadow_token_metadata;
        }
    });
}

future<> storage_service::replicate_to_all_cores() {
    // sanity checks: this function is supposed to be run on shard 0 only and
    // when gossiper has already been initialized.
    if (engine().cpu_id() != 0) {
        auto err = format("replicate_to_all_cores is not ran on cpu zero");
        slogger.warn("{}", err);
        throw std::runtime_error(err);
    }

    return _replicate_action.trigger_later().then([self = shared_from_this()] {});
}

future<> storage_service::do_replicate_to_all_cores() {
    return replicate_tm_only().handle_exception([] (auto e) {
        slogger.error("Fail to replicate _token_metadata: {}", e);
    });
}

future<> storage_service::gossip_snitch_info() {
    auto& snitch = locator::i_endpoint_snitch::get_local_snitch_ptr();
    auto addr = get_broadcast_address();
    auto dc = snitch->get_datacenter(addr);
    auto rack = snitch->get_rack(addr);
    return _gossiper.add_local_application_state({
        { gms::application_state::DC, value_factory.datacenter(dc) },
        { gms::application_state::RACK, value_factory.rack(rack) }
    });
}

future<> storage_service::stop() {
    return with_semaphore(_feature_listeners_sem, 1, [this] {
        uninit_messaging_service();
    }).then([this] {
        return _service_memory_limiter.wait(_service_memory_total); // make sure nobody uses the semaphore
    });
}

future<> storage_service::check_for_endpoint_collision(const std::unordered_map<gms::inet_address, sstring>& loaded_peer_features) {
    slogger.debug("Starting shadow gossip round to check for endpoint collision");
#if 0
    if (!MessagingService.instance().isListening())
        MessagingService.instance().listen(FBUtilities.getLocalAddress());
#endif
    return seastar::async([this, loaded_peer_features] {
        auto t = gms::gossiper::clk::now();
        bool found_bootstrapping_node = false;
        auto local_features = get_known_features();
        do {
            slogger.info("Checking remote features with gossip");
            _gossiper.do_shadow_round().get();
            _gossiper.check_knows_remote_features(local_features, loaded_peer_features);
            auto addr = get_broadcast_address();
            if (!_gossiper.is_safe_for_bootstrap(addr)) {
                throw std::runtime_error(sprint("A node with address %s already exists, cancelling join. "
                    "Use replace_address if you want to replace this node.", addr));
            }
            if (dht::range_streamer::use_strict_consistency()) {
                found_bootstrapping_node = false;
                for (auto& x : _gossiper.get_endpoint_states()) {
                    auto state = _gossiper.get_gossip_status(x.second);
                    if (state.empty()) {
                        continue;
                    }
                    auto addr = x.first;
                    slogger.debug("Checking bootstrapping/leaving/moving nodes: node={}, status={} (check_for_endpoint_collision)", addr, state);
                    if (state == sstring(versioned_value::STATUS_BOOTSTRAPPING) ||
                        state == sstring(versioned_value::STATUS_LEAVING) ||
                        state == sstring(versioned_value::STATUS_MOVING)) {
                        if (gms::gossiper::clk::now() > t + std::chrono::seconds(60)) {
                            throw std::runtime_error("Other bootstrapping/leaving/moving nodes detected, cannot bootstrap while consistent_rangemovement is true (check_for_endpoint_collision)");
                        } else {
                            _gossiper.goto_shadow_round();
                            _gossiper.reset_endpoint_state_map().get();
                            found_bootstrapping_node = true;
                            auto elapsed = std::chrono::duration_cast<std::chrono::seconds>(gms::gossiper::clk::now() - t).count();
                            slogger.info("Checking bootstrapping/leaving/moving nodes: node={}, status={}, sleep 1 second and check again ({} seconds elapsed) (check_for_endpoint_collision)", addr, state, elapsed);
                            sleep(std::chrono::seconds(1)).get();
                            break;
                        }
                    }
                }
            }
        } while (found_bootstrapping_node);
        slogger.info("Checking bootstrapping/leaving/moving nodes: ok (check_for_endpoint_collision)");
        _gossiper.reset_endpoint_state_map().get();
    });
}

// Runs inside seastar::async context
void storage_service::remove_endpoint(inet_address endpoint) {
    _gossiper.remove_endpoint(endpoint);
    db::system_keyspace::remove_endpoint(endpoint).then_wrapped([endpoint] (auto&& f) {
        try {
            f.get();
        } catch (...) {
            slogger.error("fail to remove endpoint={}: {}", endpoint, std::current_exception());
        }
        return make_ready_future<>();
    }).get();
}

future<std::unordered_set<token>> storage_service::prepare_replacement_info(const std::unordered_map<gms::inet_address, sstring>& loaded_peer_features) {
    if (!db().local().get_replace_address()) {
        throw std::runtime_error(format("replace_address is empty"));
    }
    auto replace_address = db().local().get_replace_address().value();
    slogger.info("Gathering node replacement information for {}", replace_address);

    // if (!MessagingService.instance().isListening())
    //     MessagingService.instance().listen(FBUtilities.getLocalAddress());
    auto seeds = _gossiper.get_seeds();
    if (seeds.size() == 1 && seeds.count(replace_address)) {
        throw std::runtime_error(format("Cannot replace_address {} because no seed node is up", replace_address));
    }

    // make magic happen
    slogger.info("Checking remote features with gossip");
    return _gossiper.do_shadow_round().then([this, loaded_peer_features, replace_address] {
        auto local_features = get_known_features();
        _gossiper.check_knows_remote_features(local_features, loaded_peer_features);
        // now that we've gossiped at least once, we should be able to find the node we're replacing
        auto* state = _gossiper.get_endpoint_state_for_endpoint_ptr(replace_address);
        if (!state) {
            throw std::runtime_error(format("Cannot replace_address {} because it doesn't exist in gossip", replace_address));
        }
        auto host_id = _gossiper.get_host_id(replace_address);
        auto* value = state->get_application_state_ptr(application_state::TOKENS);
        if (!value) {
            throw std::runtime_error(format("Could not find tokens for {} to replace", replace_address));
        }
        auto tokens = get_tokens_for(replace_address);
        // use the replacee's host Id as our own so we receive hints, etc
        return db::system_keyspace::set_local_host_id(host_id).discard_result().then([this, replace_address, tokens = std::move(tokens)] {
            return _gossiper.reset_endpoint_state_map().then([tokens = std::move(tokens)] { // clean up since we have what we need
                return make_ready_future<std::unordered_set<token>>(std::move(tokens));
            });
        });
    });
}

future<std::map<gms::inet_address, float>> storage_service::get_ownership() {
    return run_with_no_api_lock([] (storage_service& ss) {
        auto token_map = dht::global_partitioner().describe_ownership(ss._token_metadata.sorted_tokens());
        // describeOwnership returns tokens in an unspecified order, let's re-order them
        std::map<gms::inet_address, float> ownership;
        for (auto entry : token_map) {
            gms::inet_address endpoint = ss._token_metadata.get_endpoint(entry.first).value();
            auto token_ownership = entry.second;
            ownership[endpoint] += token_ownership;
        }
        return ownership;
    });
}

future<std::map<gms::inet_address, float>> storage_service::effective_ownership(sstring keyspace_name) {
    return run_with_no_api_lock([keyspace_name] (storage_service& ss) mutable {
        if (keyspace_name != "") {
            //find throws no such keyspace if it is missing
            const keyspace& ks = ss._db.local().find_keyspace(keyspace_name);
            // This is ugly, but it follows origin
            auto&& rs = ks.get_replication_strategy();  // clang complains about typeid(ks.get_replication_strategy());
            if (typeid(rs) == typeid(locator::local_strategy)) {
                throw std::runtime_error("Ownership values for keyspaces with LocalStrategy are meaningless");
            }
        } else {
            auto non_system_keyspaces = ss._db.local().get_non_system_keyspaces();

            //system_traces is a non-system keyspace however it needs to be counted as one for this process
            size_t special_table_count = 0;
            if (std::find(non_system_keyspaces.begin(), non_system_keyspaces.end(), "system_traces") !=
                    non_system_keyspaces.end()) {
                special_table_count += 1;
            }
            if (non_system_keyspaces.size() > special_table_count) {
                throw std::runtime_error("Non-system keyspaces don't have the same replication settings, effective ownership information is meaningless");
            }
            keyspace_name = "system_traces";
        }
        auto token_ownership = dht::global_partitioner().describe_ownership(ss._token_metadata.sorted_tokens());

        std::map<gms::inet_address, float> final_ownership;

        // calculate ownership per dc
        for (auto endpoints : ss._token_metadata.get_topology().get_datacenter_endpoints()) {
            // calculate the ownership with replication and add the endpoint to the final ownership map
            for (const gms::inet_address& endpoint : endpoints.second) {
                float ownership = 0.0f;
                for (range<token> r : ss.get_ranges_for_endpoint(keyspace_name, endpoint)) {
                    // get_ranges_for_endpoint will unwrap the first range.
                    // With t0 t1 t2 t3, the first range (t3,t0] will be splitted
                    // as (min,t0] and (t3,max]. Skippping the range (t3,max]
                    // we will get the correct ownership number as if the first
                    // range were not splitted.
                    if (!r.end()) {
                        continue;
                    }
                    auto end_token = r.end()->value();
                    if (token_ownership.find(end_token) != token_ownership.end()) {
                        ownership += token_ownership[end_token];
                    }
                }
                final_ownership[endpoint] = ownership;
            }
        }
        return final_ownership;
    });
}

static const std::map<storage_service::mode, sstring> mode_names = {
    {storage_service::mode::STARTING,       "STARTING"},
    {storage_service::mode::NORMAL,         "NORMAL"},
    {storage_service::mode::JOINING,        "JOINING"},
    {storage_service::mode::LEAVING,        "LEAVING"},
    {storage_service::mode::DECOMMISSIONED, "DECOMMISSIONED"},
    {storage_service::mode::MOVING,         "MOVING"},
    {storage_service::mode::DRAINING,       "DRAINING"},
    {storage_service::mode::DRAINED,        "DRAINED"},
};

std::ostream& operator<<(std::ostream& os, const storage_service::mode& m) {
    os << mode_names.at(m);
    return os;
}

void storage_service::set_mode(mode m, bool log) {
    set_mode(m, "", log);
}

void storage_service::set_mode(mode m, sstring msg, bool log) {
    _operation_mode = m;
    if (log) {
        slogger.info("{}: {}", m, msg);
    } else {
        slogger.debug("{}: {}", m, msg);
    }
}

future<std::unordered_set<dht::token>> storage_service::get_local_tokens() {
    return db::system_keyspace::get_saved_tokens().then([] (auto&& tokens) {
        // should not be called before initServer sets this
        if (tokens.empty()) {
            auto err = format("get_local_tokens: tokens is empty");
            slogger.error("{}", err);
            throw std::runtime_error(err);
        }
        return tokens;
    });
}

sstring storage_service::get_release_version() {
    return version::release();
}

sstring storage_service::get_schema_version() {
    return _db.local().get_version().to_sstring();
}

static constexpr auto UNREACHABLE = "UNREACHABLE";

future<std::unordered_map<sstring, std::vector<sstring>>> storage_service::describe_schema_versions() {
    auto live_hosts = _gossiper.get_live_members();
    std::unordered_map<sstring, std::vector<sstring>> results;
    return map_reduce(std::move(live_hosts), [] (auto host) {
        auto f0 = netw::get_messaging_service().local().send_schema_check(netw::msg_addr{ host, 0 });
        return std::move(f0).then_wrapped([host] (auto f) {
            if (f.failed()) {
                f.ignore_ready_future();
                return std::pair<gms::inet_address, std::optional<utils::UUID>>(host, std::nullopt);
            }
            return std::pair<gms::inet_address, std::optional<utils::UUID>>(host, f.get0());
        });
    }, std::move(results), [] (auto results, auto host_and_version) {
        auto version = host_and_version.second ? host_and_version.second->to_sstring() : UNREACHABLE;
        auto it = results.find(version);
        if (it == results.end()) {
            results.emplace(std::move(version), std::vector<sstring> { host_and_version.first.to_sstring() });
        } else {
            it->second.emplace_back(host_and_version.first.to_sstring());
        }
        return results;
    }).then([] (auto results) {
        // we're done: the results map is ready to return to the client.  the rest is just debug logging:
        auto it_unreachable = results.find(UNREACHABLE);
        if (it_unreachable != results.end()) {
            slogger.debug("Hosts not in agreement. Didn't get a response from everybody: {}", ::join( ",", it_unreachable->second));
        }
        auto my_version = get_local_storage_service().get_schema_version();
        for (auto&& entry : results) {
            // check for version disagreement. log the hosts that don't agree.
            if (entry.first == UNREACHABLE || entry.first == my_version) {
                continue;
            }
            for (auto&& host : entry.second) {
                slogger.debug("{} disagrees ({})", host, entry.first);
            }
        }
        if (results.size() == 1) {
            slogger.debug("Schemas are in agreement.");
        }
        return results;
    });
};

future<sstring> storage_service::get_operation_mode() {
    return run_with_no_api_lock([] (storage_service& ss) {
        auto mode = ss._operation_mode;
        return make_ready_future<sstring>(format("{}", mode));
    });
}

future<bool> storage_service::is_starting() {
    return run_with_no_api_lock([] (storage_service& ss) {
        auto mode = ss._operation_mode;
        return mode == storage_service::mode::STARTING;
    });
}

future<bool> storage_service::is_gossip_running() {
    return run_with_no_api_lock([] (storage_service& ss) {
        return ss._gossiper.is_enabled();
    });
}

future<> storage_service::start_gossiping(bind_messaging_port do_bind) {
    return run_with_api_lock(sstring("start_gossiping"), [do_bind] (storage_service& ss) {
        return seastar::async([&ss, do_bind] {
            if (!ss._initialized) {
                slogger.warn("Starting gossip by operator request");
                ss.set_gossip_tokens(ss.get_local_tokens().get0());
                ss._gossiper.force_newer_generation();
                ss._gossiper.start_gossiping(get_generation_number(), gms::bind_messaging_port(bool(do_bind))).then([&ss] {
                    ss._initialized = true;
                }).get();
            }
        });
    });
}

future<> storage_service::stop_gossiping() {
    return run_with_api_lock(sstring("stop_gossiping"), [] (storage_service& ss) {
        if (ss._initialized) {
            slogger.warn("Stopping gossip by operator request");
            return gms::stop_gossiping().then([&ss] {
                ss._initialized = false;
            });
        }
        return make_ready_future<>();
    });
}

future<> storage_service::do_stop_ms() {
    if (_ms_stopped) {
        return make_ready_future<>();
    }
    _ms_stopped = true;
    return netw::get_messaging_service().invoke_on_all([] (auto& ms) {
        return ms.stop();
    }).then([] {
        slogger.info("messaging_service stopped");
    });
}

future<> storage_service::do_stop_stream_manager() {
    if (_stream_manager_stopped) {
        return make_ready_future<>();
    }
    _stream_manager_stopped = true;
    return streaming::get_stream_manager().invoke_on_all([] (auto& sm) {
        return sm.stop();
    }).then([] {
        slogger.info("stream_manager stopped");
    });
}

future<> check_snapshot_not_exist(database& db, sstring ks_name, sstring name) {
    auto& ks = db.find_keyspace(ks_name);
    return parallel_for_each(ks.metadata()->cf_meta_data(), [&db, ks_name = std::move(ks_name), name = std::move(name)] (auto& pair) {
        auto& cf = db.find_column_family(pair.second);
        return cf.snapshot_exists(name).then([ks_name = std::move(ks_name), name] (bool exists) {
            if (exists) {
                throw std::runtime_error(format("Keyspace {}: snapshot {} already exists.", ks_name, name));
            }
        });
    });
}

template <typename Func>
std::result_of_t<Func()> storage_service::run_snapshot_modify_operation(Func&& f) {
    return smp::submit_to(0, [f = std::move(f)] () mutable {
        return with_lock(get_local_storage_service()._snapshot_lock.for_write(), std::move(f));
    });
}

template <typename Func>
std::result_of_t<Func()> storage_service::run_snapshot_list_operation(Func&& f) {
    return smp::submit_to(0, [f = std::move(f)] () mutable {
        return with_lock(get_local_storage_service()._snapshot_lock.for_read(), std::move(f));
    });
}

future<> storage_service::take_snapshot(sstring tag, std::vector<sstring> keyspace_names) {
    if (tag.empty()) {
        throw std::runtime_error("You must supply a snapshot name.");
    }

    if (keyspace_names.size() == 0) {
        boost::copy(_db.local().get_keyspaces() | boost::adaptors::map_keys, std::back_inserter(keyspace_names));
    };

    return run_snapshot_modify_operation([tag = std::move(tag), keyspace_names = std::move(keyspace_names), this] {
        auto mode = get_local_storage_service()._operation_mode;
        if (mode == storage_service::mode::JOINING) {
            throw std::runtime_error("Cannot snapshot until bootstrap completes");
        }

        return parallel_for_each(keyspace_names, [tag, this] (auto& ks_name) {
            return check_snapshot_not_exist(_db.local(), ks_name, tag);
        }).then([this, tag, keyspace_names] {
            return _db.invoke_on_all([tag = std::move(tag), keyspace_names] (database& db) {
                return parallel_for_each(keyspace_names, [&db, tag = std::move(tag)] (auto& ks_name) {
                    auto& ks = db.find_keyspace(ks_name);
                    return parallel_for_each(ks.metadata()->cf_meta_data(), [&db, tag = std::move(tag)] (auto& pair) {
                        auto& cf = db.find_column_family(pair.second);
                        return cf.snapshot(tag);
                    });
                });
            });
        });
    });

}

future<> storage_service::take_column_family_snapshot(sstring ks_name, sstring cf_name, sstring tag) {
    if (ks_name.empty()) {
        throw std::runtime_error("You must supply a keyspace name");
    }
    if (cf_name.empty()) {
        throw std::runtime_error("You must supply a table name");
    }
    if (cf_name.find(".") != sstring::npos) {
        throw std::invalid_argument("Cannot take a snapshot of a secondary index by itself. Run snapshot on the table that owns the index.");
    }

    if (tag.empty()) {
        throw std::runtime_error("You must supply a snapshot name.");
    }

    return run_snapshot_modify_operation([this, ks_name = std::move(ks_name), cf_name = std::move(cf_name), tag = std::move(tag)] {
        auto mode = get_local_storage_service()._operation_mode;
        if (mode == storage_service::mode::JOINING) {
            throw std::runtime_error("Cannot snapshot until bootstrap completes");
        }
        return check_snapshot_not_exist(_db.local(), ks_name, tag).then([this, ks_name, cf_name, tag] {
            return _db.invoke_on_all([ks_name, cf_name, tag] (database &db) {
                auto& cf = db.find_column_family(ks_name, cf_name);
                return cf.snapshot(tag);
            });
        });
    });
}

future<> storage_service::clear_snapshot(sstring tag, std::vector<sstring> keyspace_names) {
    return run_snapshot_modify_operation([this, tag = std::move(tag), keyspace_names = std::move(keyspace_names)] {
        return _db.local().clear_snapshot(tag, keyspace_names);
    });
}

future<std::unordered_map<sstring, std::vector<service::storage_service::snapshot_details>>>
storage_service::get_snapshot_details() {
    using cf_snapshot_map = std::unordered_map<utils::UUID, column_family::snapshot_details>;
    using snapshot_map = std::unordered_map<sstring, cf_snapshot_map>;

    class snapshot_reducer {
    private:
        snapshot_map _result;
    public:
        future<> operator()(const snapshot_map& value) {
            for (auto&& vp: value) {
                if (_result.count(vp.first) == 0) {
                    _result.emplace(vp.first, std::move(vp.second));
                    continue;
                }

                auto& rp = _result.at(vp.first);
                for (auto&& cf: vp.second) {
                    if (rp.count(cf.first) == 0) {
                        rp.emplace(cf.first, std::move(cf.second));
                        continue;
                    }
                    auto& rcf = rp.at(cf.first);
                    rcf.live = cf.second.live;
                    rcf.total = cf.second.total;
                }
            }
            return make_ready_future<>();
        }
        snapshot_map get() && {
            return std::move(_result);
        }
    };
  return run_snapshot_list_operation([] {
    return get_local_storage_service()._db.map_reduce(snapshot_reducer(), [] (database& db) {
        auto local_snapshots = make_lw_shared<snapshot_map>();
        return parallel_for_each(db.get_column_families(), [local_snapshots] (auto& cf_pair) {
            return cf_pair.second->get_snapshot_details().then([uuid = cf_pair.first, local_snapshots] (auto map) {
                for (auto&& snap_map: map) {
                    if (local_snapshots->count(snap_map.first) == 0) {
                        local_snapshots->emplace(snap_map.first, cf_snapshot_map());
                    }
                    local_snapshots->at(snap_map.first).emplace(uuid, snap_map.second);
                }
                return make_ready_future<>();
            });
        }).then([local_snapshots] {
            return make_ready_future<snapshot_map>(std::move(*local_snapshots));
        });
    }).then([] (snapshot_map&& map) {
        std::unordered_map<sstring, std::vector<service::storage_service::snapshot_details>> result;
        for (auto&& pair: map) {
            std::vector<service::storage_service::snapshot_details> details;

            for (auto&& snap_map: pair.second) {
                auto& cf = get_local_storage_service()._db.local().find_column_family(snap_map.first);
                details.push_back({ snap_map.second.live, snap_map.second.total, cf.schema()->cf_name(), cf.schema()->ks_name() });
            }
            result.emplace(pair.first, std::move(details));
        }

        return make_ready_future<std::unordered_map<sstring, std::vector<service::storage_service::snapshot_details>>>(std::move(result));
    });
  });
}

future<int64_t> storage_service::true_snapshots_size() {
    return _db.map_reduce(adder<int64_t>(), [] (database& db) {
        return do_with(int64_t(0), [&db] (auto& local_total) {
            return parallel_for_each(db.get_column_families(), [&local_total] (auto& cf_pair) {
                return cf_pair.second->get_snapshot_details().then([&local_total] (auto map) {
                    for (auto&& snap_map: map) {
                        local_total += snap_map.second.live;
                    }
                    return make_ready_future<>();
                 });
            }).then([&local_total] {
                return make_ready_future<int64_t>(local_total);
            });
        });
    });
}

static std::atomic<bool> isolated = { false };

future<> storage_service::start_rpc_server() {
    return run_with_api_lock(sstring("start_rpc_server"), [] (storage_service& ss) {
        if (ss._thrift_server || isolated.load()) {
            return make_ready_future<>();
        }

        auto tserver = make_shared<distributed<thrift_server>>();
        ss._thrift_server = tserver;

        auto& cfg = ss._db.local().get_config();
        auto port = cfg.rpc_port();
        auto addr = cfg.rpc_address();
        auto preferred = cfg.rpc_interface_prefer_ipv6() ? std::make_optional(net::inet_address::family::INET6) : std::nullopt;
        auto family = cfg.enable_ipv6_dns_lookup() || preferred ? std::nullopt : std::make_optional(net::inet_address::family::INET);
        auto keepalive = cfg.rpc_keepalive();
        thrift_server_config tsc;
        tsc.timeout_config = make_timeout_config(cfg);
        tsc.max_request_size = cfg.thrift_max_message_length_in_mb() * (uint64_t(1) << 20);
        return gms::inet_address::lookup(addr, family, preferred).then([&ss, tserver, addr, port, keepalive, tsc] (gms::inet_address ip) {
            return tserver->start(std::ref(ss._db), std::ref(cql3::get_query_processor()), std::ref(ss._auth_service), std::ref(ss._cql_config), tsc).then([tserver, port, addr, ip, keepalive] {
                // #293 - do not stop anything
                //engine().at_exit([tserver] {
                //    return tserver->stop();
                //});
                return tserver->invoke_on_all(&thrift_server::listen, socket_address{ip, port}, keepalive);
            });
        }).then([addr, port] {
            slogger.info("Thrift server listening on {}:{} ...", addr, port);
        });
    });
}

future<> storage_service::do_stop_rpc_server() {
    auto tserver = _thrift_server;
    _thrift_server = {};
    if (tserver) {
        // Note: We must capture tserver so that it will not be freed before tserver->stop
        return tserver->stop().then([tserver] {
            slogger.info("Thrift server stopped");
        });
    }
    return make_ready_future<>();
}

future<> storage_service::stop_rpc_server() {
    return run_with_api_lock(sstring("stop_rpc_server"), [] (storage_service& ss) {
        return ss.do_stop_rpc_server();
    });
}

future<bool> storage_service::is_rpc_server_running() {
    return run_with_no_api_lock([] (storage_service& ss) {
        return bool(ss._thrift_server);
    });
}

future<> storage_service::start_native_transport() {
    return run_with_api_lock(sstring("start_native_transport"), [this] (storage_service& ss) {
        if (ss._cql_server || isolated.load()) {
            return make_ready_future<>();
        }
        auto cserver = make_shared<distributed<cql_transport::cql_server>>();
        ss._cql_server = cserver;

        auto& cfg = ss._db.local().get_config();
        auto addr = cfg.rpc_address();
        auto preferred = cfg.rpc_interface_prefer_ipv6() ? std::make_optional(net::inet_address::family::INET6) : std::nullopt;
        auto family = cfg.enable_ipv6_dns_lookup() || preferred ? std::nullopt : std::make_optional(net::inet_address::family::INET);
        auto ceo = cfg.client_encryption_options();
        auto keepalive = cfg.rpc_keepalive();
        cql_transport::cql_server_config cql_server_config;
        cql_server_config.timeout_config = make_timeout_config(cfg);
        cql_server_config.max_request_size = ss._service_memory_total;
        cql_server_config.get_service_memory_limiter_semaphore = [ss = std::ref(get_storage_service())] () -> semaphore& { return ss.get().local()._service_memory_limiter; };
        cql_server_config.allow_shard_aware_drivers = cfg.enable_shard_aware_drivers();
<<<<<<< HEAD
        return gms::inet_address::lookup(addr, family, preferred).then([&ss, cserver, addr, &cfg, keepalive, ceo = std::move(ceo), cql_server_config, this] (seastar::net::inet_address ip) {
                return cserver->start(std::ref(service::get_storage_proxy()), std::ref(cql3::get_query_processor()), std::ref(ss._auth_service), cql_server_config, std::ref(_sl_controller)).then([cserver, &cfg, addr, ip, ceo, keepalive]() {
                // #293 - do not stop anything
                //engine().at_exit([cserver] {
                //    return cserver->stop();
                //});
=======
        return gms::inet_address::lookup(addr, family, preferred).then([&ss, cserver, addr, &cfg, keepalive, ceo = std::move(ceo), cql_server_config] (seastar::net::inet_address ip) {
                return cserver->start(std::ref(service::get_storage_proxy()), std::ref(cql3::get_query_processor()), std::ref(ss._auth_service), std::ref(ss._cql_config), cql_server_config).then([cserver, &cfg, addr, ip, ceo, keepalive]() {
>>>>>>> 080989d2

                auto f = make_ready_future();

                struct listen_cfg {
                    socket_address addr;
                    std::shared_ptr<seastar::tls::credentials_builder> cred;
                };

                std::vector<listen_cfg> configs({ { socket_address{ip, cfg.native_transport_port()} }});

                // main should have made sure values are clean and neatish
                if (ceo.at("enabled") == "true") {
                    auto cred = std::make_shared<seastar::tls::credentials_builder>();

                    cred->set_dh_level(seastar::tls::dh_params::level::MEDIUM);
                    cred->set_priority_string(db::config::default_tls_priority);

                    if (ceo.count("priority_string")) {
                        cred->set_priority_string(ceo.at("priority_string"));
                    }
                    if (ceo.count("require_client_auth") && ceo.at("require_client_auth") == "true") {
                        cred->set_client_auth(seastar::tls::client_auth::REQUIRE);
                    }

                    f = cred->set_x509_key_file(ceo.at("certificate"), ceo.at("keyfile"), seastar::tls::x509_crt_format::PEM);

                    if (ceo.count("truststore")) {
                        f = f.then([cred, f = ceo.at("truststore")] { return cred->set_x509_trust_file(f, seastar::tls::x509_crt_format::PEM); });
                    }

                    slogger.info("Enabling encrypted CQL connections between client and server");

                    if (cfg.native_transport_port_ssl.is_set() && cfg.native_transport_port_ssl() != cfg.native_transport_port()) {
                        configs.emplace_back(listen_cfg{{ip, cfg.native_transport_port_ssl()}, std::move(cred)});
                    } else {
                        configs.back().cred = std::move(cred);
                    }
                }

                return f.then([cserver, configs = std::move(configs), keepalive] {
                    return parallel_for_each(configs, [cserver, keepalive](const listen_cfg & cfg) {
                        return cserver->invoke_on_all(&cql_transport::cql_server::listen, cfg.addr, cfg.cred, keepalive).then([cfg] {
                            slogger.info("Starting listening for CQL clients on {} ({})"
                                            , cfg.addr, cfg.cred ? "encrypted" : "unencrypted"
                                            );
                        });
                    });

                });
            });
        }).then([&ss] {
            return ss.set_cql_ready(true);
        });
    });
}

future<> storage_service::do_stop_native_transport() {
    auto cserver = _cql_server;
    _cql_server = {};
    if (cserver) {
        // FIXME: cql_server::stop() doesn't kill existing connections and wait for them
        // Note: We must capture cserver so that it will not be freed before cserver->stop
        return set_cql_ready(false).then([cserver] {
            return cserver->stop().then([cserver] {
                slogger.info("CQL server stopped");
            });
        });
    }
    return make_ready_future<>();
}

future<> storage_service::stop_native_transport() {
    return run_with_api_lock(sstring("stop_native_transport"), [] (storage_service& ss) {
        return ss.do_stop_native_transport();
    });
}

future<bool> storage_service::is_native_transport_running() {
    return run_with_no_api_lock([] (storage_service& ss) {
        return bool(ss._cql_server);
    });
}

future<> storage_service::decommission() {
    return run_with_api_lock(sstring("decommission"), [] (storage_service& ss) {
        return seastar::async([&ss] {
            auto& tm = ss.get_token_metadata();
            auto& db = ss.db().local();
            if (!tm.is_member(ss.get_broadcast_address())) {
                throw std::runtime_error("local node is not a member of the token ring yet");
            }

            if (tm.clone_after_all_left().sorted_tokens().size() < 2) {
                throw std::runtime_error("no other normal nodes in the ring; decommission would be pointless");
            }

            if (ss._operation_mode != mode::NORMAL) {
                throw std::runtime_error(format("Node in {} state; wait for status to become normal or restart", ss._operation_mode));
            }

            ss.update_pending_ranges().get();

            auto non_system_keyspaces = db.get_non_system_keyspaces();
            for (const auto& keyspace_name : non_system_keyspaces) {
                if (tm.get_pending_ranges(keyspace_name, ss.get_broadcast_address()).size() > 0) {
                    throw std::runtime_error("data is currently moving to this node; unable to leave the ring");
                }
            }

            slogger.info("DECOMMISSIONING: starts");
            ss.start_leaving().get();
            // FIXME: long timeout = Math.max(RING_DELAY, BatchlogManager.instance.getBatchlogTimeout());
            auto timeout = ss.get_ring_delay();
            ss.set_mode(mode::LEAVING, format("sleeping {} ms for batch processing and pending range setup", timeout.count()), true);
            sleep(timeout).get();

            slogger.info("DECOMMISSIONING: unbootstrap starts");
            ss.unbootstrap();
            slogger.info("DECOMMISSIONING: unbootstrap done");

            ss.shutdown_client_servers().get();
            slogger.info("DECOMMISSIONING: shutdown rpc and cql server done");

            db::get_batchlog_manager().invoke_on_all([] (auto& bm) {
                return bm.stop();
            }).get();
            slogger.info("DECOMMISSIONING: stop batchlog_manager done");

            gms::stop_gossiping().get();
            slogger.info("DECOMMISSIONING: stop_gossiping done");
            ss.do_stop_ms().get();
            slogger.info("DECOMMISSIONING: stop messaging_service done");
            // StageManager.shutdownNow();
            db::system_keyspace::set_bootstrap_state(db::system_keyspace::bootstrap_state::DECOMMISSIONED).get();
            slogger.info("DECOMMISSIONING: set_bootstrap_state done");
            ss.set_mode(mode::DECOMMISSIONED, true);
            slogger.info("DECOMMISSIONING: done");
            // let op be responsible for killing the process
        });
    });
}

future<> storage_service::removenode(sstring host_id_string) {
    return run_with_api_lock(sstring("removenode"), [host_id_string] (storage_service& ss) mutable {
        return seastar::async([&ss, host_id_string] {
            slogger.debug("removenode: host_id = {}", host_id_string);
            auto my_address = ss.get_broadcast_address();
            auto& tm = ss._token_metadata;
            auto local_host_id = tm.get_host_id(my_address);
            auto host_id = utils::UUID(host_id_string);
            auto endpoint_opt = tm.get_endpoint_for_host_id(host_id);
            if (!endpoint_opt) {
                throw std::runtime_error("Host ID not found.");
            }
            auto endpoint = *endpoint_opt;

            auto tokens = tm.get_tokens(endpoint);

            slogger.debug("removenode: endpoint = {}", endpoint);

            if (endpoint == my_address) {
                throw std::runtime_error("Cannot remove self");
            }

            if (ss._gossiper.get_live_members().count(endpoint)) {
                throw std::runtime_error(format("Node {} is alive and owns this ID. Use decommission command to remove it from the ring", endpoint));
            }

            // A leaving endpoint that is dead is already being removed.
            if (tm.is_leaving(endpoint)) {
                slogger.warn("Node {} is already being removed, continuing removal anyway", endpoint);
            }

            if (!ss._replicating_nodes.empty()) {
                throw std::runtime_error("This node is already processing a removal. Wait for it to complete, or use 'removenode force' if this has failed.");
            }

            auto non_system_keyspaces = ss.db().local().get_non_system_keyspaces();
            // Find the endpoints that are going to become responsible for data
            for (const auto& keyspace_name : non_system_keyspaces) {
                auto& ks = ss.db().local().find_keyspace(keyspace_name);
                // if the replication factor is 1 the data is lost so we shouldn't wait for confirmation
                if (ks.get_replication_strategy().get_replication_factor() == 1) {
                    slogger.warn("keyspace={} has replication factor 1, the data is probably lost", keyspace_name);
                    continue;
                }

                // get all ranges that change ownership (that is, a node needs
                // to take responsibility for new range)
                std::unordered_multimap<dht::token_range, inet_address> changed_ranges =
                    ss.get_changed_ranges_for_leaving(keyspace_name, endpoint);
                for (auto& x: changed_ranges) {
                    auto ep = x.second;
                    if (ss._gossiper.is_alive(ep)) {
                        ss._replicating_nodes.emplace(ep);
                    } else {
                        slogger.warn("Endpoint {} is down and will not receive data for re-replication of {}", ep, endpoint);
                    }
                }
            }
            slogger.info("removenode: endpoint = {}, replicating_nodes = {}", endpoint, ss._replicating_nodes);
            ss._removing_node = endpoint;
            tm.add_leaving_endpoint(endpoint);
            ss.update_pending_ranges().get();

            // the gossiper will handle spoofing this node's state to REMOVING_TOKEN for us
            // we add our own token so other nodes to let us know when they're done
            ss._gossiper.advertise_removing(endpoint, host_id, local_host_id).get();

            // kick off streaming commands
            // No need to wait for restore_replica_count to complete, since
            // when it completes, the node will be removed from _replicating_nodes,
            // and we wait for _replicating_nodes to become empty below
            ss.restore_replica_count(endpoint, my_address).handle_exception([endpoint, my_address] (auto ep) {
                slogger.info("Failed to restore_replica_count for node {} on node {}", endpoint, my_address);
            });

            // wait for ReplicationFinishedVerbHandler to signal we're done
            while (!(ss._replicating_nodes.empty() || ss._force_remove_completion)) {
                sleep(std::chrono::milliseconds(100)).get();
            }

            if (ss._force_remove_completion) {
                ss._force_remove_completion = false;
                throw std::runtime_error("nodetool removenode force is called by user");
            }

            std::unordered_set<token> tmp(tokens.begin(), tokens.end());
            ss.excise(std::move(tmp), endpoint);

            // gossiper will indicate the token has left
            ss._gossiper.advertise_token_removed(endpoint, host_id).get();

            ss._replicating_nodes.clear();
            ss._removing_node = std::nullopt;
        });
    });
}

// Runs inside seastar::async context
void storage_service::flush_column_families() {
    service::get_storage_service().invoke_on_all([] (auto& ss) {
        auto& local_db = ss.db().local();
        auto non_system_cfs = local_db.get_column_families() | boost::adaptors::filtered([] (auto& uuid_and_cf) {
            auto cf = uuid_and_cf.second;
            return !is_system_keyspace(cf->schema()->ks_name());
        });
        // count CFs first
        auto total_cfs = boost::distance(non_system_cfs);
        ss._drain_progress.total_cfs = total_cfs;
        ss._drain_progress.remaining_cfs = total_cfs;
        // flush
        return parallel_for_each(non_system_cfs, [&ss] (auto&& uuid_and_cf) {
            auto cf = uuid_and_cf.second;
            return cf->flush().then([&ss] {
                ss._drain_progress.remaining_cfs--;
            });
        });
    }).get();
    // flush the system ones after all the rest are done, just in case flushing modifies any system state
    // like CASSANDRA-5151. don't bother with progress tracking since system data is tiny.
    service::get_storage_service().invoke_on_all([] (auto& ss) {
        auto& local_db = ss.db().local();
        auto system_cfs = local_db.get_column_families() | boost::adaptors::filtered([] (auto& uuid_and_cf) {
            auto cf = uuid_and_cf.second;
            return is_system_keyspace(cf->schema()->ks_name());
        });
        return parallel_for_each(system_cfs, [&ss] (auto&& uuid_and_cf) {
            auto cf = uuid_and_cf.second;
            return cf->flush();
        });
    }).get();
}

future<> storage_service::drain() {
    return run_with_api_lock(sstring("drain"), [] (storage_service& ss) {
        return seastar::async([&ss] {
            if (ss._operation_mode == mode::DRAINED) {
                slogger.warn("Cannot drain node (did it already happen?)");
                return;
            }
            if (drain_in_progress) {
                drain_in_progress->get();
                ss.set_mode(mode::DRAINED, true);
                return;
            }
            promise<> p;
            drain_in_progress = p.get_future();

            ss.set_mode(mode::DRAINING, "starting drain process", true);
            ss.shutdown_client_servers().get();
            gms::stop_gossiping().get();

            ss.set_mode(mode::DRAINING, "shutting down messaging_service", false);
            ss.do_stop_ms().get();

#if 0
    StorageProxy.instance.verifyNoHintsInProgress();
#endif

            // Interrupt on going compaction and shutdown to prevent further compaction
            ss.db().invoke_on_all([] (auto& db) {
                return db.get_compaction_manager().stop();
            }).get();

            ss.set_mode(mode::DRAINING, "flushing column families", false);
            ss.flush_column_families();

            db::get_batchlog_manager().invoke_on_all([] (auto& bm) {
                return bm.stop();
            }).get();
#if 0
    // whilst we've flushed all the CFs, which will have recycled all completed segments, we want to ensure
    // there are no segments to replay, so we force the recycling of any remaining (should be at most one)
    CommitLog.instance.forceRecycleAllSegments();
#endif

            ss.db().invoke_on_all([] (auto& db) {
                return db.commitlog()->shutdown();
            }).get();

            ss.set_mode(mode::DRAINED, true);
            p.set_value();
        });
    });
}

double storage_service::get_load() {
    double bytes = 0;
#if 0
    for (String keyspaceName : Schema.instance.getKeyspaces())
    {
        Keyspace keyspace = Schema.instance.getKeyspaceInstance(keyspaceName);
        if (keyspace == null)
            continue;
        for (ColumnFamilyStore cfs : keyspace.getColumnFamilyStores())
            bytes += cfs.getLiveDiskSpaceUsed();
    }
#endif
    return bytes;
}

sstring storage_service::get_load_string() {
    return format("{:f}", get_load());
}

future<std::map<sstring, double>> storage_service::get_load_map() {
    return run_with_no_api_lock([] (storage_service& ss) {
        std::map<sstring, double> load_map;
        auto& lb = ss.get_load_broadcaster();
        if (lb) {
            for (auto& x : lb->get_load_info()) {
                load_map.emplace(format("{}", x.first), x.second);
                slogger.debug("get_load_map endpoint={}, load={}", x.first, x.second);
            }
        } else {
            slogger.debug("load_broadcaster is not set yet!");
        }
        load_map.emplace(format("{}", ss.get_broadcast_address()), ss.get_load());
        return load_map;
    });
}


future<> storage_service::rebuild(sstring source_dc) {
    return run_with_api_lock(sstring("rebuild"), [source_dc] (storage_service& ss) {
        slogger.info("rebuild from dc: {}", source_dc == "" ? "(any dc)" : source_dc);
        auto streamer = make_lw_shared<dht::range_streamer>(ss._db, ss._token_metadata, ss._abort_source,
                ss.get_broadcast_address(), "Rebuild", streaming::stream_reason::rebuild);
        streamer->add_source_filter(std::make_unique<dht::range_streamer::failure_detector_source_filter>(ss._gossiper.get_unreachable_members()));
        if (source_dc != "") {
            streamer->add_source_filter(std::make_unique<dht::range_streamer::single_datacenter_filter>(source_dc));
        }
        auto keyspaces = make_lw_shared<std::vector<sstring>>(ss._db.local().get_non_system_keyspaces());
        return do_for_each(*keyspaces, [keyspaces, streamer, &ss] (sstring& keyspace_name) {
            return streamer->add_ranges(keyspace_name, ss.get_local_ranges(keyspace_name));
        }).then([streamer] {
            return streamer->stream_async().then([streamer] {
                slogger.info("Streaming for rebuild successful");
            }).handle_exception([] (auto ep) {
                // This is used exclusively through JMX, so log the full trace but only throw a simple RTE
                slogger.warn("Error while rebuilding node: {}", std::current_exception());
                return make_exception_future<>(std::move(ep));
            });
        });
    });
}

int32_t storage_service::get_exception_count() {
    // FIXME
    // We return 0 for no exceptions, it should probably be
    // replaced by some general exception handling that would count
    // the unhandled exceptions.
    //return (int)StorageMetrics.exceptions.count();
    return 0;
}

future<bool> storage_service::is_initialized() {
    return run_with_no_api_lock([] (storage_service& ss) {
        return ss._initialized;
    });
}

std::unordered_multimap<dht::token_range, inet_address> storage_service::get_changed_ranges_for_leaving(sstring keyspace_name, inet_address endpoint) {
    // First get all ranges the leaving endpoint is responsible for
    auto ranges = get_ranges_for_endpoint(keyspace_name, endpoint);

    slogger.debug("Node {} ranges [{}]", endpoint, ranges);

    std::unordered_map<dht::token_range, std::vector<inet_address>> current_replica_endpoints;

    // Find (for each range) all nodes that store replicas for these ranges as well
    auto metadata = _token_metadata.clone_only_token_map(); // don't do this in the loop! #7758
    for (auto& r : ranges) {
        auto& ks = _db.local().find_keyspace(keyspace_name);
        auto end_token = r.end() ? r.end()->value() : dht::maximum_token();
        auto eps = ks.get_replication_strategy().calculate_natural_endpoints(end_token, metadata);
        current_replica_endpoints.emplace(r, std::move(eps));
    }

    auto temp = _token_metadata.clone_after_all_left();

    // endpoint might or might not be 'leaving'. If it was not leaving (that is, removenode
    // command was used), it is still present in temp and must be removed.
    if (temp.is_member(endpoint)) {
        temp.remove_endpoint(endpoint);
    }

    std::unordered_multimap<dht::token_range, inet_address> changed_ranges;

    // Go through the ranges and for each range check who will be
    // storing replicas for these ranges when the leaving endpoint
    // is gone. Whoever is present in newReplicaEndpoints list, but
    // not in the currentReplicaEndpoints list, will be needing the
    // range.
    for (auto& r : ranges) {
        auto& ks = _db.local().find_keyspace(keyspace_name);
        auto end_token = r.end() ? r.end()->value() : dht::maximum_token();
        auto new_replica_endpoints = ks.get_replication_strategy().calculate_natural_endpoints(end_token, temp);

        auto rg = current_replica_endpoints.equal_range(r);
        for (auto it = rg.first; it != rg.second; it++) {
            const dht::token_range& range_ = it->first;
            std::vector<inet_address>& current_eps = it->second;
            slogger.debug("range={}, current_replica_endpoints={}, new_replica_endpoints={}", range_, current_eps, new_replica_endpoints);
            for (auto ep : it->second) {
                auto beg = new_replica_endpoints.begin();
                auto end = new_replica_endpoints.end();
                new_replica_endpoints.erase(std::remove(beg, end, ep), end);
            }
        }

        if (slogger.is_enabled(logging::log_level::debug)) {
            if (new_replica_endpoints.empty()) {
                slogger.debug("Range {} already in all replicas", r);
            } else {
                slogger.debug("Range {} will be responsibility of {}", r, new_replica_endpoints);
            }
        }
        for (auto& ep : new_replica_endpoints) {
            changed_ranges.emplace(r, ep);
        }
    }

    return changed_ranges;
}

// Runs inside seastar::async context
void storage_service::unbootstrap() {
    std::unordered_map<sstring, std::unordered_multimap<dht::token_range, inet_address>> ranges_to_stream;

    auto non_system_keyspaces = _db.local().get_non_system_keyspaces();
    for (const auto& keyspace_name : non_system_keyspaces) {
        auto ranges_mm = get_changed_ranges_for_leaving(keyspace_name, get_broadcast_address());
        if (slogger.is_enabled(logging::log_level::debug)) {
            std::vector<range<token>> ranges;
            for (auto& x : ranges_mm) {
                ranges.push_back(x.first);
            }
            slogger.debug("Ranges needing transfer for keyspace={} are [{}]", keyspace_name, ranges);
        }
        ranges_to_stream.emplace(keyspace_name, std::move(ranges_mm));
    }

    set_mode(mode::LEAVING, "replaying batch log and streaming data to other nodes", true);

    auto stream_success = stream_ranges(ranges_to_stream);
    // Wait for batch log to complete before streaming hints.
    slogger.debug("waiting for batch log processing.");
    // Start with BatchLog replay, which may create hints but no writes since this is no longer a valid endpoint.
    db::get_local_batchlog_manager().do_batch_log_replay().get();

    set_mode(mode::LEAVING, "streaming hints to other nodes", true);

    // wait for the transfer runnables to signal the latch.
    slogger.debug("waiting for stream acks.");
    try {
        stream_success.get();
    } catch (...) {
        slogger.warn("unbootstrap fails to stream : {}", std::current_exception());
        throw;
    }
    slogger.debug("stream acks all received.");
    leave_ring();
}

future<> storage_service::restore_replica_count(inet_address endpoint, inet_address notify_endpoint) {
    auto streamer = make_lw_shared<dht::range_streamer>(_db, get_token_metadata(), _abort_source, get_broadcast_address(), "Restore_replica_count", streaming::stream_reason::removenode);
    auto my_address = get_broadcast_address();
    auto non_system_keyspaces = _db.local().get_non_system_keyspaces();
    for (const auto& keyspace_name : non_system_keyspaces) {
        std::unordered_multimap<dht::token_range, inet_address> changed_ranges = get_changed_ranges_for_leaving(keyspace_name, endpoint);
        dht::token_range_vector my_new_ranges;
        for (auto& x : changed_ranges) {
            if (x.second == my_address) {
                my_new_ranges.emplace_back(x.first);
            }
        }
        std::unordered_multimap<inet_address, dht::token_range> source_ranges = get_new_source_ranges(keyspace_name, my_new_ranges);
        std::unordered_map<inet_address, dht::token_range_vector> ranges_per_endpoint;
        for (auto& x : source_ranges) {
            ranges_per_endpoint[x.first].emplace_back(x.second);
        }
        streamer->add_rx_ranges(keyspace_name, std::move(ranges_per_endpoint));
    }
    return streamer->stream_async().then_wrapped([this, streamer, notify_endpoint] (auto&& f) {
        try {
            f.get();
            return this->send_replication_notification(notify_endpoint);
        } catch (...) {
            slogger.warn("Streaming to restore replica count failed: {}", std::current_exception());
            // We still want to send the notification
            return this->send_replication_notification(notify_endpoint);
        }
        return make_ready_future<>();
    });
}

// Runs inside seastar::async context
void storage_service::excise(std::unordered_set<token> tokens, inet_address endpoint) {
    slogger.info("Removing tokens {} for {}", tokens, endpoint);
    // FIXME: HintedHandOffManager.instance.deleteHintsForEndpoint(endpoint);
    remove_endpoint(endpoint);
    _token_metadata.remove_endpoint(endpoint);
    _token_metadata.remove_bootstrap_tokens(tokens);

    notify_left(endpoint);

    update_pending_ranges().get();
}

void storage_service::excise(std::unordered_set<token> tokens, inet_address endpoint, int64_t expire_time) {
    add_expire_time_if_found(endpoint, expire_time);
    excise(tokens, endpoint);
}

future<> storage_service::send_replication_notification(inet_address remote) {
    // notify the remote token
    auto done = make_shared<bool>(false);
    auto local = get_broadcast_address();
    auto sent = make_lw_shared<int>(0);
    slogger.debug("Notifying {} of replication completion", remote);
    return do_until(
        [this, done, sent, remote] {
            // The node can send REPLICATION_FINISHED to itself, in which case
            // is_alive will be true. If the messaging_service is stopped,
            // REPLICATION_FINISHED can be sent infinitely here. To fix, limit
            // the number of retries.
            return *done || !_gossiper.is_alive(remote) || *sent >= 3;
        },
        [done, sent, remote, local] {
            auto& ms = netw::get_local_messaging_service();
            netw::msg_addr id{remote, 0};
            (*sent)++;
            return ms.send_replication_finished(id, local).then_wrapped([id, done] (auto&& f) {
                try {
                    f.get();
                    *done = true;
                } catch (...) {
                    slogger.warn("Fail to send REPLICATION_FINISHED to {}: {}", id, std::current_exception());
                }
            });
        }
    );
}

future<> storage_service::confirm_replication(inet_address node) {
    return run_with_no_api_lock([node] (storage_service& ss) {
        auto removing_node = bool(ss._removing_node) ? format("{}", *ss._removing_node) : "NONE";
        slogger.info("Got confirm_replication from {}, removing_node {}", node, removing_node);
        // replicatingNodes can be empty in the case where this node used to be a removal coordinator,
        // but restarted before all 'replication finished' messages arrived. In that case, we'll
        // still go ahead and acknowledge it.
        if (!ss._replicating_nodes.empty()) {
            ss._replicating_nodes.erase(node);
        } else {
            slogger.info("Received unexpected REPLICATION_FINISHED message from {}. Was this node recently a removal coordinator?", node);
        }
    });
}

// Runs inside seastar::async context
void storage_service::leave_ring() {
    db::system_keyspace::set_bootstrap_state(db::system_keyspace::bootstrap_state::NEEDS_BOOTSTRAP).get();
    _token_metadata.remove_endpoint(get_broadcast_address());
    update_pending_ranges().get();

    auto expire_time = _gossiper.compute_expire_time().time_since_epoch().count();
    _gossiper.add_local_application_state(gms::application_state::STATUS, value_factory.left(get_local_tokens().get0(), expire_time)).get();
    auto delay = std::max(get_ring_delay(), gms::gossiper::INTERVAL);
    slogger.info("Announcing that I have left the ring for {}ms", delay.count());
    sleep(delay).get();
}

future<>
storage_service::stream_ranges(std::unordered_map<sstring, std::unordered_multimap<dht::token_range, inet_address>> ranges_to_stream_by_keyspace) {
    auto streamer = make_lw_shared<dht::range_streamer>(_db, get_token_metadata(), _abort_source, get_broadcast_address(), "Unbootstrap", streaming::stream_reason::decommission);
    for (auto& entry : ranges_to_stream_by_keyspace) {
        const auto& keyspace = entry.first;
        auto& ranges_with_endpoints = entry.second;

        if (ranges_with_endpoints.empty()) {
            continue;
        }

        std::unordered_map<inet_address, dht::token_range_vector> ranges_per_endpoint;
        for (auto& end_point_entry : ranges_with_endpoints) {
            dht::token_range r = end_point_entry.first;
            inet_address endpoint = end_point_entry.second;
            ranges_per_endpoint[endpoint].emplace_back(r);
        }
        streamer->add_tx_ranges(keyspace, std::move(ranges_per_endpoint));
    }
    return streamer->stream_async().then([streamer] {
        slogger.info("stream_ranges successful");
    }).handle_exception([] (auto ep) {
        slogger.warn("stream_ranges failed: {}", ep);
        return make_exception_future<>(std::move(ep));
    });
}

future<> storage_service::start_leaving() {
    return _gossiper.add_local_application_state(application_state::STATUS, value_factory.leaving(get_local_tokens().get0())).then([this] {
        _token_metadata.add_leaving_endpoint(get_broadcast_address());
        return update_pending_ranges();
    });
}

void storage_service::add_expire_time_if_found(inet_address endpoint, int64_t expire_time) {
    if (expire_time != 0L) {
        using clk = gms::gossiper::clk;
        auto time = clk::time_point(clk::duration(expire_time));
        _gossiper.add_expire_time_for_endpoint(endpoint, time);
    }
}

// For more details, see the commends on column_family::load_new_sstables
// All the global operations are going to happen here, and just the reloading happens
// in there.
future<> storage_service::load_new_sstables(sstring ks_name, sstring cf_name) {
    class max_element {
        int64_t _result = 0;
    public:
        future<> operator()(int64_t value) {
            _result = std::max(value, _result);
            return make_ready_future<>();
        }
        int64_t get() && {
            return _result;
        }
    };

    if (_loading_new_sstables) {
        throw std::runtime_error("Already loading SSTables. Try again later");
    } else {
        _loading_new_sstables = true;
    }

    slogger.info("Loading new SSTables for {}.{}...", ks_name, cf_name);

    // First, we need to stop SSTable creation for that CF in all shards. This is a really horrible
    // thing to do, because under normal circumnstances this can make dirty memory go up to the point
    // of explosion.
    //
    // Remember, however, that we are assuming this is going to be ran on an empty CF. In that scenario,
    // stopping the SSTables should have no effect, while guaranteeing we will see no data corruption
    // * in case * this is ran on a live CF.
    //
    // The statement above is valid at least from the Scylla side of things: it is still totally possible
    // that someones just copies the table over existing ones. There isn't much we can do about it.
    return _db.map_reduce(max_element(), [ks_name, cf_name] (database& db) {
        auto& cf = db.find_column_family(ks_name, cf_name);
        return cf.disable_sstable_write();
    }).then([this, cf_name, ks_name] (int64_t max_seen_sstable) {
        // Then, we will reshuffle the tables to make sure that the generation numbers don't go too high.
        // We will do all of it the same CPU, to make sure that we won't have two parallel shufflers stepping
        // onto each other.

        class all_generations {
            std::set<int64_t> _result;
        public:
            future<> operator()(std::set<int64_t> value) {
                _result.insert(value.begin(), value.end());
                return make_ready_future<>();
            }
            std::set<int64_t> get() && {
                return _result;
            }
        };

        // We provide to reshuffle_sstables() the generation of all existing sstables, such that it will
        // easily know which sstables are new.
        return _db.map_reduce(all_generations(), [ks_name, cf_name] (database& db) {
            auto& cf = db.find_column_family(ks_name, cf_name);
            std::set<int64_t> generations;
            for (auto& p : *(cf.get_sstables())) {
                generations.insert(p->generation());
            }
            return make_ready_future<std::set<int64_t>>(std::move(generations));
        }).then([this, max_seen_sstable, ks_name, cf_name] (std::set<int64_t> all_generations) {
            auto shard = std::hash<sstring>()(cf_name) % smp::count;
            return _db.invoke_on(shard, [ks_name, cf_name, max_seen_sstable, all_generations = std::move(all_generations)] (database& db) {
                auto& cf = db.find_column_family(ks_name, cf_name);
                return cf.reshuffle_sstables(std::move(all_generations), max_seen_sstable + 1);
            });
        });
    }).then_wrapped([this, ks_name, cf_name] (future<std::vector<sstables::entry_descriptor>> f) {
        std::vector<sstables::entry_descriptor> new_tables;
        std::exception_ptr eptr;
        int64_t new_gen = -1;

        try {
            new_tables = f.get0();
        } catch(std::exception& e) {
            slogger.error("Loading of new tables failed to {}.{} due to {}", ks_name, cf_name, e.what());
            eptr = std::current_exception();
        } catch(...) {
            slogger.error("Loading of new tables failed to {}.{} due to unexpected reason", ks_name, cf_name);
            eptr = std::current_exception();
        }

        if (new_tables.size() > 0) {
            new_gen = new_tables.back().generation;
        }

        slogger.debug("Now accepting writes for sstables with generation larger or equal than {}", new_gen);
        return _db.invoke_on_all([ks_name, cf_name, new_gen] (database& db) {
            auto& cf = db.find_column_family(ks_name, cf_name);
            auto disabled = std::chrono::duration_cast<std::chrono::microseconds>(cf.enable_sstable_write(new_gen)).count();
            slogger.info("CF {}.{} at shard {} had SSTables writes disabled for {} usec", ks_name, cf_name, engine().cpu_id(), disabled);
            return make_ready_future<>();
        }).then([new_tables = std::move(new_tables), eptr = std::move(eptr)] {
            if (eptr) {
                return make_exception_future<std::vector<sstables::entry_descriptor>>(eptr);
            }
            return make_ready_future<std::vector<sstables::entry_descriptor>>(std::move(new_tables));
        });
    }).then([this, ks_name, cf_name] (std::vector<sstables::entry_descriptor> new_tables) {
        auto f = distributed_loader::flush_upload_dir(_db, _sys_dist_ks, ks_name, cf_name);
        return f.then([new_tables = std::move(new_tables), ks_name, cf_name] (std::vector<sstables::entry_descriptor> new_tables_from_upload) mutable {
            if (new_tables.empty() && new_tables_from_upload.empty()) {
                slogger.info("No new SSTables were found for {}.{}", ks_name, cf_name);
            }
            // merge new sstables found in both column family and upload directories, if any.
            new_tables.insert(new_tables.end(), new_tables_from_upload.begin(), new_tables_from_upload.end());
            return make_ready_future<std::vector<sstables::entry_descriptor>>(std::move(new_tables));
        });
    }).then([this, ks_name, cf_name] (std::vector<sstables::entry_descriptor> new_tables) {
        return distributed_loader::load_new_sstables(_db, _view_update_generator, ks_name, cf_name, std::move(new_tables)).then([ks_name, cf_name] {
            slogger.info("Done loading new SSTables for {}.{} for all shards", ks_name, cf_name);
        });
    }).finally([this] {
        _loading_new_sstables = false;
    });
}

void storage_service::set_load_broadcaster(shared_ptr<load_broadcaster> lb) {
    _lb = lb;
}

shared_ptr<load_broadcaster>& storage_service::get_load_broadcaster() {
    return _lb;
}

future<> storage_service::shutdown_client_servers() {
    return do_stop_rpc_server().then([this] { return do_stop_native_transport(); });
}

std::unordered_multimap<inet_address, dht::token_range>
storage_service::get_new_source_ranges(const sstring& keyspace_name, const dht::token_range_vector& ranges) {
    auto my_address = get_broadcast_address();
    auto& ks = _db.local().find_keyspace(keyspace_name);
    auto& strat = ks.get_replication_strategy();
    auto tm = _token_metadata.clone_only_token_map();
    std::unordered_map<dht::token_range, std::vector<inet_address>> range_addresses = strat.get_range_addresses(tm);
    std::unordered_multimap<inet_address, dht::token_range> source_ranges;

    // find alive sources for our new ranges
    for (auto r : ranges) {
        std::vector<inet_address> possible_nodes;
        auto it = range_addresses.find(r);
        if (it != range_addresses.end()) {
            possible_nodes = it->second;
        }

        auto& snitch = locator::i_endpoint_snitch::get_local_snitch_ptr();
        std::vector<inet_address> sources = snitch->get_sorted_list_by_proximity(my_address, possible_nodes);

        if (std::find(sources.begin(), sources.end(), my_address) != sources.end()) {
            auto err = format("get_new_source_ranges: sources={}, my_address={}", sources, my_address);
            slogger.warn("{}", err);
            throw std::runtime_error(err);
        }


        for (auto& source : sources) {
            if (_gossiper.is_alive(source)) {
                source_ranges.emplace(source, r);
                break;
            }
        }
    }
    return source_ranges;
}

future<> storage_service::move(token new_token) {
    return run_with_api_lock(sstring("move"), [new_token] (storage_service& ss) mutable {
        return make_exception_future<>(std::runtime_error("Move opeartion is not supported only more"));
    });
}

std::vector<storage_service::token_range_endpoints>
storage_service::describe_ring(const sstring& keyspace, bool include_only_local_dc) const {
    std::vector<token_range_endpoints> ranges;
    //Token.TokenFactory tf = getPartitioner().getTokenFactory();

    std::unordered_map<dht::token_range, std::vector<inet_address>> range_to_address_map =
            include_only_local_dc
                    ? get_range_to_address_map_in_local_dc(keyspace)
                    : get_range_to_address_map(keyspace);
    for (auto entry : range_to_address_map) {
        auto range = entry.first;
        auto addresses = entry.second;
        token_range_endpoints tr;
        if (range.start()) {
            tr._start_token = dht::global_partitioner().to_sstring(range.start()->value());
        }
        if (range.end()) {
            tr._end_token = dht::global_partitioner().to_sstring(range.end()->value());
        }
        for (auto endpoint : addresses) {
            endpoint_details details;
            details._host = boost::lexical_cast<std::string>(endpoint);
            details._datacenter = locator::i_endpoint_snitch::get_local_snitch_ptr()->get_datacenter(endpoint);
            details._rack = locator::i_endpoint_snitch::get_local_snitch_ptr()->get_rack(endpoint);
            tr._rpc_endpoints.push_back(get_rpc_address(endpoint));
            tr._endpoints.push_back(details._host);
            tr._endpoint_details.push_back(details);
        }
        ranges.push_back(tr);
    }
    // Convert to wrapping ranges
    auto left_inf = boost::find_if(ranges, [] (const token_range_endpoints& tr) {
        return tr._start_token.empty();
    });
    auto right_inf = boost::find_if(ranges, [] (const token_range_endpoints& tr) {
        return tr._end_token.empty();
    });
    using set = std::unordered_set<sstring>;
    if (left_inf != right_inf
            && left_inf != ranges.end()
            && right_inf != ranges.end()
            && (boost::copy_range<set>(left_inf->_endpoints)
                 == boost::copy_range<set>(right_inf->_endpoints))) {
        left_inf->_start_token = std::move(right_inf->_start_token);
        ranges.erase(right_inf);
    }
    return ranges;
}

std::unordered_map<dht::token_range, std::vector<inet_address>>
storage_service::construct_range_to_endpoint_map(
        const sstring& keyspace,
        const dht::token_range_vector& ranges) const {
    std::unordered_map<dht::token_range, std::vector<inet_address>> res;
    for (auto r : ranges) {
        res[r] = _db.local().find_keyspace(keyspace).get_replication_strategy().get_natural_endpoints(
                r.end() ? r.end()->value() : dht::maximum_token());
    }
    return res;
}


std::map<token, inet_address> storage_service::get_token_to_endpoint_map() {
    return _token_metadata.get_normal_and_bootstrapping_token_to_endpoint_map();
}

std::chrono::milliseconds storage_service::get_ring_delay() {
    auto ring_delay = _db.local().get_config().ring_delay_ms();
    slogger.trace("Get RING_DELAY: {}ms", ring_delay);
    return std::chrono::milliseconds(ring_delay);
}

future<> storage_service::do_update_pending_ranges() {
    if (engine().cpu_id() != 0) {
        return make_exception_future<>(std::runtime_error("do_update_pending_ranges should be called on cpu zero"));
    }
    // long start = System.currentTimeMillis();
    return do_with(_db.local().get_non_system_keyspaces(), [this] (auto& keyspaces){
        return do_for_each(keyspaces, [this] (auto& keyspace_name) {
            auto& ks = this->_db.local().find_keyspace(keyspace_name);
            auto& strategy = ks.get_replication_strategy();
            slogger.debug("Calculating pending ranges for keyspace={} starts", keyspace_name);
            return get_local_storage_service().get_token_metadata().calculate_pending_ranges(strategy, keyspace_name).finally([&keyspace_name] {
                slogger.debug("Calculating pending ranges for keyspace={} ends", keyspace_name);
            });
        });
    });
    // slogger.debug("finished calculation for {} keyspaces in {}ms", keyspaces.size(), System.currentTimeMillis() - start);
}

future<> storage_service::update_pending_ranges() {
    return get_storage_service().invoke_on(0, [] (auto& ss){
        ss._update_jobs++;
        return ss._update_pending_ranges_action.trigger_later().then([&ss] {
            // calculate_pending_ranges will modify token_metadata, we need to repliate to other cores
            return ss.replicate_to_all_cores().finally([&ss, ss0 = ss.shared_from_this()] {
                ss._update_jobs--;
            });
        });
    });
}

future<> storage_service::keyspace_changed(const sstring& ks_name) {
    // Update pending ranges since keyspace can be changed after we calculate pending ranges.
    return update_pending_ranges().handle_exception([ks_name] (auto ep) {
        slogger.warn("Failed to update pending ranges for ks = {}: {}", ks_name, ep);
    });
}

void storage_service::init_messaging_service() {
    auto& ms = netw::get_local_messaging_service();
    ms.register_replication_finished([] (gms::inet_address from) {
        return get_local_storage_service().confirm_replication(from);
    });
}

void storage_service::uninit_messaging_service() {
    auto& ms = netw::get_local_messaging_service();
    ms.unregister_replication_finished();
}

void storage_service::do_isolate_on_error(disk_error type)
{
    if (!isolated.exchange(true)) {
        slogger.warn("Shutting down communications due to I/O errors until operator intervention");
        slogger.warn("{} error: {}", type == disk_error::commit ? "Commitlog" : "Disk", std::current_exception());
        // isolated protect us against multiple stops
        service::get_local_storage_service().stop_transport();
    }
}

future<sstring> storage_service::get_removal_status() {
    return run_with_no_api_lock([] (storage_service& ss) {
        if (!ss._removing_node) {
            return make_ready_future<sstring>(sstring("No token removals in process."));
        }
        auto tokens = ss._token_metadata.get_tokens(*ss._removing_node);
        if (tokens.empty()) {
            return make_ready_future<sstring>(sstring("Node has no token"));
        }
        auto status = format("Removing token ({}). Waiting for replication confirmation from [{}].",
                tokens.front(), join(",", ss._replicating_nodes));
        return make_ready_future<sstring>(status);
    });
}

future<> storage_service::force_remove_completion() {
    return run_with_no_api_lock([] (storage_service& ss) {
        return seastar::async([&ss] {
            if (!ss._operation_in_progress.empty()) {
                if (ss._operation_in_progress != sstring("removenode")) {
                    throw std::runtime_error(format("Operation {} is in progress, try again", ss._operation_in_progress));
                } else {
                    // This flag will make removenode stop waiting for the confirmation
                    ss._force_remove_completion = true;
                    while (!ss._operation_in_progress.empty()) {
                        // Wait removenode operation to complete
                        slogger.info("Operation {} is in progress, wait for it to complete", ss._operation_in_progress);
                        sleep(std::chrono::seconds(1)).get();
                    }
                    ss._force_remove_completion = false;
                }
            }
            ss._operation_in_progress = sstring("removenode_force");
            try {
                if (!ss._replicating_nodes.empty() || !ss._token_metadata.get_leaving_endpoints().empty()) {
                    auto leaving = ss._token_metadata.get_leaving_endpoints();
                    slogger.warn("Removal not confirmed for {}, Leaving={}", join(",", ss._replicating_nodes), leaving);
                    for (auto endpoint : leaving) {
                        utils::UUID host_id;
                        auto tokens = ss._token_metadata.get_tokens(endpoint);
                        try {
                            host_id = ss._token_metadata.get_host_id(endpoint);
                        } catch (...) {
                            slogger.warn("No host_id is found for endpoint {}", endpoint);
                            continue;
                        }
                        ss._gossiper.advertise_token_removed(endpoint, host_id).get();
                        std::unordered_set<token> tokens_set(tokens.begin(), tokens.end());
                        ss.excise(tokens_set, endpoint);
                    }
                    ss._replicating_nodes.clear();
                    ss._removing_node = std::nullopt;
                } else {
                    slogger.warn("No tokens to force removal on, call 'removenode' first");
                }
                ss._operation_in_progress = {};
            } catch (...) {
                ss._operation_in_progress = {};
                throw;
            }
        });
    });
}

/**
 * Takes an ordered list of adjacent tokens and divides them in the specified number of ranges.
 */
static std::vector<std::pair<dht::token_range, uint64_t>>
calculate_splits(std::vector<dht::token> tokens, uint32_t split_count, column_family& cf) {
    auto sstables = cf.get_sstables();
    const double step = static_cast<double>(tokens.size() - 1) / split_count;
    auto prev_token_idx = 0;
    std::vector<std::pair<dht::token_range, uint64_t>> splits;
    splits.reserve(split_count);
    for (uint32_t i = 1; i <= split_count; ++i) {
        auto index = static_cast<uint32_t>(std::round(i * step));
        dht::token_range range({{ std::move(tokens[prev_token_idx]), false }}, {{ tokens[index], true }});
        // always return an estimate > 0 (see CASSANDRA-7322)
        uint64_t estimated_keys_for_range = 0;
        for (auto&& sst : *sstables) {
            estimated_keys_for_range += sst->estimated_keys_for_range(range);
        }
        splits.emplace_back(std::move(range), std::max(static_cast<uint64_t>(cf.schema()->min_index_interval()), estimated_keys_for_range));
        prev_token_idx = index;
    }
    return splits;
};

std::vector<std::pair<dht::token_range, uint64_t>>
storage_service::get_splits(const sstring& ks_name, const sstring& cf_name, range<dht::token> range, uint32_t keys_per_split) {
    using range_type = dht::token_range;
    auto& cf = _db.local().find_column_family(ks_name, cf_name);
    auto schema = cf.schema();
    auto sstables = cf.get_sstables();
    uint64_t total_row_count_estimate = 0;
    std::vector<dht::token> tokens;
    std::vector<range_type> unwrapped;
    if (range.is_wrap_around(dht::token_comparator())) {
        auto uwr = range.unwrap();
        unwrapped.emplace_back(std::move(uwr.second));
        unwrapped.emplace_back(std::move(uwr.first));
    } else {
        unwrapped.emplace_back(std::move(range));
    }
    tokens.push_back(std::move(unwrapped[0].start().value_or(range_type::bound(dht::minimum_token()))).value());
    for (auto&& r : unwrapped) {
        std::vector<dht::token> range_tokens;
        for (auto &&sst : *sstables) {
            total_row_count_estimate += sst->estimated_keys_for_range(r);
            auto keys = sst->get_key_samples(*cf.schema(), r);
            std::transform(keys.begin(), keys.end(), std::back_inserter(range_tokens), [](auto&& k) { return std::move(k.token()); });
        }
        std::sort(range_tokens.begin(), range_tokens.end());
        std::move(range_tokens.begin(), range_tokens.end(), std::back_inserter(tokens));
    }
    tokens.push_back(std::move(unwrapped[unwrapped.size() - 1].end().value_or(range_type::bound(dht::maximum_token()))).value());

    // split_count should be much smaller than number of key samples, to avoid huge sampling error
    constexpr uint32_t min_samples_per_split = 4;
    uint64_t max_split_count = tokens.size() / min_samples_per_split + 1;
    uint32_t split_count = std::max(uint32_t(1), static_cast<uint32_t>(std::min(max_split_count, total_row_count_estimate / keys_per_split)));

    return calculate_splits(std::move(tokens), split_count, cf);
};

dht::token_range_vector
storage_service::get_ranges_for_endpoint(const sstring& name, const gms::inet_address& ep) const {
    return _db.local().find_keyspace(name).get_replication_strategy().get_ranges(ep);
}

dht::token_range_vector
storage_service::get_all_ranges(const std::vector<token>& sorted_tokens) const {
    if (sorted_tokens.empty())
        return dht::token_range_vector();
    int size = sorted_tokens.size();
    dht::token_range_vector ranges;
    ranges.push_back(dht::token_range::make_ending_with(range_bound<token>(sorted_tokens[0], true)));
    for (int i = 1; i < size; ++i) {
        dht::token_range r(range<token>::bound(sorted_tokens[i - 1], false), range<token>::bound(sorted_tokens[i], true));
        ranges.push_back(r);
    }
    ranges.push_back(dht::token_range::make_starting_with(range_bound<token>(sorted_tokens[size-1], false)));

    return ranges;
}

std::vector<gms::inet_address>
storage_service::get_natural_endpoints(const sstring& keyspace,
        const sstring& cf, const sstring& key) const {
    sstables::key_view key_view = sstables::key_view(bytes_view(reinterpret_cast<const signed char*>(key.c_str()), key.size()));
    dht::token token = dht::global_partitioner().get_token(key_view);
    return get_natural_endpoints(keyspace, token);
}

std::vector<gms::inet_address>
storage_service::get_natural_endpoints(const sstring& keyspace, const token& pos) const {
    return _db.local().find_keyspace(keyspace).get_replication_strategy().get_natural_endpoints(pos);
}

future<std::unordered_map<sstring, sstring>>
storage_service::view_build_statuses(sstring keyspace, sstring view_name) const {
    return _sys_dist_ks.local().view_status(std::move(keyspace), std::move(view_name)).then([this] (std::unordered_map<utils::UUID, sstring> status) {
        auto& endpoint_to_host_id = get_token_metadata().get_endpoint_to_host_id_map_for_reading();
        return boost::copy_range<std::unordered_map<sstring, sstring>>(endpoint_to_host_id
                | boost::adaptors::transformed([&status] (const std::pair<inet_address, utils::UUID>& p) {
                    auto it = status.find(p.second);
                    auto s = it != status.end() ? std::move(it->second) : "UNKNOWN";
                    return std::pair(p.first.to_sstring(), std::move(s));
                }));
    });
}

<<<<<<< HEAD
future<> init_storage_service(distributed<database>& db, sharded<gms::gossiper>& gossiper, sharded<auth::service>& auth_service, sharded<db::system_distributed_keyspace>& sys_dist_ks,
        sharded<db::view::view_update_generator>& view_update_generator, sharded<gms::feature_service>& feature_service, sharded<qos::service_level_controller>& sl_controller) {
    return service::get_storage_service().start(std::ref(db), std::ref(gossiper), std::ref(auth_service), std::ref(sys_dist_ks), std::ref(view_update_generator), std::ref(feature_service), std::ref(sl_controller));
=======
future<> init_storage_service(sharded<abort_source>& abort_source, distributed<database>& db, sharded<gms::gossiper>& gossiper, sharded<auth::service>& auth_service,
        sharded<cql3::cql_config>& cql_config,
        sharded<db::system_distributed_keyspace>& sys_dist_ks,
        sharded<db::view::view_update_generator>& view_update_generator, sharded<gms::feature_service>& feature_service, storage_service_config config) {
    return service::get_storage_service().start(std::ref(abort_source), std::ref(db), std::ref(gossiper), std::ref(auth_service), std::ref(cql_config), std::ref(sys_dist_ks), std::ref(view_update_generator), std::ref(feature_service), config);
>>>>>>> 080989d2
}

future<> deinit_storage_service() {
    return service::get_storage_service().stop();
}

void feature_enabled_listener::on_enabled() {
    if (_started) {
        return;
    }
    _started = true;
    with_semaphore(_sem, 1, [this] {
        if (!sstables::is_later(_format, _s._sstables_format)) {
            return make_ready_future<bool>(false);
        }
        return db::system_keyspace::set_scylla_local_param(SSTABLE_FORMAT_PARAM_NAME, to_string(_format)).then([this] {
            return get_storage_service().invoke_on_all([this] (storage_service& s) {
                s._sstables_format = _format;
            });
        }).then([] { return true; });
    }).then([this] (bool update_features) {
        if (!update_features) {
            return make_ready_future<>();
        }
        return gms::get_local_gossiper().add_local_application_state(gms::application_state::SUPPORTED_FEATURES,
                                                                     _s.value_factory.supported_features(_s.get_config_supported_features()));
    });
}

future<> read_sstables_format(distributed<storage_service>& ss) {
    return db::system_keyspace::get_scylla_local_param(SSTABLE_FORMAT_PARAM_NAME).then([&ss] (std::optional<sstring> format_opt) {
        sstables::sstable_version_types format = sstables::from_string(format_opt.value_or("ka"));
        return ss.invoke_on_all([format] (storage_service& s) {
            s._sstables_format = format;
        });
    });
}

future<> storage_service::set_cql_ready(bool ready) {
    return _gossiper.add_local_application_state(application_state::RPC_READY, value_factory.cql_ready(ready));
}

void storage_service::notify_down(inet_address endpoint) {
    get_storage_service().invoke_on_all([endpoint] (auto&& ss) {
        netw::get_local_messaging_service().remove_rpc_client(netw::msg_addr{endpoint, 0});
        return seastar::async([&ss, endpoint] {
            for (auto&& subscriber : ss._lifecycle_subscribers) {
                try {
                    subscriber->on_down(endpoint);
                } catch (...) {
                    slogger.warn("Down notification failed {}: {}", endpoint, std::current_exception());
                }
            }
        });
    }).get();
    slogger.debug("Notify node {} has been down", endpoint);
}

void storage_service::notify_left(inet_address endpoint) {
    get_storage_service().invoke_on_all([endpoint] (auto&& ss) {
        return seastar::async([&ss, endpoint] {
            for (auto&& subscriber : ss._lifecycle_subscribers) {
                try {
                    subscriber->on_leave_cluster(endpoint);
                } catch (...) {
                    slogger.warn("Leave cluster notification failed {}: {}", endpoint, std::current_exception());
                }
            }
        });
    }).get();
    slogger.debug("Notify node {} has left the cluster", endpoint);
}

void storage_service::notify_up(inet_address endpoint)
{
    if (!_gossiper.is_cql_ready(endpoint) || !_gossiper.is_alive(endpoint)) {
        return;
    }
    get_storage_service().invoke_on_all([endpoint] (auto&& ss) {
        return seastar::async([&ss, endpoint] {
            for (auto&& subscriber : ss._lifecycle_subscribers) {
                try {
                    subscriber->on_up(endpoint);
                } catch (...) {
                    slogger.warn("Up notification failed {}: {}", endpoint, std::current_exception());
                }
            }
        });
    }).get();
    slogger.debug("Notify node {} has been up", endpoint);
}

void storage_service::notify_joined(inet_address endpoint)
{
    if (!_gossiper.is_normal(endpoint)) {
        return;
    }

    get_storage_service().invoke_on_all([endpoint] (auto&& ss) {
        return seastar::async([&ss, endpoint] {
            for (auto&& subscriber : ss._lifecycle_subscribers) {
                try {
                    subscriber->on_join_cluster(endpoint);
                } catch (...) {
                    slogger.warn("Join cluster notification failed {}: {}", endpoint, std::current_exception());
                }
            }
        });
    }).get();
    slogger.debug("Notify node {} has joined the cluster", endpoint);
}

void storage_service::notify_cql_change(inet_address endpoint, bool ready)
{
    if (ready) {
        notify_up(endpoint);
    } else {
        notify_down(endpoint);
    }
}

db::schema_features storage_service::cluster_schema_features() const {
    db::schema_features f;
    f.set_if<db::schema_feature::VIEW_VIRTUAL_COLUMNS>(bool(_view_virtual_columns));
    f.set_if<db::schema_feature::DIGEST_INSENSITIVE_TO_EXPIRY>(bool(_digest_insensitive_to_expiry));
    f.set_if<db::schema_feature::COMPUTED_COLUMNS>(bool(_computed_columns));
    // We wish to be able to migrate from 2.3 and 3.0, as well as enterprise-2018.1.
    // So we set the IN_MEMORY_TABLES feature if either the cluster feature IN_MEMORY_TABLES is present
    // (indicating 2019.1 or later) or if the cluster XXHASH feature is not present (indicating enterprise-2018.1).
    //
    // Equivalently, we disable the feature if we don't have the cluster in-memory feature and do have the xxhash
    // feature (indicating a recent open-source version).
    bool some_features_were_propagated = bool(_range_tombstones_feature);
    bool older_than_2019_1_or_2_3 = !_xxhash_feature;
    bool upgrading_from_2018_1 = some_features_were_propagated && older_than_2019_1_or_2_3;
    slogger.info("range_tombstones: {} xxhash: {} in_memory: {} result: {}",
            bool(_range_tombstones_feature), bool(_xxhash_feature), bool(_in_memory_tables),
            bool(_in_memory_tables) || upgrading_from_2018_1);
    f.set_if<db::schema_feature::IN_MEMORY_TABLES>(bool(_in_memory_tables) || upgrading_from_2018_1);
    return f;
}

} // namespace service
<|MERGE_RESOLUTION|>--- conflicted
+++ resolved
@@ -129,25 +129,15 @@
     return generation_number;
 }
 
-<<<<<<< HEAD
-storage_service::storage_service(distributed<database>& db, gms::gossiper& gossiper, sharded<auth::service>& auth_service, sharded<db::system_distributed_keyspace>& sys_dist_ks,
-        sharded<db::view::view_update_generator>& view_update_generator, gms::feature_service& feature_service, sharded<qos::service_level_controller>& sl_controller,
-        bool for_testing, std::set<sstring> disabled_features)
-        : _feature_service(feature_service)
-        , _db(db)
-        , _gossiper(gossiper)
-        , _auth_service(auth_service)
-        , _sl_controller(sl_controller)
-=======
 storage_service::storage_service(abort_source& abort_source, distributed<database>& db, gms::gossiper& gossiper, sharded<auth::service>& auth_service, sharded<cql3::cql_config>& cql_config, sharded<db::system_distributed_keyspace>& sys_dist_ks,
-        sharded<db::view::view_update_generator>& view_update_generator, gms::feature_service& feature_service, storage_service_config config, bool for_testing, std::set<sstring> disabled_features)
+        sharded<db::view::view_update_generator>& view_update_generator, gms::feature_service& feature_service, storage_service_config config, sharded<qos::service_level_controller>& sl_controller, bool for_testing, std::set<sstring> disabled_features)
         : _abort_source(abort_source)
         , _feature_service(feature_service)
         , _db(db)
         , _gossiper(gossiper)
         , _auth_service(auth_service)
         , _cql_config(cql_config)
->>>>>>> 080989d2
+        , _sl_controller(sl_controller)
         , _disabled_features(std::move(disabled_features))
         , _service_memory_total(config.available_memory / 10)
         , _service_memory_limiter(_service_memory_total)
@@ -2293,17 +2283,8 @@
         cql_server_config.max_request_size = ss._service_memory_total;
         cql_server_config.get_service_memory_limiter_semaphore = [ss = std::ref(get_storage_service())] () -> semaphore& { return ss.get().local()._service_memory_limiter; };
         cql_server_config.allow_shard_aware_drivers = cfg.enable_shard_aware_drivers();
-<<<<<<< HEAD
-        return gms::inet_address::lookup(addr, family, preferred).then([&ss, cserver, addr, &cfg, keepalive, ceo = std::move(ceo), cql_server_config, this] (seastar::net::inet_address ip) {
-                return cserver->start(std::ref(service::get_storage_proxy()), std::ref(cql3::get_query_processor()), std::ref(ss._auth_service), cql_server_config, std::ref(_sl_controller)).then([cserver, &cfg, addr, ip, ceo, keepalive]() {
-                // #293 - do not stop anything
-                //engine().at_exit([cserver] {
-                //    return cserver->stop();
-                //});
-=======
         return gms::inet_address::lookup(addr, family, preferred).then([&ss, cserver, addr, &cfg, keepalive, ceo = std::move(ceo), cql_server_config] (seastar::net::inet_address ip) {
-                return cserver->start(std::ref(service::get_storage_proxy()), std::ref(cql3::get_query_processor()), std::ref(ss._auth_service), std::ref(ss._cql_config), cql_server_config).then([cserver, &cfg, addr, ip, ceo, keepalive]() {
->>>>>>> 080989d2
+                return cserver->start(std::ref(service::get_storage_proxy()), std::ref(cql3::get_query_processor()), std::ref(ss._auth_service), std::ref(ss._cql_config), cql_server_config, std::ref(ss._sl_controller)).then([cserver, &cfg, addr, ip, ceo, keepalive]() {
 
                 auto f = make_ready_future();
 
@@ -3438,17 +3419,11 @@
     });
 }
 
-<<<<<<< HEAD
-future<> init_storage_service(distributed<database>& db, sharded<gms::gossiper>& gossiper, sharded<auth::service>& auth_service, sharded<db::system_distributed_keyspace>& sys_dist_ks,
-        sharded<db::view::view_update_generator>& view_update_generator, sharded<gms::feature_service>& feature_service, sharded<qos::service_level_controller>& sl_controller) {
-    return service::get_storage_service().start(std::ref(db), std::ref(gossiper), std::ref(auth_service), std::ref(sys_dist_ks), std::ref(view_update_generator), std::ref(feature_service), std::ref(sl_controller));
-=======
 future<> init_storage_service(sharded<abort_source>& abort_source, distributed<database>& db, sharded<gms::gossiper>& gossiper, sharded<auth::service>& auth_service,
         sharded<cql3::cql_config>& cql_config,
         sharded<db::system_distributed_keyspace>& sys_dist_ks,
-        sharded<db::view::view_update_generator>& view_update_generator, sharded<gms::feature_service>& feature_service, storage_service_config config) {
-    return service::get_storage_service().start(std::ref(abort_source), std::ref(db), std::ref(gossiper), std::ref(auth_service), std::ref(cql_config), std::ref(sys_dist_ks), std::ref(view_update_generator), std::ref(feature_service), config);
->>>>>>> 080989d2
+        sharded<db::view::view_update_generator>& view_update_generator, sharded<gms::feature_service>& feature_service, storage_service_config config, sharded<qos::service_level_controller>& sl_controller) {
+    return service::get_storage_service().start(std::ref(abort_source), std::ref(db), std::ref(gossiper), std::ref(auth_service), std::ref(cql_config), std::ref(sys_dist_ks), std::ref(view_update_generator), std::ref(feature_service), config, std::ref(sl_controller));
 }
 
 future<> deinit_storage_service() {
