/*
 * Licensed to the Apache Software Foundation (ASF) under one
 * or more contributor license agreements.  See the NOTICE file
 * distributed with this work for additional information
 * regarding copyright ownership.  The ASF licenses this file
 * to you under the Apache License, Version 2.0 (the
 * "License"); you may not use this file except in compliance
 * with the License.  You may obtain a copy of the License at
 *
 *     http://www.apache.org/licenses/LICENSE-2.0
 *
 * Unless required by applicable law or agreed to in writing, software
 * distributed under the License is distributed on an "AS IS" BASIS,
 * WITHOUT WARRANTIES OR CONDITIONS OF ANY KIND, either express or implied.
 * See the License for the specific language governing permissions and
 * limitations under the License.
 *
 * Modified by ScyllaDB
 * Copyright (C) 2015 ScyllaDB
 *
 */

/*
 * This file is part of Scylla.
 *
 * See the LICENSE.PROPRIETARY file in the top-level directory for licensing information.
 */

#include "storage_service.hh"
#include "dht/boot_strapper.hh"
#include <seastar/core/distributed.hh>
#include "locator/snitch_base.hh"
#include "db/system_keyspace.hh"
#include "utils/UUID.hh"
#include "gms/inet_address.hh"
#include "log.hh"
#include "service/migration_manager.hh"
#include "to_string.hh"
#include "gms/gossiper.hh"
#include "gms/failure_detector.hh"
#include <seastar/core/thread.hh>
#include <sstream>
#include <algorithm>
#include "locator/local_strategy.hh"
#include "version.hh"
#include "unimplemented.hh"
#include "streaming/stream_plan.hh"
#include "streaming/stream_state.hh"
#include "dht/range_streamer.hh"
#include <boost/range/adaptors.hpp>
#include <boost/range/algorithm.hpp>
#include "service/load_broadcaster.hh"
#include "thrift/server.hh"
#include "transport/server.hh"
#include <seastar/core/rwlock.hh>
#include "db/batchlog_manager.hh"
#include "db/commitlog/commitlog.hh"
#include "db/hints/manager.hh"
#include <seastar/net/tls.hh>
#include "utils/exceptions.hh"
#include "message/messaging_service.hh"
#include "supervisor.hh"
#include "sstables/compaction_manager.hh"
#include "sstables/sstables.hh"
#include "db/config.hh"
#include "auth/common.hh"
#include "distributed_loader.hh"
#include "database.hh"
#include <seastar/core/metrics.hh>
#include "audit/audit.hh"
#include "service/qos/service_level_controller.hh"
#include "service/qos/standard_service_level_distributed_data_accessor.hh"

using token = dht::token;
using UUID = utils::UUID;
using inet_address = gms::inet_address;

using namespace std::chrono_literals;

namespace service {

static logging::logger slogger("storage_service");

static const sstring RANGE_TOMBSTONES_FEATURE = "RANGE_TOMBSTONES";
static const sstring LARGE_PARTITIONS_FEATURE = "LARGE_PARTITIONS";
static const sstring MATERIALIZED_VIEWS_FEATURE = "MATERIALIZED_VIEWS";
static const sstring COUNTERS_FEATURE = "COUNTERS";
static const sstring INDEXES_FEATURE = "INDEXES";
static const sstring DIGEST_MULTIPARTITION_READ_FEATURE = "DIGEST_MULTIPARTITION_READ";
static const sstring CORRECT_COUNTER_ORDER_FEATURE = "CORRECT_COUNTER_ORDER";
static const sstring SCHEMA_TABLES_V3 = "SCHEMA_TABLES_V3";
static const sstring CORRECT_NON_COMPOUND_RANGE_TOMBSTONES = "CORRECT_NON_COMPOUND_RANGE_TOMBSTONES";
static const sstring WRITE_FAILURE_REPLY_FEATURE = "WRITE_FAILURE_REPLY";
static const sstring XXHASH_FEATURE = "XXHASH";
static const sstring UDF_FEATURE = "UDF";
static const sstring ROLES_FEATURE = "ROLES";
static const sstring LA_SSTABLE_FEATURE = "LA_SSTABLE_FORMAT";
static const sstring STREAM_WITH_RPC_STREAM = "STREAM_WITH_RPC_STREAM";
static const sstring MC_SSTABLE_FEATURE = "MC_SSTABLE_FORMAT";
static const sstring ROW_LEVEL_REPAIR = "ROW_LEVEL_REPAIR";
static const sstring TRUNCATION_TABLE = "TRUNCATION_TABLE";
static const sstring CORRECT_STATIC_COMPACT_IN_MC = "CORRECT_STATIC_COMPACT_IN_MC";
static const sstring UNBOUNDED_RANGE_TOMBSTONES_FEATURE = "UNBOUNDED_RANGE_TOMBSTONES";
static const sstring VIEW_VIRTUAL_COLUMNS = "VIEW_VIRTUAL_COLUMNS";
static const sstring DIGEST_INSENSITIVE_TO_EXPIRY = "DIGEST_INSENSITIVE_TO_EXPIRY";
static const sstring COMPUTED_COLUMNS_FEATURE = "COMPUTED_COLUMNS";
static const sstring CDC_FEATURE = "CDC";
static const sstring NONFROZEN_UDTS_FEATURE = "NONFROZEN_UDTS";
static const sstring HINTED_HANDOFF_SEPARATE_CONNECTION_FEATURE = "HINTED_HANDOFF_SEPARATE_CONNECTION";
static const sstring IN_MEMORY_TABLES = "IN_MEMORY_TABLES";

static const sstring SSTABLE_FORMAT_PARAM_NAME = "sstable_format";

distributed<storage_service> _the_storage_service;


timeout_config make_timeout_config(const db::config& cfg) {
    timeout_config tc;
    tc.read_timeout = cfg.read_request_timeout_in_ms() * 1ms;
    tc.write_timeout = cfg.write_request_timeout_in_ms() * 1ms;
    tc.range_read_timeout = cfg.range_request_timeout_in_ms() * 1ms;
    tc.counter_write_timeout = cfg.counter_write_request_timeout_in_ms() * 1ms;
    tc.truncate_timeout = cfg.truncate_request_timeout_in_ms() * 1ms;
    tc.cas_timeout = cfg.cas_contention_timeout_in_ms() * 1ms;
    tc.other_timeout = cfg.request_timeout_in_ms() * 1ms;
    return tc;
}

int get_generation_number() {
    using namespace std::chrono;
    auto now = high_resolution_clock::now().time_since_epoch();
    int generation_number = duration_cast<seconds>(now).count();
    return generation_number;
}

storage_service::storage_service(abort_source& abort_source, distributed<database>& db, gms::gossiper& gossiper, sharded<auth::service>& auth_service, sharded<cql3::cql_config>& cql_config, sharded<db::system_distributed_keyspace>& sys_dist_ks,
        sharded<db::view::view_update_generator>& view_update_generator, gms::feature_service& feature_service, storage_service_config config, sharded<qos::service_level_controller>& sl_controller, bool for_testing, std::set<sstring> disabled_features)
        : _abort_source(abort_source)
        , _feature_service(feature_service)
        , _db(db)
        , _gossiper(gossiper)
        , _auth_service(auth_service)
        , _cql_config(cql_config)
        , _sl_controller(sl_controller)
        , _disabled_features(std::move(disabled_features))
        , _service_memory_total(config.available_memory / 10)
        , _service_memory_limiter(_service_memory_total)
        , _range_tombstones_feature(_feature_service, RANGE_TOMBSTONES_FEATURE)
        , _large_partitions_feature(_feature_service, LARGE_PARTITIONS_FEATURE)
        , _materialized_views_feature(_feature_service, MATERIALIZED_VIEWS_FEATURE)
        , _counters_feature(_feature_service, COUNTERS_FEATURE)
        , _indexes_feature(_feature_service, INDEXES_FEATURE)
        , _digest_multipartition_read_feature(_feature_service, DIGEST_MULTIPARTITION_READ_FEATURE)
        , _correct_counter_order_feature(_feature_service, CORRECT_COUNTER_ORDER_FEATURE)
        , _schema_tables_v3(_feature_service, SCHEMA_TABLES_V3)
        , _correct_non_compound_range_tombstones(_feature_service, CORRECT_NON_COMPOUND_RANGE_TOMBSTONES)
        , _write_failure_reply_feature(_feature_service, WRITE_FAILURE_REPLY_FEATURE)
        , _xxhash_feature(_feature_service, XXHASH_FEATURE)
        , _udf_feature(_feature_service, UDF_FEATURE)
        , _roles_feature(_feature_service, ROLES_FEATURE)
        , _la_sstable_feature(_feature_service, LA_SSTABLE_FEATURE)
        , _stream_with_rpc_stream_feature(_feature_service, STREAM_WITH_RPC_STREAM)
        , _mc_sstable_feature(_feature_service, MC_SSTABLE_FEATURE)
        , _row_level_repair_feature(_feature_service, ROW_LEVEL_REPAIR)
        , _truncation_table(_feature_service, TRUNCATION_TABLE)
        , _correct_static_compact_in_mc(_feature_service, CORRECT_STATIC_COMPACT_IN_MC)
        , _unbounded_range_tombstones_feature(_feature_service, UNBOUNDED_RANGE_TOMBSTONES_FEATURE)
        , _view_virtual_columns(_feature_service, VIEW_VIRTUAL_COLUMNS)
        , _digest_insensitive_to_expiry(_feature_service, DIGEST_INSENSITIVE_TO_EXPIRY)
        , _computed_columns(_feature_service, COMPUTED_COLUMNS_FEATURE)
        , _cdc_feature(_feature_service, CDC_FEATURE)
        , _nonfrozen_udts(_feature_service, NONFROZEN_UDTS_FEATURE)
        , _hinted_handoff_separate_connection(_feature_service, HINTED_HANDOFF_SEPARATE_CONNECTION_FEATURE)
        , _in_memory_tables(_feature_service, IN_MEMORY_TABLES)
        , _la_feature_listener(*this, _feature_listeners_sem, sstables::sstable_version_types::la)
        , _mc_feature_listener(*this, _feature_listeners_sem, sstables::sstable_version_types::mc)
        , _replicate_action([this] { return do_replicate_to_all_cores(); })
        , _update_pending_ranges_action([this] { return do_update_pending_ranges(); })
        , _sys_dist_ks(sys_dist_ks)
        , _view_update_generator(view_update_generator) {
    register_metrics();
    sstable_read_error.connect([this] { isolate_on_error(); });
    sstable_write_error.connect([this] { isolate_on_error(); });
    general_disk_error.connect([this] { isolate_on_error(); });
    commit_error.connect([this] { isolate_on_commit_error(); });

    if (!for_testing) {
        if (engine().cpu_id() == 0) {
            _la_sstable_feature.when_enabled(_la_feature_listener);
            _mc_sstable_feature.when_enabled(_mc_feature_listener);
        }
    } else {
        _sstables_format = sstables::sstable_version_types::mc;
    }

    //FIXME: discarded future.
    (void)_unbounded_range_tombstones_feature.when_enabled().then([&db] () mutable {
        slogger.debug("Enabling infinite bound range deletions");
        //FIXME: discarded future.
        (void)db.invoke_on_all([] (database& local_db) mutable {
            local_db.enable_infinite_bound_range_deletions();
        });
    });
}

void storage_service::enable_all_features() {
    auto features = get_config_supported_features_set();

    for (gms::feature& f : {
        std::ref(_range_tombstones_feature),
        std::ref(_large_partitions_feature),
        std::ref(_materialized_views_feature),
        std::ref(_counters_feature),
        std::ref(_indexes_feature),
        std::ref(_digest_multipartition_read_feature),
        std::ref(_correct_counter_order_feature),
        std::ref(_schema_tables_v3),
        std::ref(_correct_non_compound_range_tombstones),
        std::ref(_write_failure_reply_feature),
        std::ref(_xxhash_feature),
        std::ref(_udf_feature),
        std::ref(_roles_feature),
        std::ref(_la_sstable_feature),
        std::ref(_stream_with_rpc_stream_feature),
        std::ref(_mc_sstable_feature),
        std::ref(_row_level_repair_feature),
        std::ref(_truncation_table),
        std::ref(_correct_static_compact_in_mc),
        std::ref(_unbounded_range_tombstones_feature),
        std::ref(_view_virtual_columns),
        std::ref(_digest_insensitive_to_expiry),
        std::ref(_computed_columns),
        std::ref(_cdc_feature),
        std::ref(_nonfrozen_udts),
        std::ref(_hinted_handoff_separate_connection),
        std::ref(_in_memory_tables),
    })
    {
        if (features.count(f.name())) {
            f.enable();
        }
    }
}

enum class node_external_status {
    UNKNOWN        = 0,
    STARTING       = 1,
    JOINING        = 2,
    NORMAL         = 3,
    LEAVING        = 4,
    DECOMMISSIONED = 5,
    DRAINING       = 6,
    DRAINED        = 7,
    MOVING         = 8 //deprecated
};

static node_external_status map_operation_mode(storage_service::mode m) {
    switch (m) {
    case storage_service::mode::STARTING: return node_external_status::STARTING;
    case storage_service::mode::JOINING: return node_external_status::JOINING;
    case storage_service::mode::NORMAL: return node_external_status::NORMAL;
    case storage_service::mode::LEAVING: return node_external_status::LEAVING;
    case storage_service::mode::DECOMMISSIONED: return node_external_status::DECOMMISSIONED;
    case storage_service::mode::DRAINING: return node_external_status::DRAINING;
    case storage_service::mode::DRAINED: return node_external_status::DRAINED;
    case storage_service::mode::MOVING: return node_external_status::MOVING;
    }
    return node_external_status::UNKNOWN;
}

void storage_service::register_metrics() {
    if (engine().cpu_id() != 0) {
        // the relevant data is distributed between the shards,
        // We only need to register it once.
        return;
    }
    namespace sm = seastar::metrics;
    _metrics.add_group("node", {
            sm::make_gauge("operation_mode", sm::description("The operation mode of the current node. UNKNOWN = 0, STARTING = 1, JOINING = 2, NORMAL = 3, "
                    "LEAVING = 4, DECOMMISSIONED = 5, DRAINING = 6, DRAINED = 7, MOVING = 8"), [this] {
                return static_cast<std::underlying_type_t<node_external_status>>(map_operation_mode(_operation_mode));
            }),
    });
}

void
storage_service::isolate_on_error() {
    do_isolate_on_error(disk_error::regular);
}

void
storage_service::isolate_on_commit_error() {
    do_isolate_on_error(disk_error::commit);
}

bool storage_service::is_auto_bootstrap() const {
    return _db.local().get_config().auto_bootstrap();
}
sstring storage_service::get_known_features() {
    return join(",", get_known_features_set());
}

// The features this node supports
std::set<sstring> storage_service::get_known_features_set() {
    auto s = get_config_supported_features_set();
    if (_disabled_features.count(UNBOUNDED_RANGE_TOMBSTONES_FEATURE) == 0) {
        s.insert(UNBOUNDED_RANGE_TOMBSTONES_FEATURE);
    }
    return s;
}

sstring storage_service::get_config_supported_features() {
    return join(",", get_config_supported_features_set());
}

// The features this node supports and is allowed to advertise to other nodes
std::set<sstring> storage_service::get_config_supported_features_set() {
    // Add features supported by this local node. When a new feature is
    // introduced in scylla, update it here, e.g.,
    // return sstring("FEATURE1,FEATURE2")
    std::set<sstring> features = {
        RANGE_TOMBSTONES_FEATURE,
        LARGE_PARTITIONS_FEATURE,
        COUNTERS_FEATURE,
        DIGEST_MULTIPARTITION_READ_FEATURE,
        CORRECT_COUNTER_ORDER_FEATURE,
        SCHEMA_TABLES_V3,
        CORRECT_NON_COMPOUND_RANGE_TOMBSTONES,
        WRITE_FAILURE_REPLY_FEATURE,
        XXHASH_FEATURE,
        ROLES_FEATURE,
        LA_SSTABLE_FEATURE,
        STREAM_WITH_RPC_STREAM,
        MATERIALIZED_VIEWS_FEATURE,
        INDEXES_FEATURE,
        ROW_LEVEL_REPAIR,
        TRUNCATION_TABLE,
        CORRECT_STATIC_COMPACT_IN_MC,
        VIEW_VIRTUAL_COLUMNS,
        DIGEST_INSENSITIVE_TO_EXPIRY,
        COMPUTED_COLUMNS_FEATURE,
        NONFROZEN_UDTS_FEATURE,
        HINTED_HANDOFF_SEPARATE_CONNECTION_FEATURE,
        IN_MEMORY_TABLES,
    };

    // Do not respect config in the case database is not started
    // This should only be true in tests (see cql_test_env.cc:storage_service_for_tests)
    auto& db = service::get_local_storage_service().db();
    if (db.local_is_initialized()) {
        auto& config = db.local().get_config();
        if (config.enable_sstables_mc_format()) {
            features.insert(MC_SSTABLE_FEATURE);
        }
        if (config.enable_user_defined_functions()) {
            if (!config.check_experimental(db::experimental_features_t::UDF)) {
                throw std::runtime_error(
                        "You must use both enable_user_defined_functions and experimental_features:udf "
                        "to enable user-defined functions");
            }
            features.insert(UDF_FEATURE);
        }
        if (config.check_experimental(db::experimental_features_t::CDC)) {
            features.insert(CDC_FEATURE);
        }
    }
    if (!sstables::is_later(sstables::sstable_version_types::mc, _sstables_format)) {
        features.insert(UNBOUNDED_RANGE_TOMBSTONES_FEATURE);
    }
    for (const sstring& s : _disabled_features) {
        features.erase(s);
    }
    return features;
}

void storage_service::set_disabled_features(std::set<sstring> s) {
    _disabled_features = std::move(s);
}

std::unordered_set<token> get_replace_tokens() {
    std::unordered_set<token> ret;
    std::unordered_set<sstring> tokens;
    auto tokens_string = get_local_storage_service().db().local().get_config().replace_token();
    try {
        boost::split(tokens, tokens_string, boost::is_any_of(sstring(",")));
    } catch (...) {
        throw std::runtime_error(format("Unable to parse replace_token={}", tokens_string));
    }
    tokens.erase("");
    for (auto token_string : tokens) {
        auto token = dht::global_partitioner().from_sstring(token_string);
        ret.insert(token);
    }
    return ret;
}

std::optional<UUID> get_replace_node() {
    auto replace_node = get_local_storage_service().db().local().get_config().replace_node();
    if (replace_node.empty()) {
        return std::nullopt;
    }
    try {
        return utils::UUID(replace_node);
    } catch (...) {
        auto msg = format("Unable to parse {} as host-id", replace_node);
        slogger.error("{}", msg);
        throw std::runtime_error(msg);
    }
}

bool get_property_rangemovement() {
    return get_local_storage_service().db().local().get_config().consistent_rangemovement();
}

bool get_property_load_ring_state() {
    return get_local_storage_service().db().local().get_config().load_ring_state();
}

bool storage_service::should_bootstrap() const {
    return is_auto_bootstrap() && !db::system_keyspace::bootstrap_complete() && !_gossiper.get_seeds().count(get_broadcast_address());
}

// Runs inside seastar::async context
void storage_service::prepare_to_join(std::vector<inet_address> loaded_endpoints, const std::unordered_map<gms::inet_address, sstring>& loaded_peer_features, bind_messaging_port do_bind) {
    std::map<gms::application_state, gms::versioned_value> app_states;
    if (db::system_keyspace::was_decommissioned()) {
        if (db().local().get_config().override_decommission()) {
            slogger.warn("This node was decommissioned, but overriding by operator request.");
            db::system_keyspace::set_bootstrap_state(db::system_keyspace::bootstrap_state::COMPLETED).get();
        } else {
            auto msg = sstring("This node was decommissioned and will not rejoin the ring unless override_decommission=true has been set,"
                               "or all existing data is removed and the node is bootstrapped again");
            slogger.error("{}", msg);
            throw std::runtime_error(msg);
        }
    }
    if (get_replace_tokens().size() > 0 || get_replace_node()) {
         throw std::runtime_error("Replace method removed; use replace_address instead");
    }
    if (db().local().is_replacing()) {
        if (db::system_keyspace::bootstrap_complete()) {
            throw std::runtime_error("Cannot replace address with a node that is already bootstrapped");
        }
        if (!is_auto_bootstrap()) {
            throw std::runtime_error("Trying to replace_address with auto_bootstrap disabled will not work, check your configuration");
        }
        _bootstrap_tokens = prepare_replacement_info(loaded_peer_features).get0();
        app_states.emplace(gms::application_state::TOKENS, value_factory.tokens(_bootstrap_tokens));
        app_states.emplace(gms::application_state::STATUS, value_factory.hibernate(true));
    } else if (should_bootstrap()) {
        check_for_endpoint_collision(loaded_peer_features).get();
    } else {
        auto seeds = _gossiper.get_seeds();
        auto my_ep = get_broadcast_address();
        auto local_features = get_known_features();

        if (seeds.count(my_ep)) {
            // This node is a seed node
            if (loaded_peer_features.empty()) {
                // This is a competely new seed node, skip the check
                slogger.info("Checking remote features skipped, since this node is a new seed node which knows nothing about the cluster");
            } else {
                // This is a existing seed node
                if (seeds.size() == 1) {
                    // This node is the only seed node, check features with system table
                    slogger.info("Checking remote features with system table, since this node is the only seed node");
                    _gossiper.check_knows_remote_features(local_features, loaded_peer_features);
                } else {
                    // More than one seed node in the seed list, do shadow round with other seed nodes
                    bool ok;
                    try {
                        slogger.info("Checking remote features with gossip");
                        _gossiper.do_shadow_round().get();
                        ok = true;
                    } catch (...) {
                        slogger.info("Shadow round failed with {}", std::current_exception());
                        _gossiper.finish_shadow_round();
                        ok = false;
                    }

                    if (ok) {
                        _gossiper.check_knows_remote_features(local_features, loaded_peer_features);
                    } else {
                        // Check features with system table
                        slogger.info("Checking remote features with gossip failed, fallback to check with system table");
                        _gossiper.check_knows_remote_features(local_features, loaded_peer_features);
                    }

                    _gossiper.reset_endpoint_state_map().get();
                    for (auto ep : loaded_endpoints) {
                        _gossiper.add_saved_endpoint(ep);
                    }
                }
            }
        } else {
            // This node is a non-seed node
            // Do shadow round to check if this node knows all the features
            // advertised by all other nodes, otherwise this node is too old
            // (missing features) to join the cluser.
            slogger.info("Checking remote features with gossip");
            _gossiper.do_shadow_round().get();
            _gossiper.check_knows_remote_features(local_features, loaded_peer_features);
            _gossiper.reset_endpoint_state_map().get();
            for (auto ep : loaded_endpoints) {
                _gossiper.add_saved_endpoint(ep);
            }
        }
    }

    // If this is a restarting node, we should update tokens before gossip starts
    auto my_tokens = db::system_keyspace::get_saved_tokens().get0();
    bool restarting_normal_node = db::system_keyspace::bootstrap_complete() && !db().local().is_replacing() && !my_tokens.empty();
    if (restarting_normal_node) {
        slogger.info("Restarting a node in NORMAL status");
        _token_metadata.update_normal_tokens(my_tokens, get_broadcast_address());
    }

    // have to start the gossip service before we can see any info on other nodes.  this is necessary
    // for bootstrap to get the load info it needs.
    // (we won't be part of the storage ring though until we add a counterId to our state, below.)
    // Seed the host ID-to-endpoint map with our own ID.
    auto local_host_id = db::system_keyspace::get_local_host_id().get0();
    get_storage_service().invoke_on_all([local_host_id] (auto& ss) {
        ss._local_host_id = local_host_id;
    }).get();
    auto features = get_config_supported_features();
    _token_metadata.update_host_id(local_host_id, get_broadcast_address());

    // Replicate the tokens early because once gossip runs other nodes
    // might send reads/writes to this node. Replicate it early to make
    // sure the tokens are valid on all the shards.
    replicate_to_all_cores().get();

    auto broadcast_rpc_address = utils::fb_utilities::get_broadcast_rpc_address();
    auto& proxy = service::get_storage_proxy();
    // Ensure we know our own actual Schema UUID in preparation for updates
    auto schema_version = update_schema_version(proxy, cluster_schema_features()).get0();
    app_states.emplace(gms::application_state::NET_VERSION, value_factory.network_version());
    app_states.emplace(gms::application_state::HOST_ID, value_factory.host_id(local_host_id));
    app_states.emplace(gms::application_state::RPC_ADDRESS, value_factory.rpcaddress(broadcast_rpc_address));
    app_states.emplace(gms::application_state::RELEASE_VERSION, value_factory.release_version());
    app_states.emplace(gms::application_state::SUPPORTED_FEATURES, value_factory.supported_features(features));
    app_states.emplace(gms::application_state::CACHE_HITRATES, value_factory.cache_hitrates(""));
    app_states.emplace(gms::application_state::SCHEMA_TABLES_VERSION, versioned_value(db::schema_tables::version));
    app_states.emplace(gms::application_state::RPC_READY, value_factory.cql_ready(false));
    app_states.emplace(gms::application_state::VIEW_BACKLOG, versioned_value(""));
    app_states.emplace(gms::application_state::SCHEMA, value_factory.schema(schema_version));
    if (restarting_normal_node) {
        app_states.emplace(gms::application_state::TOKENS, value_factory.tokens(my_tokens));
        app_states.emplace(gms::application_state::STATUS, value_factory.normal(my_tokens));
    }
    slogger.info("Starting up server gossip");

    _gossiper.register_(this->shared_from_this());
    auto generation_number = db::system_keyspace::increment_and_get_generation().get0();
    _gossiper.start_gossiping(generation_number, app_states, gms::bind_messaging_port(bool(do_bind))).get();

    // gossip snitch infos (local DC and rack)
    gossip_snitch_info().get();

    // gossip Schema.emptyVersion forcing immediate check for schema updates (see MigrationManager#maybeScheduleSchemaPull)
#if 0
    if (!MessagingService.instance().isListening())
        MessagingService.instance().listen(FBUtilities.getLocalAddress());
    LoadBroadcaster.instance.startBroadcasting();

    HintedHandOffManager.instance.start();
    BatchlogManager.instance.start();
#endif
    // Wait for gossip to settle so that the fetures will be enabled
    if (do_bind) {
        gms::get_local_gossiper().wait_for_gossip_to_settle().get();
    }
    wait_for_feature_listeners_to_finish();
}

void storage_service::wait_for_feature_listeners_to_finish() {
    // This makes sure that every feature listener that was started
    // finishes before we move forward.
    get_units(_feature_listeners_sem, 1).get0();
}

static auth::permissions_cache_config permissions_cache_config_from_db_config(const db::config& dc) {
    auth::permissions_cache_config c;
    c.max_entries = dc.permissions_cache_max_entries();
    c.validity_period = std::chrono::milliseconds(dc.permissions_validity_in_ms());
    c.update_period = std::chrono::milliseconds(dc.permissions_update_interval_in_ms());

    return c;
}

static auth::service_config auth_service_config_from_db_config(const db::config& dc) {
    const qualified_name qualified_authorizer_name(auth::meta::AUTH_PACKAGE_NAME, dc.authorizer());
    const qualified_name qualified_authenticator_name(auth::meta::AUTH_PACKAGE_NAME, dc.authenticator());
    const qualified_name qualified_role_manager_name(auth::meta::AUTH_PACKAGE_NAME, dc.role_manager());

    auth::service_config c;
    c.authorizer_java_name = qualified_authorizer_name;
    c.authenticator_java_name = qualified_authenticator_name;
    c.role_manager_java_name = qualified_role_manager_name;

    return c;
}

void storage_service::maybe_start_sys_dist_ks() {
    supervisor::notify("starting system distributed keyspace");
    _sys_dist_ks.start(std::ref(cql3::get_query_processor()), std::ref(service::get_migration_manager())).get();
    _sys_dist_ks.invoke_on_all(&db::system_distributed_keyspace::start).get();
}

// Runs inside seastar::async context
void storage_service::join_token_ring(int delay) {
    // This function only gets called on shard 0, but we want to set _joined
    // on all shards, so this variable can be later read locally.
    get_storage_service().invoke_on_all([] (auto&& ss) {
        ss._joined = true;
    }).get();
    // We bootstrap if we haven't successfully bootstrapped before, as long as we are not a seed.
    // If we are a seed, or if the user manually sets auto_bootstrap to false,
    // we'll skip streaming data from other nodes and jump directly into the ring.
    //
    // The seed check allows us to skip the RING_DELAY sleep for the single-node cluster case,
    // which is useful for both new users and testing.
    //
    // We attempted to replace this with a schema-presence check, but you need a meaningful sleep
    // to get schema info from gossip which defeats the purpose.  See CASSANDRA-4427 for the gory details.
    std::unordered_set<inet_address> current;
    slogger.debug("Bootstrap variables: {} {} {} {}",
                 is_auto_bootstrap(),
                 db::system_keyspace::bootstrap_in_progress(),
                 db::system_keyspace::bootstrap_complete(),
                 _gossiper.get_seeds().count(get_broadcast_address()));
    if (is_auto_bootstrap() && !db::system_keyspace::bootstrap_complete() && _gossiper.get_seeds().count(get_broadcast_address())) {
        slogger.info("This node will not auto bootstrap because it is configured to be a seed node.");
    }
    if (should_bootstrap()) {
        if (db::system_keyspace::bootstrap_in_progress()) {
            slogger.warn("Detected previous bootstrap failure; retrying");
        } else {
            db::system_keyspace::set_bootstrap_state(db::system_keyspace::bootstrap_state::IN_PROGRESS).get();
        }
        set_mode(mode::JOINING, "waiting for ring information", true);
        auto& gossiper = gms::get_gossiper().local();
        // first sleep the delay to make sure we see *at least* one other node
        for (int i = 0; i < delay && gossiper.get_live_members().size() < 2; i += 1000) {
            sleep_abortable(std::chrono::seconds(1), _abort_source).get();
        }
        // if our schema hasn't matched yet, keep sleeping until it does
        // (post CASSANDRA-1391 we don't expect this to be necessary very often, but it doesn't hurt to be careful)
        while (!get_local_migration_manager().have_schema_agreement()) {
            set_mode(mode::JOINING, "waiting for schema information to complete", true);
            sleep_abortable(std::chrono::seconds(1), _abort_source).get();
        }
        set_mode(mode::JOINING, "schema complete, ready to bootstrap", true);
        set_mode(mode::JOINING, "waiting for pending range calculation", true);
        update_pending_ranges().get();
        set_mode(mode::JOINING, "calculation complete, ready to bootstrap", true);
        slogger.debug("... got ring + schema info");

        auto t = gms::gossiper::clk::now();
        while (get_property_rangemovement() &&
            (!_token_metadata.get_bootstrap_tokens().empty() ||
             !_token_metadata.get_leaving_endpoints().empty())) {
            auto elapsed = std::chrono::duration_cast<std::chrono::seconds>(gms::gossiper::clk::now() - t).count();
            slogger.info("Checking bootstrapping/leaving nodes: tokens {}, leaving {}, sleep 1 second and check again ({} seconds elapsed)",
                _token_metadata.get_bootstrap_tokens().size(),
                _token_metadata.get_leaving_endpoints().size(),
                elapsed);

            sleep_abortable(std::chrono::seconds(1), _abort_source).get();

            if (gms::gossiper::clk::now() > t + std::chrono::seconds(60)) {
                throw std::runtime_error("Other bootstrapping/leaving nodes detected, cannot bootstrap while consistent_rangemovement is true");
            }

            // Check the schema and pending range again
            while (!get_local_migration_manager().have_schema_agreement()) {
                set_mode(mode::JOINING, "waiting for schema information to complete", true);
                sleep_abortable(std::chrono::seconds(1), _abort_source).get();
            }
            update_pending_ranges().get();
        }
        slogger.info("Checking bootstrapping/leaving nodes: ok");

        if (!db().local().is_replacing()) {
            if (_token_metadata.is_member(get_broadcast_address())) {
                throw std::runtime_error("This node is already a member of the token ring; bootstrap aborted. (If replacing a dead node, remove the old one from the ring first.)");
            }
            set_mode(mode::JOINING, "getting bootstrap token", true);
            _bootstrap_tokens = boot_strapper::get_bootstrap_tokens(_token_metadata, _db.local());
        } else {
            auto replace_addr = db().local().get_replace_address();
            if (replace_addr && *replace_addr != get_broadcast_address()) {
                // Sleep additionally to make sure that the server actually is not alive
                // and giving it more time to gossip if alive.
                sleep_abortable(service::load_broadcaster::BROADCAST_INTERVAL, _abort_source).get();

                // check for operator errors...
                for (auto token : _bootstrap_tokens) {
                    auto existing = _token_metadata.get_endpoint(token);
                    if (existing) {
                        auto* eps = _gossiper.get_endpoint_state_for_endpoint_ptr(*existing);
                        if (eps && eps->get_update_timestamp() > gms::gossiper::clk::now() - std::chrono::milliseconds(delay)) {
                            throw std::runtime_error("Cannot replace a live node...");
                        }
                        current.insert(*existing);
                    } else {
                        throw std::runtime_error(format("Cannot replace token {} which does not exist!", token));
                    }
                }
            } else {
                sleep_abortable(get_ring_delay(), _abort_source).get();
            }
            set_mode(mode::JOINING, format("Replacing a node with token(s): {}", _bootstrap_tokens), true);
            // _bootstrap_tokens was previously set in prepare_to_join using tokens gossiped by the replaced node
        }
        maybe_start_sys_dist_ks();
        mark_existing_views_as_built();
        db::system_keyspace::update_tokens(_bootstrap_tokens).get();
        bootstrap();
        // bootstrap will block until finished
        if (_is_bootstrap_mode) {
            auto err = format("We are not supposed in bootstrap mode any more");
            slogger.warn("{}", err);
            throw std::runtime_error(err);
        }
    } else {
        maybe_start_sys_dist_ks();
        size_t num_tokens = _db.local().get_config().num_tokens();
        _bootstrap_tokens = db::system_keyspace::get_saved_tokens().get0();
        if (_bootstrap_tokens.empty()) {
            auto initial_tokens = _db.local().get_initial_tokens();
            if (initial_tokens.size() < 1) {
                _bootstrap_tokens = boot_strapper::get_random_tokens(_token_metadata, num_tokens);
                if (num_tokens == 1) {
                    slogger.warn("Generated random token {}. Random tokens will result in an unbalanced ring; see http://wiki.apache.org/cassandra/Operations", _bootstrap_tokens);
                } else {
                    slogger.info("Generated random tokens. tokens are {}", _bootstrap_tokens);
                }
            } else {
                for (auto token_string : initial_tokens) {
                    auto token = dht::global_partitioner().from_sstring(token_string);
                    _bootstrap_tokens.insert(token);
                }
                slogger.info("Saved tokens not found. Using configuration value: {}", _bootstrap_tokens);
            }
            db::system_keyspace::update_tokens(_bootstrap_tokens).get();
        } else {
            if (_bootstrap_tokens.size() != num_tokens) {
                throw std::runtime_error(format("Cannot change the number of tokens from {:d} to {:d}", _bootstrap_tokens.size(), num_tokens));
            } else {
                slogger.info("Using saved tokens {}", _bootstrap_tokens);
            }
        }
    }
#if 0
    // if we don't have system_traces keyspace at this point, then create it manually
    if (Schema.instance.getKSMetaData(TraceKeyspace.NAME) == null)
        MigrationManager.announceNewKeyspace(TraceKeyspace.definition(), 0, false);
#endif

    // At this point our local tokens are chosen (_bootstrap_tokens) and will not be changed unless we bootstrap again.
    db::system_keyspace::set_bootstrap_state(db::system_keyspace::bootstrap_state::COMPLETED).get();

    // now, that the system distributed keyspace is initialized and started,
    // pass an accessor to the service level controller so it can interact with it
    _sl_controller.invoke_on_all([this] (qos::service_level_controller& sl_controller) {
        sl_controller.set_distributed_data_accessor(::static_pointer_cast<qos::service_level_controller::service_level_distributed_data_accessor>(
                ::make_shared<qos::standard_service_level_distributed_data_accessor>(_sys_dist_ks.local())));
    }).get();

    slogger.debug("Setting tokens to {}", _bootstrap_tokens);
    // This node must know about its chosen tokens before other nodes do
    // since they may start sending writes to this node after it gossips status = NORMAL.
    // Therefore, in case we haven't updated _token_metadata with our tokens yet, do it now.
    _token_metadata.update_normal_tokens(_bootstrap_tokens, get_broadcast_address());

    replicate_to_all_cores().get();
    // start participating in the ring.
    set_gossip_tokens(_bootstrap_tokens);
    set_mode(mode::NORMAL, "node is now in normal status", true);

    // remove the existing info about the replaced node.
    if (!current.empty()) {
        for (auto existing : current) {
            _gossiper.replaced_endpoint(existing);
        }
    }
    if (_token_metadata.sorted_tokens().empty()) {
        auto err = format("join_token_ring: Sorted token in token_metadata is empty");
        slogger.error("{}", err);
        throw std::runtime_error(err);
    }

    _auth_service.start(
            permissions_cache_config_from_db_config(_db.local().get_config()),
            std::ref(cql3::get_query_processor()),
            std::ref(service::get_migration_manager()),
            auth_service_config_from_db_config(_db.local().get_config())).get();

    _auth_service.invoke_on_all(&auth::service::start).get();

    supervisor::notify("starting tracing");
    tracing::tracing::start_tracing().get();
}

void storage_service::mark_existing_views_as_built() {
    _db.invoke_on(0, [this] (database& db) {
        return do_with(db.get_views(), [this] (std::vector<view_ptr>& views) {
            return parallel_for_each(views, [this] (view_ptr& view) {
                return db::system_keyspace::mark_view_as_built(view->ks_name(), view->cf_name()).then([this, view] {
                    return _sys_dist_ks.local().finish_view_build(view->ks_name(), view->cf_name());
                });
            });
        });
    }).get();
}

// Runs inside seastar::async context
void storage_service::bootstrap() {
    _is_bootstrap_mode = true;
    if (!db().local().is_replacing()) {
        // Wait until we know tokens of existing node before announcing join status.
        _gossiper.wait_for_range_setup().get();
        // if not an existing token then bootstrap
        _gossiper.add_local_application_state({
            { gms::application_state::TOKENS, value_factory.tokens(_bootstrap_tokens) },
            { gms::application_state::STATUS, value_factory.bootstrapping(_bootstrap_tokens) },
        }).get();
        set_mode(mode::JOINING, format("sleeping {} ms for pending range setup", get_ring_delay().count()), true);
        _gossiper.wait_for_range_setup().get();
    } else {
        // Dont set any state for the node which is bootstrapping the existing token...
        _token_metadata.update_normal_tokens(_bootstrap_tokens, get_broadcast_address());
        replicate_to_all_cores().get();
        auto replace_addr = db().local().get_replace_address();
        if (replace_addr) {
            slogger.debug("Removing replaced endpoint {} from system.peers", *replace_addr);
            db::system_keyspace::remove_endpoint(*replace_addr).get();
        }
    }

    _gossiper.check_seen_seeds();

    set_mode(mode::JOINING, "Starting to bootstrap...", true);
    dht::boot_strapper bs(_db, _abort_source, get_broadcast_address(), _bootstrap_tokens, _token_metadata);
    // Does the actual streaming of newly replicated token ranges.
    bs.bootstrap().get();
    slogger.info("Bootstrap completed! for the tokens {}", _bootstrap_tokens);
}

sstring
storage_service::get_rpc_address(const inet_address& endpoint) const {
    if (endpoint != get_broadcast_address()) {
        auto* v = _gossiper.get_application_state_ptr(endpoint, gms::application_state::RPC_ADDRESS);
        if (v) {
            return v->value;
        }
    }
    return boost::lexical_cast<std::string>(endpoint);
}

std::unordered_map<dht::token_range, std::vector<inet_address>>
storage_service::get_range_to_address_map(const sstring& keyspace) const {
    return get_range_to_address_map(keyspace, _token_metadata.sorted_tokens());
}

std::unordered_map<dht::token_range, std::vector<inet_address>>
storage_service::get_range_to_address_map_in_local_dc(
        const sstring& keyspace) const {
    std::function<bool(const inet_address&)> filter =  [this](const inet_address& address) {
        return is_local_dc(address);
    };

    auto orig_map = get_range_to_address_map(keyspace, get_tokens_in_local_dc());
    std::unordered_map<dht::token_range, std::vector<inet_address>> filtered_map;
    for (auto entry : orig_map) {
        auto& addresses = filtered_map[entry.first];
        addresses.reserve(entry.second.size());
        std::copy_if(entry.second.begin(), entry.second.end(), std::back_inserter(addresses), filter);
    }

    return filtered_map;
}

std::vector<token>
storage_service::get_tokens_in_local_dc() const {
    std::vector<token> filtered_tokens;
    for (auto token : _token_metadata.sorted_tokens()) {
        auto endpoint = _token_metadata.get_endpoint(token);
        if (is_local_dc(*endpoint))
            filtered_tokens.push_back(token);
    }
    return filtered_tokens;
}

bool
storage_service::is_local_dc(const inet_address& targetHost) const {
    auto remote_dc = locator::i_endpoint_snitch::get_local_snitch_ptr()->get_datacenter(targetHost);
    auto local_dc = locator::i_endpoint_snitch::get_local_snitch_ptr()->get_datacenter(get_broadcast_address());
    return remote_dc == local_dc;
}

std::unordered_map<dht::token_range, std::vector<inet_address>>
storage_service::get_range_to_address_map(const sstring& keyspace,
        const std::vector<token>& sorted_tokens) const {
    // some people just want to get a visual representation of things. Allow null and set it to the first
    // non-system keyspace.
    if (keyspace == "" && _db.local().get_non_system_keyspaces().empty()) {
        throw std::runtime_error("No keyspace provided and no non system kespace exist");
    }
    const sstring& ks = (keyspace == "") ? _db.local().get_non_system_keyspaces()[0] : keyspace;
    return construct_range_to_endpoint_map(ks, get_all_ranges(sorted_tokens));
}

void storage_service::handle_state_bootstrap(inet_address endpoint) {
    slogger.debug("endpoint={} handle_state_bootstrap", endpoint);
    // explicitly check for TOKENS, because a bootstrapping node might be bootstrapping in legacy mode; that is, not using vnodes and no token specified
    auto tokens = get_tokens_for(endpoint);

    slogger.debug("Node {} state bootstrapping, token {}", endpoint, tokens);

    // if this node is present in token metadata, either we have missed intermediate states
    // or the node had crashed. Print warning if needed, clear obsolete stuff and
    // continue.
    if (_token_metadata.is_member(endpoint)) {
        // If isLeaving is false, we have missed both LEAVING and LEFT. However, if
        // isLeaving is true, we have only missed LEFT. Waiting time between completing
        // leave operation and rebootstrapping is relatively short, so the latter is quite
        // common (not enough time for gossip to spread). Therefore we report only the
        // former in the log.
        if (!_token_metadata.is_leaving(endpoint)) {
            slogger.info("Node {} state jump to bootstrap", endpoint);
        }
        _token_metadata.remove_endpoint(endpoint);
    }

    _token_metadata.add_bootstrap_tokens(tokens, endpoint);
    update_pending_ranges().get();

    if (_gossiper.uses_host_id(endpoint)) {
        _token_metadata.update_host_id(_gossiper.get_host_id(endpoint), endpoint);
    }
}

void storage_service::handle_state_normal(inet_address endpoint) {
    slogger.debug("endpoint={} handle_state_normal", endpoint);
    auto tokens = get_tokens_for(endpoint);

    slogger.debug("Node {} state normal, token {}", endpoint, tokens);

    if (_token_metadata.is_member(endpoint)) {
        slogger.info("Node {} state jump to normal", endpoint);
    }
    update_peer_info(endpoint);

    std::unordered_set<inet_address> endpoints_to_remove;

    // Order Matters, TM.updateHostID() should be called before TM.updateNormalToken(), (see CASSANDRA-4300).
    if (_gossiper.uses_host_id(endpoint)) {
        auto host_id = _gossiper.get_host_id(endpoint);
        auto existing = _token_metadata.get_endpoint_for_host_id(host_id);
        if (db().local().is_replacing() &&
            db().local().get_replace_address() &&
                _gossiper.get_endpoint_state_for_endpoint_ptr(db().local().get_replace_address().value())  &&
            (host_id == _gossiper.get_host_id(db().local().get_replace_address().value()))) {
            slogger.warn("Not updating token metadata for {} because I am replacing it", endpoint);
        } else {
            if (existing && *existing != endpoint) {
                if (*existing == get_broadcast_address()) {
                    slogger.warn("Not updating host ID {} for {} because it's mine", host_id, endpoint);
                    _token_metadata.remove_endpoint(endpoint);
                    endpoints_to_remove.insert(endpoint);
                } else if (_gossiper.compare_endpoint_startup(endpoint, *existing) > 0) {
                    slogger.warn("Host ID collision for {} between {} and {}; {} is the new owner", host_id, *existing, endpoint, endpoint);
                    _token_metadata.remove_endpoint(*existing);
                    endpoints_to_remove.insert(*existing);
                    _token_metadata.update_host_id(host_id, endpoint);
                } else {
                    slogger.warn("Host ID collision for {} between {} and {}; ignored {}", host_id, *existing, endpoint, endpoint);
                    _token_metadata.remove_endpoint(endpoint);
                    endpoints_to_remove.insert(endpoint);
                }
            } else {
                _token_metadata.update_host_id(host_id, endpoint);
            }
        }
    }

    // Tokens owned by the handled endpoint.
    // The endpoint broadcasts its set of chosen tokens. If a token was also chosen by another endpoint,
    // the collision is resolved by assigning the token to the endpoint which started later.
    std::unordered_set<token> owned_tokens;

    for (auto t : tokens) {
        // we don't want to update if this node is responsible for the token and it has a later startup time than endpoint.
        auto current_owner = _token_metadata.get_endpoint(t);
        if (!current_owner) {
            slogger.debug("handle_state_normal: New node {} at token {}", endpoint, t);
            owned_tokens.insert(t);
        } else if (endpoint == *current_owner) {
            slogger.debug("handle_state_normal: endpoint={} == current_owner={} token {}", endpoint, *current_owner, t);
            // set state back to normal, since the node may have tried to leave, but failed and is now back up
            owned_tokens.insert(t);
        } else if (_gossiper.compare_endpoint_startup(endpoint, *current_owner) > 0) {
            slogger.debug("handle_state_normal: endpoint={} > current_owner={}, token {}", endpoint, *current_owner, t);
            owned_tokens.insert(t);
            // currentOwner is no longer current, endpoint is.  Keep track of these moves, because when
            // a host no longer has any tokens, we'll want to remove it.
            std::multimap<inet_address, token> ep_to_token_copy = get_token_metadata().get_endpoint_to_token_map_for_reading();
            auto rg = ep_to_token_copy.equal_range(*current_owner);
            for (auto it = rg.first; it != rg.second; it++) {
                if (it->second == t) {
                    slogger.info("handle_state_normal: remove endpoint={} token={}", *current_owner, t);
                    ep_to_token_copy.erase(it);
                }
            }
            if (ep_to_token_copy.count(*current_owner) < 1) {
                slogger.info("handle_state_normal: endpoints_to_remove endpoint={}", *current_owner);
                endpoints_to_remove.insert(*current_owner);
            }
            slogger.info("handle_state_normal: Nodes {} and {} have the same token {}. {} is the new owner", endpoint, *current_owner, t, endpoint);
        } else {
            slogger.info("handle_state_normal: Nodes {} and {} have the same token {}. Ignoring {}", endpoint, *current_owner, t, endpoint);
        }
    }

    bool is_member = _token_metadata.is_member(endpoint);
    // Update pending ranges after update of normal tokens immediately to avoid
    // a race where natural endpoint was updated to contain node A, but A was
    // not yet removed from pending endpoints
    _token_metadata.update_normal_tokens(owned_tokens, endpoint);
    _update_pending_ranges_action.trigger_later().get();

    for (auto ep : endpoints_to_remove) {
        remove_endpoint(ep);
        auto replace_addr = db().local().get_replace_address();
        if (db().local().is_replacing() && replace_addr && *replace_addr == ep) {
            _gossiper.replacement_quarantine(ep); // quarantine locally longer than normally; see CASSANDRA-8260
        }
    }
    slogger.debug("handle_state_normal: endpoint={} owned_tokens = {}", endpoint, owned_tokens);
    if (!owned_tokens.empty()) {
        db::system_keyspace::update_tokens(endpoint, owned_tokens).then_wrapped([endpoint] (auto&& f) {
            try {
                f.get();
            } catch (...) {
                slogger.error("handle_state_normal: fail to update tokens for {}: {}", endpoint, std::current_exception());
            }
            return make_ready_future<>();
        }).get();
    }

    // Send joined notification only when this node was not a member prior to this
    if (!is_member) {
        notify_joined(endpoint);
    }

    update_pending_ranges().get();
    if (slogger.is_enabled(logging::log_level::debug)) {
        auto ver = _token_metadata.get_ring_version();
        for (auto& x : _token_metadata.get_token_to_endpoint()) {
            slogger.debug("handle_state_normal: token_metadata.ring_version={}, token={} -> endpoint={}", ver, x.first, x.second);
        }
    }
}

void storage_service::handle_state_leaving(inet_address endpoint) {
    slogger.debug("endpoint={} handle_state_leaving", endpoint);

    auto tokens = get_tokens_for(endpoint);

    slogger.debug("Node {} state leaving, tokens {}", endpoint, tokens);

    // If the node is previously unknown or tokens do not match, update tokenmetadata to
    // have this node as 'normal' (it must have been using this token before the
    // leave). This way we'll get pending ranges right.
    if (!_token_metadata.is_member(endpoint)) {
        slogger.info("Node {} state jump to leaving", endpoint);
        _token_metadata.update_normal_tokens(tokens, endpoint);
    } else {
        auto tokens_ = _token_metadata.get_tokens(endpoint);
        std::set<token> tmp(tokens.begin(), tokens.end());
        if (!std::includes(tokens_.begin(), tokens_.end(), tmp.begin(), tmp.end())) {
            slogger.warn("Node {} 'leaving' token mismatch. Long network partition?", endpoint);
            slogger.debug("tokens_={}, tokens={}", tokens_, tmp);
            _token_metadata.update_normal_tokens(tokens, endpoint);
        }
    }

    // at this point the endpoint is certainly a member with this token, so let's proceed
    // normally
    _token_metadata.add_leaving_endpoint(endpoint);
    update_pending_ranges_nowait(endpoint);
}

void storage_service::update_pending_ranges_nowait(inet_address endpoint) {
    //FIXME: discarded future.
    (void)update_pending_ranges().handle_exception([endpoint] (std::exception_ptr ep) {
        slogger.info("Failed to update_pending_ranges for node {}: {}", endpoint, ep);
    });
}

void storage_service::handle_state_left(inet_address endpoint, std::vector<sstring> pieces) {
    slogger.debug("endpoint={} handle_state_left", endpoint);
    if (pieces.size() < 2) {
        slogger.warn("Fail to handle_state_left endpoint={} pieces={}", endpoint, pieces);
        return;
    }
    auto tokens = get_tokens_for(endpoint);
    slogger.debug("Node {} state left, tokens {}", endpoint, tokens);
    excise(tokens, endpoint, extract_expire_time(pieces));
}

void storage_service::handle_state_moving(inet_address endpoint, std::vector<sstring> pieces) {
    throw std::runtime_error(format("Move operation is not supported anymore, endpoint={}", endpoint));
}

void storage_service::handle_state_removing(inet_address endpoint, std::vector<sstring> pieces) {
    slogger.debug("endpoint={} handle_state_removing", endpoint);
    if (pieces.empty()) {
        slogger.warn("Fail to handle_state_removing endpoint={} pieces={}", endpoint, pieces);
        return;
    }
    if (endpoint == get_broadcast_address()) {
        slogger.info("Received removenode gossip about myself. Is this node rejoining after an explicit removenode?");
        try {
            drain().get();
        } catch (...) {
            slogger.error("Fail to drain: {}", std::current_exception());
            throw;
        }
        return;
    }
    if (_token_metadata.is_member(endpoint)) {
        auto state = pieces[0];
        auto remove_tokens = _token_metadata.get_tokens(endpoint);
        if (sstring(gms::versioned_value::REMOVED_TOKEN) == state) {
            std::unordered_set<token> tmp(remove_tokens.begin(), remove_tokens.end());
            excise(std::move(tmp), endpoint, extract_expire_time(pieces));
        } else if (sstring(gms::versioned_value::REMOVING_TOKEN) == state) {
            slogger.debug("Tokens {} removed manually (endpoint was {})", remove_tokens, endpoint);
            // Note that the endpoint is being removed
            _token_metadata.add_leaving_endpoint(endpoint);
            update_pending_ranges().get();
            // find the endpoint coordinating this removal that we need to notify when we're done
            auto* value = _gossiper.get_application_state_ptr(endpoint, application_state::REMOVAL_COORDINATOR);
            if (!value) {
                auto err = format("Can not find application_state for endpoint={}", endpoint);
                slogger.warn("{}", err);
                throw std::runtime_error(err);
            }
            std::vector<sstring> coordinator;
            boost::split(coordinator, value->value, boost::is_any_of(sstring(versioned_value::DELIMITER_STR)));
            if (coordinator.size() != 2) {
                auto err = format("Can not split REMOVAL_COORDINATOR for endpoint={}, value={}", endpoint, value->value);
                slogger.warn("{}", err);
                throw std::runtime_error(err);
            }
            UUID host_id(coordinator[1]);
            // grab any data we are now responsible for and notify responsible node
            auto ep = _token_metadata.get_endpoint_for_host_id(host_id);
            if (!ep) {
                auto err = format("Can not find host_id={}", host_id);
                slogger.warn("{}", err);
                throw std::runtime_error(err);
            }
            // Kick off streaming commands. No need to wait for
            // restore_replica_count to complete which can take a long time,
            // since when it completes, this node will send notification to
            // tell the removal_coordinator with IP address notify_endpoint
            // that the restore process is finished on this node. This node
            // will be removed from _replicating_nodes on the
            // removal_coordinator.
            auto notify_endpoint = ep.value();
            //FIXME: discarded future.
            (void)restore_replica_count(endpoint, notify_endpoint).handle_exception([endpoint, notify_endpoint] (auto ep) {
                slogger.info("Failed to restore_replica_count for node {}, notify_endpoint={} : {}", endpoint, notify_endpoint, ep);
            });
        }
    } else { // now that the gossiper has told us about this nonexistent member, notify the gossiper to remove it
        if (sstring(gms::versioned_value::REMOVED_TOKEN) == pieces[0]) {
            add_expire_time_if_found(endpoint, extract_expire_time(pieces));
        }
        remove_endpoint(endpoint);
    }
}

void storage_service::on_join(gms::inet_address endpoint, gms::endpoint_state ep_state) {
    slogger.debug("endpoint={} on_join", endpoint);
    for (const auto& e : ep_state.get_application_state_map()) {
        on_change(endpoint, e.first, e.second);
    }
    //FIXME: discarded future.
    (void)get_local_migration_manager().schedule_schema_pull(endpoint, ep_state).handle_exception([endpoint] (auto ep) {
        slogger.warn("Fail to pull schema from {}: {}", endpoint, ep);
    });
}

void storage_service::on_alive(gms::inet_address endpoint, gms::endpoint_state state) {
    slogger.debug("endpoint={} on_alive", endpoint);
    //FIXME: discarded future.
    (void)get_local_migration_manager().schedule_schema_pull(endpoint, state).handle_exception([endpoint] (auto ep) {
        slogger.warn("Fail to pull schema from {}: {}", endpoint, ep);
    });
    if (_token_metadata.is_member(endpoint)) {
#if 0
        HintedHandOffManager.instance.scheduleHintDelivery(endpoint, true);
#endif
        notify_up(endpoint);
    }
}

void storage_service::before_change(gms::inet_address endpoint, gms::endpoint_state current_state, gms::application_state new_state_key, const gms::versioned_value& new_value) {
    slogger.debug("endpoint={} before_change: new app_state={}, new versioned_value={}", endpoint, new_state_key, new_value);
}

void storage_service::on_change(inet_address endpoint, application_state state, const versioned_value& value) {
    slogger.debug("endpoint={} on_change:     app_state={}, versioned_value={}", endpoint, state, value);
    if (state == application_state::STATUS) {
        std::vector<sstring> pieces;
        boost::split(pieces, value.value, boost::is_any_of(sstring(versioned_value::DELIMITER_STR)));
        if (pieces.empty()) {
            slogger.warn("Fail to split status in on_change: endpoint={}, app_state={}, value={}", endpoint, state, value);
            return;
        }
        sstring move_name = pieces[0];
        if (move_name == sstring(versioned_value::STATUS_BOOTSTRAPPING)) {
            handle_state_bootstrap(endpoint);
        } else if (move_name == sstring(versioned_value::STATUS_NORMAL) ||
                   move_name == sstring(versioned_value::SHUTDOWN)) {
            handle_state_normal(endpoint);
        } else if (move_name == sstring(versioned_value::REMOVING_TOKEN) ||
                   move_name == sstring(versioned_value::REMOVED_TOKEN)) {
            handle_state_removing(endpoint, pieces);
        } else if (move_name == sstring(versioned_value::STATUS_LEAVING)) {
            handle_state_leaving(endpoint);
        } else if (move_name == sstring(versioned_value::STATUS_LEFT)) {
            handle_state_left(endpoint, pieces);
        } else if (move_name == sstring(versioned_value::STATUS_MOVING)) {
            handle_state_moving(endpoint, pieces);
        } else {
            return; // did nothing.
        }
        // we have (most likely) modified token metadata
        replicate_to_all_cores().get();
    } else {
        auto* ep_state = _gossiper.get_endpoint_state_for_endpoint_ptr(endpoint);
        if (!ep_state || _gossiper.is_dead_state(*ep_state)) {
            slogger.debug("Ignoring state change for dead or unknown endpoint: {}", endpoint);
            return;
        }
        if (get_token_metadata().is_member(endpoint)) {
            do_update_system_peers_table(endpoint, state, value);
            if (state == application_state::SCHEMA) {
                //FIXME: discarded future.
                (void)get_local_migration_manager().schedule_schema_pull(endpoint, *ep_state).handle_exception([endpoint] (auto ep) {
                    slogger.warn("Failed to pull schema from {}: {}", endpoint, ep);
                });
            } else if (state == application_state::RPC_READY) {
                slogger.debug("Got application_state::RPC_READY for node {}, is_cql_ready={}", endpoint, ep_state->is_cql_ready());
                notify_cql_change(endpoint, ep_state->is_cql_ready());
            }
        }
    }
}


void storage_service::on_remove(gms::inet_address endpoint) {
    slogger.debug("endpoint={} on_remove", endpoint);
    _token_metadata.remove_endpoint(endpoint);
    update_pending_ranges().get();
}

void storage_service::on_dead(gms::inet_address endpoint, gms::endpoint_state state) {
    slogger.debug("endpoint={} on_dead", endpoint);
    notify_down(endpoint);
}

void storage_service::on_restart(gms::inet_address endpoint, gms::endpoint_state state) {
    slogger.debug("endpoint={} on_restart", endpoint);
    // If we have restarted before the node was even marked down, we need to reset the connection pool
    if (state.is_alive()) {
        on_dead(endpoint, state);
    }
}

// Runs inside seastar::async context
template <typename T>
static void update_table(gms::inet_address endpoint, sstring col, T value) {
    db::system_keyspace::update_peer_info(endpoint, col, value).then_wrapped([col, endpoint] (auto&& f) {
        try {
            f.get();
        } catch (...) {
            slogger.error("fail to update {} for {}: {}", col, endpoint, std::current_exception());
        }
        return make_ready_future<>();
    }).get();
}

// Runs inside seastar::async context
void storage_service::do_update_system_peers_table(gms::inet_address endpoint, const application_state& state, const versioned_value& value) {
    slogger.debug("Update system.peers table: endpoint={}, app_state={}, versioned_value={}", endpoint, state, value);
    if (state == application_state::RELEASE_VERSION) {
        update_table(endpoint, "release_version", value.value);
    } else if (state == application_state::DC) {
        update_table(endpoint, "data_center", value.value);
    } else if (state == application_state::RACK) {
        update_table(endpoint, "rack", value.value);
    } else if (state == application_state::RPC_ADDRESS) {
        auto col = sstring("rpc_address");
        inet_address ep;
        try {
            ep = gms::inet_address(value.value);
        } catch (...) {
            slogger.error("fail to update {} for {}: invalid rcpaddr {}", col, endpoint, value.value);
            return;
        }
        update_table(endpoint, col, ep.addr());
    } else if (state == application_state::SCHEMA) {
        update_table(endpoint, "schema_version", utils::UUID(value.value));
    } else if (state == application_state::HOST_ID) {
        update_table(endpoint, "host_id", utils::UUID(value.value));
    } else if (state == application_state::SUPPORTED_FEATURES) {
        update_table(endpoint, "supported_features", value.value);
    }
}

// Runs inside seastar::async context
void storage_service::update_peer_info(gms::inet_address endpoint) {
    using namespace gms;
    auto* ep_state = _gossiper.get_endpoint_state_for_endpoint_ptr(endpoint);
    if (!ep_state) {
        return;
    }
    for (auto& entry : ep_state->get_application_state_map()) {
        auto& app_state = entry.first;
        auto& value = entry.second;
        do_update_system_peers_table(endpoint, app_state, value);
    }
}

sstring storage_service::get_application_state_value(inet_address endpoint, application_state appstate) {
    auto v =_gossiper.get_application_state_ptr(endpoint, appstate);
    if (!v) {
        return {};
    }
    return v->value;
}

std::unordered_set<locator::token> storage_service::get_tokens_for(inet_address endpoint) {
    auto tokens_string = get_application_state_value(endpoint, application_state::TOKENS);
    slogger.trace("endpoint={}, tokens_string={}", endpoint, tokens_string);
    if (tokens_string.size() == 0) {
        return {}; // boost::split produces one element for emty string
    }
    std::vector<sstring> tokens;
    std::unordered_set<token> ret;
    boost::split(tokens, tokens_string, boost::is_any_of(";"));
    for (auto str : tokens) {
        auto t = dht::global_partitioner().from_sstring(str);
        slogger.trace("endpoint={}, token_str={} token={}", endpoint, str, t);
        ret.emplace(std::move(t));
    }
    return ret;
}

// Runs inside seastar::async context
void storage_service::set_gossip_tokens(const std::unordered_set<dht::token>& local_tokens) {
    _gossiper.add_local_application_state({
        { gms::application_state::TOKENS, value_factory.tokens(local_tokens) },
        { gms::application_state::STATUS, value_factory.normal(local_tokens) }
    }).get();
}

void storage_service::register_subscriber(endpoint_lifecycle_subscriber* subscriber)
{
    _lifecycle_subscribers.emplace_back(subscriber);
}

void storage_service::unregister_subscriber(endpoint_lifecycle_subscriber* subscriber)
{
    _lifecycle_subscribers.erase(std::remove(_lifecycle_subscribers.begin(), _lifecycle_subscribers.end(), subscriber), _lifecycle_subscribers.end());
}

static std::optional<future<>> drain_in_progress;

future<> storage_service::stop_transport() {
    return run_with_no_api_lock([] (storage_service& ss) {
        return seastar::async([&ss] {
            slogger.info("Stop transport: starts");

            ss.shutdown_client_servers().get();
            slogger.info("Stop transport: shutdown rpc and cql server done");

            gms::stop_gossiping().get();
            slogger.info("Stop transport: stop_gossiping done");

            ss.do_stop_ms().get();
            slogger.info("Stop transport: shutdown messaging_service done");

            ss.do_stop_stream_manager().get();
            slogger.info("Stop transport: shutdown stream_manager done");

            ss._auth_service.stop().get();
            slogger.info("Stop transport: auth shutdown");

            slogger.info("Stop transport: done");
        });
    });
}

future<> storage_service::drain_on_shutdown() {
    return run_with_no_api_lock([] (storage_service& ss) {
        if (drain_in_progress) {
            return std::move(*drain_in_progress);
        }
        return seastar::async([&ss] {
            slogger.info("Drain on shutdown: starts");

            ss.stop_transport().get();
            slogger.info("Drain on shutdown: stop_transport done");

            tracing::tracing::tracing_instance().invoke_on_all([] (auto& tr) {
                return tr.shutdown();
            }).get();

            tracing::tracing::tracing_instance().stop().get();
            slogger.info("Drain on shutdown: tracing is stopped");

            //unregister the system distributed accessors before stopping the system_dystributed_keyspace service
            ss._sl_controller.invoke_on_all(&qos::service_level_controller::set_distributed_data_accessor,
                    shared_ptr<qos::service_level_controller::service_level_distributed_data_accessor>()).get();
            ss._sys_dist_ks.invoke_on_all(&db::system_distributed_keyspace::stop).get();
            slogger.info("Drain on shutdown: system distributed keyspace stopped");

            get_storage_proxy().invoke_on_all([&ss] (storage_proxy& local_proxy) mutable {
                ss.unregister_subscriber(&local_proxy);
                return local_proxy.drain_on_shutdown();
            }).get();
            slogger.info("Drain on shutdown: hints manager is stopped");

            audit::audit::stop_audit().get();

            ss.flush_column_families();
            slogger.info("Drain on shutdown: flush column_families done");

            ss.db().invoke_on_all([] (auto& db) {
                return db.commitlog()->shutdown();
            }).get();
            slogger.info("Drain on shutdown: shutdown commitlog done");

            // NOTE: We currently don't destroy migration_manager nor
            // storage_service in scylla, so when we reach here
            // migration_manager should to be still alive. Be careful, when
            // scylla starts to destroy migration_manager in the shutdown
            // process.
            service::get_local_migration_manager().unregister_listener(&ss);

            slogger.info("Drain on shutdown: done");
        });
    });
#if 0
        // daemon threads, like our executors', continue to run while shutdown hooks are invoked
        drainOnShutdown = new Thread(new WrappedRunnable()
        {
            @Override
            public void runMayThrow() throws InterruptedException
            {
                ExecutorService counterMutationStage = StageManager.getStage(Stage.COUNTER_MUTATION);
                ExecutorService mutationStage = StageManager.getStage(Stage.MUTATION);
                if (mutationStage.isShutdown() && counterMutationStage.isShutdown())
                    return; // drained already

                if (daemon != null)
                    shutdownClientServers();
                ScheduledExecutors.optionalTasks.shutdown();
                Gossiper.instance.stop();

                // In-progress writes originating here could generate hints to be written, so shut down MessagingService
                // before mutation stage, so we can get all the hints saved before shutting down
                MessagingService.instance().shutdown();
                counterMutationStage.shutdown();
                mutationStage.shutdown();
                counterMutationStage.awaitTermination(3600, TimeUnit.SECONDS);
                mutationStage.awaitTermination(3600, TimeUnit.SECONDS);
                StorageProxy.instance.verifyNoHintsInProgress();

                List<Future<?>> flushes = new ArrayList<>();
                for (Keyspace keyspace : Keyspace.all())
                {
                    KSMetaData ksm = Schema.instance.getKSMetaData(keyspace.getName());
                    if (!ksm.durableWrites)
                    {
                        for (ColumnFamilyStore cfs : keyspace.getColumnFamilyStores())
                            flushes.add(cfs.forceFlush());
                    }
                }
                try
                {
                    FBUtilities.waitOnFutures(flushes);
                }
                catch (Throwable t)
                {
                    JVMStabilityInspector.inspectThrowable(t);
                    // don't let this stop us from shutting down the commitlog and other thread pools
                    slogger.warn("Caught exception while waiting for memtable flushes during shutdown hook", t);
                }

                CommitLog.instance.shutdownBlocking();

                // wait for miscellaneous tasks like sstable and commitlog segment deletion
                ScheduledExecutors.nonPeriodicTasks.shutdown();
                if (!ScheduledExecutors.nonPeriodicTasks.awaitTermination(1, TimeUnit.MINUTES))
                    slogger.warn("Miscellaneous task executor still busy after one minute; proceeding with shutdown");
            }
        }, "StorageServiceShutdownHook");
        Runtime.getRuntime().addShutdownHook(drainOnShutdown);
#endif
}

future<> storage_service::init_messaging_service_part() {
    return get_storage_service().invoke_on_all(&service::storage_service::init_messaging_service);
}

future<> storage_service::init_server(int delay, bind_messaging_port do_bind) {
    return seastar::async([this, delay, do_bind] {
#if 0
        slogger.info("Cassandra version: {}", FBUtilities.getReleaseVersionString());
        slogger.info("Thrift API version: {}", cassandraConstants.VERSION);
        slogger.info("CQL supported versions: {} (default: {})", StringUtils.join(ClientState.getCQLSupportedVersion(), ","), ClientState.DEFAULT_CQL_VERSION);
#endif
        _initialized = true;

        // Register storage_service to migration_manager so we can update
        // pending ranges when keyspace is chagned
        service::get_local_migration_manager().register_listener(this);
#if 0
        try
        {
            // Ensure StorageProxy is initialized on start-up; see CASSANDRA-3797.
            Class.forName("org.apache.cassandra.service.StorageProxy");
            // also IndexSummaryManager, which is otherwise unreferenced
            Class.forName("org.apache.cassandra.io.sstable.IndexSummaryManager");
        }
        catch (ClassNotFoundException e)
        {
            throw new AssertionError(e);
        }
#endif

        std::vector<inet_address> loaded_endpoints;
        if (get_property_load_ring_state()) {
            slogger.info("Loading persisted ring state");
            auto loaded_tokens = db::system_keyspace::load_tokens().get0();
            auto loaded_host_ids = db::system_keyspace::load_host_ids().get0();

            for (auto& x : loaded_tokens) {
                slogger.debug("Loaded tokens: endpoint={}, tokens={}", x.first, x.second);
            }

            for (auto& x : loaded_host_ids) {
                slogger.debug("Loaded host_id: endpoint={}, uuid={}", x.first, x.second);
            }

            for (auto x : loaded_tokens) {
                auto ep = x.first;
                auto tokens = x.second;
                if (ep == get_broadcast_address()) {
                    // entry has been mistakenly added, delete it
                    db::system_keyspace::remove_endpoint(ep).get();
                } else {
                    _token_metadata.update_normal_tokens(tokens, ep);
                    if (loaded_host_ids.count(ep)) {
                        _token_metadata.update_host_id(loaded_host_ids.at(ep), ep);
                    }
                    loaded_endpoints.push_back(ep);
                    _gossiper.add_saved_endpoint(ep);
                }
            }
        }

        auto loaded_peer_features = db::system_keyspace::load_peer_features().get0();
        slogger.info("loaded_peer_features: peer_features size={}", loaded_peer_features.size());
        for (auto& x : loaded_peer_features) {
            slogger.info("loaded_peer_features: peer={}, supported_features={}", x.first, x.second);
        }

        prepare_to_join(std::move(loaded_endpoints), loaded_peer_features, do_bind);
#if 0
        // Has to be called after the host id has potentially changed in prepareToJoin().
        for (ColumnFamilyStore cfs : ColumnFamilyStore.all())
            if (cfs.metadata.isCounter())
                cfs.initCounterCache();
#endif

        join_token_ring(delay);

        if (_db.local().get_config().enable_sstable_data_integrity_check()) {
            slogger.info0("SSTable data integrity checker is enabled.");
        } else {
            slogger.info0("SSTable data integrity checker is disabled.");
        }
    });
}

// Serialized
future<> storage_service::replicate_tm_only() {
    _shadow_token_metadata = _token_metadata;

    return get_storage_service().invoke_on_all([this](storage_service& local_ss){
        if (engine().cpu_id() != 0) {
            local_ss._token_metadata = _shadow_token_metadata;
        }
    });
}

future<> storage_service::replicate_to_all_cores() {
    // sanity checks: this function is supposed to be run on shard 0 only and
    // when gossiper has already been initialized.
    if (engine().cpu_id() != 0) {
        auto err = format("replicate_to_all_cores is not ran on cpu zero");
        slogger.warn("{}", err);
        throw std::runtime_error(err);
    }

    return _replicate_action.trigger_later().then([self = shared_from_this()] {});
}

future<> storage_service::do_replicate_to_all_cores() {
    return replicate_tm_only().handle_exception([] (auto e) {
        slogger.error("Fail to replicate _token_metadata: {}", e);
    });
}

future<> storage_service::gossip_snitch_info() {
    auto& snitch = locator::i_endpoint_snitch::get_local_snitch_ptr();
    auto addr = get_broadcast_address();
    auto dc = snitch->get_datacenter(addr);
    auto rack = snitch->get_rack(addr);
    return _gossiper.add_local_application_state({
        { gms::application_state::DC, value_factory.datacenter(dc) },
        { gms::application_state::RACK, value_factory.rack(rack) },
        { gms::application_state::SHARD_COUNT, value_factory.shard_count(smp::count) },
        { gms::application_state::IGNORE_MSB_BITS, value_factory.ignore_msb_bits(dht::global_partitioner().sharding_ignore_msb()) },
    });
}

future<> storage_service::stop() {
    return with_semaphore(_feature_listeners_sem, 1, [this] {
        return uninit_messaging_service();
    }).then([this] {
        return _service_memory_limiter.wait(_service_memory_total); // make sure nobody uses the semaphore
    });
}

future<> storage_service::check_for_endpoint_collision(const std::unordered_map<gms::inet_address, sstring>& loaded_peer_features) {
    slogger.debug("Starting shadow gossip round to check for endpoint collision");
#if 0
    if (!MessagingService.instance().isListening())
        MessagingService.instance().listen(FBUtilities.getLocalAddress());
#endif
    return seastar::async([this, loaded_peer_features] {
        auto t = gms::gossiper::clk::now();
        bool found_bootstrapping_node = false;
        auto local_features = get_known_features();
        do {
            slogger.info("Checking remote features with gossip");
            _gossiper.do_shadow_round().get();
            _gossiper.check_knows_remote_features(local_features, loaded_peer_features);
            auto addr = get_broadcast_address();
            if (!_gossiper.is_safe_for_bootstrap(addr)) {
                throw std::runtime_error(sprint("A node with address %s already exists, cancelling join. "
                    "Use replace_address if you want to replace this node.", addr));
            }
            if (dht::range_streamer::use_strict_consistency()) {
                found_bootstrapping_node = false;
                for (auto& x : _gossiper.get_endpoint_states()) {
                    auto state = _gossiper.get_gossip_status(x.second);
                    if (state.empty()) {
                        continue;
                    }
                    auto addr = x.first;
                    slogger.debug("Checking bootstrapping/leaving/moving nodes: node={}, status={} (check_for_endpoint_collision)", addr, state);
                    if (state == sstring(versioned_value::STATUS_BOOTSTRAPPING) ||
                        state == sstring(versioned_value::STATUS_LEAVING) ||
                        state == sstring(versioned_value::STATUS_MOVING)) {
                        if (gms::gossiper::clk::now() > t + std::chrono::seconds(60)) {
                            throw std::runtime_error("Other bootstrapping/leaving/moving nodes detected, cannot bootstrap while consistent_rangemovement is true (check_for_endpoint_collision)");
                        } else {
                            _gossiper.goto_shadow_round();
                            _gossiper.reset_endpoint_state_map().get();
                            found_bootstrapping_node = true;
                            auto elapsed = std::chrono::duration_cast<std::chrono::seconds>(gms::gossiper::clk::now() - t).count();
                            slogger.info("Checking bootstrapping/leaving/moving nodes: node={}, status={}, sleep 1 second and check again ({} seconds elapsed) (check_for_endpoint_collision)", addr, state, elapsed);
                            sleep_abortable(std::chrono::seconds(1), _abort_source).get();
                            break;
                        }
                    }
                }
            }
        } while (found_bootstrapping_node);
        slogger.info("Checking bootstrapping/leaving/moving nodes: ok (check_for_endpoint_collision)");
        _gossiper.reset_endpoint_state_map().get();
    });
}

// Runs inside seastar::async context
void storage_service::remove_endpoint(inet_address endpoint) {
    _gossiper.remove_endpoint(endpoint);
    db::system_keyspace::remove_endpoint(endpoint).then_wrapped([endpoint] (auto&& f) {
        try {
            f.get();
        } catch (...) {
            slogger.error("fail to remove endpoint={}: {}", endpoint, std::current_exception());
        }
        return make_ready_future<>();
    }).get();
}

future<std::unordered_set<token>> storage_service::prepare_replacement_info(const std::unordered_map<gms::inet_address, sstring>& loaded_peer_features) {
    if (!db().local().get_replace_address()) {
        throw std::runtime_error(format("replace_address is empty"));
    }
    auto replace_address = db().local().get_replace_address().value();
    slogger.info("Gathering node replacement information for {}", replace_address);

    // if (!MessagingService.instance().isListening())
    //     MessagingService.instance().listen(FBUtilities.getLocalAddress());
    auto seeds = _gossiper.get_seeds();
    if (seeds.size() == 1 && seeds.count(replace_address)) {
        throw std::runtime_error(format("Cannot replace_address {} because no seed node is up", replace_address));
    }

    // make magic happen
    slogger.info("Checking remote features with gossip");
    return _gossiper.do_shadow_round().then([this, loaded_peer_features, replace_address] {
        auto local_features = get_known_features();
        _gossiper.check_knows_remote_features(local_features, loaded_peer_features);
        // now that we've gossiped at least once, we should be able to find the node we're replacing
        auto* state = _gossiper.get_endpoint_state_for_endpoint_ptr(replace_address);
        if (!state) {
            throw std::runtime_error(format("Cannot replace_address {} because it doesn't exist in gossip", replace_address));
        }
        auto host_id = _gossiper.get_host_id(replace_address);
        auto* value = state->get_application_state_ptr(application_state::TOKENS);
        if (!value) {
            throw std::runtime_error(format("Could not find tokens for {} to replace", replace_address));
        }
        auto tokens = get_tokens_for(replace_address);
        // use the replacee's host Id as our own so we receive hints, etc
        return db::system_keyspace::set_local_host_id(host_id).discard_result().then([this, replace_address, tokens = std::move(tokens)] {
            return _gossiper.reset_endpoint_state_map().then([tokens = std::move(tokens)] { // clean up since we have what we need
                return make_ready_future<std::unordered_set<token>>(std::move(tokens));
            });
        });
    });
}

future<std::map<gms::inet_address, float>> storage_service::get_ownership() {
    return run_with_no_api_lock([] (storage_service& ss) {
        auto token_map = dht::global_partitioner().describe_ownership(ss._token_metadata.sorted_tokens());
        // describeOwnership returns tokens in an unspecified order, let's re-order them
        std::map<gms::inet_address, float> ownership;
        for (auto entry : token_map) {
            gms::inet_address endpoint = ss._token_metadata.get_endpoint(entry.first).value();
            auto token_ownership = entry.second;
            ownership[endpoint] += token_ownership;
        }
        return ownership;
    });
}

future<std::map<gms::inet_address, float>> storage_service::effective_ownership(sstring keyspace_name) {
    return run_with_no_api_lock([keyspace_name] (storage_service& ss) mutable {
        if (keyspace_name != "") {
            //find throws no such keyspace if it is missing
            const keyspace& ks = ss._db.local().find_keyspace(keyspace_name);
            // This is ugly, but it follows origin
            auto&& rs = ks.get_replication_strategy();  // clang complains about typeid(ks.get_replication_strategy());
            if (typeid(rs) == typeid(locator::local_strategy)) {
                throw std::runtime_error("Ownership values for keyspaces with LocalStrategy are meaningless");
            }
        } else {
            auto non_system_keyspaces = ss._db.local().get_non_system_keyspaces();

            //system_traces is a non-system keyspace however it needs to be counted as one for this process
            size_t special_table_count = 0;
            if (std::find(non_system_keyspaces.begin(), non_system_keyspaces.end(), "system_traces") !=
                    non_system_keyspaces.end()) {
                special_table_count += 1;
            }
            if (non_system_keyspaces.size() > special_table_count) {
                throw std::runtime_error("Non-system keyspaces don't have the same replication settings, effective ownership information is meaningless");
            }
            keyspace_name = "system_traces";
        }
        auto token_ownership = dht::global_partitioner().describe_ownership(ss._token_metadata.sorted_tokens());

        std::map<gms::inet_address, float> final_ownership;

        // calculate ownership per dc
        for (auto endpoints : ss._token_metadata.get_topology().get_datacenter_endpoints()) {
            // calculate the ownership with replication and add the endpoint to the final ownership map
            for (const gms::inet_address& endpoint : endpoints.second) {
                float ownership = 0.0f;
                for (range<token> r : ss.get_ranges_for_endpoint(keyspace_name, endpoint)) {
                    // get_ranges_for_endpoint will unwrap the first range.
                    // With t0 t1 t2 t3, the first range (t3,t0] will be splitted
                    // as (min,t0] and (t3,max]. Skippping the range (t3,max]
                    // we will get the correct ownership number as if the first
                    // range were not splitted.
                    if (!r.end()) {
                        continue;
                    }
                    auto end_token = r.end()->value();
                    if (token_ownership.find(end_token) != token_ownership.end()) {
                        ownership += token_ownership[end_token];
                    }
                }
                final_ownership[endpoint] = ownership;
            }
        }
        return final_ownership;
    });
}

static const std::map<storage_service::mode, sstring> mode_names = {
    {storage_service::mode::STARTING,       "STARTING"},
    {storage_service::mode::NORMAL,         "NORMAL"},
    {storage_service::mode::JOINING,        "JOINING"},
    {storage_service::mode::LEAVING,        "LEAVING"},
    {storage_service::mode::DECOMMISSIONED, "DECOMMISSIONED"},
    {storage_service::mode::MOVING,         "MOVING"},
    {storage_service::mode::DRAINING,       "DRAINING"},
    {storage_service::mode::DRAINED,        "DRAINED"},
};

std::ostream& operator<<(std::ostream& os, const storage_service::mode& m) {
    os << mode_names.at(m);
    return os;
}

void storage_service::set_mode(mode m, bool log) {
    set_mode(m, "", log);
}

void storage_service::set_mode(mode m, sstring msg, bool log) {
    _operation_mode = m;
    if (log) {
        slogger.info("{}: {}", m, msg);
    } else {
        slogger.debug("{}: {}", m, msg);
    }
}

future<std::unordered_set<dht::token>> storage_service::get_local_tokens() {
    return db::system_keyspace::get_saved_tokens().then([] (auto&& tokens) {
        // should not be called before initServer sets this
        if (tokens.empty()) {
            auto err = format("get_local_tokens: tokens is empty");
            slogger.error("{}", err);
            throw std::runtime_error(err);
        }
        return tokens;
    });
}

sstring storage_service::get_release_version() {
    return version::release();
}

sstring storage_service::get_schema_version() {
    return _db.local().get_version().to_sstring();
}

static constexpr auto UNREACHABLE = "UNREACHABLE";

future<std::unordered_map<sstring, std::vector<sstring>>> storage_service::describe_schema_versions() {
    auto live_hosts = _gossiper.get_live_members();
    std::unordered_map<sstring, std::vector<sstring>> results;
    return map_reduce(std::move(live_hosts), [] (auto host) {
        auto f0 = netw::get_messaging_service().local().send_schema_check(netw::msg_addr{ host, 0 });
        return std::move(f0).then_wrapped([host] (auto f) {
            if (f.failed()) {
                f.ignore_ready_future();
                return std::pair<gms::inet_address, std::optional<utils::UUID>>(host, std::nullopt);
            }
            return std::pair<gms::inet_address, std::optional<utils::UUID>>(host, f.get0());
        });
    }, std::move(results), [] (auto results, auto host_and_version) {
        auto version = host_and_version.second ? host_and_version.second->to_sstring() : UNREACHABLE;
        auto it = results.find(version);
        if (it == results.end()) {
            results.emplace(std::move(version), std::vector<sstring> { host_and_version.first.to_sstring() });
        } else {
            it->second.emplace_back(host_and_version.first.to_sstring());
        }
        return results;
    }).then([] (auto results) {
        // we're done: the results map is ready to return to the client.  the rest is just debug logging:
        auto it_unreachable = results.find(UNREACHABLE);
        if (it_unreachable != results.end()) {
            slogger.debug("Hosts not in agreement. Didn't get a response from everybody: {}", ::join( ",", it_unreachable->second));
        }
        auto my_version = get_local_storage_service().get_schema_version();
        for (auto&& entry : results) {
            // check for version disagreement. log the hosts that don't agree.
            if (entry.first == UNREACHABLE || entry.first == my_version) {
                continue;
            }
            for (auto&& host : entry.second) {
                slogger.debug("{} disagrees ({})", host, entry.first);
            }
        }
        if (results.size() == 1) {
            slogger.debug("Schemas are in agreement.");
        }
        return results;
    });
};

future<sstring> storage_service::get_operation_mode() {
    return run_with_no_api_lock([] (storage_service& ss) {
        auto mode = ss._operation_mode;
        return make_ready_future<sstring>(format("{}", mode));
    });
}

future<bool> storage_service::is_starting() {
    return run_with_no_api_lock([] (storage_service& ss) {
        auto mode = ss._operation_mode;
        return mode == storage_service::mode::STARTING;
    });
}

future<bool> storage_service::is_gossip_running() {
    return run_with_no_api_lock([] (storage_service& ss) {
        return ss._gossiper.is_enabled();
    });
}

future<> storage_service::start_gossiping(bind_messaging_port do_bind) {
    return run_with_api_lock(sstring("start_gossiping"), [do_bind] (storage_service& ss) {
        return seastar::async([&ss, do_bind] {
            if (!ss._initialized) {
                slogger.warn("Starting gossip by operator request");
                ss.set_gossip_tokens(ss.get_local_tokens().get0());
                ss._gossiper.force_newer_generation();
                ss._gossiper.start_gossiping(get_generation_number(), gms::bind_messaging_port(bool(do_bind))).then([&ss] {
                    ss._initialized = true;
                }).get();
            }
        });
    });
}

future<> storage_service::stop_gossiping() {
    return run_with_api_lock(sstring("stop_gossiping"), [] (storage_service& ss) {
        if (ss._initialized) {
            slogger.warn("Stopping gossip by operator request");
            return gms::stop_gossiping().then([&ss] {
                ss._initialized = false;
            });
        }
        return make_ready_future<>();
    });
}

future<> storage_service::do_stop_ms() {
    if (_ms_stopped) {
        return make_ready_future<>();
    }
    _ms_stopped = true;
    return netw::get_messaging_service().invoke_on_all([] (auto& ms) {
        return ms.stop();
    }).then([] {
        slogger.info("messaging_service stopped");
    });
}

future<> storage_service::do_stop_stream_manager() {
    if (_stream_manager_stopped) {
        return make_ready_future<>();
    }
    _stream_manager_stopped = true;
    return streaming::get_stream_manager().invoke_on_all([] (auto& sm) {
        return sm.stop();
    }).then([] {
        slogger.info("stream_manager stopped");
    });
}

future<> check_snapshot_not_exist(database& db, sstring ks_name, sstring name) {
    auto& ks = db.find_keyspace(ks_name);
    return parallel_for_each(ks.metadata()->cf_meta_data(), [&db, ks_name = std::move(ks_name), name = std::move(name)] (auto& pair) {
        auto& cf = db.find_column_family(pair.second);
        return cf.snapshot_exists(name).then([ks_name = std::move(ks_name), name] (bool exists) {
            if (exists) {
                throw std::runtime_error(format("Keyspace {}: snapshot {} already exists.", ks_name, name));
            }
        });
    });
}

template <typename Func>
std::result_of_t<Func()> storage_service::run_snapshot_modify_operation(Func&& f) {
    return smp::submit_to(0, [f = std::move(f)] () mutable {
        return with_lock(get_local_storage_service()._snapshot_lock.for_write(), std::move(f));
    });
}

template <typename Func>
std::result_of_t<Func()> storage_service::run_snapshot_list_operation(Func&& f) {
    return smp::submit_to(0, [f = std::move(f)] () mutable {
        return with_lock(get_local_storage_service()._snapshot_lock.for_read(), std::move(f));
    });
}

future<> storage_service::take_snapshot(sstring tag, std::vector<sstring> keyspace_names) {
    if (tag.empty()) {
        throw std::runtime_error("You must supply a snapshot name.");
    }

    if (keyspace_names.size() == 0) {
        boost::copy(_db.local().get_keyspaces() | boost::adaptors::map_keys, std::back_inserter(keyspace_names));
    };

    return run_snapshot_modify_operation([tag = std::move(tag), keyspace_names = std::move(keyspace_names), this] {
        auto mode = get_local_storage_service()._operation_mode;
        if (mode == storage_service::mode::JOINING) {
            throw std::runtime_error("Cannot snapshot until bootstrap completes");
        }

        return parallel_for_each(keyspace_names, [tag, this] (auto& ks_name) {
            return check_snapshot_not_exist(_db.local(), ks_name, tag);
        }).then([this, tag, keyspace_names] {
            return _db.invoke_on_all([tag = std::move(tag), keyspace_names] (database& db) {
                return parallel_for_each(keyspace_names, [&db, tag = std::move(tag)] (auto& ks_name) {
                    auto& ks = db.find_keyspace(ks_name);
                    return parallel_for_each(ks.metadata()->cf_meta_data(), [&db, tag = std::move(tag)] (auto& pair) {
                        auto& cf = db.find_column_family(pair.second);
                        return cf.snapshot(tag);
                    });
                });
            });
        });
    });

}

future<> storage_service::take_column_family_snapshot(sstring ks_name, sstring cf_name, sstring tag) {
    if (ks_name.empty()) {
        throw std::runtime_error("You must supply a keyspace name");
    }
    if (cf_name.empty()) {
        throw std::runtime_error("You must supply a table name");
    }
    if (cf_name.find(".") != sstring::npos) {
        throw std::invalid_argument("Cannot take a snapshot of a secondary index by itself. Run snapshot on the table that owns the index.");
    }

    if (tag.empty()) {
        throw std::runtime_error("You must supply a snapshot name.");
    }

    return run_snapshot_modify_operation([this, ks_name = std::move(ks_name), cf_name = std::move(cf_name), tag = std::move(tag)] {
        auto mode = get_local_storage_service()._operation_mode;
        if (mode == storage_service::mode::JOINING) {
            throw std::runtime_error("Cannot snapshot until bootstrap completes");
        }
        return check_snapshot_not_exist(_db.local(), ks_name, tag).then([this, ks_name, cf_name, tag] {
            return _db.invoke_on_all([ks_name, cf_name, tag] (database &db) {
                auto& cf = db.find_column_family(ks_name, cf_name);
                return cf.snapshot(tag);
            });
        });
    });
}

future<> storage_service::clear_snapshot(sstring tag, std::vector<sstring> keyspace_names) {
    return run_snapshot_modify_operation([this, tag = std::move(tag), keyspace_names = std::move(keyspace_names)] {
        return _db.local().clear_snapshot(tag, keyspace_names);
    });
}

future<std::unordered_map<sstring, std::vector<service::storage_service::snapshot_details>>>
storage_service::get_snapshot_details() {
    using cf_snapshot_map = std::unordered_map<utils::UUID, column_family::snapshot_details>;
    using snapshot_map = std::unordered_map<sstring, cf_snapshot_map>;

    class snapshot_reducer {
    private:
        snapshot_map _result;
    public:
        future<> operator()(const snapshot_map& value) {
            for (auto&& vp: value) {
                if (_result.count(vp.first) == 0) {
                    _result.emplace(vp.first, std::move(vp.second));
                    continue;
                }

                auto& rp = _result.at(vp.first);
                for (auto&& cf: vp.second) {
                    if (rp.count(cf.first) == 0) {
                        rp.emplace(cf.first, std::move(cf.second));
                        continue;
                    }
                    auto& rcf = rp.at(cf.first);
                    rcf.live = cf.second.live;
                    rcf.total = cf.second.total;
                }
            }
            return make_ready_future<>();
        }
        snapshot_map get() && {
            return std::move(_result);
        }
    };
  return run_snapshot_list_operation([] {
    return get_local_storage_service()._db.map_reduce(snapshot_reducer(), [] (database& db) {
        auto local_snapshots = make_lw_shared<snapshot_map>();
        return parallel_for_each(db.get_column_families(), [local_snapshots] (auto& cf_pair) {
            return cf_pair.second->get_snapshot_details().then([uuid = cf_pair.first, local_snapshots] (auto map) {
                for (auto&& snap_map: map) {
                    if (local_snapshots->count(snap_map.first) == 0) {
                        local_snapshots->emplace(snap_map.first, cf_snapshot_map());
                    }
                    local_snapshots->at(snap_map.first).emplace(uuid, snap_map.second);
                }
                return make_ready_future<>();
            });
        }).then([local_snapshots] {
            return make_ready_future<snapshot_map>(std::move(*local_snapshots));
        });
    }).then([] (snapshot_map&& map) {
        std::unordered_map<sstring, std::vector<service::storage_service::snapshot_details>> result;
        for (auto&& pair: map) {
            std::vector<service::storage_service::snapshot_details> details;

            for (auto&& snap_map: pair.second) {
                auto& cf = get_local_storage_service()._db.local().find_column_family(snap_map.first);
                details.push_back({ snap_map.second.live, snap_map.second.total, cf.schema()->cf_name(), cf.schema()->ks_name() });
            }
            result.emplace(pair.first, std::move(details));
        }

        return make_ready_future<std::unordered_map<sstring, std::vector<service::storage_service::snapshot_details>>>(std::move(result));
    });
  });
}

future<int64_t> storage_service::true_snapshots_size() {
    return _db.map_reduce(adder<int64_t>(), [] (database& db) {
        return do_with(int64_t(0), [&db] (auto& local_total) {
            return parallel_for_each(db.get_column_families(), [&local_total] (auto& cf_pair) {
                return cf_pair.second->get_snapshot_details().then([&local_total] (auto map) {
                    for (auto&& snap_map: map) {
                        local_total += snap_map.second.live;
                    }
                    return make_ready_future<>();
                 });
            }).then([&local_total] {
                return make_ready_future<int64_t>(local_total);
            });
        });
    });
}

static std::atomic<bool> isolated = { false };

future<> storage_service::start_rpc_server() {
    return run_with_api_lock(sstring("start_rpc_server"), [] (storage_service& ss) {
        if (ss._thrift_server || isolated.load()) {
            return make_ready_future<>();
        }

        ss._thrift_server = distributed<thrift_server>();
        auto tserver = &*ss._thrift_server;

        auto& cfg = ss._db.local().get_config();
        auto port = cfg.rpc_port();
        auto addr = cfg.rpc_address();
        auto preferred = cfg.rpc_interface_prefer_ipv6() ? std::make_optional(net::inet_address::family::INET6) : std::nullopt;
        auto family = cfg.enable_ipv6_dns_lookup() || preferred ? std::nullopt : std::make_optional(net::inet_address::family::INET);
        auto keepalive = cfg.rpc_keepalive();
        thrift_server_config tsc;
        tsc.timeout_config = make_timeout_config(cfg);
        tsc.max_request_size = cfg.thrift_max_message_length_in_mb() * (uint64_t(1) << 20);
        return gms::inet_address::lookup(addr, family, preferred).then([&ss, tserver, addr, port, keepalive, tsc] (gms::inet_address ip) {
            return tserver->start(std::ref(ss._db), std::ref(cql3::get_query_processor()), std::ref(ss._auth_service), std::ref(ss._cql_config), tsc).then([tserver, port, addr, ip, keepalive] {
                // #293 - do not stop anything
                //engine().at_exit([tserver] {
                //    return tserver->stop();
                //});
                return tserver->invoke_on_all(&thrift_server::listen, socket_address{ip, port}, keepalive);
            });
        }).then([addr, port] {
            slogger.info("Thrift server listening on {}:{} ...", addr, port);
        });
    });
}

future<> storage_service::do_stop_rpc_server() {
    return do_with(std::move(_thrift_server), [this] (std::optional<distributed<thrift_server>>& tserver) {
        _thrift_server = std::nullopt;
        if (tserver) {
            return tserver->stop().then([] {
                slogger.info("Thrift server stopped");
            });
        }
        return make_ready_future<>();
    });
}

future<> storage_service::stop_rpc_server() {
    return run_with_api_lock(sstring("stop_rpc_server"), [] (storage_service& ss) {
        return ss.do_stop_rpc_server();
    });
}

future<bool> storage_service::is_rpc_server_running() {
    return run_with_no_api_lock([] (storage_service& ss) {
        return bool(ss._thrift_server);
    });
}

future<> storage_service::start_native_transport() {
    return run_with_api_lock(sstring("start_native_transport"), [this] (storage_service& ss) {
        if (ss._cql_server || isolated.load()) {
            return make_ready_future<>();
        }

        ss._cql_server = distributed<cql_transport::cql_server>();
        auto cserver = &*ss._cql_server;

        auto& cfg = ss._db.local().get_config();
        auto addr = cfg.rpc_address();
        auto preferred = cfg.rpc_interface_prefer_ipv6() ? std::make_optional(net::inet_address::family::INET6) : std::nullopt;
        auto family = cfg.enable_ipv6_dns_lookup() || preferred ? std::nullopt : std::make_optional(net::inet_address::family::INET);
        auto ceo = cfg.client_encryption_options();
        auto keepalive = cfg.rpc_keepalive();
        cql_transport::cql_server_config cql_server_config;
        cql_server_config.timeout_config = make_timeout_config(cfg);
        cql_server_config.max_request_size = ss._service_memory_total;
        cql_server_config.get_service_memory_limiter_semaphore = [ss = std::ref(get_storage_service())] () -> semaphore& { return ss.get().local()._service_memory_limiter; };
        cql_server_config.allow_shard_aware_drivers = cfg.enable_shard_aware_drivers();
        return gms::inet_address::lookup(addr, family, preferred).then([&ss, cserver, addr, &cfg, keepalive, ceo = std::move(ceo), cql_server_config] (seastar::net::inet_address ip) {
                return cserver->start(std::ref(cql3::get_query_processor()), std::ref(ss._auth_service), std::ref(ss._cql_config), cql_server_config, std::ref(ss._sl_controller)).then([cserver, &cfg, addr, ip, ceo, keepalive]() {

                auto f = make_ready_future();

                struct listen_cfg {
                    socket_address addr;
                    std::shared_ptr<seastar::tls::credentials_builder> cred;
                };

                std::vector<listen_cfg> configs({ { socket_address{ip, cfg.native_transport_port()} }});

                // main should have made sure values are clean and neatish
                if (ceo.at("enabled") == "true") {
                    auto cred = std::make_shared<seastar::tls::credentials_builder>();

                    cred->set_dh_level(seastar::tls::dh_params::level::MEDIUM);
                    cred->set_priority_string(db::config::default_tls_priority);

                    if (ceo.count("priority_string")) {
                        cred->set_priority_string(ceo.at("priority_string"));
                    }
                    if (ceo.count("require_client_auth") && ceo.at("require_client_auth") == "true") {
                        cred->set_client_auth(seastar::tls::client_auth::REQUIRE);
                    }

                    f = cred->set_x509_key_file(ceo.at("certificate"), ceo.at("keyfile"), seastar::tls::x509_crt_format::PEM);

                    if (ceo.count("truststore")) {
                        f = f.then([cred, f = ceo.at("truststore")] { return cred->set_x509_trust_file(f, seastar::tls::x509_crt_format::PEM); });
                    }

                    slogger.info("Enabling encrypted CQL connections between client and server");

                    if (cfg.native_transport_port_ssl.is_set() && cfg.native_transport_port_ssl() != cfg.native_transport_port()) {
                        configs.emplace_back(listen_cfg{{ip, cfg.native_transport_port_ssl()}, std::move(cred)});
                    } else {
                        configs.back().cred = std::move(cred);
                    }
                }

                return f.then([cserver, configs = std::move(configs), keepalive] {
                    return parallel_for_each(configs, [cserver, keepalive](const listen_cfg & cfg) {
                        return cserver->invoke_on_all(&cql_transport::cql_server::listen, cfg.addr, cfg.cred, keepalive).then([cfg] {
                            slogger.info("Starting listening for CQL clients on {} ({})"
                                            , cfg.addr, cfg.cred ? "encrypted" : "unencrypted"
                                            );
                        });
                    });

                });
            });
        }).then([&ss] {
            return ss.set_cql_ready(true);
        });
    });
}

future<> storage_service::do_stop_native_transport() {
    return do_with(std::move(_cql_server), [this] (std::optional<distributed<cql_transport::cql_server>>& cserver) {
        _cql_server = std::nullopt;
        if (cserver) {
            // FIXME: cql_server::stop() doesn't kill existing connections and wait for them
            return set_cql_ready(false).then([&cserver] {
                return cserver->stop().then([] {
                    slogger.info("CQL server stopped");
                });
            });
        }
        return make_ready_future<>();
    });
}

future<> storage_service::stop_native_transport() {
    return run_with_api_lock(sstring("stop_native_transport"), [] (storage_service& ss) {
        return ss.do_stop_native_transport();
    });
}

future<bool> storage_service::is_native_transport_running() {
    return run_with_no_api_lock([] (storage_service& ss) {
        return bool(ss._cql_server);
    });
}

future<> storage_service::decommission() {
    return run_with_api_lock(sstring("decommission"), [] (storage_service& ss) {
        return seastar::async([&ss] {
            auto& tm = ss.get_token_metadata();
            auto& db = ss.db().local();
            if (!tm.is_member(ss.get_broadcast_address())) {
                throw std::runtime_error("local node is not a member of the token ring yet");
            }

            if (tm.clone_after_all_left().sorted_tokens().size() < 2) {
                throw std::runtime_error("no other normal nodes in the ring; decommission would be pointless");
            }

            if (ss._operation_mode != mode::NORMAL) {
                throw std::runtime_error(format("Node in {} state; wait for status to become normal or restart", ss._operation_mode));
            }

            ss.update_pending_ranges().get();

            auto non_system_keyspaces = db.get_non_system_keyspaces();
            for (const auto& keyspace_name : non_system_keyspaces) {
                if (tm.get_pending_ranges(keyspace_name, ss.get_broadcast_address()).size() > 0) {
                    throw std::runtime_error("data is currently moving to this node; unable to leave the ring");
                }
            }

            slogger.info("DECOMMISSIONING: starts");
            ss.start_leaving().get();
            // FIXME: long timeout = Math.max(RING_DELAY, BatchlogManager.instance.getBatchlogTimeout());
            auto timeout = ss.get_ring_delay();
            ss.set_mode(mode::LEAVING, format("sleeping {} ms for batch processing and pending range setup", timeout.count()), true);
            sleep_abortable(timeout, ss._abort_source).get();

            slogger.info("DECOMMISSIONING: unbootstrap starts");
            ss.unbootstrap();
            slogger.info("DECOMMISSIONING: unbootstrap done");

            ss.shutdown_client_servers().get();
            slogger.info("DECOMMISSIONING: shutdown rpc and cql server done");

            db::get_batchlog_manager().invoke_on_all([] (auto& bm) {
                return bm.stop();
            }).get();
            slogger.info("DECOMMISSIONING: stop batchlog_manager done");

            gms::stop_gossiping().get();
            slogger.info("DECOMMISSIONING: stop_gossiping done");
            ss.do_stop_ms().get();
            slogger.info("DECOMMISSIONING: stop messaging_service done");
            // StageManager.shutdownNow();
            db::system_keyspace::set_bootstrap_state(db::system_keyspace::bootstrap_state::DECOMMISSIONED).get();
            slogger.info("DECOMMISSIONING: set_bootstrap_state done");
            ss.set_mode(mode::DECOMMISSIONED, true);
            slogger.info("DECOMMISSIONING: done");
            // let op be responsible for killing the process
        });
    });
}

future<> storage_service::removenode(sstring host_id_string) {
    return run_with_api_lock(sstring("removenode"), [host_id_string] (storage_service& ss) mutable {
        return seastar::async([&ss, host_id_string] {
            slogger.debug("removenode: host_id = {}", host_id_string);
            auto my_address = ss.get_broadcast_address();
            auto& tm = ss._token_metadata;
            auto local_host_id = tm.get_host_id(my_address);
            auto host_id = utils::UUID(host_id_string);
            auto endpoint_opt = tm.get_endpoint_for_host_id(host_id);
            if (!endpoint_opt) {
                throw std::runtime_error("Host ID not found.");
            }
            auto endpoint = *endpoint_opt;

            auto tokens = tm.get_tokens(endpoint);

            slogger.debug("removenode: endpoint = {}", endpoint);

            if (endpoint == my_address) {
                throw std::runtime_error("Cannot remove self");
            }

            if (ss._gossiper.get_live_members().count(endpoint)) {
                throw std::runtime_error(format("Node {} is alive and owns this ID. Use decommission command to remove it from the ring", endpoint));
            }

            // A leaving endpoint that is dead is already being removed.
            if (tm.is_leaving(endpoint)) {
                slogger.warn("Node {} is already being removed, continuing removal anyway", endpoint);
            }

            if (!ss._replicating_nodes.empty()) {
                throw std::runtime_error("This node is already processing a removal. Wait for it to complete, or use 'removenode force' if this has failed.");
            }

            auto non_system_keyspaces = ss.db().local().get_non_system_keyspaces();
            // Find the endpoints that are going to become responsible for data
            for (const auto& keyspace_name : non_system_keyspaces) {
                auto& ks = ss.db().local().find_keyspace(keyspace_name);
                // if the replication factor is 1 the data is lost so we shouldn't wait for confirmation
                if (ks.get_replication_strategy().get_replication_factor() == 1) {
                    slogger.warn("keyspace={} has replication factor 1, the data is probably lost", keyspace_name);
                    continue;
                }

                // get all ranges that change ownership (that is, a node needs
                // to take responsibility for new range)
                std::unordered_multimap<dht::token_range, inet_address> changed_ranges =
                    ss.get_changed_ranges_for_leaving(keyspace_name, endpoint);
                for (auto& x: changed_ranges) {
                    auto ep = x.second;
                    if (ss._gossiper.is_alive(ep)) {
                        ss._replicating_nodes.emplace(ep);
                    } else {
                        slogger.warn("Endpoint {} is down and will not receive data for re-replication of {}", ep, endpoint);
                    }
                }
            }
            slogger.info("removenode: endpoint = {}, replicating_nodes = {}", endpoint, ss._replicating_nodes);
            ss._removing_node = endpoint;
            tm.add_leaving_endpoint(endpoint);
            ss.update_pending_ranges().get();

            // the gossiper will handle spoofing this node's state to REMOVING_TOKEN for us
            // we add our own token so other nodes to let us know when they're done
            ss._gossiper.advertise_removing(endpoint, host_id, local_host_id).get();

            // kick off streaming commands
            // No need to wait for restore_replica_count to complete, since
            // when it completes, the node will be removed from _replicating_nodes,
            // and we wait for _replicating_nodes to become empty below
            //FIXME: discarded future.
            (void)ss.restore_replica_count(endpoint, my_address).handle_exception([endpoint, my_address] (auto ep) {
                slogger.info("Failed to restore_replica_count for node {} on node {}", endpoint, my_address);
            });

            // wait for ReplicationFinishedVerbHandler to signal we're done
            while (!(ss._replicating_nodes.empty() || ss._force_remove_completion)) {
                sleep_abortable(std::chrono::milliseconds(100), ss._abort_source).get();
            }

            if (ss._force_remove_completion) {
                ss._force_remove_completion = false;
                throw std::runtime_error("nodetool removenode force is called by user");
            }

            std::unordered_set<token> tmp(tokens.begin(), tokens.end());
            ss.excise(std::move(tmp), endpoint);

            // gossiper will indicate the token has left
            ss._gossiper.advertise_token_removed(endpoint, host_id).get();

            ss._replicating_nodes.clear();
            ss._removing_node = std::nullopt;
        });
    });
}

// Runs inside seastar::async context
void storage_service::flush_column_families() {
    service::get_storage_service().invoke_on_all([] (auto& ss) {
        auto& local_db = ss.db().local();
        auto non_system_cfs = local_db.get_column_families() | boost::adaptors::filtered([] (auto& uuid_and_cf) {
            auto cf = uuid_and_cf.second;
            return !is_system_keyspace(cf->schema()->ks_name());
        });
        // count CFs first
        auto total_cfs = boost::distance(non_system_cfs);
        ss._drain_progress.total_cfs = total_cfs;
        ss._drain_progress.remaining_cfs = total_cfs;
        // flush
        return parallel_for_each(non_system_cfs, [&ss] (auto&& uuid_and_cf) {
            auto cf = uuid_and_cf.second;
            return cf->flush().then([&ss] {
                ss._drain_progress.remaining_cfs--;
            });
        });
    }).get();
    // flush the system ones after all the rest are done, just in case flushing modifies any system state
    // like CASSANDRA-5151. don't bother with progress tracking since system data is tiny.
    service::get_storage_service().invoke_on_all([] (auto& ss) {
        auto& local_db = ss.db().local();
        auto system_cfs = local_db.get_column_families() | boost::adaptors::filtered([] (auto& uuid_and_cf) {
            auto cf = uuid_and_cf.second;
            return is_system_keyspace(cf->schema()->ks_name());
        });
        return parallel_for_each(system_cfs, [&ss] (auto&& uuid_and_cf) {
            auto cf = uuid_and_cf.second;
            return cf->flush();
        });
    }).get();
}

future<> storage_service::drain() {
    return run_with_api_lock(sstring("drain"), [] (storage_service& ss) {
        return seastar::async([&ss] {
            if (ss._operation_mode == mode::DRAINED) {
                slogger.warn("Cannot drain node (did it already happen?)");
                return;
            }
            if (drain_in_progress) {
                drain_in_progress->get();
                ss.set_mode(mode::DRAINED, true);
                return;
            }
            promise<> p;
            drain_in_progress = p.get_future();

            ss.set_mode(mode::DRAINING, "starting drain process", true);
            ss.shutdown_client_servers().get();
            gms::stop_gossiping().get();

            ss.set_mode(mode::DRAINING, "shutting down messaging_service", false);
            ss.do_stop_ms().get();

#if 0
    StorageProxy.instance.verifyNoHintsInProgress();
#endif

            // Interrupt on going compaction and shutdown to prevent further compaction
            ss.db().invoke_on_all([] (auto& db) {
                return db.get_compaction_manager().stop();
            }).get();

            ss.set_mode(mode::DRAINING, "flushing column families", false);
            ss.flush_column_families();

            db::get_batchlog_manager().invoke_on_all([] (auto& bm) {
                return bm.stop();
            }).get();
#if 0
    // whilst we've flushed all the CFs, which will have recycled all completed segments, we want to ensure
    // there are no segments to replay, so we force the recycling of any remaining (should be at most one)
    CommitLog.instance.forceRecycleAllSegments();
#endif

            ss.set_mode(mode::DRAINING, "shutting down migration manager", false);
            service::get_migration_manager().stop().get();

            ss.db().invoke_on_all([] (auto& db) {
                return db.commitlog()->shutdown();
            }).get();

            ss.set_mode(mode::DRAINED, true);
            p.set_value();
        });
    });
}

double storage_service::get_load() const {
    double bytes = 0;
#if 0
    for (String keyspaceName : Schema.instance.getKeyspaces())
    {
        Keyspace keyspace = Schema.instance.getKeyspaceInstance(keyspaceName);
        if (keyspace == null)
            continue;
        for (ColumnFamilyStore cfs : keyspace.getColumnFamilyStores())
            bytes += cfs.getLiveDiskSpaceUsed();
    }
#endif
    return bytes;
}

sstring storage_service::get_load_string() const {
    return format("{:f}", get_load());
}

future<std::map<sstring, double>> storage_service::get_load_map() {
    return run_with_no_api_lock([] (storage_service& ss) {
        std::map<sstring, double> load_map;
        auto& lb = ss.get_load_broadcaster();
        if (lb) {
            for (auto& x : lb->get_load_info()) {
                load_map.emplace(format("{}", x.first), x.second);
                slogger.debug("get_load_map endpoint={}, load={}", x.first, x.second);
            }
        } else {
            slogger.debug("load_broadcaster is not set yet!");
        }
        load_map.emplace(format("{}", ss.get_broadcast_address()), ss.get_load());
        return load_map;
    });
}


future<> storage_service::rebuild(sstring source_dc) {
    return run_with_api_lock(sstring("rebuild"), [source_dc] (storage_service& ss) {
        slogger.info("rebuild from dc: {}", source_dc == "" ? "(any dc)" : source_dc);
        auto streamer = make_lw_shared<dht::range_streamer>(ss._db, ss._token_metadata, ss._abort_source,
                ss.get_broadcast_address(), "Rebuild", streaming::stream_reason::rebuild);
        streamer->add_source_filter(std::make_unique<dht::range_streamer::failure_detector_source_filter>(ss._gossiper.get_unreachable_members()));
        if (source_dc != "") {
            streamer->add_source_filter(std::make_unique<dht::range_streamer::single_datacenter_filter>(source_dc));
        }
        auto keyspaces = make_lw_shared<std::vector<sstring>>(ss._db.local().get_non_system_keyspaces());
        return do_for_each(*keyspaces, [keyspaces, streamer, &ss] (sstring& keyspace_name) {
            return streamer->add_ranges(keyspace_name, ss.get_local_ranges(keyspace_name));
        }).then([streamer] {
            return streamer->stream_async().then([streamer] {
                slogger.info("Streaming for rebuild successful");
            }).handle_exception([] (auto ep) {
                // This is used exclusively through JMX, so log the full trace but only throw a simple RTE
                slogger.warn("Error while rebuilding node: {}", std::current_exception());
                return make_exception_future<>(std::move(ep));
            });
        });
    });
}

int32_t storage_service::get_exception_count() {
    // FIXME
    // We return 0 for no exceptions, it should probably be
    // replaced by some general exception handling that would count
    // the unhandled exceptions.
    //return (int)StorageMetrics.exceptions.count();
    return 0;
}

future<bool> storage_service::is_initialized() {
    return run_with_no_api_lock([] (storage_service& ss) {
        return ss._initialized;
    });
}

std::unordered_multimap<dht::token_range, inet_address> storage_service::get_changed_ranges_for_leaving(sstring keyspace_name, inet_address endpoint) {
    // First get all ranges the leaving endpoint is responsible for
    auto ranges = get_ranges_for_endpoint(keyspace_name, endpoint);

    slogger.debug("Node {} ranges [{}]", endpoint, ranges);

    std::unordered_map<dht::token_range, std::vector<inet_address>> current_replica_endpoints;

    // Find (for each range) all nodes that store replicas for these ranges as well
    auto metadata = _token_metadata.clone_only_token_map(); // don't do this in the loop! #7758
    for (auto& r : ranges) {
        auto& ks = _db.local().find_keyspace(keyspace_name);
        auto end_token = r.end() ? r.end()->value() : dht::maximum_token();
        auto eps = ks.get_replication_strategy().calculate_natural_endpoints(end_token, metadata);
        current_replica_endpoints.emplace(r, std::move(eps));
    }

    auto temp = _token_metadata.clone_after_all_left();

    // endpoint might or might not be 'leaving'. If it was not leaving (that is, removenode
    // command was used), it is still present in temp and must be removed.
    if (temp.is_member(endpoint)) {
        temp.remove_endpoint(endpoint);
    }

    std::unordered_multimap<dht::token_range, inet_address> changed_ranges;

    // Go through the ranges and for each range check who will be
    // storing replicas for these ranges when the leaving endpoint
    // is gone. Whoever is present in newReplicaEndpoints list, but
    // not in the currentReplicaEndpoints list, will be needing the
    // range.
    for (auto& r : ranges) {
        auto& ks = _db.local().find_keyspace(keyspace_name);
        auto end_token = r.end() ? r.end()->value() : dht::maximum_token();
        auto new_replica_endpoints = ks.get_replication_strategy().calculate_natural_endpoints(end_token, temp);

        auto rg = current_replica_endpoints.equal_range(r);
        for (auto it = rg.first; it != rg.second; it++) {
            const dht::token_range& range_ = it->first;
            std::vector<inet_address>& current_eps = it->second;
            slogger.debug("range={}, current_replica_endpoints={}, new_replica_endpoints={}", range_, current_eps, new_replica_endpoints);
            for (auto ep : it->second) {
                auto beg = new_replica_endpoints.begin();
                auto end = new_replica_endpoints.end();
                new_replica_endpoints.erase(std::remove(beg, end, ep), end);
            }
        }

        if (slogger.is_enabled(logging::log_level::debug)) {
            if (new_replica_endpoints.empty()) {
                slogger.debug("Range {} already in all replicas", r);
            } else {
                slogger.debug("Range {} will be responsibility of {}", r, new_replica_endpoints);
            }
        }
        for (auto& ep : new_replica_endpoints) {
            changed_ranges.emplace(r, ep);
        }
    }

    return changed_ranges;
}

// Runs inside seastar::async context
void storage_service::unbootstrap() {
    std::unordered_map<sstring, std::unordered_multimap<dht::token_range, inet_address>> ranges_to_stream;

    auto non_system_keyspaces = _db.local().get_non_system_keyspaces();
    for (const auto& keyspace_name : non_system_keyspaces) {
        auto ranges_mm = get_changed_ranges_for_leaving(keyspace_name, get_broadcast_address());
        if (slogger.is_enabled(logging::log_level::debug)) {
            std::vector<range<token>> ranges;
            for (auto& x : ranges_mm) {
                ranges.push_back(x.first);
            }
            slogger.debug("Ranges needing transfer for keyspace={} are [{}]", keyspace_name, ranges);
        }
        ranges_to_stream.emplace(keyspace_name, std::move(ranges_mm));
    }

    set_mode(mode::LEAVING, "replaying batch log and streaming data to other nodes", true);

    auto stream_success = stream_ranges(ranges_to_stream);
    // Wait for batch log to complete before streaming hints.
    slogger.debug("waiting for batch log processing.");
    // Start with BatchLog replay, which may create hints but no writes since this is no longer a valid endpoint.
    db::get_local_batchlog_manager().do_batch_log_replay().get();

    set_mode(mode::LEAVING, "streaming hints to other nodes", true);

    // wait for the transfer runnables to signal the latch.
    slogger.debug("waiting for stream acks.");
    try {
        stream_success.get();
    } catch (...) {
        slogger.warn("unbootstrap fails to stream : {}", std::current_exception());
        throw;
    }
    slogger.debug("stream acks all received.");
    leave_ring();
}

future<> storage_service::restore_replica_count(inet_address endpoint, inet_address notify_endpoint) {
    auto streamer = make_lw_shared<dht::range_streamer>(_db, get_token_metadata(), _abort_source, get_broadcast_address(), "Restore_replica_count", streaming::stream_reason::removenode);
    auto my_address = get_broadcast_address();
    auto non_system_keyspaces = _db.local().get_non_system_keyspaces();
    for (const auto& keyspace_name : non_system_keyspaces) {
        std::unordered_multimap<dht::token_range, inet_address> changed_ranges = get_changed_ranges_for_leaving(keyspace_name, endpoint);
        dht::token_range_vector my_new_ranges;
        for (auto& x : changed_ranges) {
            if (x.second == my_address) {
                my_new_ranges.emplace_back(x.first);
            }
        }
        std::unordered_multimap<inet_address, dht::token_range> source_ranges = get_new_source_ranges(keyspace_name, my_new_ranges);
        std::unordered_map<inet_address, dht::token_range_vector> ranges_per_endpoint;
        for (auto& x : source_ranges) {
            ranges_per_endpoint[x.first].emplace_back(x.second);
        }
        streamer->add_rx_ranges(keyspace_name, std::move(ranges_per_endpoint));
    }
    return streamer->stream_async().then_wrapped([this, streamer, notify_endpoint] (auto&& f) {
        try {
            f.get();
            return this->send_replication_notification(notify_endpoint);
        } catch (...) {
            slogger.warn("Streaming to restore replica count failed: {}", std::current_exception());
            // We still want to send the notification
            return this->send_replication_notification(notify_endpoint);
        }
        return make_ready_future<>();
    });
}

// Runs inside seastar::async context
void storage_service::excise(std::unordered_set<token> tokens, inet_address endpoint) {
    slogger.info("Removing tokens {} for {}", tokens, endpoint);
    // FIXME: HintedHandOffManager.instance.deleteHintsForEndpoint(endpoint);
    remove_endpoint(endpoint);
    _token_metadata.remove_endpoint(endpoint);
    _token_metadata.remove_bootstrap_tokens(tokens);

    notify_left(endpoint);

    update_pending_ranges().get();
}

void storage_service::excise(std::unordered_set<token> tokens, inet_address endpoint, int64_t expire_time) {
    add_expire_time_if_found(endpoint, expire_time);
    excise(tokens, endpoint);
}

future<> storage_service::send_replication_notification(inet_address remote) {
    // notify the remote token
    auto done = make_shared<bool>(false);
    auto local = get_broadcast_address();
    auto sent = make_lw_shared<int>(0);
    slogger.debug("Notifying {} of replication completion", remote);
    return do_until(
        [this, done, sent, remote] {
            // The node can send REPLICATION_FINISHED to itself, in which case
            // is_alive will be true. If the messaging_service is stopped,
            // REPLICATION_FINISHED can be sent infinitely here. To fix, limit
            // the number of retries.
            return *done || !_gossiper.is_alive(remote) || *sent >= 3;
        },
        [done, sent, remote, local] {
            auto& ms = netw::get_local_messaging_service();
            netw::msg_addr id{remote, 0};
            (*sent)++;
            return ms.send_replication_finished(id, local).then_wrapped([id, done] (auto&& f) {
                try {
                    f.get();
                    *done = true;
                } catch (...) {
                    slogger.warn("Fail to send REPLICATION_FINISHED to {}: {}", id, std::current_exception());
                }
            });
        }
    );
}

future<> storage_service::confirm_replication(inet_address node) {
    return run_with_no_api_lock([node] (storage_service& ss) {
        auto removing_node = bool(ss._removing_node) ? format("{}", *ss._removing_node) : "NONE";
        slogger.info("Got confirm_replication from {}, removing_node {}", node, removing_node);
        // replicatingNodes can be empty in the case where this node used to be a removal coordinator,
        // but restarted before all 'replication finished' messages arrived. In that case, we'll
        // still go ahead and acknowledge it.
        if (!ss._replicating_nodes.empty()) {
            ss._replicating_nodes.erase(node);
        } else {
            slogger.info("Received unexpected REPLICATION_FINISHED message from {}. Was this node recently a removal coordinator?", node);
        }
    });
}

// Runs inside seastar::async context
void storage_service::leave_ring() {
    db::system_keyspace::set_bootstrap_state(db::system_keyspace::bootstrap_state::NEEDS_BOOTSTRAP).get();
    _token_metadata.remove_endpoint(get_broadcast_address());
    update_pending_ranges().get();

    auto expire_time = _gossiper.compute_expire_time().time_since_epoch().count();
    _gossiper.add_local_application_state(gms::application_state::STATUS, value_factory.left(get_local_tokens().get0(), expire_time)).get();
    auto delay = std::max(get_ring_delay(), gms::gossiper::INTERVAL);
    slogger.info("Announcing that I have left the ring for {}ms", delay.count());
    sleep_abortable(delay, _abort_source).get();
}

future<>
storage_service::stream_ranges(std::unordered_map<sstring, std::unordered_multimap<dht::token_range, inet_address>> ranges_to_stream_by_keyspace) {
    auto streamer = make_lw_shared<dht::range_streamer>(_db, get_token_metadata(), _abort_source, get_broadcast_address(), "Unbootstrap", streaming::stream_reason::decommission);
    for (auto& entry : ranges_to_stream_by_keyspace) {
        const auto& keyspace = entry.first;
        auto& ranges_with_endpoints = entry.second;

        if (ranges_with_endpoints.empty()) {
            continue;
        }

        std::unordered_map<inet_address, dht::token_range_vector> ranges_per_endpoint;
        for (auto& end_point_entry : ranges_with_endpoints) {
            dht::token_range r = end_point_entry.first;
            inet_address endpoint = end_point_entry.second;
            ranges_per_endpoint[endpoint].emplace_back(r);
        }
        streamer->add_tx_ranges(keyspace, std::move(ranges_per_endpoint));
    }
    return streamer->stream_async().then([streamer] {
        slogger.info("stream_ranges successful");
    }).handle_exception([] (auto ep) {
        slogger.warn("stream_ranges failed: {}", ep);
        return make_exception_future<>(std::move(ep));
    });
}

future<> storage_service::start_leaving() {
    return _gossiper.add_local_application_state(application_state::STATUS, value_factory.leaving(get_local_tokens().get0())).then([this] {
        _token_metadata.add_leaving_endpoint(get_broadcast_address());
        return update_pending_ranges();
    });
}

void storage_service::add_expire_time_if_found(inet_address endpoint, int64_t expire_time) {
    if (expire_time != 0L) {
        using clk = gms::gossiper::clk;
        auto time = clk::time_point(clk::duration(expire_time));
        _gossiper.add_expire_time_for_endpoint(endpoint, time);
    }
}

// For more details, see the commends on column_family::load_new_sstables
// All the global operations are going to happen here, and just the reloading happens
// in there.
future<> storage_service::load_new_sstables(sstring ks_name, sstring cf_name) {
    class max_element {
        int64_t _result = 0;
    public:
        future<> operator()(int64_t value) {
            _result = std::max(value, _result);
            return make_ready_future<>();
        }
        int64_t get() && {
            return _result;
        }
    };

    if (_loading_new_sstables) {
        throw std::runtime_error("Already loading SSTables. Try again later");
    } else {
        _loading_new_sstables = true;
    }

    slogger.info("Loading new SSTables for {}.{}...", ks_name, cf_name);

    // First, we need to stop SSTable creation for that CF in all shards. This is a really horrible
    // thing to do, because under normal circumnstances this can make dirty memory go up to the point
    // of explosion.
    //
    // Remember, however, that we are assuming this is going to be ran on an empty CF. In that scenario,
    // stopping the SSTables should have no effect, while guaranteeing we will see no data corruption
    // * in case * this is ran on a live CF.
    //
    // The statement above is valid at least from the Scylla side of things: it is still totally possible
    // that someones just copies the table over existing ones. There isn't much we can do about it.
    return _db.map_reduce(max_element(), [ks_name, cf_name] (database& db) {
        auto& cf = db.find_column_family(ks_name, cf_name);
        return cf.disable_sstable_write();
    }).then([this, cf_name, ks_name] (int64_t max_seen_sstable) {
        // Then, we will reshuffle the tables to make sure that the generation numbers don't go too high.
        // We will do all of it the same CPU, to make sure that we won't have two parallel shufflers stepping
        // onto each other.

        class all_generations {
            std::set<int64_t> _result;
        public:
            future<> operator()(std::set<int64_t> value) {
                _result.insert(value.begin(), value.end());
                return make_ready_future<>();
            }
            std::set<int64_t> get() && {
                return _result;
            }
        };

        // We provide to reshuffle_sstables() the generation of all existing sstables, such that it will
        // easily know which sstables are new.
        return _db.map_reduce(all_generations(), [ks_name, cf_name] (database& db) {
            auto& cf = db.find_column_family(ks_name, cf_name);
            std::set<int64_t> generations;
            for (auto& p : *(cf.get_sstables())) {
                generations.insert(p->generation());
            }
            return make_ready_future<std::set<int64_t>>(std::move(generations));
        }).then([this, max_seen_sstable, ks_name, cf_name] (std::set<int64_t> all_generations) {
            auto shard = std::hash<sstring>()(cf_name) % smp::count;
            return _db.invoke_on(shard, [ks_name, cf_name, max_seen_sstable, all_generations = std::move(all_generations)] (database& db) {
                auto& cf = db.find_column_family(ks_name, cf_name);
                return cf.reshuffle_sstables(std::move(all_generations), max_seen_sstable + 1);
            });
        });
    }).then_wrapped([this, ks_name, cf_name] (future<std::vector<sstables::entry_descriptor>> f) {
        std::vector<sstables::entry_descriptor> new_tables;
        std::exception_ptr eptr;
        int64_t new_gen = -1;

        try {
            new_tables = f.get0();
        } catch(std::exception& e) {
            slogger.error("Loading of new tables failed to {}.{} due to {}", ks_name, cf_name, e.what());
            eptr = std::current_exception();
        } catch(...) {
            slogger.error("Loading of new tables failed to {}.{} due to unexpected reason", ks_name, cf_name);
            eptr = std::current_exception();
        }

        if (new_tables.size() > 0) {
            new_gen = new_tables.back().generation;
        }

        slogger.debug("Now accepting writes for sstables with generation larger or equal than {}", new_gen);
        return _db.invoke_on_all([ks_name, cf_name, new_gen] (database& db) {
            auto& cf = db.find_column_family(ks_name, cf_name);
            auto disabled = std::chrono::duration_cast<std::chrono::microseconds>(cf.enable_sstable_write(new_gen)).count();
            slogger.info("CF {}.{} at shard {} had SSTables writes disabled for {} usec", ks_name, cf_name, engine().cpu_id(), disabled);
            return make_ready_future<>();
        }).then([new_tables = std::move(new_tables), eptr = std::move(eptr)] {
            if (eptr) {
                return make_exception_future<std::vector<sstables::entry_descriptor>>(eptr);
            }
            return make_ready_future<std::vector<sstables::entry_descriptor>>(std::move(new_tables));
        });
    }).then([this, ks_name, cf_name] (std::vector<sstables::entry_descriptor> new_tables) {
        auto f = distributed_loader::flush_upload_dir(_db, _sys_dist_ks, ks_name, cf_name);
        return f.then([new_tables = std::move(new_tables), ks_name, cf_name] (std::vector<sstables::entry_descriptor> new_tables_from_upload) mutable {
            if (new_tables.empty() && new_tables_from_upload.empty()) {
                slogger.info("No new SSTables were found for {}.{}", ks_name, cf_name);
            }
            // merge new sstables found in both column family and upload directories, if any.
            new_tables.insert(new_tables.end(), new_tables_from_upload.begin(), new_tables_from_upload.end());
            return make_ready_future<std::vector<sstables::entry_descriptor>>(std::move(new_tables));
        });
    }).then([this, ks_name, cf_name] (std::vector<sstables::entry_descriptor> new_tables) {
        return distributed_loader::load_new_sstables(_db, _view_update_generator, ks_name, cf_name, std::move(new_tables)).then([ks_name, cf_name] {
            slogger.info("Done loading new SSTables for {}.{} for all shards", ks_name, cf_name);
        });
    }).finally([this] {
        _loading_new_sstables = false;
    });
}

void storage_service::set_load_broadcaster(shared_ptr<load_broadcaster> lb) {
    _lb = lb;
}

shared_ptr<load_broadcaster>& storage_service::get_load_broadcaster() {
    return _lb;
}

future<> storage_service::shutdown_client_servers() {
    return do_stop_rpc_server().then([this] { return do_stop_native_transport(); });
}

std::unordered_multimap<inet_address, dht::token_range>
storage_service::get_new_source_ranges(const sstring& keyspace_name, const dht::token_range_vector& ranges) {
    auto my_address = get_broadcast_address();
    auto& ks = _db.local().find_keyspace(keyspace_name);
    auto& strat = ks.get_replication_strategy();
    auto tm = _token_metadata.clone_only_token_map();
    std::unordered_map<dht::token_range, std::vector<inet_address>> range_addresses = strat.get_range_addresses(tm);
    std::unordered_multimap<inet_address, dht::token_range> source_ranges;

    // find alive sources for our new ranges
    for (auto r : ranges) {
        std::vector<inet_address> possible_nodes;
        auto it = range_addresses.find(r);
        if (it != range_addresses.end()) {
            possible_nodes = it->second;
        }

        auto& snitch = locator::i_endpoint_snitch::get_local_snitch_ptr();
        std::vector<inet_address> sources = snitch->get_sorted_list_by_proximity(my_address, possible_nodes);

        if (std::find(sources.begin(), sources.end(), my_address) != sources.end()) {
            auto err = format("get_new_source_ranges: sources={}, my_address={}", sources, my_address);
            slogger.warn("{}", err);
            throw std::runtime_error(err);
        }


        for (auto& source : sources) {
            if (_gossiper.is_alive(source)) {
                source_ranges.emplace(source, r);
                break;
            }
        }
    }
    return source_ranges;
}

future<> storage_service::move(token new_token) {
    return run_with_api_lock(sstring("move"), [new_token] (storage_service& ss) mutable {
        return make_exception_future<>(std::runtime_error("Move opeartion is not supported only more"));
    });
}

std::vector<storage_service::token_range_endpoints>
storage_service::describe_ring(const sstring& keyspace, bool include_only_local_dc) const {
    std::vector<token_range_endpoints> ranges;
    //Token.TokenFactory tf = getPartitioner().getTokenFactory();

    std::unordered_map<dht::token_range, std::vector<inet_address>> range_to_address_map =
            include_only_local_dc
                    ? get_range_to_address_map_in_local_dc(keyspace)
                    : get_range_to_address_map(keyspace);
    for (auto entry : range_to_address_map) {
        auto range = entry.first;
        auto addresses = entry.second;
        token_range_endpoints tr;
        if (range.start()) {
            tr._start_token = dht::global_partitioner().to_sstring(range.start()->value());
        }
        if (range.end()) {
            tr._end_token = dht::global_partitioner().to_sstring(range.end()->value());
        }
        for (auto endpoint : addresses) {
            endpoint_details details;
            details._host = boost::lexical_cast<std::string>(endpoint);
            details._datacenter = locator::i_endpoint_snitch::get_local_snitch_ptr()->get_datacenter(endpoint);
            details._rack = locator::i_endpoint_snitch::get_local_snitch_ptr()->get_rack(endpoint);
            tr._rpc_endpoints.push_back(get_rpc_address(endpoint));
            tr._endpoints.push_back(details._host);
            tr._endpoint_details.push_back(details);
        }
        ranges.push_back(tr);
    }
    // Convert to wrapping ranges
    auto left_inf = boost::find_if(ranges, [] (const token_range_endpoints& tr) {
        return tr._start_token.empty();
    });
    auto right_inf = boost::find_if(ranges, [] (const token_range_endpoints& tr) {
        return tr._end_token.empty();
    });
    using set = std::unordered_set<sstring>;
    if (left_inf != right_inf
            && left_inf != ranges.end()
            && right_inf != ranges.end()
            && (boost::copy_range<set>(left_inf->_endpoints)
                 == boost::copy_range<set>(right_inf->_endpoints))) {
        left_inf->_start_token = std::move(right_inf->_start_token);
        ranges.erase(right_inf);
    }
    return ranges;
}

std::unordered_map<dht::token_range, std::vector<inet_address>>
storage_service::construct_range_to_endpoint_map(
        const sstring& keyspace,
        const dht::token_range_vector& ranges) const {
    std::unordered_map<dht::token_range, std::vector<inet_address>> res;
    for (auto r : ranges) {
        res[r] = _db.local().find_keyspace(keyspace).get_replication_strategy().get_natural_endpoints(
                r.end() ? r.end()->value() : dht::maximum_token());
    }
    return res;
}


std::map<token, inet_address> storage_service::get_token_to_endpoint_map() {
    return _token_metadata.get_normal_and_bootstrapping_token_to_endpoint_map();
}

std::chrono::milliseconds storage_service::get_ring_delay() {
    auto ring_delay = _db.local().get_config().ring_delay_ms();
    slogger.trace("Get RING_DELAY: {}ms", ring_delay);
    return std::chrono::milliseconds(ring_delay);
}

future<> storage_service::do_update_pending_ranges() {
    if (engine().cpu_id() != 0) {
        return make_exception_future<>(std::runtime_error("do_update_pending_ranges should be called on cpu zero"));
    }
    // long start = System.currentTimeMillis();
    return do_with(_db.local().get_non_system_keyspaces(), [this] (auto& keyspaces){
        return do_for_each(keyspaces, [this] (auto& keyspace_name) {
            auto& ks = this->_db.local().find_keyspace(keyspace_name);
            auto& strategy = ks.get_replication_strategy();
            slogger.debug("Calculating pending ranges for keyspace={} starts", keyspace_name);
            return get_local_storage_service().get_token_metadata().calculate_pending_ranges(strategy, keyspace_name).finally([&keyspace_name] {
                slogger.debug("Calculating pending ranges for keyspace={} ends", keyspace_name);
            });
        });
    });
    // slogger.debug("finished calculation for {} keyspaces in {}ms", keyspaces.size(), System.currentTimeMillis() - start);
}

future<> storage_service::update_pending_ranges() {
    return get_storage_service().invoke_on(0, [] (auto& ss){
        return ss._update_pending_ranges_action.trigger_later().then([&ss] {
            // calculate_pending_ranges will modify token_metadata, we need to repliate to other cores
            return ss.replicate_to_all_cores().then([s = ss.shared_from_this()] { });
        });
    });
}

future<> storage_service::keyspace_changed(const sstring& ks_name) {
    // Update pending ranges since keyspace can be changed after we calculate pending ranges.
    return update_pending_ranges().handle_exception([ks_name] (auto ep) {
        slogger.warn("Failed to update pending ranges for ks = {}: {}", ks_name, ep);
    });
}

void storage_service::init_messaging_service() {
    auto& ms = netw::get_local_messaging_service();
    ms.register_replication_finished([] (gms::inet_address from) {
        return get_local_storage_service().confirm_replication(from);
    });
}

future<> storage_service::uninit_messaging_service() {
    auto& ms = netw::get_local_messaging_service();
    return ms.unregister_replication_finished();
}

void storage_service::do_isolate_on_error(disk_error type)
{
    if (!isolated.exchange(true)) {
        slogger.warn("Shutting down communications due to I/O errors until operator intervention");
        slogger.warn("{} error: {}", type == disk_error::commit ? "Commitlog" : "Disk", std::current_exception());
        // isolated protect us against multiple stops
        //FIXME: discarded future.
        (void)service::get_local_storage_service().stop_transport();
    }
}

future<sstring> storage_service::get_removal_status() {
    return run_with_no_api_lock([] (storage_service& ss) {
        if (!ss._removing_node) {
            return make_ready_future<sstring>(sstring("No token removals in process."));
        }
        auto tokens = ss._token_metadata.get_tokens(*ss._removing_node);
        if (tokens.empty()) {
            return make_ready_future<sstring>(sstring("Node has no token"));
        }
        auto status = format("Removing token ({}). Waiting for replication confirmation from [{}].",
                tokens.front(), join(",", ss._replicating_nodes));
        return make_ready_future<sstring>(status);
    });
}

future<> storage_service::force_remove_completion() {
    return run_with_no_api_lock([] (storage_service& ss) {
        return seastar::async([&ss] {
            if (!ss._operation_in_progress.empty()) {
                if (ss._operation_in_progress != sstring("removenode")) {
                    throw std::runtime_error(format("Operation {} is in progress, try again", ss._operation_in_progress));
                } else {
                    // This flag will make removenode stop waiting for the confirmation
                    ss._force_remove_completion = true;
                    while (!ss._operation_in_progress.empty()) {
                        // Wait removenode operation to complete
                        slogger.info("Operation {} is in progress, wait for it to complete", ss._operation_in_progress);
                        sleep_abortable(std::chrono::seconds(1), ss._abort_source).get();
                    }
                    ss._force_remove_completion = false;
                }
            }
            ss._operation_in_progress = sstring("removenode_force");
            try {
                if (!ss._replicating_nodes.empty() || !ss._token_metadata.get_leaving_endpoints().empty()) {
                    auto leaving = ss._token_metadata.get_leaving_endpoints();
                    slogger.warn("Removal not confirmed for {}, Leaving={}", join(",", ss._replicating_nodes), leaving);
                    for (auto endpoint : leaving) {
                        utils::UUID host_id;
                        auto tokens = ss._token_metadata.get_tokens(endpoint);
                        try {
                            host_id = ss._token_metadata.get_host_id(endpoint);
                        } catch (...) {
                            slogger.warn("No host_id is found for endpoint {}", endpoint);
                            continue;
                        }
                        ss._gossiper.advertise_token_removed(endpoint, host_id).get();
                        std::unordered_set<token> tokens_set(tokens.begin(), tokens.end());
                        ss.excise(tokens_set, endpoint);
                    }
                    ss._replicating_nodes.clear();
                    ss._removing_node = std::nullopt;
                } else {
                    slogger.warn("No tokens to force removal on, call 'removenode' first");
                }
                ss._operation_in_progress = {};
            } catch (...) {
                ss._operation_in_progress = {};
                throw;
            }
        });
    });
}

/**
 * Takes an ordered list of adjacent tokens and divides them in the specified number of ranges.
 */
static std::vector<std::pair<dht::token_range, uint64_t>>
calculate_splits(std::vector<dht::token> tokens, uint32_t split_count, column_family& cf) {
    auto sstables = cf.get_sstables();
    const double step = static_cast<double>(tokens.size() - 1) / split_count;
    auto prev_token_idx = 0;
    std::vector<std::pair<dht::token_range, uint64_t>> splits;
    splits.reserve(split_count);
    for (uint32_t i = 1; i <= split_count; ++i) {
        auto index = static_cast<uint32_t>(std::round(i * step));
        dht::token_range range({{ std::move(tokens[prev_token_idx]), false }}, {{ tokens[index], true }});
        // always return an estimate > 0 (see CASSANDRA-7322)
        uint64_t estimated_keys_for_range = 0;
        for (auto&& sst : *sstables) {
            estimated_keys_for_range += sst->estimated_keys_for_range(range);
        }
        splits.emplace_back(std::move(range), std::max(static_cast<uint64_t>(cf.schema()->min_index_interval()), estimated_keys_for_range));
        prev_token_idx = index;
    }
    return splits;
};

std::vector<std::pair<dht::token_range, uint64_t>>
storage_service::get_splits(const sstring& ks_name, const sstring& cf_name, range<dht::token> range, uint32_t keys_per_split) {
    using range_type = dht::token_range;
    auto& cf = _db.local().find_column_family(ks_name, cf_name);
    auto schema = cf.schema();
    auto sstables = cf.get_sstables();
    uint64_t total_row_count_estimate = 0;
    std::vector<dht::token> tokens;
    std::vector<range_type> unwrapped;
    if (range.is_wrap_around(dht::token_comparator())) {
        auto uwr = range.unwrap();
        unwrapped.emplace_back(std::move(uwr.second));
        unwrapped.emplace_back(std::move(uwr.first));
    } else {
        unwrapped.emplace_back(std::move(range));
    }
    tokens.push_back(std::move(unwrapped[0].start().value_or(range_type::bound(dht::minimum_token()))).value());
    for (auto&& r : unwrapped) {
        std::vector<dht::token> range_tokens;
        for (auto &&sst : *sstables) {
            total_row_count_estimate += sst->estimated_keys_for_range(r);
            auto keys = sst->get_key_samples(*cf.schema(), r);
            std::transform(keys.begin(), keys.end(), std::back_inserter(range_tokens), [](auto&& k) { return std::move(k.token()); });
        }
        std::sort(range_tokens.begin(), range_tokens.end());
        std::move(range_tokens.begin(), range_tokens.end(), std::back_inserter(tokens));
    }
    tokens.push_back(std::move(unwrapped[unwrapped.size() - 1].end().value_or(range_type::bound(dht::maximum_token()))).value());

    // split_count should be much smaller than number of key samples, to avoid huge sampling error
    constexpr uint32_t min_samples_per_split = 4;
    uint64_t max_split_count = tokens.size() / min_samples_per_split + 1;
    uint32_t split_count = std::max(uint32_t(1), static_cast<uint32_t>(std::min(max_split_count, total_row_count_estimate / keys_per_split)));

    return calculate_splits(std::move(tokens), split_count, cf);
};

dht::token_range_vector
storage_service::get_ranges_for_endpoint(const sstring& name, const gms::inet_address& ep) const {
    return _db.local().find_keyspace(name).get_replication_strategy().get_ranges(ep);
}

dht::token_range_vector
storage_service::get_all_ranges(const std::vector<token>& sorted_tokens) const {
    if (sorted_tokens.empty())
        return dht::token_range_vector();
    int size = sorted_tokens.size();
    dht::token_range_vector ranges;
    ranges.push_back(dht::token_range::make_ending_with(range_bound<token>(sorted_tokens[0], true)));
    for (int i = 1; i < size; ++i) {
        dht::token_range r(range<token>::bound(sorted_tokens[i - 1], false), range<token>::bound(sorted_tokens[i], true));
        ranges.push_back(r);
    }
    ranges.push_back(dht::token_range::make_starting_with(range_bound<token>(sorted_tokens[size-1], false)));

    return ranges;
}

std::vector<gms::inet_address>
storage_service::get_natural_endpoints(const sstring& keyspace,
        const sstring& cf, const sstring& key) const {
    sstables::key_view key_view = sstables::key_view(bytes_view(reinterpret_cast<const signed char*>(key.c_str()), key.size()));
    dht::token token = dht::global_partitioner().get_token(key_view);
    return get_natural_endpoints(keyspace, token);
}

std::vector<gms::inet_address>
storage_service::get_natural_endpoints(const sstring& keyspace, const token& pos) const {
    return _db.local().find_keyspace(keyspace).get_replication_strategy().get_natural_endpoints(pos);
}

future<std::unordered_map<sstring, sstring>>
storage_service::view_build_statuses(sstring keyspace, sstring view_name) const {
    return _sys_dist_ks.local().view_status(std::move(keyspace), std::move(view_name)).then([this] (std::unordered_map<utils::UUID, sstring> status) {
        auto& endpoint_to_host_id = get_token_metadata().get_endpoint_to_host_id_map_for_reading();
        return boost::copy_range<std::unordered_map<sstring, sstring>>(endpoint_to_host_id
                | boost::adaptors::transformed([&status] (const std::pair<inet_address, utils::UUID>& p) {
                    auto it = status.find(p.second);
                    auto s = it != status.end() ? std::move(it->second) : "UNKNOWN";
                    return std::pair(p.first.to_sstring(), std::move(s));
                }));
    });
}

future<> init_storage_service(sharded<abort_source>& abort_source, distributed<database>& db, sharded<gms::gossiper>& gossiper, sharded<auth::service>& auth_service,
        sharded<cql3::cql_config>& cql_config,
        sharded<db::system_distributed_keyspace>& sys_dist_ks,
        sharded<db::view::view_update_generator>& view_update_generator, sharded<gms::feature_service>& feature_service, storage_service_config config, sharded<qos::service_level_controller>& sl_controller) {
    return service::get_storage_service().start(std::ref(abort_source), std::ref(db), std::ref(gossiper), std::ref(auth_service), std::ref(cql_config), std::ref(sys_dist_ks), std::ref(view_update_generator), std::ref(feature_service), config, std::ref(sl_controller));
}

future<> deinit_storage_service() {
    return service::get_storage_service().stop();
}

void feature_enabled_listener::on_enabled() {
    if (_started) {
        return;
    }
    _started = true;
    //FIXME: discarded future.
    (void)with_semaphore(_sem, 1, [this] {
        if (!sstables::is_later(_format, _s._sstables_format)) {
            return make_ready_future<bool>(false);
        }
        return db::system_keyspace::set_scylla_local_param(SSTABLE_FORMAT_PARAM_NAME, to_string(_format)).then([this] {
            return get_storage_service().invoke_on_all([this] (storage_service& s) {
                s._sstables_format = _format;
            });
        }).then([] { return true; });
    }).then([this] (bool update_features) {
        if (!update_features) {
            return make_ready_future<>();
        }
        return gms::get_local_gossiper().add_local_application_state(gms::application_state::SUPPORTED_FEATURES,
                                                                     _s.value_factory.supported_features(_s.get_config_supported_features()));
    });
}

future<> read_sstables_format(distributed<storage_service>& ss) {
    return db::system_keyspace::get_scylla_local_param(SSTABLE_FORMAT_PARAM_NAME).then([&ss] (std::optional<sstring> format_opt) {
        sstables::sstable_version_types format = sstables::from_string(format_opt.value_or("ka"));
        return ss.invoke_on_all([format] (storage_service& s) {
            s._sstables_format = format;
        });
    });
}

future<> storage_service::set_cql_ready(bool ready) {
    return _gossiper.add_local_application_state(application_state::RPC_READY, value_factory.cql_ready(ready));
}

void storage_service::notify_down(inet_address endpoint) {
    get_storage_service().invoke_on_all([endpoint] (auto&& ss) {
        netw::get_local_messaging_service().remove_rpc_client(netw::msg_addr{endpoint, 0});
        return seastar::async([&ss, endpoint] {
            for (auto&& subscriber : ss._lifecycle_subscribers) {
                try {
                    subscriber->on_down(endpoint);
                } catch (...) {
                    slogger.warn("Down notification failed {}: {}", endpoint, std::current_exception());
                }
            }
        });
    }).get();
    slogger.debug("Notify node {} has been down", endpoint);
}

void storage_service::notify_left(inet_address endpoint) {
    get_storage_service().invoke_on_all([endpoint] (auto&& ss) {
        return seastar::async([&ss, endpoint] {
            for (auto&& subscriber : ss._lifecycle_subscribers) {
                try {
                    subscriber->on_leave_cluster(endpoint);
                } catch (...) {
                    slogger.warn("Leave cluster notification failed {}: {}", endpoint, std::current_exception());
                }
            }
        });
    }).get();
    slogger.debug("Notify node {} has left the cluster", endpoint);
}

void storage_service::notify_up(inet_address endpoint)
{
    if (!_gossiper.is_cql_ready(endpoint) || !_gossiper.is_alive(endpoint)) {
        return;
    }
    get_storage_service().invoke_on_all([endpoint] (auto&& ss) {
        return seastar::async([&ss, endpoint] {
            for (auto&& subscriber : ss._lifecycle_subscribers) {
                try {
                    subscriber->on_up(endpoint);
                } catch (...) {
                    slogger.warn("Up notification failed {}: {}", endpoint, std::current_exception());
                }
            }
        });
    }).get();
    slogger.debug("Notify node {} has been up", endpoint);
}

void storage_service::notify_joined(inet_address endpoint)
{
    if (!_gossiper.is_normal(endpoint)) {
        return;
    }

    get_storage_service().invoke_on_all([endpoint] (auto&& ss) {
        return seastar::async([&ss, endpoint] {
            for (auto&& subscriber : ss._lifecycle_subscribers) {
                try {
                    subscriber->on_join_cluster(endpoint);
                } catch (...) {
                    slogger.warn("Join cluster notification failed {}: {}", endpoint, std::current_exception());
                }
            }
        });
    }).get();
    slogger.debug("Notify node {} has joined the cluster", endpoint);
}

void storage_service::notify_cql_change(inet_address endpoint, bool ready)
{
    if (ready) {
        notify_up(endpoint);
    } else {
        notify_down(endpoint);
    }
}

db::schema_features storage_service::cluster_schema_features() const {
    db::schema_features f;
    f.set_if<db::schema_feature::VIEW_VIRTUAL_COLUMNS>(bool(_view_virtual_columns));
    f.set_if<db::schema_feature::DIGEST_INSENSITIVE_TO_EXPIRY>(bool(_digest_insensitive_to_expiry));
    f.set_if<db::schema_feature::COMPUTED_COLUMNS>(bool(_computed_columns));
<<<<<<< HEAD
    // We wish to be able to migrate from 2.3 and 3.0, as well as enterprise-2018.1.
    // So we set the IN_MEMORY_TABLES feature if either the cluster feature IN_MEMORY_TABLES is present
    // (indicating 2019.1 or later) or if the cluster XXHASH feature is not present (indicating enterprise-2018.1).
    //
    // Equivalently, we disable the feature if we don't have the cluster in-memory feature and do have the xxhash
    // feature (indicating a recent open-source version).
    bool some_features_were_propagated = bool(_range_tombstones_feature);
    bool older_than_2019_1_or_2_3 = !_xxhash_feature;
    bool upgrading_from_2018_1 = some_features_were_propagated && older_than_2019_1_or_2_3;
    slogger.info("range_tombstones: {} xxhash: {} in_memory: {} result: {}",
            bool(_range_tombstones_feature), bool(_xxhash_feature), bool(_in_memory_tables),
            bool(_in_memory_tables) || upgrading_from_2018_1);
    f.set_if<db::schema_feature::IN_MEMORY_TABLES>(bool(_in_memory_tables) || upgrading_from_2018_1);
=======
    f.set_if<db::schema_feature::CDC_OPTIONS>(bool(_cdc_feature));
>>>>>>> 6e0a073b
    return f;
}

future<bool> storage_service::is_cleanup_allowed(sstring keyspace) {
    return get_storage_service().invoke_on(0, [keyspace = std::move(keyspace)] (storage_service& ss) {
        auto my_address = ss.get_broadcast_address();
        auto pending_ranges = ss.get_token_metadata().get_pending_ranges(keyspace, my_address).size();
        bool is_bootstrap_mode = ss._is_bootstrap_mode;
        slogger.debug("is_cleanup_allowed: keyspace={}, is_bootstrap_mode={}, pending_ranges={}",
                keyspace, is_bootstrap_mode, pending_ranges);
        return !is_bootstrap_mode && pending_ranges == 0;
    });
}

} // namespace service
<|MERGE_RESOLUTION|>--- conflicted
+++ resolved
@@ -3515,7 +3515,7 @@
     f.set_if<db::schema_feature::VIEW_VIRTUAL_COLUMNS>(bool(_view_virtual_columns));
     f.set_if<db::schema_feature::DIGEST_INSENSITIVE_TO_EXPIRY>(bool(_digest_insensitive_to_expiry));
     f.set_if<db::schema_feature::COMPUTED_COLUMNS>(bool(_computed_columns));
-<<<<<<< HEAD
+    f.set_if<db::schema_feature::CDC_OPTIONS>(bool(_cdc_feature));
     // We wish to be able to migrate from 2.3 and 3.0, as well as enterprise-2018.1.
     // So we set the IN_MEMORY_TABLES feature if either the cluster feature IN_MEMORY_TABLES is present
     // (indicating 2019.1 or later) or if the cluster XXHASH feature is not present (indicating enterprise-2018.1).
@@ -3529,9 +3529,6 @@
             bool(_range_tombstones_feature), bool(_xxhash_feature), bool(_in_memory_tables),
             bool(_in_memory_tables) || upgrading_from_2018_1);
     f.set_if<db::schema_feature::IN_MEMORY_TABLES>(bool(_in_memory_tables) || upgrading_from_2018_1);
-=======
-    f.set_if<db::schema_feature::CDC_OPTIONS>(bool(_cdc_feature));
->>>>>>> 6e0a073b
     return f;
 }
 
