/*
 * Licensed to the Apache Software Foundation (ASF) under one
 * or more contributor license agreements.  See the NOTICE file
 * distributed with this work for additional information
 * regarding copyright ownership.  The ASF licenses this file
 * to you under the Apache License, Version 2.0 (the
 * "License"); you may not use this file except in compliance
 * with the License.  You may obtain a copy of the License at
 *
 *     http://www.apache.org/licenses/LICENSE-2.0
 *
 * Unless required by applicable law or agreed to in writing, software
 * distributed under the License is distributed on an "AS IS" BASIS,
 * WITHOUT WARRANTIES OR CONDITIONS OF ANY KIND, either express or implied.
 * See the License for the specific language governing permissions and
 * limitations under the License.
 *
 * Modified by ScyllaDB
 * Copyright (C) 2015 ScyllaDB
 *
 */

/*
 * This file is part of Scylla.
 *
 * See the LICENSE.PROPRIETARY file in the top-level directory for licensing information.
 */

#include "storage_service.hh"
#include "dht/boot_strapper.hh"
#include "core/distributed.hh"
#include "locator/snitch_base.hh"
#include "db/system_keyspace.hh"
#include "utils/UUID.hh"
#include "gms/inet_address.hh"
#include "log.hh"
#include "service/migration_manager.hh"
#include "to_string.hh"
#include "gms/gossiper.hh"
#include "gms/failure_detector.hh"
#include <seastar/core/thread.hh>
#include <sstream>
#include <algorithm>
#include "locator/local_strategy.hh"
#include "version.hh"
#include "unimplemented.hh"
#include "streaming/stream_plan.hh"
#include "streaming/stream_state.hh"
#include "dht/range_streamer.hh"
#include <boost/range/adaptors.hpp>
#include <boost/range/algorithm.hpp>
#include "service/load_broadcaster.hh"
#include "thrift/server.hh"
#include "transport/server.hh"
#include <seastar/core/rwlock.hh>
#include "db/batchlog_manager.hh"
#include "db/commitlog/commitlog.hh"
#include "db/hints/manager.hh"
#include <seastar/net/tls.hh>
#include <seastar/net/dns.hh>
#include "utils/exceptions.hh"
#include "message/messaging_service.hh"
#include "supervisor.hh"
#include "sstables/compaction_manager.hh"
#include "sstables/sstables.hh"
#include "audit/audit.hh"

using token = dht::token;
using UUID = utils::UUID;
using inet_address = gms::inet_address;

using namespace std::chrono_literals;

namespace service {

static logging::logger slogger("storage_service");

static const sstring RANGE_TOMBSTONES_FEATURE = "RANGE_TOMBSTONES";
static const sstring LARGE_PARTITIONS_FEATURE = "LARGE_PARTITIONS";
static const sstring MATERIALIZED_VIEWS_FEATURE = "MATERIALIZED_VIEWS";
static const sstring COUNTERS_FEATURE = "COUNTERS";
static const sstring INDEXES_FEATURE = "INDEXES";
static const sstring DIGEST_MULTIPARTITION_READ_FEATURE = "DIGEST_MULTIPARTITION_READ";
static const sstring CORRECT_COUNTER_ORDER_FEATURE = "CORRECT_COUNTER_ORDER";
static const sstring SCHEMA_TABLES_V3 = "SCHEMA_TABLES_V3";
static const sstring CORRECT_NON_COMPOUND_RANGE_TOMBSTONES = "CORRECT_NON_COMPOUND_RANGE_TOMBSTONES";
<<<<<<< HEAD
static const sstring WRITE_FAILURE_REPLY_FEATURE = "WRITE_FAILURE_REPLY";
static const sstring XXHASH_FEATURE = "XXHASH";
static const sstring ROLES_FEATURE = "ROLES";
static const sstring LA_SSTABLE_FEATURE = "LA_SSTABLE_FORMAT";
=======
>>>>>>> d540d5ff

distributed<storage_service> _the_storage_service;


timeout_config make_timeout_config(const db::config& cfg) {
    timeout_config tc;
    tc.read_timeout = cfg.read_request_timeout_in_ms() * 1ms;
    tc.write_timeout = cfg.write_request_timeout_in_ms() * 1ms;
    tc.range_read_timeout = cfg.range_request_timeout_in_ms() * 1ms;
    tc.counter_write_timeout = cfg.counter_write_request_timeout_in_ms() * 1ms;
    tc.truncate_timeout = cfg.truncate_request_timeout_in_ms() * 1ms;
    tc.cas_timeout = cfg.cas_contention_timeout_in_ms() * 1ms;
    tc.other_timeout = cfg.request_timeout_in_ms() * 1ms;
    return tc;
}

int get_generation_number() {
    using namespace std::chrono;
    auto now = high_resolution_clock::now().time_since_epoch();
    int generation_number = duration_cast<seconds>(now).count();
    return generation_number;
}

storage_service::storage_service(distributed<database>& db, sharded<auth::service>& auth_service, sharded<db::system_distributed_keyspace>& sys_dist_ks)
        : _db(db)
        , _auth_service(auth_service)
        , _replicate_action([this] { return do_replicate_to_all_cores(); })
        , _update_pending_ranges_action([this] { return do_update_pending_ranges(); })
        , _sys_dist_ks(sys_dist_ks) {
    sstable_read_error.connect([this] { isolate_on_error(); });
    sstable_write_error.connect([this] { isolate_on_error(); });
    general_disk_error.connect([this] { isolate_on_error(); });
    commit_error.connect([this] { isolate_on_commit_error(); });
}

void
storage_service::isolate_on_error() {
    do_isolate_on_error(disk_error::regular);
}

void
storage_service::isolate_on_commit_error() {
    do_isolate_on_error(disk_error::commit);
}

bool storage_service::is_auto_bootstrap() {
    return _db.local().get_config().auto_bootstrap();
}

sstring storage_service::get_config_supported_features() {
    // Add features supported by this local node. When a new feature is
    // introduced in scylla, update it here, e.g.,
    // return sstring("FEATURE1,FEATURE2")
    std::vector<sstring> features = {
        RANGE_TOMBSTONES_FEATURE,
        LARGE_PARTITIONS_FEATURE,
        COUNTERS_FEATURE,
        DIGEST_MULTIPARTITION_READ_FEATURE,
        CORRECT_COUNTER_ORDER_FEATURE,
        SCHEMA_TABLES_V3,
        CORRECT_NON_COMPOUND_RANGE_TOMBSTONES,
<<<<<<< HEAD
        WRITE_FAILURE_REPLY_FEATURE,
        XXHASH_FEATURE,
        ROLES_FEATURE,
        LA_SSTABLE_FEATURE,
=======
>>>>>>> d540d5ff
    };
    if (service::get_local_storage_service()._db.local().get_config().experimental()) {
        features.push_back(MATERIALIZED_VIEWS_FEATURE);
        features.push_back(INDEXES_FEATURE);
    }
    return join(",", features);
}

std::set<inet_address> get_seeds() {
    // FIXME: DatabaseDescriptor.getSeeds()
    auto& gossiper = gms::get_local_gossiper();
    return gossiper.get_seeds();
}

std::unordered_set<token> get_replace_tokens() {
    std::unordered_set<token> ret;
    std::unordered_set<sstring> tokens;
    auto tokens_string = get_local_storage_service().db().local().get_config().replace_token();
    try {
        boost::split(tokens, tokens_string, boost::is_any_of(sstring(",")));
    } catch (...) {
        throw std::runtime_error(sprint("Unable to parse replace_token=%s", tokens_string));
    }
    tokens.erase("");
    for (auto token_string : tokens) {
        auto token = dht::global_partitioner().from_sstring(token_string);
        ret.insert(token);
    }
    return ret;
}

std::experimental::optional<UUID> get_replace_node() {
    auto replace_node = get_local_storage_service().db().local().get_config().replace_node();
    if (replace_node.empty()) {
        return std::experimental::nullopt;
    }
    try {
        return utils::UUID(replace_node);
    } catch (...) {
        auto msg = sprint("Unable to parse %s as host-id", replace_node);
        slogger.error("{}", msg);
        throw std::runtime_error(msg);
    }
}

bool get_property_join_ring() {
    return get_local_storage_service().db().local().get_config().join_ring();
}

bool get_property_rangemovement() {
    return get_local_storage_service().db().local().get_config().consistent_rangemovement();
}

bool get_property_load_ring_state() {
    return get_local_storage_service().db().local().get_config().load_ring_state();
}

bool storage_service::should_bootstrap() {
    return is_auto_bootstrap() && !db::system_keyspace::bootstrap_complete() && !get_seeds().count(get_broadcast_address());
}

// Runs inside seastar::async context
void storage_service::prepare_to_join(std::vector<inet_address> loaded_endpoints, bind_messaging_port do_bind) {
    if (_joined) {
        return;
    }

    std::map<gms::application_state, gms::versioned_value> app_states;
    if (db::system_keyspace::was_decommissioned()) {
        if (db().local().get_config().override_decommission()) {
            slogger.warn("This node was decommissioned, but overriding by operator request.");
            db::system_keyspace::set_bootstrap_state(db::system_keyspace::bootstrap_state::COMPLETED).get();
        } else {
            auto msg = sstring("This node was decommissioned and will not rejoin the ring unless override_decommission=true has been set,"
                               "or all existing data is removed and the node is bootstrapped again");
            slogger.error("{}", msg);
            throw std::runtime_error(msg);
        }
    }
    if (db().local().is_replacing() && !get_property_join_ring()) {
        throw std::runtime_error("Cannot set both join_ring=false and attempt to replace a node");
    }
    if (get_replace_tokens().size() > 0 || get_replace_node()) {
         throw std::runtime_error("Replace method removed; use replace_address instead");
    }
    if (db().local().is_replacing()) {
        if (db::system_keyspace::bootstrap_complete()) {
            throw std::runtime_error("Cannot replace address with a node that is already bootstrapped");
        }
        if (!is_auto_bootstrap()) {
            throw std::runtime_error("Trying to replace_address with auto_bootstrap disabled will not work, check your configuration");
        }
        _bootstrap_tokens = prepare_replacement_info().get0();
        app_states.emplace(gms::application_state::TOKENS, value_factory.tokens(_bootstrap_tokens));
        app_states.emplace(gms::application_state::STATUS, value_factory.hibernate(true));
    } else if (should_bootstrap()) {
        check_for_endpoint_collision().get();
    } else {
        auto& gossiper = gms::get_local_gossiper();
        auto seeds = gms::get_local_gossiper().get_seeds();
        auto my_ep = get_broadcast_address();
        auto peer_features = db::system_keyspace::load_peer_features().get0();
        slogger.info("load_peer_features: peer_features size={}", peer_features.size());
        for (auto& x : peer_features) {
            slogger.info("load_peer_features: peer={}, supported_features={}", x.first, x.second);
        }
        auto local_features = get_config_supported_features();

        if (seeds.count(my_ep)) {
            // This node is a seed node
            if (peer_features.empty()) {
                // This is a competely new seed node, skip the check
                slogger.info("Checking remote features skipped, since this node is a new seed node which knows nothing about the cluster");
            } else {
                // This is a existing seed node
                if (seeds.size() == 1) {
                    // This node is the only seed node, check features with system table
                    slogger.info("Checking remote features with system table, since this node is the only seed node");
                    gossiper.check_knows_remote_features(local_features, peer_features);
                } else {
                    // More than one seed node in the seed list, do shadow round with other seed nodes
                    bool ok;
                    try {
                        slogger.info("Checking remote features with gossip");
                        gossiper.do_shadow_round().get();
                        ok = true;
                    } catch (...) {
                        slogger.info("Shadow round failed with {}", std::current_exception());
                        gossiper.finish_shadow_round();
                        ok = false;
                    }

                    if (ok) {
                        gossiper.check_knows_remote_features(local_features);
                    } else {
                        // Check features with system table
                        slogger.info("Checking remote features with gossip failed, fallback to check with system table");
                        gossiper.check_knows_remote_features(local_features, peer_features);
                    }

                    gossiper.reset_endpoint_state_map();
                    for (auto ep : loaded_endpoints) {
                        gossiper.add_saved_endpoint(ep);
                    }
                }
            }
        } else {
            // This node is a non-seed node
            // Do shadow round to check if this node knows all the features
            // advertised by all other nodes, otherwise this node is too old
            // (missing features) to join the cluser.
            slogger.info("Checking remote features with gossip");
            gossiper.do_shadow_round().get();
            gossiper.check_knows_remote_features(local_features);
            gossiper.reset_endpoint_state_map();
            for (auto ep : loaded_endpoints) {
                gossiper.add_saved_endpoint(ep);
            }
        }
    }

    // have to start the gossip service before we can see any info on other nodes.  this is necessary
    // for bootstrap to get the load info it needs.
    // (we won't be part of the storage ring though until we add a counterId to our state, below.)
    // Seed the host ID-to-endpoint map with our own ID.
    auto local_host_id = db::system_keyspace::get_local_host_id().get0();
    get_storage_service().invoke_on_all([local_host_id] (auto& ss) {
        ss._local_host_id = local_host_id;
    }).get();
    auto features = get_config_supported_features();
    _token_metadata.update_host_id(local_host_id, get_broadcast_address());
    auto broadcast_rpc_address = utils::fb_utilities::get_broadcast_rpc_address();
    app_states.emplace(gms::application_state::NET_VERSION, value_factory.network_version());
    app_states.emplace(gms::application_state::HOST_ID, value_factory.host_id(local_host_id));
    app_states.emplace(gms::application_state::RPC_ADDRESS, value_factory.rpcaddress(broadcast_rpc_address));
    app_states.emplace(gms::application_state::RELEASE_VERSION, value_factory.release_version());
    app_states.emplace(gms::application_state::SUPPORTED_FEATURES, value_factory.supported_features(features));
    app_states.emplace(gms::application_state::CACHE_HITRATES, value_factory.cache_hitrates(""));
    app_states.emplace(gms::application_state::SCHEMA_TABLES_VERSION, versioned_value(db::schema_tables::version));
    slogger.info("Starting up server gossip");

    auto& gossiper = gms::get_local_gossiper();
    gossiper.register_(this->shared_from_this());
    auto generation_number = db::system_keyspace::increment_and_get_generation().get0();
    gossiper.start_gossiping(generation_number, app_states, gms::bind_messaging_port(bool(do_bind))).get();

    // gossip snitch infos (local DC and rack)
    gossip_snitch_info().get();

    auto& proxy = service::get_storage_proxy();
    // gossip Schema.emptyVersion forcing immediate check for schema updates (see MigrationManager#maybeScheduleSchemaPull)
    update_schema_version_and_announce(proxy).get();// Ensure we know our own actual Schema UUID in preparation for updates
    get_storage_service().invoke_on_all([] (auto& ss) {
        ss.register_features();
    }).get();
#if 0
    if (!MessagingService.instance().isListening())
        MessagingService.instance().listen(FBUtilities.getLocalAddress());
    LoadBroadcaster.instance.startBroadcasting();

    HintedHandOffManager.instance.start();
    BatchlogManager.instance.start();
#endif
}

void storage_service::register_features() {
    _range_tombstones_feature = gms::feature(RANGE_TOMBSTONES_FEATURE);
    _large_partitions_feature = gms::feature(LARGE_PARTITIONS_FEATURE);
    _counters_feature = gms::feature(COUNTERS_FEATURE);
    _digest_multipartition_read_feature = gms::feature(DIGEST_MULTIPARTITION_READ_FEATURE);
    _correct_counter_order_feature = gms::feature(CORRECT_COUNTER_ORDER_FEATURE);
    _schema_tables_v3 = gms::feature(SCHEMA_TABLES_V3);
    _correct_non_compound_range_tombstones = gms::feature(CORRECT_NON_COMPOUND_RANGE_TOMBSTONES);
<<<<<<< HEAD
    _write_failure_reply_feature = gms::feature(WRITE_FAILURE_REPLY_FEATURE);
    _xxhash_feature = gms::feature(XXHASH_FEATURE);
    _roles_feature = gms::feature(ROLES_FEATURE);
    _la_sstable_feature = gms::feature(LA_SSTABLE_FEATURE);
=======
>>>>>>> d540d5ff

    if (_db.local().get_config().experimental()) {
        _materialized_views_feature = gms::feature(MATERIALIZED_VIEWS_FEATURE);
        _indexes_feature = gms::feature(INDEXES_FEATURE);
    }
}

// Runs inside seastar::async context
void storage_service::join_token_ring(int delay) {
    // This function only gets called on shard 0, but we want to set _joined
    // on all shards, so this variable can be later read locally.
    get_storage_service().invoke_on_all([] (auto&& ss) {
        ss._joined = true;
    }).get();
    // We bootstrap if we haven't successfully bootstrapped before, as long as we are not a seed.
    // If we are a seed, or if the user manually sets auto_bootstrap to false,
    // we'll skip streaming data from other nodes and jump directly into the ring.
    //
    // The seed check allows us to skip the RING_DELAY sleep for the single-node cluster case,
    // which is useful for both new users and testing.
    //
    // We attempted to replace this with a schema-presence check, but you need a meaningful sleep
    // to get schema info from gossip which defeats the purpose.  See CASSANDRA-4427 for the gory details.
    std::unordered_set<inet_address> current;
    slogger.debug("Bootstrap variables: {} {} {} {}",
                 is_auto_bootstrap(),
                 db::system_keyspace::bootstrap_in_progress(),
                 db::system_keyspace::bootstrap_complete(),
                 get_seeds().count(get_broadcast_address()));
    if (is_auto_bootstrap() && !db::system_keyspace::bootstrap_complete() && get_seeds().count(get_broadcast_address())) {
        slogger.info("This node will not auto bootstrap because it is configured to be a seed node.");
    }
    if (should_bootstrap()) {
        if (db::system_keyspace::bootstrap_in_progress()) {
            slogger.warn("Detected previous bootstrap failure; retrying");
        } else {
            db::system_keyspace::set_bootstrap_state(db::system_keyspace::bootstrap_state::IN_PROGRESS).get();
        }
        set_mode(mode::JOINING, "waiting for ring information", true);
        // first sleep the delay to make sure we see all our peers
        for (int i = 0; i < delay; i += 1000) {
            // if we see schema, we can proceed to the next check directly
            if (_db.local().get_version() != database::empty_version) {
                slogger.debug("got schema: {}", _db.local().get_version());
                break;
            }
            sleep(std::chrono::seconds(1)).get();
        }
        // if our schema hasn't matched yet, keep sleeping until it does
        // (post CASSANDRA-1391 we don't expect this to be necessary very often, but it doesn't hurt to be careful)
        while (!get_local_migration_manager().have_schema_agreement()) {
            set_mode(mode::JOINING, "waiting for schema information to complete", true);
            sleep(std::chrono::seconds(1)).get();
        }
        set_mode(mode::JOINING, "schema complete, ready to bootstrap", true);
        set_mode(mode::JOINING, "waiting for pending range calculation", true);
        update_pending_ranges().get();
        set_mode(mode::JOINING, "calculation complete, ready to bootstrap", true);
        slogger.debug("... got ring + schema info");

        auto t = gms::gossiper::clk::now();
        while (get_property_rangemovement() &&
            (!_token_metadata.get_bootstrap_tokens().empty() ||
             !_token_metadata.get_leaving_endpoints().empty() ||
             !_token_metadata.get_moving_endpoints().empty())) {
            auto elapsed = std::chrono::duration_cast<std::chrono::seconds>(gms::gossiper::clk::now() - t).count();
            slogger.info("Checking bootstrapping/leaving/moving nodes: tokens {}, leaving {}, moving {}, sleep 1 second and check again ({} seconds elapsed)",
                _token_metadata.get_bootstrap_tokens().size(),
                _token_metadata.get_leaving_endpoints().size(),
                _token_metadata.get_moving_endpoints().size(),
                elapsed);

            sleep(std::chrono::seconds(1)).get();

            if (gms::gossiper::clk::now() > t + std::chrono::seconds(60)) {
                throw std::runtime_error("Other bootstrapping/leaving/moving nodes detected, cannot bootstrap while consistent_rangemovement is true");
            }

            // Check the schema and pending range again
            while (!get_local_migration_manager().have_schema_agreement()) {
                set_mode(mode::JOINING, "waiting for schema information to complete", true);
                sleep(std::chrono::seconds(1)).get();
            }
            update_pending_ranges().get();
        }
        slogger.info("Checking bootstrapping/leaving/moving nodes: ok");

        if (!db().local().is_replacing()) {
            if (_token_metadata.is_member(get_broadcast_address())) {
                throw std::runtime_error("This node is already a member of the token ring; bootstrap aborted. (If replacing a dead node, remove the old one from the ring first.)");
            }
            set_mode(mode::JOINING, "getting bootstrap token", true);
            _bootstrap_tokens = boot_strapper::get_bootstrap_tokens(_token_metadata, _db.local());
        } else {
            auto replace_addr = db().local().get_replace_address();
            if (replace_addr && *replace_addr != get_broadcast_address()) {
                // Sleep additionally to make sure that the server actually is not alive
                // and giving it more time to gossip if alive.
                sleep(service::load_broadcaster::BROADCAST_INTERVAL).get();

                // check for operator errors...
                for (auto token : _bootstrap_tokens) {
                    auto existing = _token_metadata.get_endpoint(token);
                    if (existing) {
                        auto& gossiper = gms::get_local_gossiper();
                        auto* eps = gossiper.get_endpoint_state_for_endpoint_ptr(*existing);
                        if (eps && eps->get_update_timestamp() > gms::gossiper::clk::now() - std::chrono::milliseconds(delay)) {
                            throw std::runtime_error("Cannot replace a live node...");
                        }
                        current.insert(*existing);
                    } else {
                        throw std::runtime_error(sprint("Cannot replace token %s which does not exist!", token));
                    }
                }
            } else {
                sleep(get_ring_delay()).get();
            }
            std::stringstream ss;
            ss << _bootstrap_tokens;
            set_mode(mode::JOINING, sprint("Replacing a node with token(s): %s", ss.str()), true);
        }
        bootstrap(_bootstrap_tokens);
        // bootstrap will block until finished
        if (_is_bootstrap_mode) {
            auto err = sprint("We are not supposed in bootstrap mode any more");
            slogger.warn("{}", err);
            throw std::runtime_error(err);
        }
    } else {
        size_t num_tokens = _db.local().get_config().num_tokens();
        _bootstrap_tokens = db::system_keyspace::get_saved_tokens().get0();
        if (_bootstrap_tokens.empty()) {
            auto initial_tokens = _db.local().get_initial_tokens();
            if (initial_tokens.size() < 1) {
                _bootstrap_tokens = boot_strapper::get_random_tokens(_token_metadata, num_tokens);
                if (num_tokens == 1) {
                    slogger.warn("Generated random token {}. Random tokens will result in an unbalanced ring; see http://wiki.apache.org/cassandra/Operations", _bootstrap_tokens);
                } else {
                    slogger.info("Generated random tokens. tokens are {}", _bootstrap_tokens);
                }
            } else {
                for (auto token_string : initial_tokens) {
                    auto token = dht::global_partitioner().from_sstring(token_string);
                    _bootstrap_tokens.insert(token);
                }
                slogger.info("Saved tokens not found. Using configuration value: {}", _bootstrap_tokens);
            }
        } else {
            if (_bootstrap_tokens.size() != num_tokens) {
                throw std::runtime_error(sprint("Cannot change the number of tokens from %ld to %ld", _bootstrap_tokens.size(), num_tokens));
            } else {
                slogger.info("Using saved tokens {}", _bootstrap_tokens);
            }
        }
    }
#if 0
    // if we don't have system_traces keyspace at this point, then create it manually
    if (Schema.instance.getKSMetaData(TraceKeyspace.NAME) == null)
        MigrationManager.announceNewKeyspace(TraceKeyspace.definition(), 0, false);
#endif

    if (!_is_survey_mode) {
        // start participating in the ring.
        db::system_keyspace::set_bootstrap_state(db::system_keyspace::bootstrap_state::COMPLETED).get();
        set_tokens(_bootstrap_tokens);
        // remove the existing info about the replaced node.
        if (!current.empty()) {
            auto& gossiper = gms::get_local_gossiper();
            for (auto existing : current) {
                gossiper.replaced_endpoint(existing);
            }
        }
        if (_token_metadata.sorted_tokens().empty()) {
            auto err = sprint("join_token_ring: Sorted token in token_metadata is empty");
            slogger.error("{}", err);
            throw std::runtime_error(err);
        }

        _auth_service.start(
                auth::permissions_cache_config::from_db_config(_db.local().get_config()),
                std::ref(cql3::get_query_processor()),
                std::ref(service::get_migration_manager()),
                auth::service_config::from_db_config(_db.local().get_config())).get();

        _auth_service.invoke_on_all(&auth::service::start).get();

        supervisor::notify("starting tracing");
        tracing::tracing::start_tracing().get();

        supervisor::notify("starting system distributed keyspace");
        _sys_dist_ks.start(
                std::ref(cql3::get_query_processor()),
                std::ref(service::get_migration_manager())).get();
        _sys_dist_ks.invoke_on_all(&db::system_distributed_keyspace::start).get();
    } else {
        slogger.info("Startup complete, but write survey mode is active, not becoming an active ring member. Use JMX (StorageService->joinRing()) to finalize ring joining.");
    }
}

future<> storage_service::join_ring() {
    return run_with_api_lock(sstring("join_ring"), [] (storage_service& ss) {
        return seastar::async([&ss] {
            if (!ss._joined) {
                slogger.info("Joining ring by operator request");
                ss.join_token_ring(0);
            } else if (ss._is_survey_mode) {
                auto tokens = db::system_keyspace::get_saved_tokens().get0();
                ss.set_tokens(std::move(tokens));
                db::system_keyspace::set_bootstrap_state(db::system_keyspace::bootstrap_state::COMPLETED).get();
                ss._is_survey_mode = false;
                slogger.info("Leaving write survey mode and joining ring at operator request");
                if (ss._token_metadata.sorted_tokens().empty()) {
                    auto err = sprint("join_ring: Sorted token in token_metadata is empty");
                    slogger.error("{}", err);
                    throw std::runtime_error(err);
                }

                ss._auth_service.start(
                        auth::permissions_cache_config::from_db_config(ss._db.local().get_config()),
                        std::ref(cql3::get_query_processor()),
                        std::ref(service::get_migration_manager()),
                        auth::service_config::from_db_config(ss._db.local().get_config())).get();

               ss._auth_service.invoke_on_all(&auth::service::start).get();
            }
        });
    });
}

bool storage_service::is_joined() {
    // Every time we set _joined, we do it on all shards, so we can read its
    // value locally.
    return _joined && !_is_survey_mode;
}

// Runs inside seastar::async context
void storage_service::bootstrap(std::unordered_set<token> tokens) {
    _is_bootstrap_mode = true;
    // DON'T use set_token, that makes us part of the ring locally which is incorrect until we are done bootstrapping
    db::system_keyspace::update_tokens(tokens).get();
    auto& gossiper = gms::get_local_gossiper();
    if (!db().local().is_replacing()) {
        // if not an existing token then bootstrap
        gossiper.add_local_application_state({
            { gms::application_state::TOKENS, value_factory.tokens(tokens) },
            { gms::application_state::STATUS, value_factory.bootstrapping(tokens) },
        }).get();
        set_mode(mode::JOINING, sprint("sleeping %s ms for pending range setup", get_ring_delay().count()), true);
        gossiper.wait_for_range_setup().get();
    } else {
        // Dont set any state for the node which is bootstrapping the existing token...
        _token_metadata.update_normal_tokens(tokens, get_broadcast_address());
        auto replace_addr = db().local().get_replace_address();
        if (replace_addr) {
            slogger.debug("Removing replaced endpoint {} from system.peers", *replace_addr);
            db::system_keyspace::remove_endpoint(*replace_addr).get();
        }
    }
    if (!gossiper.seen_any_seed()) {
         throw std::runtime_error("Unable to contact any seeds!");
    }
    set_mode(mode::JOINING, "Starting to bootstrap...", true);
    dht::boot_strapper bs(_db, get_broadcast_address(), tokens, _token_metadata);
    bs.bootstrap().get(); // handles token update
    slogger.info("Bootstrap completed! for the tokens {}", tokens);
}

sstring
storage_service::get_rpc_address(const inet_address& endpoint) const {
    if (endpoint != get_broadcast_address()) {
        auto* v = gms::get_local_gossiper().get_application_state_ptr(endpoint, gms::application_state::RPC_ADDRESS);
        if (v) {
            return v->value;
        }
    }
    return boost::lexical_cast<std::string>(endpoint);
}

std::unordered_map<dht::token_range, std::vector<inet_address>>
storage_service::get_range_to_address_map(const sstring& keyspace) const {
    return get_range_to_address_map(keyspace, _token_metadata.sorted_tokens());
}

std::unordered_map<dht::token_range, std::vector<inet_address>>
storage_service::get_range_to_address_map_in_local_dc(
        const sstring& keyspace) const {
    std::function<bool(const inet_address&)> filter =  [this](const inet_address& address) {
        return is_local_dc(address);
    };

    auto orig_map = get_range_to_address_map(keyspace, get_tokens_in_local_dc());
    std::unordered_map<dht::token_range, std::vector<inet_address>> filtered_map;
    for (auto entry : orig_map) {
        auto& addresses = filtered_map[entry.first];
        addresses.reserve(entry.second.size());
        std::copy_if(entry.second.begin(), entry.second.end(), std::back_inserter(addresses), filter);
    }

    return filtered_map;
}

std::vector<token>
storage_service::get_tokens_in_local_dc() const {
    std::vector<token> filtered_tokens;
    for (auto token : _token_metadata.sorted_tokens()) {
        auto endpoint = _token_metadata.get_endpoint(token);
        if (is_local_dc(*endpoint))
            filtered_tokens.push_back(token);
    }
    return filtered_tokens;
}

bool
storage_service::is_local_dc(const inet_address& targetHost) const {
    auto remote_dc = locator::i_endpoint_snitch::get_local_snitch_ptr()->get_datacenter(targetHost);
    auto local_dc = locator::i_endpoint_snitch::get_local_snitch_ptr()->get_datacenter(get_broadcast_address());
    return remote_dc == local_dc;
}

std::unordered_map<dht::token_range, std::vector<inet_address>>
storage_service::get_range_to_address_map(const sstring& keyspace,
        const std::vector<token>& sorted_tokens) const {
    // some people just want to get a visual representation of things. Allow null and set it to the first
    // non-system keyspace.
    if (keyspace == "" && _db.local().get_non_system_keyspaces().empty()) {
        throw std::runtime_error("No keyspace provided and no non system kespace exist");
    }
    const sstring& ks = (keyspace == "") ? _db.local().get_non_system_keyspaces()[0] : keyspace;
    return construct_range_to_endpoint_map(ks, get_all_ranges(sorted_tokens));
}

void storage_service::handle_state_bootstrap(inet_address endpoint) {
    slogger.debug("endpoint={} handle_state_bootstrap", endpoint);
    // explicitly check for TOKENS, because a bootstrapping node might be bootstrapping in legacy mode; that is, not using vnodes and no token specified
    auto tokens = get_tokens_for(endpoint);

    slogger.debug("Node {} state bootstrapping, token {}", endpoint, tokens);

    // if this node is present in token metadata, either we have missed intermediate states
    // or the node had crashed. Print warning if needed, clear obsolete stuff and
    // continue.
    if (_token_metadata.is_member(endpoint)) {
        // If isLeaving is false, we have missed both LEAVING and LEFT. However, if
        // isLeaving is true, we have only missed LEFT. Waiting time between completing
        // leave operation and rebootstrapping is relatively short, so the latter is quite
        // common (not enough time for gossip to spread). Therefore we report only the
        // former in the log.
        if (!_token_metadata.is_leaving(endpoint)) {
            slogger.info("Node {} state jump to bootstrap", endpoint);
        }
        _token_metadata.remove_endpoint(endpoint);
    }

    _token_metadata.add_bootstrap_tokens(tokens, endpoint);
    update_pending_ranges().get();

    auto& gossiper = gms::get_local_gossiper();
    if (gossiper.uses_host_id(endpoint)) {
        _token_metadata.update_host_id(gossiper.get_host_id(endpoint), endpoint);
    }
}

void storage_service::handle_state_normal(inet_address endpoint) {
    slogger.debug("endpoint={} handle_state_normal", endpoint);
    auto tokens = get_tokens_for(endpoint);
    auto& gossiper = gms::get_local_gossiper();

    std::unordered_set<token> tokens_to_update_in_metadata;
    std::unordered_set<token> tokens_to_update_in_system_keyspace;
    std::unordered_set<token> local_tokens_to_remove;
    std::unordered_set<inet_address> endpoints_to_remove;

    slogger.debug("Node {} state normal, token {}", endpoint, tokens);

    if (_token_metadata.is_member(endpoint)) {
        slogger.info("Node {} state jump to normal", endpoint);
    }
    update_peer_info(endpoint);

    // Order Matters, TM.updateHostID() should be called before TM.updateNormalToken(), (see CASSANDRA-4300).
    if (gossiper.uses_host_id(endpoint)) {
        auto host_id = gossiper.get_host_id(endpoint);
        auto existing = _token_metadata.get_endpoint_for_host_id(host_id);
        if (db().local().is_replacing() &&
            db().local().get_replace_address() &&
                gossiper.get_endpoint_state_for_endpoint_ptr(db().local().get_replace_address().value())  &&
            (host_id == gossiper.get_host_id(db().local().get_replace_address().value()))) {
            slogger.warn("Not updating token metadata for {} because I am replacing it", endpoint);
        } else {
            if (existing && *existing != endpoint) {
                if (*existing == get_broadcast_address()) {
                    slogger.warn("Not updating host ID {} for {} because it's mine", host_id, endpoint);
                    _token_metadata.remove_endpoint(endpoint);
                    endpoints_to_remove.insert(endpoint);
                } else if (gossiper.compare_endpoint_startup(endpoint, *existing) > 0) {
                    slogger.warn("Host ID collision for {} between {} and {}; {} is the new owner", host_id, *existing, endpoint, endpoint);
                    _token_metadata.remove_endpoint(*existing);
                    endpoints_to_remove.insert(*existing);
                    _token_metadata.update_host_id(host_id, endpoint);
                } else {
                    slogger.warn("Host ID collision for {} between {} and {}; ignored {}", host_id, *existing, endpoint, endpoint);
                    _token_metadata.remove_endpoint(endpoint);
                    endpoints_to_remove.insert(endpoint);
                }
            } else {
                _token_metadata.update_host_id(host_id, endpoint);
            }
        }
    }

    for (auto t : tokens) {
        // we don't want to update if this node is responsible for the token and it has a later startup time than endpoint.
        auto current_owner = _token_metadata.get_endpoint(t);
        if (!current_owner) {
            slogger.debug("handle_state_normal: New node {} at token {}", endpoint, t);
            tokens_to_update_in_metadata.insert(t);
            tokens_to_update_in_system_keyspace.insert(t);
        } else if (endpoint == *current_owner) {
            slogger.debug("handle_state_normal: endpoint={} == current_owner={} token {}", endpoint, *current_owner, t);
            // set state back to normal, since the node may have tried to leave, but failed and is now back up
            tokens_to_update_in_metadata.insert(t);
            tokens_to_update_in_system_keyspace.insert(t);
        } else if (gossiper.compare_endpoint_startup(endpoint, *current_owner) > 0) {
            slogger.debug("handle_state_normal: endpoint={} > current_owner={}, token {}", endpoint, *current_owner, t);
            tokens_to_update_in_metadata.insert(t);
            tokens_to_update_in_system_keyspace.insert(t);
            // currentOwner is no longer current, endpoint is.  Keep track of these moves, because when
            // a host no longer has any tokens, we'll want to remove it.
            std::multimap<inet_address, token> ep_to_token_copy = get_token_metadata().get_endpoint_to_token_map_for_reading();
            auto rg = ep_to_token_copy.equal_range(*current_owner);
            for (auto it = rg.first; it != rg.second; it++) {
                if (it->second == t) {
                    slogger.info("handle_state_normal: remove endpoint={} token={}", *current_owner, t);
                    ep_to_token_copy.erase(it);
                }
            }
            if (ep_to_token_copy.count(*current_owner) < 1) {
                slogger.info("handle_state_normal: endpoints_to_remove endpoint={}", *current_owner);
                endpoints_to_remove.insert(*current_owner);
            }
            slogger.info("handle_state_normal: Nodes {} and {} have the same token {}. {} is the new owner", endpoint, *current_owner, t, endpoint);
        } else {
            slogger.info("handle_state_normal: Nodes {} and {} have the same token {}. Ignoring {}", endpoint, *current_owner, t, endpoint);
        }
    }

    bool is_moving = _token_metadata.is_moving(endpoint); // capture because updateNormalTokens clears moving status

    // Update pending ranges after update of normal tokens immediately to avoid
    // a race where natural endpoint was updated to contain node A, but A was
    // not yet removed from pending endpoints
    _token_metadata.update_normal_tokens(tokens_to_update_in_metadata, endpoint);
    _update_pending_ranges_action.trigger_later().get();

    for (auto ep : endpoints_to_remove) {
        remove_endpoint(ep);
        auto replace_addr = db().local().get_replace_address();
        if (db().local().is_replacing() && replace_addr && *replace_addr == ep) {
            gossiper.replacement_quarantine(ep); // quarantine locally longer than normally; see CASSANDRA-8260
        }
    }
    slogger.debug("handle_state_normal: endpoint={} tokens_to_update_in_system_keyspace = {}", endpoint, tokens_to_update_in_system_keyspace);
    if (!tokens_to_update_in_system_keyspace.empty()) {
        db::system_keyspace::update_tokens(endpoint, tokens_to_update_in_system_keyspace).then_wrapped([endpoint] (auto&& f) {
            try {
                f.get();
            } catch (...) {
                slogger.error("handle_state_normal: fail to update tokens for {}: {}", endpoint, std::current_exception());
            }
            return make_ready_future<>();
        }).get();
    }
    if (!local_tokens_to_remove.empty()) {
        db::system_keyspace::update_local_tokens(std::unordered_set<dht::token>(), local_tokens_to_remove).discard_result().get();
    }

    if (is_moving || _operation_mode == mode::MOVING) {
        _token_metadata.remove_from_moving(endpoint);
        get_storage_service().invoke_on_all([endpoint] (auto&& ss) {
            for (auto&& subscriber : ss._lifecycle_subscribers) {
                try {
                    subscriber->on_move(endpoint);
                } catch (...) {
                    slogger.warn("Move notification failed {}: {}", endpoint, std::current_exception());
                }
            }
        }).get();
    } else {
        get_storage_service().invoke_on_all([endpoint] (auto&& ss) {
            for (auto&& subscriber : ss._lifecycle_subscribers) {
                try {
                    subscriber->on_join_cluster(endpoint);
                } catch (...) {
                    slogger.warn("Join cluster notification failed {}: {}", endpoint, std::current_exception());
                }
            }
        }).get();
    }

    update_pending_ranges().get();
    if (slogger.is_enabled(logging::log_level::debug)) {
        auto ver = _token_metadata.get_ring_version();
        for (auto& x : _token_metadata.get_token_to_endpoint()) {
            slogger.debug("handle_state_normal: token_metadata.ring_version={}, token={} -> endpoint={}", ver, x.first, x.second);
        }
    }
}

void storage_service::handle_state_leaving(inet_address endpoint) {
    slogger.debug("endpoint={} handle_state_leaving", endpoint);

    auto tokens = get_tokens_for(endpoint);

    slogger.debug("Node {} state leaving, tokens {}", endpoint, tokens);

    // If the node is previously unknown or tokens do not match, update tokenmetadata to
    // have this node as 'normal' (it must have been using this token before the
    // leave). This way we'll get pending ranges right.
    if (!_token_metadata.is_member(endpoint)) {
        slogger.info("Node {} state jump to leaving", endpoint);
        _token_metadata.update_normal_tokens(tokens, endpoint);
    } else {
        auto tokens_ = _token_metadata.get_tokens(endpoint);
        std::set<token> tmp(tokens.begin(), tokens.end());
        if (!std::includes(tokens_.begin(), tokens_.end(), tmp.begin(), tmp.end())) {
            slogger.warn("Node {} 'leaving' token mismatch. Long network partition?", endpoint);
            slogger.debug("tokens_={}, tokens={}", tokens_, tmp);
            _token_metadata.update_normal_tokens(tokens, endpoint);
        }
    }

    // at this point the endpoint is certainly a member with this token, so let's proceed
    // normally
    _token_metadata.add_leaving_endpoint(endpoint);
    update_pending_ranges_nowait(endpoint);
}

void storage_service::update_pending_ranges_nowait(inet_address endpoint) {
    update_pending_ranges().handle_exception([endpoint] (std::exception_ptr ep) {
        slogger.info("Failed to update_pending_ranges for node {}: {}", endpoint, ep);
    });
}

void storage_service::handle_state_left(inet_address endpoint, std::vector<sstring> pieces) {
    slogger.debug("endpoint={} handle_state_left", endpoint);
    if (pieces.size() < 2) {
        slogger.warn("Fail to handle_state_left endpoint={} pieces={}", endpoint, pieces);
        return;
    }
    auto tokens = get_tokens_for(endpoint);
    slogger.debug("Node {} state left, tokens {}", endpoint, tokens);
    excise(tokens, endpoint, extract_expire_time(pieces));
}

void storage_service::handle_state_moving(inet_address endpoint, std::vector<sstring> pieces) {
    slogger.debug("endpoint={} handle_state_moving", endpoint);
    if (pieces.size() < 2) {
        slogger.warn("Fail to handle_state_moving endpoint={} pieces={}", endpoint, pieces);
        return;
    }
    auto token = dht::global_partitioner().from_sstring(pieces[1]);
    slogger.debug("Node {} state moving, new token {}", endpoint, token);
    _token_metadata.add_moving_endpoint(token, endpoint);
    update_pending_ranges().get();
}

void storage_service::handle_state_removing(inet_address endpoint, std::vector<sstring> pieces) {
    slogger.debug("endpoint={} handle_state_removing", endpoint);
    if (pieces.empty()) {
        slogger.warn("Fail to handle_state_removing endpoint={} pieces={}", endpoint, pieces);
        return;
    }
    if (endpoint == get_broadcast_address()) {
        slogger.info("Received removenode gossip about myself. Is this node rejoining after an explicit removenode?");
        try {
            drain().get();
        } catch (...) {
            slogger.error("Fail to drain: {}", std::current_exception());
            throw;
        }
        return;
    }
    if (_token_metadata.is_member(endpoint)) {
        auto state = pieces[0];
        auto remove_tokens = _token_metadata.get_tokens(endpoint);
        if (sstring(gms::versioned_value::REMOVED_TOKEN) == state) {
            std::unordered_set<token> tmp(remove_tokens.begin(), remove_tokens.end());
            excise(std::move(tmp), endpoint, extract_expire_time(pieces));
        } else if (sstring(gms::versioned_value::REMOVING_TOKEN) == state) {
            auto& gossiper = gms::get_local_gossiper();
            slogger.debug("Tokens {} removed manually (endpoint was {})", remove_tokens, endpoint);
            // Note that the endpoint is being removed
            _token_metadata.add_leaving_endpoint(endpoint);
            update_pending_ranges().get();
            // find the endpoint coordinating this removal that we need to notify when we're done
            auto* value = gossiper.get_application_state_ptr(endpoint, application_state::REMOVAL_COORDINATOR);
            if (!value) {
                auto err = sprint("Can not find application_state for endpoint=%s", endpoint);
                slogger.warn("{}", err);
                throw std::runtime_error(err);
            }
            std::vector<sstring> coordinator;
            boost::split(coordinator, value->value, boost::is_any_of(sstring(versioned_value::DELIMITER_STR)));
            if (coordinator.size() != 2) {
                auto err = sprint("Can not split REMOVAL_COORDINATOR for endpoint=%s, value=%s", endpoint, value->value);
                slogger.warn("{}", err);
                throw std::runtime_error(err);
            }
            UUID host_id(coordinator[1]);
            // grab any data we are now responsible for and notify responsible node
            auto ep = _token_metadata.get_endpoint_for_host_id(host_id);
            if (!ep) {
                auto err = sprint("Can not find host_id=%s", host_id);
                slogger.warn("{}", err);
                throw std::runtime_error(err);
            }
            // Kick off streaming commands. No need to wait for
            // restore_replica_count to complete which can take a long time,
            // since when it completes, this node will send notification to
            // tell the removal_coordinator with IP address notify_endpoint
            // that the restore process is finished on this node. This node
            // will be removed from _replicating_nodes on the
            // removal_coordinator.
            auto notify_endpoint = ep.value();
            restore_replica_count(endpoint, notify_endpoint).handle_exception([endpoint, notify_endpoint] (auto ep) {
                slogger.info("Failed to restore_replica_count for node {}, notify_endpoint={} : {}", endpoint, notify_endpoint, ep);
            });
        }
    } else { // now that the gossiper has told us about this nonexistent member, notify the gossiper to remove it
        if (sstring(gms::versioned_value::REMOVED_TOKEN) == pieces[0]) {
            add_expire_time_if_found(endpoint, extract_expire_time(pieces));
        }
        remove_endpoint(endpoint);
    }
}

void storage_service::on_join(gms::inet_address endpoint, gms::endpoint_state ep_state) {
    slogger.debug("endpoint={} on_join", endpoint);
    for (const auto& e : ep_state.get_application_state_map()) {
        on_change(endpoint, e.first, e.second);
    }
    get_local_migration_manager().schedule_schema_pull(endpoint, ep_state).handle_exception([endpoint] (auto ep) {
        slogger.warn("Fail to pull schema from {}: {}", endpoint, ep);
    });
}

void storage_service::on_alive(gms::inet_address endpoint, gms::endpoint_state state) {
    slogger.debug("endpoint={} on_alive", endpoint);
    get_local_migration_manager().schedule_schema_pull(endpoint, state).handle_exception([endpoint] (auto ep) {
        slogger.warn("Fail to pull schema from {}: {}", endpoint, ep);
    });
    if (_token_metadata.is_member(endpoint)) {
#if 0
        HintedHandOffManager.instance.scheduleHintDelivery(endpoint, true);
#endif
        get_storage_service().invoke_on_all([endpoint] (auto&& ss) {
            for (auto&& subscriber : ss._lifecycle_subscribers) {
                try {
                    subscriber->on_up(endpoint);
                } catch (...) {
                    slogger.warn("Up notification failed {}: {}", endpoint, std::current_exception());
                }
            }
        }).get();
    }
}

void storage_service::before_change(gms::inet_address endpoint, gms::endpoint_state current_state, gms::application_state new_state_key, const gms::versioned_value& new_value) {
    slogger.debug("endpoint={} before_change: new app_state={}, new versioned_value={}", endpoint, new_state_key, new_value);
}

void storage_service::on_change(inet_address endpoint, application_state state, const versioned_value& value) {
    slogger.debug("endpoint={} on_change:     app_state={}, versioned_value={}", endpoint, state, value);
    if (state == application_state::STATUS) {
        std::vector<sstring> pieces;
        boost::split(pieces, value.value, boost::is_any_of(sstring(versioned_value::DELIMITER_STR)));
        if (pieces.empty()) {
            slogger.warn("Fail to split status in on_change: endpoint={}, app_state={}, value={}", endpoint, state, value);
            return;
        }
        sstring move_name = pieces[0];
        if (move_name == sstring(versioned_value::STATUS_BOOTSTRAPPING)) {
            handle_state_bootstrap(endpoint);
        } else if (move_name == sstring(versioned_value::STATUS_NORMAL) ||
                   move_name == sstring(versioned_value::SHUTDOWN)) {
            handle_state_normal(endpoint);
        } else if (move_name == sstring(versioned_value::REMOVING_TOKEN) ||
                   move_name == sstring(versioned_value::REMOVED_TOKEN)) {
            handle_state_removing(endpoint, pieces);
        } else if (move_name == sstring(versioned_value::STATUS_LEAVING)) {
            handle_state_leaving(endpoint);
        } else if (move_name == sstring(versioned_value::STATUS_LEFT)) {
            handle_state_left(endpoint, pieces);
        } else if (move_name == sstring(versioned_value::STATUS_MOVING)) {
            handle_state_moving(endpoint, pieces);
        } else {
            return; // did nothing.
        }
        // we have (most likely) modified token metadata
        replicate_to_all_cores().get();
    } else {
        auto& gossiper = gms::get_local_gossiper();
        auto* ep_state = gossiper.get_endpoint_state_for_endpoint_ptr(endpoint);
        if (!ep_state || gossiper.is_dead_state(*ep_state)) {
            slogger.debug("Ignoring state change for dead or unknown endpoint: {}", endpoint);
            return;
        }
        if (get_token_metadata().is_member(endpoint)) {
            do_update_system_peers_table(endpoint, state, value);
            if (state == application_state::SCHEMA) {
                get_local_migration_manager().schedule_schema_pull(endpoint, *ep_state).handle_exception([endpoint] (auto ep) {
                    slogger.warn("Failed to pull schema from {}: {}", endpoint, ep);
                });
            }
        }
    }
}


void storage_service::on_remove(gms::inet_address endpoint) {
    slogger.debug("endpoint={} on_remove", endpoint);
    _token_metadata.remove_endpoint(endpoint);
    update_pending_ranges().get();
}

void storage_service::on_dead(gms::inet_address endpoint, gms::endpoint_state state) {
    slogger.debug("endpoint={} on_dead", endpoint);
    get_storage_service().invoke_on_all([endpoint] (auto&& ss) {
        netw::get_local_messaging_service().remove_rpc_client(netw::msg_addr{endpoint, 0});
        for (auto&& subscriber : ss._lifecycle_subscribers) {
            try {
                subscriber->on_down(endpoint);
            } catch (...) {
                slogger.warn("Down notification failed {}: {}", endpoint, std::current_exception());
            }
        }
    }).get();
}

void storage_service::on_restart(gms::inet_address endpoint, gms::endpoint_state state) {
    slogger.debug("endpoint={} on_restart", endpoint);
    // If we have restarted before the node was even marked down, we need to reset the connection pool
    if (state.is_alive()) {
        on_dead(endpoint, state);
    }
}

// Runs inside seastar::async context
template <typename T>
static void update_table(gms::inet_address endpoint, sstring col, T value) {
    db::system_keyspace::update_peer_info(endpoint, col, value).then_wrapped([col, endpoint] (auto&& f) {
        try {
            f.get();
        } catch (...) {
            slogger.error("fail to update {} for {}: {}", col, endpoint, std::current_exception());
        }
        return make_ready_future<>();
    }).get();
}

// Runs inside seastar::async context
void storage_service::do_update_system_peers_table(gms::inet_address endpoint, const application_state& state, const versioned_value& value) {
    slogger.debug("Update system.peers table: endpoint={}, app_state={}, versioned_value={}", endpoint, state, value);
    if (state == application_state::RELEASE_VERSION) {
        update_table(endpoint, "release_version", value.value);
    } else if (state == application_state::DC) {
        update_table(endpoint, "data_center", value.value);
    } else if (state == application_state::RACK) {
        update_table(endpoint, "rack", value.value);
    } else if (state == application_state::RPC_ADDRESS) {
        auto col = sstring("rpc_address");
        inet_address ep;
        try {
            ep = gms::inet_address(value.value);
        } catch (...) {
            slogger.error("fail to update {} for {}: invalid rcpaddr {}", col, endpoint, value.value);
            return;
        }
        update_table(endpoint, col, ep.addr());
    } else if (state == application_state::SCHEMA) {
        update_table(endpoint, "schema_version", utils::UUID(value.value));
    } else if (state == application_state::HOST_ID) {
        update_table(endpoint, "host_id", utils::UUID(value.value));
    } else if (state == application_state::SUPPORTED_FEATURES) {
        update_table(endpoint, "supported_features", value.value);
    }
}

// Runs inside seastar::async context
void storage_service::update_peer_info(gms::inet_address endpoint) {
    using namespace gms;
    auto& gossiper = gms::get_local_gossiper();
    auto* ep_state = gossiper.get_endpoint_state_for_endpoint_ptr(endpoint);
    if (!ep_state) {
        return;
    }
    for (auto& entry : ep_state->get_application_state_map()) {
        auto& app_state = entry.first;
        auto& value = entry.second;
        do_update_system_peers_table(endpoint, app_state, value);
    }
}

sstring storage_service::get_application_state_value(inet_address endpoint, application_state appstate) {
    auto v = gms::get_local_gossiper().get_application_state_ptr(endpoint, appstate);
    if (!v) {
        return {};
    }
    return v->value;
}

std::unordered_set<locator::token> storage_service::get_tokens_for(inet_address endpoint) {
    auto tokens_string = get_application_state_value(endpoint, application_state::TOKENS);
    slogger.trace("endpoint={}, tokens_string={}", endpoint, tokens_string);
    if (tokens_string.size() == 0) {
        return {}; // boost::split produces one element for emty string
    }
    std::vector<sstring> tokens;
    std::unordered_set<token> ret;
    boost::split(tokens, tokens_string, boost::is_any_of(";"));
    for (auto str : tokens) {
        auto t = dht::global_partitioner().from_sstring(str);
        slogger.trace("endpoint={}, token_str={} token={}", endpoint, str, t);
        ret.emplace(std::move(t));
    }
    return ret;
}

// Runs inside seastar::async context
void storage_service::set_tokens(std::unordered_set<token> tokens) {
    slogger.debug("Setting tokens to {}", tokens);
    db::system_keyspace::update_tokens(tokens).get();
    auto local_tokens = get_local_tokens().get0();
    _token_metadata.update_normal_tokens(tokens, get_broadcast_address());
    replicate_to_all_cores().get();
    set_gossip_tokens(local_tokens);
    set_mode(mode::NORMAL, "node is now in normal status", true);
}

void storage_service::set_gossip_tokens(const std::unordered_set<dht::token>& local_tokens) {
    auto& gossiper = gms::get_local_gossiper();
    gossiper.add_local_application_state({
        { gms::application_state::TOKENS, value_factory.tokens(local_tokens) },
        { gms::application_state::STATUS, value_factory.normal(local_tokens) }
    }).get();
}

void storage_service::register_subscriber(endpoint_lifecycle_subscriber* subscriber)
{
    _lifecycle_subscribers.emplace_back(subscriber);
}

void storage_service::unregister_subscriber(endpoint_lifecycle_subscriber* subscriber)
{
    _lifecycle_subscribers.erase(std::remove(_lifecycle_subscribers.begin(), _lifecycle_subscribers.end(), subscriber), _lifecycle_subscribers.end());
}

static stdx::optional<future<>> drain_in_progress;

future<> storage_service::stop_transport() {
    return run_with_no_api_lock([] (storage_service& ss) {
        return seastar::async([&ss] {
            slogger.info("Stop transport: starts");

            gms::stop_gossiping().get();
            slogger.info("Stop transport: stop_gossiping done");

            ss.shutdown_client_servers().get();
            slogger.info("Stop transport: shutdown rpc and cql server done");

            ss.do_stop_ms().get();
            slogger.info("Stop transport: shutdown messaging_service done");

            ss.do_stop_stream_manager().get();
            slogger.info("Stop transport: shutdown stream_manager done");

            ss._auth_service.stop().get();
            slogger.info("Stop transport: auth shutdown");

            slogger.info("Stop transport: done");
        });
    });
}

future<> storage_service::drain_on_shutdown() {
    return run_with_no_api_lock([] (storage_service& ss) {
        if (drain_in_progress) {
            return std::move(*drain_in_progress);
        }
        return seastar::async([&ss] {
            slogger.info("Drain on shutdown: starts");

            ss.stop_transport().get();
            slogger.info("Drain on shutdown: stop_transport done");

            tracing::tracing::tracing_instance().invoke_on_all([] (auto& tr) {
                return tr.shutdown();
            }).get();

            tracing::tracing::tracing_instance().stop().get();
            slogger.info("Drain on shutdown: tracing is stopped");

<<<<<<< HEAD
            ss._sys_dist_ks.invoke_on_all(&db::system_distributed_keyspace::stop).get();
            slogger.info("Drain on shutdown: system distributed keyspace stopped");

            get_storage_proxy().invoke_on_all([] (storage_proxy& local_proxy) {
                return local_proxy.stop_hints_manager();
            }).get();
            slogger.info("Drain on shutdown: hints manager is stopped");
=======
            audit::audit::stop_audit().get();
>>>>>>> d540d5ff

            ss.flush_column_families();
            slogger.info("Drain on shutdown: flush column_families done");

            ss.db().invoke_on_all([] (auto& db) {
                return db.commitlog()->shutdown();
            }).get();
            slogger.info("Drain on shutdown: shutdown commitlog done");

            // NOTE: We currently don't destroy migration_manager nor
            // storage_service in scylla, so when we reach here
            // migration_manager should to be still alive. Be careful, when
            // scylla starts to destroy migration_manager in the shutdown
            // process.
            service::get_local_migration_manager().unregister_listener(&ss);

            slogger.info("Drain on shutdown: done");
        });
    });
#if 0
        // daemon threads, like our executors', continue to run while shutdown hooks are invoked
        drainOnShutdown = new Thread(new WrappedRunnable()
        {
            @Override
            public void runMayThrow() throws InterruptedException
            {
                ExecutorService counterMutationStage = StageManager.getStage(Stage.COUNTER_MUTATION);
                ExecutorService mutationStage = StageManager.getStage(Stage.MUTATION);
                if (mutationStage.isShutdown() && counterMutationStage.isShutdown())
                    return; // drained already

                if (daemon != null)
                    shutdownClientServers();
                ScheduledExecutors.optionalTasks.shutdown();
                Gossiper.instance.stop();

                // In-progress writes originating here could generate hints to be written, so shut down MessagingService
                // before mutation stage, so we can get all the hints saved before shutting down
                MessagingService.instance().shutdown();
                counterMutationStage.shutdown();
                mutationStage.shutdown();
                counterMutationStage.awaitTermination(3600, TimeUnit.SECONDS);
                mutationStage.awaitTermination(3600, TimeUnit.SECONDS);
                StorageProxy.instance.verifyNoHintsInProgress();

                List<Future<?>> flushes = new ArrayList<>();
                for (Keyspace keyspace : Keyspace.all())
                {
                    KSMetaData ksm = Schema.instance.getKSMetaData(keyspace.getName());
                    if (!ksm.durableWrites)
                    {
                        for (ColumnFamilyStore cfs : keyspace.getColumnFamilyStores())
                            flushes.add(cfs.forceFlush());
                    }
                }
                try
                {
                    FBUtilities.waitOnFutures(flushes);
                }
                catch (Throwable t)
                {
                    JVMStabilityInspector.inspectThrowable(t);
                    // don't let this stop us from shutting down the commitlog and other thread pools
                    slogger.warn("Caught exception while waiting for memtable flushes during shutdown hook", t);
                }

                CommitLog.instance.shutdownBlocking();

                // wait for miscellaneous tasks like sstable and commitlog segment deletion
                ScheduledExecutors.nonPeriodicTasks.shutdown();
                if (!ScheduledExecutors.nonPeriodicTasks.awaitTermination(1, TimeUnit.MINUTES))
                    slogger.warn("Miscellaneous task executor still busy after one minute; proceeding with shutdown");
            }
        }, "StorageServiceShutdownHook");
        Runtime.getRuntime().addShutdownHook(drainOnShutdown);
#endif
}

future<> storage_service::init_messaging_service_part() {
    return get_storage_service().invoke_on_all(&service::storage_service::init_messaging_service);
}

future<> storage_service::init_server(int delay, bind_messaging_port do_bind) {
    return seastar::async([this, delay, do_bind] {
        auto& gossiper = gms::get_local_gossiper();
#if 0
        slogger.info("Cassandra version: {}", FBUtilities.getReleaseVersionString());
        slogger.info("Thrift API version: {}", cassandraConstants.VERSION);
        slogger.info("CQL supported versions: {} (default: {})", StringUtils.join(ClientState.getCQLSupportedVersion(), ","), ClientState.DEFAULT_CQL_VERSION);
#endif
        _initialized = true;

        // Register storage_service to migration_manager so we can update
        // pending ranges when keyspace is chagned
        service::get_local_migration_manager().register_listener(this);
#if 0
        try
        {
            // Ensure StorageProxy is initialized on start-up; see CASSANDRA-3797.
            Class.forName("org.apache.cassandra.service.StorageProxy");
            // also IndexSummaryManager, which is otherwise unreferenced
            Class.forName("org.apache.cassandra.io.sstable.IndexSummaryManager");
        }
        catch (ClassNotFoundException e)
        {
            throw new AssertionError(e);
        }
#endif

        std::vector<inet_address> loaded_endpoints;
        if (get_property_load_ring_state()) {
            slogger.info("Loading persisted ring state");
            auto loaded_tokens = db::system_keyspace::load_tokens().get0();
            auto loaded_host_ids = db::system_keyspace::load_host_ids().get0();

            for (auto& x : loaded_tokens) {
                slogger.debug("Loaded tokens: endpoint={}, tokens={}", x.first, x.second);
            }

            for (auto& x : loaded_host_ids) {
                slogger.debug("Loaded host_id: endpoint={}, uuid={}", x.first, x.second);
            }

            for (auto x : loaded_tokens) {
                auto ep = x.first;
                auto tokens = x.second;
                if (ep == get_broadcast_address()) {
                    // entry has been mistakenly added, delete it
                    db::system_keyspace::remove_endpoint(ep).get();
                } else {
                    _token_metadata.update_normal_tokens(tokens, ep);
                    if (loaded_host_ids.count(ep)) {
                        _token_metadata.update_host_id(loaded_host_ids.at(ep), ep);
                    }
                    loaded_endpoints.push_back(ep);
                    gossiper.add_saved_endpoint(ep);
                }
            }
        }

        prepare_to_join(std::move(loaded_endpoints), do_bind);
#if 0
        // Has to be called after the host id has potentially changed in prepareToJoin().
        for (ColumnFamilyStore cfs : ColumnFamilyStore.all())
            if (cfs.metadata.isCounter())
                cfs.initCounterCache();
#endif

        if (get_property_join_ring()) {
            join_token_ring(delay);
        } else {
            auto tokens = db::system_keyspace::get_saved_tokens().get0();
            if (!tokens.empty()) {
                _token_metadata.update_normal_tokens(tokens, get_broadcast_address());
                // order is important here, the gossiper can fire in between adding these two states.  It's ok to send TOKENS without STATUS, but *not* vice versa.
                gossiper.add_local_application_state({
                    { gms::application_state::TOKENS, value_factory.tokens(tokens) },
                    { gms::application_state::STATUS, value_factory.hibernate(true) }
                }).get();
            }
            slogger.info("Not joining ring as requested. Use JMX (StorageService->joinRing()) to initiate ring joining");
        }

        if (_db.local().get_config().enable_sstable_data_integrity_check()) {
            slogger.info0("SSTable data integrity checker is enabled.");
        } else {
            slogger.info0("SSTable data integrity checker is disabled.");
        }
    });
}

// Serialized
future<> storage_service::replicate_tm_only() {
    _shadow_token_metadata = _token_metadata;

    return get_storage_service().invoke_on_all([this](storage_service& local_ss){
        if (engine().cpu_id() != 0) {
            local_ss._token_metadata = _shadow_token_metadata;
        }
    });
}

future<> storage_service::replicate_to_all_cores() {
    // sanity checks: this function is supposed to be run on shard 0 only and
    // when gossiper has already been initialized.
    if (engine().cpu_id() != 0) {
        auto err = sprint("replicate_to_all_cores is not ran on cpu zero");
        slogger.warn("{}", err);
        throw std::runtime_error(err);
    }

    return _replicate_action.trigger_later().then([self = shared_from_this()] {});
}

future<> storage_service::do_replicate_to_all_cores() {
    return replicate_tm_only().handle_exception([] (auto e) {
        slogger.error("Fail to replicate _token_metadata: {}", e);
    });
}

future<> storage_service::gossip_snitch_info() {
    auto& snitch = locator::i_endpoint_snitch::get_local_snitch_ptr();
    auto addr = get_broadcast_address();
    auto dc = snitch->get_datacenter(addr);
    auto rack = snitch->get_rack(addr);
    auto& gossiper = gms::get_local_gossiper();
    return gossiper.add_local_application_state({
        { gms::application_state::DC, value_factory.datacenter(dc) },
        { gms::application_state::RACK, value_factory.rack(rack) }
    });
}

future<> storage_service::stop() {
    uninit_messaging_service();
    return make_ready_future<>();
}

future<> storage_service::check_for_endpoint_collision() {
    slogger.debug("Starting shadow gossip round to check for endpoint collision");
#if 0
    if (!MessagingService.instance().isListening())
        MessagingService.instance().listen(FBUtilities.getLocalAddress());
#endif
    return seastar::async([this] {
        auto& gossiper = gms::get_local_gossiper();
        auto t = gms::gossiper::clk::now();
        bool found_bootstrapping_node = false;
        do {
            slogger.info("Checking remote features with gossip");
            gossiper.do_shadow_round().get();
            gossiper.check_knows_remote_features(get_config_supported_features());
            auto addr = get_broadcast_address();
            if (!gossiper.is_safe_for_bootstrap(addr)) {
                throw std::runtime_error(sprint("A node with address %s already exists, cancelling join. "
                    "Use replace_address if you want to replace this node.", addr));
            }
            if (dht::range_streamer::use_strict_consistency()) {
                found_bootstrapping_node = false;
                for (auto& x : gossiper.get_endpoint_states()) {
                    auto state = gossiper.get_gossip_status(x.second);
                    if (state.empty()) {
                        continue;
                    }
                    auto addr = x.first;
                    slogger.debug("Checking bootstrapping/leaving/moving nodes: node={}, status={} (check_for_endpoint_collision)", addr, state);
                    if (state == sstring(versioned_value::STATUS_BOOTSTRAPPING) ||
                        state == sstring(versioned_value::STATUS_LEAVING) ||
                        state == sstring(versioned_value::STATUS_MOVING)) {
                        if (gms::gossiper::clk::now() > t + std::chrono::seconds(60)) {
                            throw std::runtime_error("Other bootstrapping/leaving/moving nodes detected, cannot bootstrap while consistent_rangemovement is true (check_for_endpoint_collision)");
                        } else {
                            gossiper.goto_shadow_round();
                            gossiper.reset_endpoint_state_map();
                            found_bootstrapping_node = true;
                            auto elapsed = std::chrono::duration_cast<std::chrono::seconds>(gms::gossiper::clk::now() - t).count();
                            slogger.info("Checking bootstrapping/leaving/moving nodes: node={}, status={}, sleep 1 second and check again ({} seconds elapsed) (check_for_endpoint_collision)", addr, state, elapsed);
                            sleep(std::chrono::seconds(1)).get();
                            break;
                        }
                    }
                }
            }
        } while (found_bootstrapping_node);
        slogger.info("Checking bootstrapping/leaving/moving nodes: ok (check_for_endpoint_collision)");
        gossiper.reset_endpoint_state_map();
    });
}

// Runs inside seastar::async context
void storage_service::remove_endpoint(inet_address endpoint) {
    auto& gossiper = gms::get_local_gossiper();
    gossiper.remove_endpoint(endpoint);
    db::system_keyspace::remove_endpoint(endpoint).then_wrapped([endpoint] (auto&& f) {
        try {
            f.get();
        } catch (...) {
            slogger.error("fail to remove endpoint={}: {}", endpoint, std::current_exception());
        }
        return make_ready_future<>();
    }).get();
}

future<std::unordered_set<token>> storage_service::prepare_replacement_info() {
    if (!db().local().get_replace_address()) {
        throw std::runtime_error(sprint("replace_address is empty"));
    }
    auto replace_address = db().local().get_replace_address().value();
    slogger.info("Gathering node replacement information for {}", replace_address);

    // if (!MessagingService.instance().isListening())
    //     MessagingService.instance().listen(FBUtilities.getLocalAddress());
    auto seeds = gms::get_local_gossiper().get_seeds();
    if (seeds.size() == 1 && seeds.count(replace_address)) {
        throw std::runtime_error(sprint("Cannot replace_address %s because no seed node is up", replace_address));
    }

    // make magic happen
    slogger.info("Checking remote features with gossip");
    return gms::get_local_gossiper().do_shadow_round().then([this, replace_address] {
        auto& gossiper = gms::get_local_gossiper();
        gossiper.check_knows_remote_features(get_config_supported_features());
        // now that we've gossiped at least once, we should be able to find the node we're replacing
        auto* state = gossiper.get_endpoint_state_for_endpoint_ptr(replace_address);
        if (!state) {
            throw std::runtime_error(sprint("Cannot replace_address %s because it doesn't exist in gossip", replace_address));
        }
        auto host_id = gossiper.get_host_id(replace_address);
        auto* value = state->get_application_state_ptr(application_state::TOKENS);
        if (!value) {
            throw std::runtime_error(sprint("Could not find tokens for %s to replace", replace_address));
        }
        auto tokens = get_tokens_for(replace_address);
        // use the replacee's host Id as our own so we receive hints, etc
        return db::system_keyspace::set_local_host_id(host_id).discard_result().then([replace_address, tokens = std::move(tokens)] {
            gms::get_local_gossiper().reset_endpoint_state_map(); // clean up since we have what we need
            return make_ready_future<std::unordered_set<token>>(std::move(tokens));
        });
    });
}

future<std::map<gms::inet_address, float>> storage_service::get_ownership() {
    return run_with_no_api_lock([] (storage_service& ss) {
        auto token_map = dht::global_partitioner().describe_ownership(ss._token_metadata.sorted_tokens());
        // describeOwnership returns tokens in an unspecified order, let's re-order them
        std::map<gms::inet_address, float> ownership;
        for (auto entry : token_map) {
            gms::inet_address endpoint = ss._token_metadata.get_endpoint(entry.first).value();
            auto token_ownership = entry.second;
            ownership[endpoint] += token_ownership;
        }
        return ownership;
    });
}

future<std::map<gms::inet_address, float>> storage_service::effective_ownership(sstring keyspace_name) {
    return run_with_no_api_lock([keyspace_name] (storage_service& ss) mutable {
        if (keyspace_name != "") {
            //find throws no such keyspace if it is missing
            const keyspace& ks = ss._db.local().find_keyspace(keyspace_name);
            // This is ugly, but it follows origin
            auto&& rs = ks.get_replication_strategy();  // clang complains about typeid(ks.get_replication_strategy());
            if (typeid(rs) == typeid(locator::local_strategy)) {
                throw std::runtime_error("Ownership values for keyspaces with LocalStrategy are meaningless");
            }
        } else {
            auto non_system_keyspaces = ss._db.local().get_non_system_keyspaces();

            //system_traces is a non-system keyspace however it needs to be counted as one for this process
            size_t special_table_count = 0;
            if (std::find(non_system_keyspaces.begin(), non_system_keyspaces.end(), "system_traces") !=
                    non_system_keyspaces.end()) {
                special_table_count += 1;
            }
            if (non_system_keyspaces.size() > special_table_count) {
                throw std::runtime_error("Non-system keyspaces don't have the same replication settings, effective ownership information is meaningless");
            }
            keyspace_name = "system_traces";
        }
        auto token_ownership = dht::global_partitioner().describe_ownership(ss._token_metadata.sorted_tokens());

        std::map<gms::inet_address, float> final_ownership;

        // calculate ownership per dc
        for (auto endpoints : ss._token_metadata.get_topology().get_datacenter_endpoints()) {
            // calculate the ownership with replication and add the endpoint to the final ownership map
            for (const gms::inet_address& endpoint : endpoints.second) {
                float ownership = 0.0f;
                for (range<token> r : ss.get_ranges_for_endpoint(keyspace_name, endpoint)) {
                    // get_ranges_for_endpoint will unwrap the first range.
                    // With t0 t1 t2 t3, the first range (t3,t0] will be splitted
                    // as (min,t0] and (t3,max]. Skippping the range (t3,max]
                    // we will get the correct ownership number as if the first
                    // range were not splitted.
                    if (!r.end()) {
                        continue;
                    }
                    auto end_token = r.end()->value();
                    if (token_ownership.find(end_token) != token_ownership.end()) {
                        ownership += token_ownership[end_token];
                    }
                }
                final_ownership[endpoint] = ownership;
            }
        }
        return final_ownership;
    });
}

static const std::map<storage_service::mode, sstring> mode_names = {
    {storage_service::mode::STARTING,       "STARTING"},
    {storage_service::mode::NORMAL,         "NORMAL"},
    {storage_service::mode::JOINING,        "JOINING"},
    {storage_service::mode::LEAVING,        "LEAVING"},
    {storage_service::mode::DECOMMISSIONED, "DECOMMISSIONED"},
    {storage_service::mode::MOVING,         "MOVING"},
    {storage_service::mode::DRAINING,       "DRAINING"},
    {storage_service::mode::DRAINED,        "DRAINED"},
};

std::ostream& operator<<(std::ostream& os, const storage_service::mode& m) {
    os << mode_names.at(m);
    return os;
}

void storage_service::set_mode(mode m, bool log) {
    set_mode(m, "", log);
}

void storage_service::set_mode(mode m, sstring msg, bool log) {
    _operation_mode = m;
    if (log) {
        slogger.info("{}: {}", m, msg);
    } else {
        slogger.debug("{}: {}", m, msg);
    }
}

future<std::unordered_set<dht::token>> storage_service::get_local_tokens() {
    return db::system_keyspace::get_saved_tokens().then([] (auto&& tokens) {
        // should not be called before initServer sets this
        if (tokens.empty()) {
            auto err = sprint("get_local_tokens: tokens is empty");
            slogger.error("{}", err);
            throw std::runtime_error(err);
        }
        return tokens;
    });
}

sstring storage_service::get_release_version() {
    return version::release();
}

sstring storage_service::get_schema_version() {
    return _db.local().get_version().to_sstring();
}

static constexpr auto UNREACHABLE = "UNREACHABLE";

future<std::unordered_map<sstring, std::vector<sstring>>> storage_service::describe_schema_versions() {
    auto live_hosts = gms::get_local_gossiper().get_live_members();
    std::unordered_map<sstring, std::vector<sstring>> results;
    return map_reduce(std::move(live_hosts), [] (auto host) {
        auto f0 = netw::get_messaging_service().local().send_schema_check(netw::msg_addr{ host, 0 });
        return std::move(f0).then_wrapped([host] (auto f) {
            if (f.failed()) {
                return std::pair<gms::inet_address, stdx::optional<utils::UUID>>(host, stdx::nullopt);
            }
            return std::pair<gms::inet_address, stdx::optional<utils::UUID>>(host, f.get0());
        });
    }, std::move(results), [] (auto results, auto host_and_version) {
        auto version = host_and_version.second ? host_and_version.second->to_sstring() : UNREACHABLE;
        auto it = results.find(version);
        if (it == results.end()) {
            results.emplace(std::move(version), std::vector<sstring> { host_and_version.first.to_sstring() });
        } else {
            it->second.emplace_back(host_and_version.first.to_sstring());
        }
        return results;
    }).then([] (auto results) {
        // we're done: the results map is ready to return to the client.  the rest is just debug logging:
        auto it_unreachable = results.find(UNREACHABLE);
        if (it_unreachable != results.end()) {
            slogger.debug("Hosts not in agreement. Didn't get a response from everybody: {}", ::join( ",", it_unreachable->second));
        }
        auto my_version = get_local_storage_service().get_schema_version();
        for (auto&& entry : results) {
            // check for version disagreement. log the hosts that don't agree.
            if (entry.first == UNREACHABLE || entry.first == my_version) {
                continue;
            }
            for (auto&& host : entry.second) {
                slogger.debug("{} disagrees ({})", host, entry.first);
            }
        }
        if (results.size() == 1) {
            slogger.debug("Schemas are in agreement.");
        }
        return results;
    });
};

future<sstring> storage_service::get_operation_mode() {
    return run_with_no_api_lock([] (storage_service& ss) {
        auto mode = ss._operation_mode;
        return make_ready_future<sstring>(sprint("%s", mode));
    });
}

future<bool> storage_service::is_starting() {
    return run_with_no_api_lock([] (storage_service& ss) {
        auto mode = ss._operation_mode;
        return mode == storage_service::mode::STARTING;
    });
}

future<bool> storage_service::is_gossip_running() {
    return run_with_no_api_lock([] (storage_service& ss) {
        return gms::get_local_gossiper().is_enabled();
    });
}

future<> storage_service::start_gossiping(bind_messaging_port do_bind) {
    return run_with_api_lock(sstring("start_gossiping"), [do_bind] (storage_service& ss) {
        return seastar::async([&ss, do_bind] {
            if (!ss._initialized) {
                slogger.warn("Starting gossip by operator request");
                ss.set_gossip_tokens(ss.get_local_tokens().get0());
                gms::get_local_gossiper().force_newer_generation();
                gms::get_local_gossiper().start_gossiping(get_generation_number(), gms::bind_messaging_port(bool(do_bind))).then([&ss] {
                    ss._initialized = true;
                }).get();
            }
        });
    });
}

future<> storage_service::stop_gossiping() {
    return run_with_api_lock(sstring("stop_gossiping"), [] (storage_service& ss) {
        if (ss._initialized) {
            slogger.warn("Stopping gossip by operator request");
            return gms::stop_gossiping().then([&ss] {
                ss._initialized = false;
            });
        }
        return make_ready_future<>();
    });
}

future<> storage_service::do_stop_ms() {
    if (_ms_stopped) {
        return make_ready_future<>();
    }
    _ms_stopped = true;
    return netw::get_messaging_service().invoke_on_all([] (auto& ms) {
        return ms.stop();
    }).then([] {
        slogger.info("messaging_service stopped");
    });
}

future<> storage_service::do_stop_stream_manager() {
    if (_stream_manager_stopped) {
        return make_ready_future<>();
    }
    _stream_manager_stopped = true;
    return streaming::get_stream_manager().invoke_on_all([] (auto& sm) {
        return sm.stop();
    }).then([] {
        slogger.info("stream_manager stopped");
    });
}

future<> check_snapshot_not_exist(database& db, sstring ks_name, sstring name) {
    auto& ks = db.find_keyspace(ks_name);
    return parallel_for_each(ks.metadata()->cf_meta_data(), [&db, ks_name = std::move(ks_name), name = std::move(name)] (auto& pair) {
        auto& cf = db.find_column_family(pair.second);
        return cf.snapshot_exists(name).then([ks_name = std::move(ks_name), name] (bool exists) {
            if (exists) {
                throw std::runtime_error(sprint("Keyspace %s: snapshot %s already exists.", ks_name, name));
            }
        });
    });
}

future<> storage_service::take_snapshot(sstring tag, std::vector<sstring> keyspace_names) {
    if (tag.empty()) {
        throw std::runtime_error("You must supply a snapshot name.");
    }

    if (keyspace_names.size() == 0) {
        boost::copy(_db.local().get_keyspaces() | boost::adaptors::map_keys, std::back_inserter(keyspace_names));
    };

    return smp::submit_to(0, [] {
        auto mode = get_local_storage_service()._operation_mode;
        if (mode == storage_service::mode::JOINING) {
            throw std::runtime_error("Cannot snapshot until bootstrap completes");
        }
    }).then([tag = std::move(tag), keyspace_names = std::move(keyspace_names), this] {
        return parallel_for_each(keyspace_names, [tag, this] (auto& ks_name) {
            return check_snapshot_not_exist(_db.local(), ks_name, tag);
        }).then([this, tag, keyspace_names] {
            return _db.invoke_on_all([tag = std::move(tag), keyspace_names] (database& db) {
                return parallel_for_each(keyspace_names, [&db, tag = std::move(tag)] (auto& ks_name) {
                    auto& ks = db.find_keyspace(ks_name);
                    return parallel_for_each(ks.metadata()->cf_meta_data(), [&db, tag = std::move(tag)] (auto& pair) {
                        auto& cf = db.find_column_family(pair.second);
                        return cf.snapshot(tag);
                    });
                });
            });
        });
    });
}

future<> storage_service::take_column_family_snapshot(sstring ks_name, sstring cf_name, sstring tag) {
    if (ks_name.empty()) {
        throw std::runtime_error("You must supply a keyspace name");
    }
    if (cf_name.empty()) {
        throw std::runtime_error("You must supply a table name");
    }
    if (cf_name.find(".") != sstring::npos) {
        throw std::invalid_argument("Cannot take a snapshot of a secondary index by itself. Run snapshot on the table that owns the index.");
    }

    if (tag.empty()) {
        throw std::runtime_error("You must supply a snapshot name.");
    }

    return smp::submit_to(0, [] {
        auto mode = get_local_storage_service()._operation_mode;
        if (mode == storage_service::mode::JOINING) {
            throw std::runtime_error("Cannot snapshot until bootstrap completes");
        }
    }).then([this, ks_name = std::move(ks_name), cf_name = std::move(cf_name), tag = std::move(tag)] {
        return check_snapshot_not_exist(_db.local(), ks_name, tag).then([this, ks_name, cf_name, tag] {
            return _db.invoke_on_all([ks_name, cf_name, tag] (database &db) {
                auto& cf = db.find_column_family(ks_name, cf_name);
                return cf.snapshot(tag);
            });
        });
    });
}

future<> storage_service::clear_snapshot(sstring tag, std::vector<sstring> keyspace_names) {
    return _db.local().clear_snapshot(tag, keyspace_names);
}

future<std::unordered_map<sstring, std::vector<service::storage_service::snapshot_details>>>
storage_service::get_snapshot_details() {
    using cf_snapshot_map = std::unordered_map<utils::UUID, column_family::snapshot_details>;
    using snapshot_map = std::unordered_map<sstring, cf_snapshot_map>;

    class snapshot_reducer {
    private:
        snapshot_map _result;
    public:
        future<> operator()(const snapshot_map& value) {
            for (auto&& vp: value) {
                if (_result.count(vp.first) == 0) {
                    _result.emplace(vp.first, std::move(vp.second));
                    continue;
                }

                auto& rp = _result.at(vp.first);
                for (auto&& cf: vp.second) {
                    if (rp.count(cf.first) == 0) {
                        rp.emplace(cf.first, std::move(cf.second));
                        continue;
                    }
                    auto& rcf = rp.at(cf.first);
                    rcf.live = cf.second.live;
                    rcf.total = cf.second.total;
                }
            }
            return make_ready_future<>();
        }
        snapshot_map get() && {
            return std::move(_result);
        }
    };

    return _db.map_reduce(snapshot_reducer(), [] (database& db) {
        auto local_snapshots = make_lw_shared<snapshot_map>();
        return parallel_for_each(db.get_column_families(), [local_snapshots] (auto& cf_pair) {
            return cf_pair.second->get_snapshot_details().then([uuid = cf_pair.first, local_snapshots] (auto map) {
                for (auto&& snap_map: map) {
                    if (local_snapshots->count(snap_map.first) == 0) {
                        local_snapshots->emplace(snap_map.first, cf_snapshot_map());
                    }
                    local_snapshots->at(snap_map.first).emplace(uuid, snap_map.second);
                }
                return make_ready_future<>();
            });
        }).then([local_snapshots] {
            return make_ready_future<snapshot_map>(std::move(*local_snapshots));
        });
    }).then([this] (snapshot_map&& map) {
        std::unordered_map<sstring, std::vector<service::storage_service::snapshot_details>> result;
        for (auto&& pair: map) {
            std::vector<service::storage_service::snapshot_details> details;

            for (auto&& snap_map: pair.second) {
                auto& cf = _db.local().find_column_family(snap_map.first);
                details.push_back({ snap_map.second.live, snap_map.second.total, cf.schema()->cf_name(), cf.schema()->ks_name() });
            }
            result.emplace(pair.first, std::move(details));
        }

        return make_ready_future<std::unordered_map<sstring, std::vector<service::storage_service::snapshot_details>>>(std::move(result));
    });
}

future<int64_t> storage_service::true_snapshots_size() {
    return _db.map_reduce(adder<int64_t>(), [] (database& db) {
        return do_with(int64_t(0), [&db] (auto& local_total) {
            return parallel_for_each(db.get_column_families(), [&local_total] (auto& cf_pair) {
                return cf_pair.second->get_snapshot_details().then([&local_total] (auto map) {
                    for (auto&& snap_map: map) {
                        local_total += snap_map.second.live;
                    }
                    return make_ready_future<>();
                 });
            }).then([&local_total] {
                return make_ready_future<int64_t>(local_total);
            });
        });
    });
}

future<> storage_service::start_rpc_server() {
    return run_with_api_lock(sstring("start_rpc_server"), [] (storage_service& ss) {
        if (ss._thrift_server) {
            return make_ready_future<>();
        }

        auto tserver = make_shared<distributed<thrift_server>>();
        ss._thrift_server = tserver;

        auto& cfg = ss._db.local().get_config();
        auto port = cfg.rpc_port();
        auto addr = cfg.rpc_address();
        auto keepalive = cfg.rpc_keepalive();
        thrift_server_config tsc;
        tsc.timeout_config = make_timeout_config(cfg);
        return seastar::net::dns::resolve_name(addr).then([&ss, tserver, addr, port, keepalive, tsc] (seastar::net::inet_address ip) {
            return tserver->start(std::ref(ss._db), std::ref(cql3::get_query_processor()), std::ref(ss._auth_service), tsc).then([tserver, port, addr, ip, keepalive] {
                // #293 - do not stop anything
                //engine().at_exit([tserver] {
                //    return tserver->stop();
                //});
                return tserver->invoke_on_all(&thrift_server::listen, ipv4_addr{ip, port}, keepalive);
            });
        }).then([addr, port] {
            slogger.info("Thrift server listening on {}:{} ...", addr, port);
        });
    });
}

future<> storage_service::do_stop_rpc_server() {
    auto tserver = _thrift_server;
    _thrift_server = {};
    if (tserver) {
        // Note: We must capture tserver so that it will not be freed before tserver->stop
        return tserver->stop().then([tserver] {
            slogger.info("Thrift server stopped");
        });
    }
    return make_ready_future<>();
}

future<> storage_service::stop_rpc_server() {
    return run_with_api_lock(sstring("stop_rpc_server"), [] (storage_service& ss) {
        return ss.do_stop_rpc_server();
    });
}

future<bool> storage_service::is_rpc_server_running() {
    return run_with_no_api_lock([] (storage_service& ss) {
        return bool(ss._thrift_server);
    });
}

future<> storage_service::start_native_transport() {
    return run_with_api_lock(sstring("start_native_transport"), [] (storage_service& ss) {
        if (ss._cql_server) {
            return make_ready_future<>();
        }
        auto cserver = make_shared<distributed<cql_transport::cql_server>>();
        ss._cql_server = cserver;

        auto& cfg = ss._db.local().get_config();
        auto addr = cfg.rpc_address();
        auto ceo = cfg.client_encryption_options();
        auto keepalive = cfg.rpc_keepalive();
        cql_transport::cql_server_config cql_server_config;
        cql_server_config.timeout_config = make_timeout_config(cfg);
        cql_server_config.max_request_size = ss._db.local().get_available_memory() / 10;
        cql_transport::cql_load_balance lb = cql_transport::parse_load_balance(cfg.load_balance());
        return seastar::net::dns::resolve_name(addr).then([&ss, cserver, addr, &cfg, lb, keepalive, ceo = std::move(ceo), cql_server_config] (seastar::net::inet_address ip) {
                return cserver->start(std::ref(service::get_storage_proxy()), std::ref(cql3::get_query_processor()), lb, std::ref(ss._auth_service), cql_server_config).then([cserver, &cfg, addr, ip, ceo, keepalive]() {
                // #293 - do not stop anything
                //engine().at_exit([cserver] {
                //    return cserver->stop();
                //});

                auto f = make_ready_future();

                struct listen_cfg {
                    ipv4_addr addr;
                    std::shared_ptr<seastar::tls::credentials_builder> cred;
                };

                std::vector<listen_cfg> configs({ { ipv4_addr{ip, cfg.native_transport_port()} }});

                // main should have made sure values are clean and neatish
                if (ceo.at("enabled") == "true") {
                    auto cred = std::make_shared<seastar::tls::credentials_builder>();

                    cred->set_dh_level(seastar::tls::dh_params::level::MEDIUM);

                    if (ceo.count("priority_string")) {
                        cred->set_priority_string(ceo.at("priority_string"));
                    }
                    if (ceo.count("require_client_auth") && ceo.at("require_client_auth") == "true") {
                        cred->set_client_auth(seastar::tls::client_auth::REQUIRE);
                    }

                    f = cred->set_x509_key_file(ceo.at("certificate"), ceo.at("keyfile"), seastar::tls::x509_crt_format::PEM);

                    if (ceo.count("truststore")) {
                        f = f.then([cred, f = ceo.at("truststore")] { return cred->set_x509_trust_file(f, seastar::tls::x509_crt_format::PEM); });
                    }

                    slogger.info("Enabling encrypted CQL connections between client and server");

                    if (cfg.native_transport_port_ssl.is_set() && cfg.native_transport_port_ssl() != cfg.native_transport_port()) {
                        configs.emplace_back(listen_cfg{ipv4_addr{ip, cfg.native_transport_port_ssl()}, std::move(cred)});
                    } else {
                        configs.back().cred = std::move(cred);
                    }
                }

                return f.then([cserver, configs = std::move(configs), keepalive] {
                    return parallel_for_each(configs, [cserver, keepalive](const listen_cfg & cfg) {
                        return cserver->invoke_on_all(&cql_transport::cql_server::listen, cfg.addr, cfg.cred, keepalive).then([cfg] {
                            slogger.info("Starting listening for CQL clients on {} ({})"
                                            , cfg.addr, cfg.cred ? "encrypted" : "unencrypted"
                                            );
                        });
                    });

                });
            });
        });
    });
}

future<> storage_service::do_stop_native_transport() {
    auto cserver = _cql_server;
    _cql_server = {};
    if (cserver) {
        // FIXME: cql_server::stop() doesn't kill existing connections and wait for them
        // Note: We must capture cserver so that it will not be freed before cserver->stop
        return cserver->stop().then([cserver] {
            slogger.info("CQL server stopped");
        });
    }
    return make_ready_future<>();
}

future<> storage_service::stop_native_transport() {
    return run_with_api_lock(sstring("stop_native_transport"), [] (storage_service& ss) {
        return ss.do_stop_native_transport();
    });
}

future<bool> storage_service::is_native_transport_running() {
    return run_with_no_api_lock([] (storage_service& ss) {
        return bool(ss._cql_server);
    });
}

future<> storage_service::decommission() {
    return run_with_api_lock(sstring("decommission"), [] (storage_service& ss) {
        return seastar::async([&ss] {
            auto& tm = ss.get_token_metadata();
            auto& db = ss.db().local();
            if (!tm.is_member(ss.get_broadcast_address())) {
                throw std::runtime_error("local node is not a member of the token ring yet");
            }

            if (tm.clone_after_all_left().sorted_tokens().size() < 2) {
                throw std::runtime_error("no other normal nodes in the ring; decommission would be pointless");
            }

            if (ss._operation_mode != mode::NORMAL) {
                throw std::runtime_error(sprint("Node in %s state; wait for status to become normal or restart", ss._operation_mode));
            }

            ss.update_pending_ranges().get();

            auto non_system_keyspaces = db.get_non_system_keyspaces();
            for (const auto& keyspace_name : non_system_keyspaces) {
                if (tm.get_pending_ranges(keyspace_name, ss.get_broadcast_address()).size() > 0) {
                    throw std::runtime_error("data is currently moving to this node; unable to leave the ring");
                }
            }

            slogger.info("DECOMMISSIONING: starts");
            ss.start_leaving().get();
            // FIXME: long timeout = Math.max(RING_DELAY, BatchlogManager.instance.getBatchlogTimeout());
            auto timeout = ss.get_ring_delay();
            ss.set_mode(mode::LEAVING, sprint("sleeping %s ms for batch processing and pending range setup", timeout.count()), true);
            sleep(timeout).get();

            slogger.info("DECOMMISSIONING: unbootstrap starts");
            ss.unbootstrap();
            slogger.info("DECOMMISSIONING: unbootstrap done");

            ss.shutdown_client_servers().get();
            slogger.info("DECOMMISSIONING: shutdown rpc and cql server done");

            db::get_batchlog_manager().invoke_on_all([] (auto& bm) {
                return bm.stop();
            }).get();
            slogger.info("DECOMMISSIONING: stop batchlog_manager done");

            gms::stop_gossiping().get();
            slogger.info("DECOMMISSIONING: stop_gossiping done");
            ss.do_stop_ms().get();
            slogger.info("DECOMMISSIONING: stop messaging_service done");
            // StageManager.shutdownNow();
            db::system_keyspace::set_bootstrap_state(db::system_keyspace::bootstrap_state::DECOMMISSIONED).get();
            slogger.info("DECOMMISSIONING: set_bootstrap_state done");
            ss.set_mode(mode::DECOMMISSIONED, true);
            slogger.info("DECOMMISSIONING: done");
            // let op be responsible for killing the process
        });
    });
}

future<> storage_service::removenode(sstring host_id_string) {
    return run_with_api_lock(sstring("removenode"), [host_id_string] (storage_service& ss) mutable {
        return seastar::async([&ss, host_id_string] {
            slogger.debug("removenode: host_id = {}", host_id_string);
            auto my_address = ss.get_broadcast_address();
            auto& tm = ss._token_metadata;
            auto local_host_id = tm.get_host_id(my_address);
            auto host_id = utils::UUID(host_id_string);
            auto endpoint_opt = tm.get_endpoint_for_host_id(host_id);
            auto& gossiper = gms::get_local_gossiper();
            if (!endpoint_opt) {
                throw std::runtime_error("Host ID not found.");
            }
            auto endpoint = *endpoint_opt;

            auto tokens = tm.get_tokens(endpoint);

            slogger.debug("removenode: endpoint = {}", endpoint);

            if (endpoint == my_address) {
                throw std::runtime_error("Cannot remove self");
            }

            if (gossiper.get_live_members().count(endpoint)) {
                throw std::runtime_error(sprint("Node %s is alive and owns this ID. Use decommission command to remove it from the ring", endpoint));
            }

            // A leaving endpoint that is dead is already being removed.
            if (tm.is_leaving(endpoint)) {
                slogger.warn("Node {} is already being removed, continuing removal anyway", endpoint);
            }

            if (!ss._replicating_nodes.empty()) {
                throw std::runtime_error("This node is already processing a removal. Wait for it to complete, or use 'removenode force' if this has failed.");
            }

            auto non_system_keyspaces = ss.db().local().get_non_system_keyspaces();
            // Find the endpoints that are going to become responsible for data
            for (const auto& keyspace_name : non_system_keyspaces) {
                auto& ks = ss.db().local().find_keyspace(keyspace_name);
                // if the replication factor is 1 the data is lost so we shouldn't wait for confirmation
                if (ks.get_replication_strategy().get_replication_factor() == 1) {
                    slogger.warn("keyspace={} has replication factor 1, the data is probably lost", keyspace_name);
                    continue;
                }

                // get all ranges that change ownership (that is, a node needs
                // to take responsibility for new range)
                std::unordered_multimap<dht::token_range, inet_address> changed_ranges =
                    ss.get_changed_ranges_for_leaving(keyspace_name, endpoint);
                auto& fd = gms::get_local_failure_detector();
                for (auto& x: changed_ranges) {
                    auto ep = x.second;
                    if (fd.is_alive(ep)) {
                        ss._replicating_nodes.emplace(ep);
                    } else {
                        slogger.warn("Endpoint {} is down and will not receive data for re-replication of {}", ep, endpoint);
                    }
                }
            }
            slogger.info("removenode: endpoint = {}, replicating_nodes = {}", endpoint, ss._replicating_nodes);
            ss._removing_node = endpoint;
            tm.add_leaving_endpoint(endpoint);
            ss.update_pending_ranges().get();

            // the gossiper will handle spoofing this node's state to REMOVING_TOKEN for us
            // we add our own token so other nodes to let us know when they're done
            gossiper.advertise_removing(endpoint, host_id, local_host_id).get();

            // kick off streaming commands
            // No need to wait for restore_replica_count to complete, since
            // when it completes, the node will be removed from _replicating_nodes,
            // and we wait for _replicating_nodes to become empty below
            ss.restore_replica_count(endpoint, my_address).handle_exception([endpoint, my_address] (auto ep) {
                slogger.info("Failed to restore_replica_count for node {} on node {}", endpoint, my_address);
            });

            // wait for ReplicationFinishedVerbHandler to signal we're done
            while (!(ss._replicating_nodes.empty() || ss._force_remove_completion)) {
                sleep(std::chrono::milliseconds(100)).get();
            }

            if (ss._force_remove_completion) {
                ss._force_remove_completion = false;
                throw std::runtime_error("nodetool removenode force is called by user");
            }

            std::unordered_set<token> tmp(tokens.begin(), tokens.end());
            ss.excise(std::move(tmp), endpoint);

            // gossiper will indicate the token has left
            gossiper.advertise_token_removed(endpoint, host_id).get();

            ss._replicating_nodes.clear();
            ss._removing_node = std::experimental::nullopt;
        });
    });
}

// Runs inside seastar::async context
void storage_service::flush_column_families() {
    service::get_storage_service().invoke_on_all([] (auto& ss) {
        auto& local_db = ss.db().local();
        auto non_system_cfs = local_db.get_column_families() | boost::adaptors::filtered([] (auto& uuid_and_cf) {
            auto cf = uuid_and_cf.second;
            return !is_system_keyspace(cf->schema()->ks_name());
        });
        // count CFs first
        auto total_cfs = boost::distance(non_system_cfs);
        ss._drain_progress.total_cfs = total_cfs;
        ss._drain_progress.remaining_cfs = total_cfs;
        // flush
        return parallel_for_each(non_system_cfs, [&ss] (auto&& uuid_and_cf) {
            auto cf = uuid_and_cf.second;
            return cf->flush().then([&ss] {
                ss._drain_progress.remaining_cfs--;
            });
        });
    }).get();
    // flush the system ones after all the rest are done, just in case flushing modifies any system state
    // like CASSANDRA-5151. don't bother with progress tracking since system data is tiny.
    service::get_storage_service().invoke_on_all([] (auto& ss) {
        auto& local_db = ss.db().local();
        auto system_cfs = local_db.get_column_families() | boost::adaptors::filtered([] (auto& uuid_and_cf) {
            auto cf = uuid_and_cf.second;
            return is_system_keyspace(cf->schema()->ks_name());
        });
        return parallel_for_each(system_cfs, [&ss] (auto&& uuid_and_cf) {
            auto cf = uuid_and_cf.second;
            return cf->flush();
        });
    }).get();
}

future<> storage_service::drain() {
    return run_with_api_lock(sstring("drain"), [] (storage_service& ss) {
        return seastar::async([&ss] {
            if (ss._operation_mode == mode::DRAINED) {
                slogger.warn("Cannot drain node (did it already happen?)");
                return;
            }
            if (drain_in_progress) {
                drain_in_progress->get();
                ss.set_mode(mode::DRAINED, true);
                return;
            }
            promise<> p;
            drain_in_progress = p.get_future();

            ss.set_mode(mode::DRAINING, "starting drain process", true);
            ss.shutdown_client_servers().get();
            gms::stop_gossiping().get();

            ss.set_mode(mode::DRAINING, "shutting down messaging_service", false);
            ss.do_stop_ms().get();

#if 0
    StorageProxy.instance.verifyNoHintsInProgress();
#endif

            ss.set_mode(mode::DRAINING, "flushing column families", false);
            ss.flush_column_families();

            db::get_batchlog_manager().invoke_on_all([] (auto& bm) {
                return bm.stop();
            }).get();

            // Interrupt on going compaction and shutdown to prevent further compaction
            ss.db().invoke_on_all([] (auto& db) {
                // FIXME: ongoing compaction tasks should be interrupted, not
                // waited for which is what compaction_manager::stop() does now.
                return db.get_compaction_manager().stop();
            }).get();

#if 0
    // whilst we've flushed all the CFs, which will have recycled all completed segments, we want to ensure
    // there are no segments to replay, so we force the recycling of any remaining (should be at most one)
    CommitLog.instance.forceRecycleAllSegments();
#endif

            ss.db().invoke_on_all([] (auto& db) {
                return db.commitlog()->shutdown();
            }).get();

            ss.set_mode(mode::DRAINED, true);
            p.set_value();
        });
    });
}

double storage_service::get_load() {
    double bytes = 0;
#if 0
    for (String keyspaceName : Schema.instance.getKeyspaces())
    {
        Keyspace keyspace = Schema.instance.getKeyspaceInstance(keyspaceName);
        if (keyspace == null)
            continue;
        for (ColumnFamilyStore cfs : keyspace.getColumnFamilyStores())
            bytes += cfs.getLiveDiskSpaceUsed();
    }
#endif
    return bytes;
}

sstring storage_service::get_load_string() {
    return sprint("%f", get_load());
}

future<std::map<sstring, double>> storage_service::get_load_map() {
    return run_with_no_api_lock([] (storage_service& ss) {
        std::map<sstring, double> load_map;
        auto& lb = ss.get_load_broadcaster();
        if (lb) {
            for (auto& x : lb->get_load_info()) {
                load_map.emplace(sprint("%s", x.first), x.second);
                slogger.debug("get_load_map endpoint={}, load={}", x.first, x.second);
            }
        } else {
            slogger.debug("load_broadcaster is not set yet!");
        }
        load_map.emplace(sprint("%s", ss.get_broadcast_address()), ss.get_load());
        return load_map;
    });
}


future<> storage_service::rebuild(sstring source_dc) {
    return run_with_api_lock(sstring("rebuild"), [source_dc] (storage_service& ss) {
        slogger.info("rebuild from dc: {}", source_dc == "" ? "(any dc)" : source_dc);
        auto streamer = make_lw_shared<dht::range_streamer>(ss._db, ss._token_metadata, ss.get_broadcast_address(), "Rebuild");
        streamer->add_source_filter(std::make_unique<dht::range_streamer::failure_detector_source_filter>(gms::get_local_failure_detector()));
        if (source_dc != "") {
            streamer->add_source_filter(std::make_unique<dht::range_streamer::single_datacenter_filter>(source_dc));
        }
        for (const auto& keyspace_name : ss._db.local().get_non_system_keyspaces()) {
            streamer->add_ranges(keyspace_name, ss.get_local_ranges(keyspace_name));
        }
        return streamer->stream_async().then([streamer] {
            slogger.info("Streaming for rebuild successful");
        }).handle_exception([] (auto ep) {
            // This is used exclusively through JMX, so log the full trace but only throw a simple RTE
            slogger.warn("Error while rebuilding node: {}", std::current_exception());
            return make_exception_future<>(std::move(ep));
        });
    });
}

int32_t storage_service::get_exception_count() {
    // FIXME
    // We return 0 for no exceptions, it should probably be
    // replaced by some general exception handling that would count
    // the unhandled exceptions.
    //return (int)StorageMetrics.exceptions.count();
    return 0;
}

future<bool> storage_service::is_initialized() {
    return run_with_no_api_lock([] (storage_service& ss) {
        return ss._initialized;
    });
}

std::unordered_multimap<dht::token_range, inet_address> storage_service::get_changed_ranges_for_leaving(sstring keyspace_name, inet_address endpoint) {
    // First get all ranges the leaving endpoint is responsible for
    auto ranges = get_ranges_for_endpoint(keyspace_name, endpoint);

    slogger.debug("Node {} ranges [{}]", endpoint, ranges);

    std::unordered_map<dht::token_range, std::vector<inet_address>> current_replica_endpoints;

    // Find (for each range) all nodes that store replicas for these ranges as well
    auto metadata = _token_metadata.clone_only_token_map(); // don't do this in the loop! #7758
    for (auto& r : ranges) {
        auto& ks = _db.local().find_keyspace(keyspace_name);
        auto end_token = r.end() ? r.end()->value() : dht::maximum_token();
        auto eps = ks.get_replication_strategy().calculate_natural_endpoints(end_token, metadata);
        current_replica_endpoints.emplace(r, std::move(eps));
    }

    auto temp = _token_metadata.clone_after_all_left();

    // endpoint might or might not be 'leaving'. If it was not leaving (that is, removenode
    // command was used), it is still present in temp and must be removed.
    if (temp.is_member(endpoint)) {
        temp.remove_endpoint(endpoint);
    }

    std::unordered_multimap<dht::token_range, inet_address> changed_ranges;

    // Go through the ranges and for each range check who will be
    // storing replicas for these ranges when the leaving endpoint
    // is gone. Whoever is present in newReplicaEndpoints list, but
    // not in the currentReplicaEndpoints list, will be needing the
    // range.
    for (auto& r : ranges) {
        auto& ks = _db.local().find_keyspace(keyspace_name);
        auto end_token = r.end() ? r.end()->value() : dht::maximum_token();
        auto new_replica_endpoints = ks.get_replication_strategy().calculate_natural_endpoints(end_token, temp);

        auto rg = current_replica_endpoints.equal_range(r);
        for (auto it = rg.first; it != rg.second; it++) {
            const dht::token_range& range_ = it->first;
            std::vector<inet_address>& current_eps = it->second;
            slogger.debug("range={}, current_replica_endpoints={}, new_replica_endpoints={}", range_, current_eps, new_replica_endpoints);
            for (auto ep : it->second) {
                auto beg = new_replica_endpoints.begin();
                auto end = new_replica_endpoints.end();
                new_replica_endpoints.erase(std::remove(beg, end, ep), end);
            }
        }

        if (slogger.is_enabled(logging::log_level::debug)) {
            if (new_replica_endpoints.empty()) {
                slogger.debug("Range {} already in all replicas", r);
            } else {
                slogger.debug("Range {} will be responsibility of {}", r, new_replica_endpoints);
            }
        }
        for (auto& ep : new_replica_endpoints) {
            changed_ranges.emplace(r, ep);
        }
    }

    return changed_ranges;
}

// Runs inside seastar::async context
void storage_service::unbootstrap() {
    std::unordered_map<sstring, std::unordered_multimap<dht::token_range, inet_address>> ranges_to_stream;

    auto non_system_keyspaces = _db.local().get_non_system_keyspaces();
    for (const auto& keyspace_name : non_system_keyspaces) {
        auto ranges_mm = get_changed_ranges_for_leaving(keyspace_name, get_broadcast_address());
        if (slogger.is_enabled(logging::log_level::debug)) {
            std::vector<range<token>> ranges;
            for (auto& x : ranges_mm) {
                ranges.push_back(x.first);
            }
            slogger.debug("Ranges needing transfer for keyspace={} are [{}]", keyspace_name, ranges);
        }
        ranges_to_stream.emplace(keyspace_name, std::move(ranges_mm));
    }

    set_mode(mode::LEAVING, "replaying batch log and streaming data to other nodes", true);

    auto stream_success = stream_ranges(ranges_to_stream);
    // Wait for batch log to complete before streaming hints.
    slogger.debug("waiting for batch log processing.");
    // Start with BatchLog replay, which may create hints but no writes since this is no longer a valid endpoint.
    db::get_local_batchlog_manager().do_batch_log_replay().get();

    set_mode(mode::LEAVING, "streaming hints to other nodes", true);

    // wait for the transfer runnables to signal the latch.
    slogger.debug("waiting for stream acks.");
    try {
        stream_success.get();
    } catch (...) {
        slogger.warn("unbootstrap fails to stream : {}", std::current_exception());
        throw;
    }
    slogger.debug("stream acks all received.");
    leave_ring();
}

future<> storage_service::restore_replica_count(inet_address endpoint, inet_address notify_endpoint) {
    auto streamer = make_lw_shared<dht::range_streamer>(_db, get_token_metadata(), get_broadcast_address(), "Restore_replica_count");
    auto my_address = get_broadcast_address();
    auto non_system_keyspaces = _db.local().get_non_system_keyspaces();
    for (const auto& keyspace_name : non_system_keyspaces) {
        std::unordered_multimap<dht::token_range, inet_address> changed_ranges = get_changed_ranges_for_leaving(keyspace_name, endpoint);
        dht::token_range_vector my_new_ranges;
        for (auto& x : changed_ranges) {
            if (x.second == my_address) {
                my_new_ranges.emplace_back(x.first);
            }
        }
        std::unordered_multimap<inet_address, dht::token_range> source_ranges = get_new_source_ranges(keyspace_name, my_new_ranges);
        std::unordered_map<inet_address, dht::token_range_vector> ranges_per_endpoint;
        for (auto& x : source_ranges) {
            ranges_per_endpoint[x.first].emplace_back(x.second);
        }
        streamer->add_rx_ranges(keyspace_name, std::move(ranges_per_endpoint));
    }
    return streamer->stream_async().then_wrapped([this, streamer, notify_endpoint] (auto&& f) {
        try {
            f.get();
            return this->send_replication_notification(notify_endpoint);
        } catch (...) {
            slogger.warn("Streaming to restore replica count failed: {}", std::current_exception());
            // We still want to send the notification
            return this->send_replication_notification(notify_endpoint);
        }
        return make_ready_future<>();
    });
}

// Runs inside seastar::async context
void storage_service::excise(std::unordered_set<token> tokens, inet_address endpoint) {
    slogger.info("Removing tokens {} for {}", tokens, endpoint);
    // FIXME: HintedHandOffManager.instance.deleteHintsForEndpoint(endpoint);
    remove_endpoint(endpoint);
    _token_metadata.remove_endpoint(endpoint);
    _token_metadata.remove_bootstrap_tokens(tokens);

    get_storage_service().invoke_on_all([endpoint] (auto&& ss) {
        for (auto&& subscriber : ss._lifecycle_subscribers) {
            try {
                subscriber->on_leave_cluster(endpoint);
            } catch (...) {
                slogger.warn("Leave cluster notification failed {}: {}", endpoint, std::current_exception());
            }
        }
    }).get();
    slogger.info("Node {} has left the cluster", endpoint);

    update_pending_ranges().get();
}

void storage_service::excise(std::unordered_set<token> tokens, inet_address endpoint, int64_t expire_time) {
    add_expire_time_if_found(endpoint, expire_time);
    excise(tokens, endpoint);
}

future<> storage_service::send_replication_notification(inet_address remote) {
    // notify the remote token
    auto done = make_shared<bool>(false);
    auto local = get_broadcast_address();
    slogger.debug("Notifying {} of replication completion", remote);
    return do_until(
        [done, remote] {
            return *done || !gms::get_local_failure_detector().is_alive(remote);
        },
        [done, remote, local] {
            auto& ms = netw::get_local_messaging_service();
            netw::msg_addr id{remote, 0};
            return ms.send_replication_finished(id, local).then_wrapped([id, done] (auto&& f) {
                try {
                    f.get();
                    *done = true;
                } catch (...) {
                    slogger.warn("Fail to send REPLICATION_FINISHED to {}: {}", id, std::current_exception());
                }
            });
        }
    );
}

future<> storage_service::confirm_replication(inet_address node) {
    return run_with_no_api_lock([node] (storage_service& ss) {
        auto removing_node = bool(ss._removing_node) ? sprint("%s", *ss._removing_node) : "NONE";
        slogger.info("Got confirm_replication from {}, removing_node {}", node, removing_node);
        // replicatingNodes can be empty in the case where this node used to be a removal coordinator,
        // but restarted before all 'replication finished' messages arrived. In that case, we'll
        // still go ahead and acknowledge it.
        if (!ss._replicating_nodes.empty()) {
            ss._replicating_nodes.erase(node);
        } else {
            slogger.info("Received unexpected REPLICATION_FINISHED message from {}. Was this node recently a removal coordinator?", node);
        }
    });
}

// Runs inside seastar::async context
void storage_service::leave_ring() {
    db::system_keyspace::set_bootstrap_state(db::system_keyspace::bootstrap_state::NEEDS_BOOTSTRAP).get();
    _token_metadata.remove_endpoint(get_broadcast_address());
    update_pending_ranges().get();

    auto& gossiper = gms::get_local_gossiper();
    auto expire_time = gossiper.compute_expire_time().time_since_epoch().count();
    gossiper.add_local_application_state(gms::application_state::STATUS, value_factory.left(get_local_tokens().get0(), expire_time)).get();
    auto delay = std::max(get_ring_delay(), gms::gossiper::INTERVAL);
    slogger.info("Announcing that I have left the ring for {}ms", delay.count());
    sleep(delay).get();
}

future<>
storage_service::stream_ranges(std::unordered_map<sstring, std::unordered_multimap<dht::token_range, inet_address>> ranges_to_stream_by_keyspace) {
    auto streamer = make_lw_shared<dht::range_streamer>(_db, get_token_metadata(), get_broadcast_address(), "Unbootstrap");
    for (auto& entry : ranges_to_stream_by_keyspace) {
        const auto& keyspace = entry.first;
        auto& ranges_with_endpoints = entry.second;

        if (ranges_with_endpoints.empty()) {
            continue;
        }

        std::unordered_map<inet_address, dht::token_range_vector> ranges_per_endpoint;
        for (auto& end_point_entry : ranges_with_endpoints) {
            dht::token_range r = end_point_entry.first;
            inet_address endpoint = end_point_entry.second;
            ranges_per_endpoint[endpoint].emplace_back(r);
        }
        streamer->add_tx_ranges(keyspace, std::move(ranges_per_endpoint));
    }
    return streamer->stream_async().then([streamer] {
        slogger.info("stream_ranges successful");
    }).handle_exception([] (auto ep) {
        slogger.warn("stream_ranges failed: {}", ep);
        return make_exception_future<>(std::move(ep));
    });
}

future<> storage_service::start_leaving() {
    auto& gossiper = gms::get_local_gossiper();
    return gossiper.add_local_application_state(application_state::STATUS, value_factory.leaving(get_local_tokens().get0())).then([this] {
        _token_metadata.add_leaving_endpoint(get_broadcast_address());
        return update_pending_ranges();
    });
}

void storage_service::add_expire_time_if_found(inet_address endpoint, int64_t expire_time) {
    if (expire_time != 0L) {
        using clk = gms::gossiper::clk;
        auto time = clk::time_point(clk::duration(expire_time));
        gms::get_local_gossiper().add_expire_time_for_endpoint(endpoint, time);
    }
}

// For more details, see the commends on column_family::load_new_sstables
// All the global operations are going to happen here, and just the reloading happens
// in there.
future<> storage_service::load_new_sstables(sstring ks_name, sstring cf_name) {
    class max_element {
        int64_t _result = 0;
    public:
        future<> operator()(int64_t value) {
            _result = std::max(value, _result);
            return make_ready_future<>();
        }
        int64_t get() && {
            return _result;
        }
    };

    if (_loading_new_sstables) {
        throw std::runtime_error("Already loading SSTables. Try again later");
    } else {
        _loading_new_sstables = true;
    }

    slogger.info("Loading new SSTables for {}.{}...", ks_name, cf_name);

    // First, we need to stop SSTable creation for that CF in all shards. This is a really horrible
    // thing to do, because under normal circumnstances this can make dirty memory go up to the point
    // of explosion.
    //
    // Remember, however, that we are assuming this is going to be ran on an empty CF. In that scenario,
    // stopping the SSTables should have no effect, while guaranteeing we will see no data corruption
    // * in case * this is ran on a live CF.
    //
    // The statement above is valid at least from the Scylla side of things: it is still totally possible
    // that someones just copies the table over existing ones. There isn't much we can do about it.
    return _db.map_reduce(max_element(), [ks_name, cf_name] (database& db) {
        auto& cf = db.find_column_family(ks_name, cf_name);
        return cf.disable_sstable_write();
    }).then([this, cf_name, ks_name] (int64_t max_seen_sstable) {
        // Then, we will reshuffle the tables to make sure that the generation numbers don't go too high.
        // We will do all of it the same CPU, to make sure that we won't have two parallel shufflers stepping
        // onto each other.

        class all_generations {
            std::set<int64_t> _result;
        public:
            future<> operator()(std::set<int64_t> value) {
                _result.insert(value.begin(), value.end());
                return make_ready_future<>();
            }
            std::set<int64_t> get() && {
                return _result;
            }
        };

        // We provide to reshuffle_sstables() the generation of all existing sstables, such that it will
        // easily know which sstables are new.
        return _db.map_reduce(all_generations(), [ks_name, cf_name] (database& db) {
            auto& cf = db.find_column_family(ks_name, cf_name);
            std::set<int64_t> generations;
            for (auto& p : *(cf.get_sstables())) {
                generations.insert(p->generation());
            }
            return make_ready_future<std::set<int64_t>>(std::move(generations));
        }).then([this, max_seen_sstable, ks_name, cf_name] (std::set<int64_t> all_generations) {
            auto shard = std::hash<sstring>()(cf_name) % smp::count;
            return _db.invoke_on(shard, [ks_name, cf_name, max_seen_sstable, all_generations = std::move(all_generations)] (database& db) {
                auto& cf = db.find_column_family(ks_name, cf_name);
                return cf.reshuffle_sstables(std::move(all_generations), max_seen_sstable + 1);
            });
        });
    }).then_wrapped([this, ks_name, cf_name] (future<std::vector<sstables::entry_descriptor>> f) {
        std::vector<sstables::entry_descriptor> new_tables;
        std::exception_ptr eptr;
        int64_t new_gen = -1;

        try {
            new_tables = f.get0();
        } catch(std::exception& e) {
            slogger.error("Loading of new tables failed to {}.{} due to {}", ks_name, cf_name, e.what());
            eptr = std::current_exception();
        } catch(...) {
            slogger.error("Loading of new tables failed to {}.{} due to unexpected reason", ks_name, cf_name);
            eptr = std::current_exception();
        }

        if (new_tables.size() > 0) {
            new_gen = new_tables.back().generation;
        }

        slogger.debug("Now accepting writes for sstables with generation larger or equal than {}", new_gen);
        return _db.invoke_on_all([ks_name, cf_name, new_gen] (database& db) {
            auto& cf = db.find_column_family(ks_name, cf_name);
            auto disabled = std::chrono::duration_cast<std::chrono::microseconds>(cf.enable_sstable_write(new_gen)).count();
            slogger.info("CF {}.{} at shard {} had SSTables writes disabled for {} usec", ks_name, cf_name, engine().cpu_id(), disabled);
            return make_ready_future<>();
        }).then([new_tables = std::move(new_tables), eptr = std::move(eptr)] {
            if (eptr) {
                return make_exception_future<std::vector<sstables::entry_descriptor>>(eptr);
            }
            return make_ready_future<std::vector<sstables::entry_descriptor>>(std::move(new_tables));
        });
    }).then([this, ks_name, cf_name] (std::vector<sstables::entry_descriptor> new_tables) {
        auto f = distributed_loader::flush_upload_dir(_db, ks_name, cf_name);
        return f.then([new_tables = std::move(new_tables), ks_name, cf_name] (std::vector<sstables::entry_descriptor> new_tables_from_upload) mutable {
            if (new_tables.empty() && new_tables_from_upload.empty()) {
                slogger.info("No new SSTables were found for {}.{}", ks_name, cf_name);
            }
            // merge new sstables found in both column family and upload directories, if any.
            new_tables.insert(new_tables.end(), new_tables_from_upload.begin(), new_tables_from_upload.end());
            return make_ready_future<std::vector<sstables::entry_descriptor>>(std::move(new_tables));
        });
    }).then([this, ks_name, cf_name] (std::vector<sstables::entry_descriptor> new_tables) {
        return distributed_loader::load_new_sstables(_db, ks_name, cf_name, std::move(new_tables)).then([ks_name, cf_name] {
            slogger.info("Done loading new SSTables for {}.{} for all shards", ks_name, cf_name);
        });
    }).finally([this] {
        _loading_new_sstables = false;
    });
}

void storage_service::set_load_broadcaster(shared_ptr<load_broadcaster> lb) {
    _lb = lb;
}

shared_ptr<load_broadcaster>& storage_service::get_load_broadcaster() {
    return _lb;
}

future<> storage_service::shutdown_client_servers() {
    return do_stop_rpc_server().then([this] { return do_stop_native_transport(); });
}

std::unordered_multimap<inet_address, dht::token_range>
storage_service::get_new_source_ranges(const sstring& keyspace_name, const dht::token_range_vector& ranges) {
    auto my_address = get_broadcast_address();
    auto& fd = gms::get_local_failure_detector();
    auto& ks = _db.local().find_keyspace(keyspace_name);
    auto& strat = ks.get_replication_strategy();
    auto tm = _token_metadata.clone_only_token_map();
    std::unordered_multimap<dht::token_range, inet_address> range_addresses = strat.get_range_addresses(tm);
    std::unordered_multimap<inet_address, dht::token_range> source_ranges;

    // find alive sources for our new ranges
    for (auto r : ranges) {
        std::unordered_set<inet_address> possible_ranges;
        auto rg = range_addresses.equal_range(r);
        for (auto it = rg.first; it != rg.second; it++) {
            possible_ranges.emplace(it->second);
        }
        auto& snitch = locator::i_endpoint_snitch::get_local_snitch_ptr();
        std::vector<inet_address> sources = snitch->get_sorted_list_by_proximity(my_address, possible_ranges);

        if (std::find(sources.begin(), sources.end(), my_address) != sources.end()) {
            auto err = sprint("get_new_source_ranges: sources=%s, my_address=%s", sources, my_address);
            slogger.warn("{}", err);
            throw std::runtime_error(err);
        }


        for (auto& source : sources) {
            if (fd.is_alive(source)) {
                source_ranges.emplace(source, r);
                break;
            }
        }
    }
    return source_ranges;
}

std::pair<std::unordered_set<dht::token_range>, std::unordered_set<dht::token_range>>
storage_service::calculate_stream_and_fetch_ranges(const dht::token_range_vector& current, const dht::token_range_vector& updated) {
    std::unordered_set<dht::token_range> to_stream;
    std::unordered_set<dht::token_range> to_fetch;

    for (auto r1 : current) {
        bool intersect = false;
        for (auto r2 : updated) {
            if (r1.overlaps(r2, dht::token_comparator())) {
                // adding difference ranges to fetch from a ring
                for (auto r : r1.subtract(r2, dht::token_comparator())) {
                    to_stream.emplace(r);
                }
                intersect = true;
            }
        }
        if (!intersect) {
            to_stream.emplace(r1); // should seed whole old range
        }
    }

    for (auto r2 : updated) {
        bool intersect = false;
        for (auto r1 : current) {
            if (r2.overlaps(r1, dht::token_comparator())) {
                // adding difference ranges to fetch from a ring
                for (auto r : r2.subtract(r1, dht::token_comparator())) {
                    to_fetch.emplace(r);
                }
                intersect = true;
            }
        }
        if (!intersect) {
            to_fetch.emplace(r2); // should fetch whole old range
        }
    }

    if (slogger.is_enabled(logging::log_level::debug)) {
        slogger.debug("current   = {}", current);
        slogger.debug("updated   = {}", updated);
        slogger.debug("to_stream = {}", to_stream);
        slogger.debug("to_fetch  = {}", to_fetch);
    }

    return std::pair<std::unordered_set<dht::token_range>, std::unordered_set<dht::token_range>>(to_stream, to_fetch);
}

void storage_service::range_relocator::calculate_to_from_streams(std::unordered_set<token> new_tokens, std::vector<sstring> keyspace_names) {
    auto& ss = get_local_storage_service();

    auto local_address = ss.get_broadcast_address();
    auto& snitch = locator::i_endpoint_snitch::get_local_snitch_ptr();

    auto token_meta_clone_all_settled = ss._token_metadata.clone_after_all_settled();
    // clone to avoid concurrent modification in calculateNaturalEndpoints
    auto token_meta_clone = ss._token_metadata.clone_only_token_map();

    for (auto keyspace : keyspace_names) {
        slogger.debug("Calculating ranges to stream and request for keyspace {}", keyspace);
        for (auto new_token : new_tokens) {
            // replication strategy of the current keyspace (aka table)
            auto& ks = ss._db.local().find_keyspace(keyspace);
            auto& strategy = ks.get_replication_strategy();
            // getting collection of the currently used ranges by this keyspace
            dht::token_range_vector current_ranges = ss.get_ranges_for_endpoint(keyspace, local_address);
            // collection of ranges which this node will serve after move to the new token
            dht::token_range_vector updated_ranges = strategy.get_pending_address_ranges(token_meta_clone, new_token, local_address);

            // ring ranges and endpoints associated with them
            // this used to determine what nodes should we ping about range data
            std::unordered_multimap<dht::token_range, inet_address> range_addresses = strategy.get_range_addresses(token_meta_clone);
            std::unordered_map<dht::token_range, std::vector<inet_address>> range_addresses_map;
            for (auto& x : range_addresses) {
                range_addresses_map[x.first].emplace_back(x.second);
            }

            // calculated parts of the ranges to request/stream from/to nodes in the ring
            // std::pair(to_stream, to_fetch)
            std::pair<std::unordered_set<dht::token_range>, std::unordered_set<dht::token_range>> ranges_per_keyspace =
                ss.calculate_stream_and_fetch_ranges(current_ranges, updated_ranges);
            /**
             * In this loop we are going through all ranges "to fetch" and determining
             * nodes in the ring responsible for data we are interested in
             */
            std::unordered_multimap<dht::token_range, inet_address> ranges_to_fetch_with_preferred_endpoints;
            for (dht::token_range to_fetch : ranges_per_keyspace.second) {
                for (auto& x : range_addresses_map) {
                    const dht::token_range& r = x.first;
                    std::vector<inet_address>& eps = x.second;
                    if (r.contains(to_fetch, dht::token_comparator())) {
                        std::vector<inet_address> endpoints;
                        if (dht::range_streamer::use_strict_consistency()) {
                            auto end_token = to_fetch.end() ? to_fetch.end()->value() : dht::maximum_token();
                            std::vector<inet_address> old_endpoints = eps;
                            std::vector<inet_address> new_endpoints = strategy.calculate_natural_endpoints(end_token, token_meta_clone_all_settled);

                            //Due to CASSANDRA-5953 we can have a higher RF then we have endpoints.
                            //So we need to be careful to only be strict when endpoints == RF
                            if (old_endpoints.size() == strategy.get_replication_factor()) {
                                for (auto n : new_endpoints) {
                                    auto beg = old_endpoints.begin();
                                    auto end = old_endpoints.end();
                                    old_endpoints.erase(std::remove(beg, end, n), end);
                                }
                                //No relocation required
                                if (old_endpoints.empty()) {
                                    continue;
                                }

                                if (old_endpoints.size() != 1) {
                                    throw std::runtime_error(sprint("Expected 1 endpoint but found %d", old_endpoints.size()));
                                }
                            }
                            endpoints.emplace_back(old_endpoints.front());
                        } else {
                            std::unordered_set<inet_address> eps_set(eps.begin(), eps.end());
                            endpoints = snitch->get_sorted_list_by_proximity(local_address, eps_set);
                        }

                        // storing range and preferred endpoint set
                        for (auto ep : endpoints) {
                            ranges_to_fetch_with_preferred_endpoints.emplace(to_fetch, ep);
                        }
                    }
                }

                std::vector<inet_address> address_list;
                auto rg = ranges_to_fetch_with_preferred_endpoints.equal_range(to_fetch);
                for (auto it = rg.first; it != rg.second; it++) {
                    address_list.push_back(it->second);
                }

                if (address_list.empty()) {
                    continue;
                }

                if (dht::range_streamer::use_strict_consistency()) {
                    if (address_list.size() > 1) {
                        throw std::runtime_error(sprint("Multiple strict sources found for %s", to_fetch));
                    }

                    auto source_ip = address_list.front();
                    auto& gossiper = gms::get_local_gossiper();
                    if (gossiper.is_enabled() && !gossiper.is_alive(source_ip)) {
                        throw std::runtime_error(sprint("A node required to move the data consistently is down (%s).  If you wish to move the data from a potentially inconsistent replica, restart the node with consistent_rangemovement=false", source_ip));
                    }
                }
            }
            // calculating endpoints to stream current ranges to if needed
            // in some situations node will handle current ranges as part of the new ranges
            std::unordered_multimap<inet_address, dht::token_range> endpoint_ranges;
            std::unordered_map<inet_address, dht::token_range_vector> endpoint_ranges_map;
            for (dht::token_range to_stream : ranges_per_keyspace.first) {
                auto end_token = to_stream.end() ? to_stream.end()->value() : dht::maximum_token();
                std::vector<inet_address> current_endpoints = strategy.calculate_natural_endpoints(end_token, token_meta_clone);
                std::vector<inet_address> new_endpoints = strategy.calculate_natural_endpoints(end_token, token_meta_clone_all_settled);
                slogger.debug("Range: {} Current endpoints: {} New endpoints: {}", to_stream, current_endpoints, new_endpoints);
                std::sort(current_endpoints.begin(), current_endpoints.end());
                std::sort(new_endpoints.begin(), new_endpoints.end());

                std::vector<inet_address> diff;
                std::set_difference(new_endpoints.begin(), new_endpoints.end(),
                        current_endpoints.begin(), current_endpoints.end(), std::back_inserter(diff));
                for (auto address : diff) {
                    slogger.debug("Range {} has new owner {}", to_stream, address);
                    endpoint_ranges.emplace(address, to_stream);
                }
            }
            for (auto& x : endpoint_ranges) {
                endpoint_ranges_map[x.first].emplace_back(x.second);
            }

            // stream ranges
            for (auto& x : endpoint_ranges_map) {
                auto& address = x.first;
                auto& ranges = x.second;
                slogger.debug("Will stream range {} of keyspace {} to endpoint {}", ranges , keyspace, address);
                _stream_plan.transfer_ranges(address, keyspace, ranges);
            }

            // stream requests
            std::unordered_multimap<inet_address, dht::token_range> work =
                dht::range_streamer::get_work_map(ranges_to_fetch_with_preferred_endpoints, keyspace);
            std::unordered_map<inet_address, dht::token_range_vector> work_map;
            for (auto& x : work) {
                work_map[x.first].emplace_back(x.second);
            }

            for (auto& x : work_map) {
                auto& address = x.first;
                auto& ranges = x.second;
                slogger.debug("Will request range {} of keyspace {} from endpoint {}", ranges, keyspace, address);
                _stream_plan.request_ranges(address, keyspace, ranges);
            }
            if (slogger.is_enabled(logging::log_level::debug)) {
                for (auto& x : work) {
                    slogger.debug("Keyspace {}: work map ep = {} --> range = {}", keyspace, x.first, x.second);
                }
            }
        }
    }
}

future<> storage_service::move(token new_token) {
    return run_with_api_lock(sstring("move"), [new_token] (storage_service& ss) mutable {
        return seastar::async([new_token, &ss] {
            auto tokens = ss._token_metadata.sorted_tokens();
            if (std::find(tokens.begin(), tokens.end(), new_token) != tokens.end()) {
                throw std::runtime_error(sprint("target token %s is already owned by another node.", new_token));
            }

            // address of the current node
            auto local_address = ss.get_broadcast_address();

            // This doesn't make any sense in a vnodes environment.
            if (ss.get_token_metadata().get_tokens(local_address).size() > 1) {
                slogger.error("Invalid request to move(Token); This node has more than one token and cannot be moved thusly.");
                throw std::runtime_error("This node has more than one token and cannot be moved thusly.");
            }

            auto keyspaces_to_process = ss._db.local().get_non_system_keyspaces();

            ss.update_pending_ranges().get();

            // checking if data is moving to this node
            for (auto keyspace_name : keyspaces_to_process) {
                if (ss._token_metadata.get_pending_ranges(keyspace_name, local_address).size() > 0) {
                    throw std::runtime_error("data is currently moving to this node; unable to leave the ring");
                }
            }

            gms::get_local_gossiper().add_local_application_state(application_state::STATUS, ss.value_factory.moving(new_token)).get();
            ss.set_mode(mode::MOVING, sprint("Moving %s from %s to %s.", local_address, *(ss.get_local_tokens().get0().begin()), new_token), true);

            ss.set_mode(mode::MOVING, sprint("Sleeping %d ms before start streaming/fetching ranges", ss.get_ring_delay().count()), true);
            sleep(ss.get_ring_delay()).get();

            storage_service::range_relocator relocator(std::unordered_set<token>{new_token}, keyspaces_to_process);

            if (relocator.streams_needed()) {
                ss.set_mode(mode::MOVING, "fetching new ranges and streaming old ranges", true);
                try {
                    relocator.stream().get();
                } catch (...) {
                    throw std::runtime_error(sprint("Interrupted while waiting for stream/fetch ranges to finish: %s", std::current_exception()));
                }
            } else {
                ss.set_mode(mode::MOVING, "No ranges to fetch/stream", true);
            }

            ss.set_tokens(std::unordered_set<token>{new_token}); // setting new token as we have everything settled

            slogger.debug("Successfully moved to new token {}", *(ss.get_local_tokens().get0().begin()));
        });
    });
}

std::vector<storage_service::token_range_endpoints>
storage_service::describe_ring(const sstring& keyspace, bool include_only_local_dc) const {
    std::vector<token_range_endpoints> ranges;
    //Token.TokenFactory tf = getPartitioner().getTokenFactory();

    std::unordered_map<dht::token_range, std::vector<inet_address>> range_to_address_map =
            include_only_local_dc
                    ? get_range_to_address_map_in_local_dc(keyspace)
                    : get_range_to_address_map(keyspace);
    for (auto entry : range_to_address_map) {
        auto range = entry.first;
        auto addresses = entry.second;
        token_range_endpoints tr;
        if (range.start()) {
            tr._start_token = dht::global_partitioner().to_sstring(range.start()->value());
        }
        if (range.end()) {
            tr._end_token = dht::global_partitioner().to_sstring(range.end()->value());
        }
        for (auto endpoint : addresses) {
            endpoint_details details;
            details._host = boost::lexical_cast<std::string>(endpoint);
            details._datacenter = locator::i_endpoint_snitch::get_local_snitch_ptr()->get_datacenter(endpoint);
            details._rack = locator::i_endpoint_snitch::get_local_snitch_ptr()->get_rack(endpoint);
            tr._rpc_endpoints.push_back(get_rpc_address(endpoint));
            tr._endpoints.push_back(details._host);
            tr._endpoint_details.push_back(details);
        }
        ranges.push_back(tr);
    }
    // Convert to wrapping ranges
    auto left_inf = boost::find_if(ranges, [] (const token_range_endpoints& tr) {
        return tr._start_token.empty();
    });
    auto right_inf = boost::find_if(ranges, [] (const token_range_endpoints& tr) {
        return tr._end_token.empty();
    });
    using set = std::unordered_set<sstring>;
    if (left_inf != right_inf
            && left_inf != ranges.end()
            && right_inf != ranges.end()
            && (boost::copy_range<set>(left_inf->_endpoints)
                 == boost::copy_range<set>(right_inf->_endpoints))) {
        left_inf->_start_token = std::move(right_inf->_start_token);
        ranges.erase(right_inf);
    }
    return ranges;
}

std::unordered_map<dht::token_range, std::vector<inet_address>>
storage_service::construct_range_to_endpoint_map(
        const sstring& keyspace,
        const dht::token_range_vector& ranges) const {
    std::unordered_map<dht::token_range, std::vector<inet_address>> res;
    for (auto r : ranges) {
        res[r] = _db.local().find_keyspace(keyspace).get_replication_strategy().get_natural_endpoints(
                r.end() ? r.end()->value() : dht::maximum_token());
    }
    return res;
}


std::map<token, inet_address> storage_service::get_token_to_endpoint_map() {
    return _token_metadata.get_normal_and_bootstrapping_token_to_endpoint_map();
}

std::chrono::milliseconds storage_service::get_ring_delay() {
    auto ring_delay = _db.local().get_config().ring_delay_ms();
    slogger.trace("Get RING_DELAY: {}ms", ring_delay);
    return std::chrono::milliseconds(ring_delay);
}

future<> storage_service::do_update_pending_ranges() {
    if (engine().cpu_id() != 0) {
        return make_exception_future<>(std::runtime_error("do_update_pending_ranges should be called on cpu zero"));
    }
    // long start = System.currentTimeMillis();
    return do_with(_db.local().get_non_system_keyspaces(), [this] (auto& keyspaces){
        return do_for_each(keyspaces, [this] (auto& keyspace_name) {
            auto& ks = this->_db.local().find_keyspace(keyspace_name);
            auto& strategy = ks.get_replication_strategy();
            slogger.debug("Calculating pending ranges for keyspace={} starts", keyspace_name);
            return get_local_storage_service().get_token_metadata().calculate_pending_ranges(strategy, keyspace_name).finally([&keyspace_name] {
                slogger.debug("Calculating pending ranges for keyspace={} ends", keyspace_name);
            });
        });
    });
    // slogger.debug("finished calculation for {} keyspaces in {}ms", keyspaces.size(), System.currentTimeMillis() - start);
}

future<> storage_service::update_pending_ranges() {
    return get_storage_service().invoke_on(0, [] (auto& ss){
        ss._update_jobs++;
        return ss._update_pending_ranges_action.trigger_later().then([&ss] {
            // calculate_pending_ranges will modify token_metadata, we need to repliate to other cores
            return ss.replicate_to_all_cores().finally([&ss, ss0 = ss.shared_from_this()] {
                ss._update_jobs--;
            });
        });
    });
}

future<> storage_service::keyspace_changed(const sstring& ks_name) {
    // Update pending ranges since keyspace can be changed after we calculate pending ranges.
    return update_pending_ranges().handle_exception([ks_name] (auto ep) {
        slogger.warn("Failed to update pending ranges for ks = {}: {}", ks_name, ep);
    });
}

void storage_service::init_messaging_service() {
    auto& ms = netw::get_local_messaging_service();
    ms.register_replication_finished([] (gms::inet_address from) {
        return get_local_storage_service().confirm_replication(from);
    });
}

void storage_service::uninit_messaging_service() {
    auto& ms = netw::get_local_messaging_service();
    ms.unregister_replication_finished();
}

static std::atomic<bool> isolated = { false };

void storage_service::do_isolate_on_error(disk_error type)
{
    if (!isolated.exchange(true)) {
        slogger.warn("Shutting down communications due to I/O errors until operator intervention");
        slogger.warn("{} error: {}", type == disk_error::commit ? "Commitlog" : "Disk", std::current_exception());
        // isolated protect us against multiple stops
        service::get_local_storage_service().stop_transport();
    }
}

future<sstring> storage_service::get_removal_status() {
    return run_with_no_api_lock([] (storage_service& ss) {
        if (!ss._removing_node) {
            return make_ready_future<sstring>(sstring("No token removals in process."));
        }
        auto tokens = ss._token_metadata.get_tokens(*ss._removing_node);
        if (tokens.empty()) {
            return make_ready_future<sstring>(sstring("Node has no token"));
        }
        auto status = sprint("Removing token (%s). Waiting for replication confirmation from [%s].",
                tokens.front(), join(",", ss._replicating_nodes));
        return make_ready_future<sstring>(status);
    });
}

future<> storage_service::force_remove_completion() {
    return run_with_no_api_lock([] (storage_service& ss) {
        return seastar::async([&ss] {
            if (!ss._operation_in_progress.empty()) {
                if (ss._operation_in_progress != sstring("removenode")) {
                    throw std::runtime_error(sprint("Operation %s is in progress, try again", ss._operation_in_progress));
                } else {
                    // This flag will make removenode stop waiting for the confirmation
                    ss._force_remove_completion = true;
                    while (!ss._operation_in_progress.empty()) {
                        // Wait removenode operation to complete
                        slogger.info("Operation {} is in progress, wait for it to complete", ss._operation_in_progress);
                        sleep(std::chrono::seconds(1)).get();
                    }
                    ss._force_remove_completion = false;
                }
            }
            ss._operation_in_progress = sstring("removenode_force");
            try {
                if (!ss._replicating_nodes.empty() || !ss._token_metadata.get_leaving_endpoints().empty()) {
                    auto leaving = ss._token_metadata.get_leaving_endpoints();
                    slogger.warn("Removal not confirmed for {}, Leaving={}", join(",", ss._replicating_nodes), leaving);
                    for (auto endpoint : leaving) {
                        utils::UUID host_id;
                        auto tokens = ss._token_metadata.get_tokens(endpoint);
                        try {
                            host_id = ss._token_metadata.get_host_id(endpoint);
                        } catch (...) {
                            slogger.warn("No host_id is found for endpoint {}", endpoint);
                            continue;
                        }
                        gms::get_local_gossiper().advertise_token_removed(endpoint, host_id).get();
                        std::unordered_set<token> tokens_set(tokens.begin(), tokens.end());
                        ss.excise(tokens_set, endpoint);
                    }
                    ss._replicating_nodes.clear();
                    ss._removing_node = std::experimental::nullopt;
                } else {
                    slogger.warn("No tokens to force removal on, call 'removenode' first");
                }
                ss._operation_in_progress = {};
            } catch (...) {
                ss._operation_in_progress = {};
                throw;
            }
        });
    });
}

/**
 * Takes an ordered list of adjacent tokens and divides them in the specified number of ranges.
 */
static std::vector<std::pair<dht::token_range, uint64_t>>
calculate_splits(std::vector<dht::token> tokens, uint32_t split_count, column_family& cf) {
    auto sstables = cf.get_sstables();
    const double step = static_cast<double>(tokens.size() - 1) / split_count;
    auto prev_token_idx = 0;
    std::vector<std::pair<dht::token_range, uint64_t>> splits;
    splits.reserve(split_count);
    for (uint32_t i = 1; i <= split_count; ++i) {
        auto index = static_cast<uint32_t>(std::round(i * step));
        dht::token_range range({{ std::move(tokens[prev_token_idx]), false }}, {{ tokens[index], true }});
        // always return an estimate > 0 (see CASSANDRA-7322)
        uint64_t estimated_keys_for_range = 0;
        for (auto&& sst : *sstables) {
            estimated_keys_for_range += sst->estimated_keys_for_range(range);
        }
        splits.emplace_back(std::move(range), std::max(static_cast<uint64_t>(cf.schema()->min_index_interval()), estimated_keys_for_range));
        prev_token_idx = index;
    }
    return splits;
};

std::vector<std::pair<dht::token_range, uint64_t>>
storage_service::get_splits(const sstring& ks_name, const sstring& cf_name, range<dht::token> range, uint32_t keys_per_split) {
    using range_type = dht::token_range;
    auto& cf = _db.local().find_column_family(ks_name, cf_name);
    auto schema = cf.schema();
    auto sstables = cf.get_sstables();
    uint64_t total_row_count_estimate = 0;
    std::vector<dht::token> tokens;
    std::vector<range_type> unwrapped;
    if (range.is_wrap_around(dht::token_comparator())) {
        auto uwr = range.unwrap();
        unwrapped.emplace_back(std::move(uwr.second));
        unwrapped.emplace_back(std::move(uwr.first));
    } else {
        unwrapped.emplace_back(std::move(range));
    }
    tokens.push_back(std::move(unwrapped[0].start().value_or(range_type::bound(dht::minimum_token()))).value());
    for (auto&& r : unwrapped) {
        std::vector<dht::token> range_tokens;
        for (auto &&sst : *sstables) {
            total_row_count_estimate += sst->estimated_keys_for_range(r);
            auto keys = sst->get_key_samples(*cf.schema(), r);
            std::transform(keys.begin(), keys.end(), std::back_inserter(range_tokens), [](auto&& k) { return std::move(k.token()); });
        }
        std::sort(range_tokens.begin(), range_tokens.end());
        std::move(range_tokens.begin(), range_tokens.end(), std::back_inserter(tokens));
    }
    tokens.push_back(std::move(unwrapped[unwrapped.size() - 1].end().value_or(range_type::bound(dht::maximum_token()))).value());

    // split_count should be much smaller than number of key samples, to avoid huge sampling error
    constexpr uint32_t min_samples_per_split = 4;
    uint64_t max_split_count = tokens.size() / min_samples_per_split + 1;
    uint32_t split_count = std::max(uint32_t(1), static_cast<uint32_t>(std::min(max_split_count, total_row_count_estimate / keys_per_split)));

    return calculate_splits(std::move(tokens), split_count, cf);
};

dht::token_range_vector
storage_service::get_ranges_for_endpoint(const sstring& name, const gms::inet_address& ep) const {
    return _db.local().find_keyspace(name).get_replication_strategy().get_ranges(ep);
}

dht::token_range_vector
storage_service::get_all_ranges(const std::vector<token>& sorted_tokens) const {
    if (sorted_tokens.empty())
        return dht::token_range_vector();
    int size = sorted_tokens.size();
    dht::token_range_vector ranges;
    ranges.push_back(dht::token_range::make_ending_with(range_bound<token>(sorted_tokens[0], true)));
    for (int i = 1; i < size; ++i) {
        dht::token_range r(range<token>::bound(sorted_tokens[i - 1], false), range<token>::bound(sorted_tokens[i], true));
        ranges.push_back(r);
    }
    ranges.push_back(dht::token_range::make_starting_with(range_bound<token>(sorted_tokens[size-1], false)));

    return ranges;
}

std::vector<gms::inet_address>
storage_service::get_natural_endpoints(const sstring& keyspace,
        const sstring& cf, const sstring& key) const {
    sstables::key_view key_view = sstables::key_view(bytes_view(reinterpret_cast<const signed char*>(key.c_str()), key.size()));
    dht::token token = dht::global_partitioner().get_token(key_view);
    return get_natural_endpoints(keyspace, token);
}

std::vector<gms::inet_address>
storage_service::get_natural_endpoints(const sstring& keyspace, const token& pos) const {
    return _db.local().find_keyspace(keyspace).get_replication_strategy().get_natural_endpoints(pos);
}

future<std::unordered_map<sstring, sstring>>
storage_service::view_build_statuses(sstring keyspace, sstring view_name) const {
    return _sys_dist_ks.local().view_status(std::move(keyspace), std::move(view_name)).then([this] (std::unordered_map<utils::UUID, sstring> status) {
        auto& endpoint_to_host_id = get_token_metadata().get_endpoint_to_host_id_map_for_reading();
        return boost::copy_range<std::unordered_map<sstring, sstring>>(endpoint_to_host_id
                | boost::adaptors::transformed([&status] (const std::pair<inet_address, utils::UUID>& p) {
                    auto it = status.find(p.second);
                    auto s = it != status.end() ? std::move(it->second) : "UNKNOWN";
                    return std::pair(p.first.to_sstring(), std::move(s));
                }));
    });
}

} // namespace service
<|MERGE_RESOLUTION|>--- conflicted
+++ resolved
@@ -84,13 +84,10 @@
 static const sstring CORRECT_COUNTER_ORDER_FEATURE = "CORRECT_COUNTER_ORDER";
 static const sstring SCHEMA_TABLES_V3 = "SCHEMA_TABLES_V3";
 static const sstring CORRECT_NON_COMPOUND_RANGE_TOMBSTONES = "CORRECT_NON_COMPOUND_RANGE_TOMBSTONES";
-<<<<<<< HEAD
 static const sstring WRITE_FAILURE_REPLY_FEATURE = "WRITE_FAILURE_REPLY";
 static const sstring XXHASH_FEATURE = "XXHASH";
 static const sstring ROLES_FEATURE = "ROLES";
 static const sstring LA_SSTABLE_FEATURE = "LA_SSTABLE_FORMAT";
-=======
->>>>>>> d540d5ff
 
 distributed<storage_service> _the_storage_service;
 
@@ -152,13 +149,10 @@
         CORRECT_COUNTER_ORDER_FEATURE,
         SCHEMA_TABLES_V3,
         CORRECT_NON_COMPOUND_RANGE_TOMBSTONES,
-<<<<<<< HEAD
         WRITE_FAILURE_REPLY_FEATURE,
         XXHASH_FEATURE,
         ROLES_FEATURE,
         LA_SSTABLE_FEATURE,
-=======
->>>>>>> d540d5ff
     };
     if (service::get_local_storage_service()._db.local().get_config().experimental()) {
         features.push_back(MATERIALIZED_VIEWS_FEATURE);
@@ -372,13 +366,10 @@
     _correct_counter_order_feature = gms::feature(CORRECT_COUNTER_ORDER_FEATURE);
     _schema_tables_v3 = gms::feature(SCHEMA_TABLES_V3);
     _correct_non_compound_range_tombstones = gms::feature(CORRECT_NON_COMPOUND_RANGE_TOMBSTONES);
-<<<<<<< HEAD
     _write_failure_reply_feature = gms::feature(WRITE_FAILURE_REPLY_FEATURE);
     _xxhash_feature = gms::feature(XXHASH_FEATURE);
     _roles_feature = gms::feature(ROLES_FEATURE);
     _la_sstable_feature = gms::feature(LA_SSTABLE_FEATURE);
-=======
->>>>>>> d540d5ff
 
     if (_db.local().get_config().experimental()) {
         _materialized_views_feature = gms::feature(MATERIALIZED_VIEWS_FEATURE);
@@ -1281,7 +1272,6 @@
             tracing::tracing::tracing_instance().stop().get();
             slogger.info("Drain on shutdown: tracing is stopped");
 
-<<<<<<< HEAD
             ss._sys_dist_ks.invoke_on_all(&db::system_distributed_keyspace::stop).get();
             slogger.info("Drain on shutdown: system distributed keyspace stopped");
 
@@ -1289,9 +1279,8 @@
                 return local_proxy.stop_hints_manager();
             }).get();
             slogger.info("Drain on shutdown: hints manager is stopped");
-=======
+
             audit::audit::stop_audit().get();
->>>>>>> d540d5ff
 
             ss.flush_column_families();
             slogger.info("Drain on shutdown: flush column_families done");
