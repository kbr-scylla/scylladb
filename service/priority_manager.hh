--- conflicted
+++ resolved
@@ -46,17 +46,13 @@
     }
 
     const ::io_priority_class&
-<<<<<<< HEAD
-    sstable_query_read_priority() {
+    sstable_query_read_priority() const {
         if (_sl_controller) {
             io_priority_class* pc = _sl_controller->get_current_priority_class();
             if (pc) {
                 return *pc;
             }
         }
-=======
-    sstable_query_read_priority() const {
->>>>>>> c5a95210
         return _sstable_query_read;
     }
 
