--- conflicted
+++ resolved
@@ -86,10 +86,7 @@
     qos::service_level_controller& get_service_level_controller() const {
         return _sl_controller->get();
     }
-<<<<<<< HEAD
-=======
 
->>>>>>> 163f2be2
 };
 
 }
