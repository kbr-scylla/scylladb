--- conflicted
+++ resolved
@@ -136,13 +136,8 @@
     return open_file_dma(name, flags, options);
 }
 
-<<<<<<< HEAD
-future<> sstable::rename_new_sstable_component_file(sstring from_name, sstring to_name) {
+future<> sstable::rename_new_sstable_component_file(sstring from_name, sstring to_name) const {
     return sstable_write_io_check(rename_mirrored_file, from_name, to_name).handle_exception([from_name, to_name] (std::exception_ptr ep) {
-=======
-future<> sstable::rename_new_sstable_component_file(sstring from_name, sstring to_name) const {
-    return sstable_write_io_check(rename_file, from_name, to_name).handle_exception([from_name, to_name] (std::exception_ptr ep) {
->>>>>>> b0d95948
         sstlog.error("Could not rename SSTable component {} to {}. Found exception: {}", from_name, to_name, ep);
         return make_exception_future<>(ep);
     });
@@ -966,13 +961,8 @@
         // TOC will exist at this point if write_components() was called with
         // the generation of a sstable that exists.
         w.close();
-<<<<<<< HEAD
         remove_mirrored_file(file_path).get();
-        throw std::runtime_error(format("SSTable write failed due to existence of TOC file for generation {:d} of {}.{}", _generation, _schema->ks_name(), _schema->cf_name()));
-=======
-        remove_file(file_path).get();
         throw std::runtime_error(format("SSTable write failed due to existence of TOC file for generation {:d} of {}.{}", sst._generation, sst._schema->ks_name(), sst._schema->cf_name()));
->>>>>>> b0d95948
     }
 
     for (auto&& key : sst._recognized_components) {
@@ -997,18 +987,9 @@
     // Guarantee that every component of this sstable reached the disk.
     co_await sst.sstable_write_io_check([&] { return dir_f.flush(); });
     // Rename TOC because it's no longer temporary.
-<<<<<<< HEAD
-    co_await sstable_write_io_check(rename_mirrored_file, filename(component_type::TemporaryTOC), filename(component_type::TOC));
-    co_await sstable_write_io_check([&] { return dir_f.flush(); });
-    co_await sstable_write_io_check([&] { return dir_f.close(); });
-    if (_marked_for_deletion == mark_for_deletion::implicit) {
-        _marked_for_deletion = mark_for_deletion::none;
-    }
-=======
-    co_await sst.sstable_write_io_check(rename_file, sst.filename(component_type::TemporaryTOC), sst.filename(component_type::TOC));
+    co_await sst.sstable_write_io_check(rename_mirrored_file, sst.filename(component_type::TemporaryTOC), sst.filename(component_type::TOC));
     co_await sst.sstable_write_io_check([&] { return dir_f.flush(); });
     co_await sst.sstable_write_io_check([&] { return dir_f.close(); });
->>>>>>> b0d95948
     // If this point was reached, sstable should be safe in disk.
     sstlog.debug("SSTable with generation {} of {}.{} was sealed successfully.", sst._generation, sst._schema->ks_name(), sst._schema->cf_name());
 }
@@ -2177,45 +2158,6 @@
 /// \param sst - the sstable to work on
 /// \param dst_dir - the destination directory.
 /// \param generation - the generation of the destination sstable
-<<<<<<< HEAD
-/// \param mark_for_removal - mark the sstable for removal after linking it to the destination dir
-future<> sstable::create_links_common(const sstring& dir, generation_type generation, bool mark_for_removal) const {
-    sstlog.trace("create_links: {} -> {} generation={} mark_for_removal={}", get_filename(), dir, generation, mark_for_removal);
-    return do_with(dir, all_components(), [this, generation, mark_for_removal] (const sstring& dir, auto& comps) {
-        return check_create_links_replay(dir, generation, comps).then([this, &dir, generation, &comps, mark_for_removal] {
-            // TemporaryTOC is always first, TOC is always last
-            auto dst = sstable::filename(dir, _schema->ks_name(), _schema->cf_name(), _version, generation, _format, component_type::TemporaryTOC);
-            return sstable_write_io_check(idempotent_link_file, filename(component_type::TOC), std::move(dst)).then([this, &dir] {
-                return sstable_write_io_check(sync_directory, dir);
-            }).then([this, &dir, generation, &comps] {
-                return parallel_for_each(comps, [this, &dir, generation] (auto p) {
-                    auto src = sstable::filename(_dir, _schema->ks_name(), _schema->cf_name(), _version, _generation, _format, p.second);
-                    auto dst = sstable::filename(dir, _schema->ks_name(), _schema->cf_name(), _version, generation, _format, p.second);
-                    return sstable_write_io_check(idempotent_link_file, std::move(src), std::move(dst));
-                });
-            }).then([this, &dir] {
-                return sstable_write_io_check(sync_directory, dir);
-            });
-        }).then([this, &dir, generation, mark_for_removal] {
-            auto dst_temp_toc = sstable::filename(dir, _schema->ks_name(), _schema->cf_name(), _version, generation, _format, component_type::TemporaryTOC);
-            if (mark_for_removal) {
-                // Now that the source sstable is linked to new_dir, mark the source links for
-                // deletion by leaving a TemporaryTOC file in the source directory.
-                auto src_temp_toc = sstable::filename(_dir, _schema->ks_name(), _schema->cf_name(), _version, _generation, _format, component_type::TemporaryTOC);
-                return sstable_write_io_check(rename_mirrored_file, std::move(dst_temp_toc), std::move(src_temp_toc)).then([this] {
-                    return sstable_write_io_check(sync_directory, _dir);
-                });
-            } else {
-                // Now that the source sstable is linked to dir, remove
-                // the TemporaryTOC file at the destination.
-                return sstable_write_io_check(remove_mirrored_file, std::move(dst_temp_toc));
-            }
-        }).then([this, &dir] {
-            return sstable_write_io_check(sync_directory, dir);
-        }).then([this, &dir, generation] {
-            sstlog.trace("create_links: {} -> {} generation={}: done", get_filename(), dir, generation);
-        });
-=======
 /// \param mark_for_removal - mark the sstable for removal after linking it to the destination dst_dir
 future<> sstable::filesystem_storage::create_links_common(const sstable& sst, sstring dst_dir, generation_type generation, mark_for_removal mark_for_removal) const {
     sstlog.trace("create_links: {} -> {} generation={} mark_for_removal={}", sst.get_filename(), dst_dir, generation, mark_for_removal);
@@ -2229,7 +2171,6 @@
         auto src = sstable::filename(dir, sst._schema->ks_name(), sst._schema->cf_name(), sst._version, sst._generation, sst._format, p.second);
         auto dst = sstable::filename(dst_dir, sst._schema->ks_name(), sst._schema->cf_name(), sst._version, generation, sst._format, p.second);
         return sst.sstable_write_io_check(idempotent_link_file, std::move(src), std::move(dst));
->>>>>>> b0d95948
     });
     co_await sst.sstable_write_io_check(sync_directory, dst_dir);
     auto dst_temp_toc = sstable::filename(dst_dir, sst._schema->ks_name(), sst._schema->cf_name(), sst._version, generation, sst._format, component_type::TemporaryTOC);
@@ -2237,12 +2178,12 @@
         // Now that the source sstable is linked to new_dir, mark the source links for
         // deletion by leaving a TemporaryTOC file in the source directory.
         auto src_temp_toc = sstable::filename(dir, sst._schema->ks_name(), sst._schema->cf_name(), sst._version, sst._generation, sst._format, component_type::TemporaryTOC);
-        co_await sst.sstable_write_io_check(rename_file, std::move(dst_temp_toc), std::move(src_temp_toc));
+        co_await sst.sstable_write_io_check(rename_mirrored_file, std::move(dst_temp_toc), std::move(src_temp_toc));
         co_await sst.sstable_write_io_check(sync_directory, dir);
     } else {
         // Now that the source sstable is linked to dir, remove
         // the TemporaryTOC file at the destination.
-        co_await sst.sstable_write_io_check(remove_file, std::move(dst_temp_toc));
+        co_await sst.sstable_write_io_check(remove_mirrored_file, std::move(dst_temp_toc));
     }
     co_await sst.sstable_write_io_check(sync_directory, dst_dir);
     sstlog.trace("create_links: {} -> {} generation={}: done", sst.get_filename(), dst_dir, generation);
@@ -2268,21 +2209,12 @@
     co_await touch_directory(new_dir);
     sstring old_dir = dir;
     sstlog.debug("Moving {} old_generation={} to {} new_generation={} do_sync_dirs={}",
-<<<<<<< HEAD
-            get_filename(), _generation, new_dir, new_generation, delay_commit == nullptr);
-    co_await create_links_and_mark_for_removal(new_dir, new_generation);
-    _dir = new_dir;
-    generation_type old_generation = std::exchange(_generation, new_generation);
-    co_await coroutine::parallel_for_each(all_components(), [this, old_generation, old_dir] (auto p) {
-        return sstable_write_io_check(remove_mirrored_file, sstable::filename(old_dir, _schema->ks_name(), _schema->cf_name(), _version, old_generation, _format, p.second));
-=======
             sst.get_filename(), sst._generation, new_dir, new_generation, delay_commit == nullptr);
     co_await create_links_common(sst, new_dir, new_generation, mark_for_removal::yes);
     dir = new_dir;
     generation_type old_generation = sst._generation;
     co_await coroutine::parallel_for_each(sst.all_components(), [&sst, old_generation, old_dir] (auto p) {
-        return sst.sstable_write_io_check(remove_file, sstable::filename(old_dir, sst._schema->ks_name(), sst._schema->cf_name(), sst._version, old_generation, sst._format, p.second));
->>>>>>> b0d95948
+        return sst.sstable_write_io_check(remove_mirrored_file, sstable::filename(old_dir, sst._schema->ks_name(), sst._schema->cf_name(), sst._version, old_generation, sst._format, p.second));
     });
     auto temp_toc = sstable_version_constants::get_component_map(sst._version).at(component_type::TemporaryTOC);
     co_await sst.sstable_write_io_check(remove_file, sstable::filename(old_dir, sst._schema->ks_name(), sst._schema->cf_name(), sst._version, old_generation, sst._format, temp_toc));
