--- conflicted
+++ resolved
@@ -3074,110 +3074,6 @@
     _stats.on_delete();
 }
 
-<<<<<<< HEAD
-future<>
-delete_atomically(std::vector<shared_sstable> ssts) {
-    if (ssts.empty()) {
-        return make_ready_future<>();
-    }
-    return seastar::async([ssts = std::move(ssts)] {
-        sstring sstdir;
-        min_max_tracker<generation_type> gen_tracker;
-
-        for (const auto& sst : ssts) {
-            gen_tracker.update(sst->generation());
-
-            if (sstdir.empty()) {
-                sstdir = sst->get_dir();
-            } else {
-                // All sstables are assumed to be in the same column_family, hence
-                // sharing their base directory.
-                assert (sstdir == sst->get_dir());
-            }
-        }
-
-        sstring pending_delete_dir = sstdir + "/" + sstable::pending_delete_dir_basename();
-        sstring pending_delete_log = format("{}/sstables-{}-{}.log", pending_delete_dir, gen_tracker.min(), gen_tracker.max());
-        sstring tmp_pending_delete_log = pending_delete_log + ".tmp";
-        sstlog.trace("Writing {}", tmp_pending_delete_log);
-        try {
-            touch_directory(pending_delete_dir).get();
-            auto oflags = open_flags::wo | open_flags::create | open_flags::exclusive;
-            // Create temporary pending_delete log file.
-            auto f = open_file_dma(tmp_pending_delete_log, oflags).get0();
-            // Write all toc names into the log file.
-            file_output_stream_options options;
-            options.buffer_size = 4096;
-            auto w = file_writer::make(std::move(f), options, tmp_pending_delete_log).get0();
-
-            for (const auto& sst : ssts) {
-                auto toc = sst->component_basename(component_type::TOC);
-                w.write(toc.c_str(), toc.size());
-                w.write("\n", 1);
-            }
-
-            w.flush();
-            w.close();
-
-            auto dir_f = open_directory(pending_delete_dir).get0();
-            // Once flushed and closed, the temporary log file can be renamed.
-            rename_mirrored_file(tmp_pending_delete_log, pending_delete_log).get();
-
-            // Guarantee that the changes above reached the disk.
-            dir_f.flush().get();
-            dir_f.close().get();
-            sstlog.debug("{} written successfully.", pending_delete_log);
-        } catch (...) {
-            sstlog.warn("Error while writing {}: {}. Ignoring.", pending_delete_log, std::current_exception());
-        }
-
-        parallel_for_each(ssts, [] (shared_sstable sst) {
-            return sst->unlink();
-        }).get();
-
-        // Once all sstables are deleted, the log file can be removed.
-        // Note: the log file will be removed also if unlink failed to remove
-        // any sstable and ignored the error.
-        try {
-            remove_file(pending_delete_log).get();
-            sstlog.debug("{} removed.", pending_delete_log);
-        } catch (...) {
-            sstlog.warn("Error removing {}: {}. Ignoring.", pending_delete_log, std::current_exception());
-        }
-    });
-}
-
-// FIXME: Go through maybe_delete_large_partitions_entry on recovery
-// since this is an indication we crashed in the middle of delete_atomically
-future<> replay_pending_delete_log(sstring pending_delete_log) {
-    sstlog.debug("Reading pending_deletes log file {}", pending_delete_log);
-    return seastar::async([pending_delete_log = std::move(pending_delete_log)] {
-        sstring pending_delete_dir = parent_path(pending_delete_log);
-        assert(sstable::is_pending_delete_dir(fs::path(pending_delete_dir)));
-        try {
-            auto sstdir = parent_path(pending_delete_dir);
-            auto f = open_file_dma(pending_delete_log, open_flags::ro).get0();
-            auto size = f.size().get0();
-            auto in = make_file_input_stream(f);
-            auto text = in.read_exactly(size).get0();
-            in.close().get();
-            f.close().get();
-
-            sstring all(text.begin(), text.end());
-            std::vector<sstring> basenames;
-            boost::split(basenames, all, boost::is_any_of("\n"), boost::token_compress_on);
-            auto tocs = boost::copy_range<std::vector<sstring>>(basenames
-                    | boost::adaptors::filtered([] (auto&& basename) { return !basename.empty(); })
-                    | boost::adaptors::transformed([&sstdir] (auto&& basename) { return sstdir + "/" + basename; }));
-            delete_sstables(tocs).get();
-        } catch (...) {
-            sstlog.warn("Error replaying {}: {}. Ignoring.", pending_delete_log, std::current_exception());
-        }
-    });
-}
-
-=======
->>>>>>> 996eac95
 thread_local sstables_stats::stats sstables_stats::_shard_stats;
 thread_local partition_index_cache::stats partition_index_cache::_shard_stats;
 thread_local cached_file::metrics index_page_cache_metrics;
