/*
 * Copyright (C) 2015 ScyllaDB
 */

/*
 * This file is part of Scylla.
 *
 * Scylla is free software: you can redistribute it and/or modify
 * it under the terms of the GNU Affero General Public License as published by
 * the Free Software Foundation, either version 3 of the License, or
 * (at your option) any later version.
 *
 * Scylla is distributed in the hope that it will be useful,
 * but WITHOUT ANY WARRANTY; without even the implied warranty of
 * MERCHANTABILITY or FITNESS FOR A PARTICULAR PURPOSE.  See the
 * GNU General Public License for more details.
 *
 * You should have received a copy of the GNU General Public License
 * along with Scylla.  If not, see <http://www.gnu.org/licenses/>.
 */

#include "log.hh"
#include <vector>
#include <typeinfo>
#include <limits>
#include "core/future.hh"
#include "core/future-util.hh"
#include "core/sstring.hh"
#include "core/fstream.hh"
#include "core/shared_ptr.hh"
#include "core/do_with.hh"
#include "core/thread.hh"
#include <seastar/core/shared_future.hh>
#include <seastar/core/byteorder.hh>
#include <iterator>

#include "types.hh"
#include "m_format_write_helpers.hh"
#include "sstables.hh"
#include "progress_monitor.hh"
#include "compress.hh"
#include "unimplemented.hh"
#include "index_reader.hh"
#include "remove.hh"
#include "memtable.hh"
#include "range.hh"
#include "downsampling.hh"
#include <boost/filesystem/operations.hpp>
#include <boost/algorithm/string.hpp>
#include <boost/range/adaptor/map.hpp>
#include <boost/range/adaptor/transformed.hpp>
#include <boost/range/algorithm_ext/insert.hpp>
#include <boost/range/algorithm_ext/push_back.hpp>
#include <boost/range/algorithm/set_algorithm.hpp>
#include <boost/range/algorithm_ext/is_sorted.hpp>
#include <regex>
#include <core/align.hh>
#include "range_tombstone_list.hh"
#include "counters.hh"
#include "binary_search.hh"
#include "utils/bloom_filter.hh"

#include "checked-file-impl.hh"
#include "integrity_checked_file_impl.hh"
#include "service/storage_service.hh"
#include "db/extensions.hh"
#include "unimplemented.hh"
#include "vint-serialization.hh"
#include "db/large_partition_handler.hh"

thread_local disk_error_signal_type sstable_read_error;
thread_local disk_error_signal_type sstable_write_error;

namespace sstables {

logging::logger sstlog("sstable");

static const db::config& get_config();

// Because this is a noop and won't hold any state, it is better to use a global than a
// thread_local. It will be faster, specially on non-x86.
static noop_write_monitor default_noop_write_monitor;
write_monitor& default_write_monitor() {
    return default_noop_write_monitor;
}

static noop_read_monitor default_noop_read_monitor;
read_monitor& default_read_monitor() {
    return default_noop_read_monitor;
}

static no_read_monitoring noop_read_monitor_generator;
read_monitor_generator& default_read_monitor_generator() {
    return noop_read_monitor_generator;
}

static future<file> open_sstable_component_file(const io_error_handler& error_handler, sstring name, open_flags flags,
        file_open_options options) {
    if (flags != open_flags::ro && get_config().enable_sstable_data_integrity_check()) {
        return open_integrity_checked_file_dma(name, flags, options).then([&error_handler] (auto f) {
            return make_checked_file(error_handler, std::move(f));
        });
    }
    return open_checked_file_dma(error_handler, name, flags, options);
}

future<file> new_sstable_component_file(const io_error_handler& error_handler, sstring name, open_flags flags,
        file_open_options options = {}) {
    return open_sstable_component_file(error_handler, name, flags, options).handle_exception([name] (auto ep) {
        sstlog.error("Could not create SSTable component {}. Found exception: {}", name, ep);
        return make_exception_future<file>(ep);
    });
}

utils::phased_barrier& background_jobs() {
    static thread_local utils::phased_barrier gate;
    return gate;
}

future<> await_background_jobs() {
    sstlog.debug("Waiting for background jobs");
    return background_jobs().advance_and_await().finally([] {
        sstlog.debug("Waiting done");
    });
}

future<> await_background_jobs_on_all_shards() {
    return smp::invoke_on_all([] {
        return await_background_jobs();
    });
}

class random_access_reader {
    std::unique_ptr<input_stream<char>> _in;
    seastar::gate _close_gate;
protected:
    virtual input_stream<char> open_at(uint64_t pos) = 0;
public:
    future<temporary_buffer<char>> read_exactly(size_t n) {
        return _in->read_exactly(n);
    }
    void seek(uint64_t pos) {
        if (_in) {
            seastar::with_gate(_close_gate, [in = std::move(_in)] () mutable {
                auto fut = in->close();
                return fut.then([in = std::move(in)] {});
            });
        }
        _in = std::make_unique<input_stream<char>>(open_at(pos));
    }
    bool eof() { return _in->eof(); }
    virtual future<> close() {
        return _close_gate.close().then([this] {
            return _in->close();
        });
    }
    virtual ~random_access_reader() { }
};

class file_random_access_reader : public random_access_reader {
    file _file;
    uint64_t _file_size;
    size_t _buffer_size;
    unsigned _read_ahead;
public:
    virtual input_stream<char> open_at(uint64_t pos) override {
        auto len = _file_size - pos;
        file_input_stream_options options;
        options.buffer_size = _buffer_size;
        options.read_ahead = _read_ahead;

        return make_file_input_stream(_file, pos, len, std::move(options));
    }
    explicit file_random_access_reader(file f, uint64_t file_size, size_t buffer_size = 8192, unsigned read_ahead = 4)
        : _file(std::move(f)), _file_size(file_size), _buffer_size(buffer_size), _read_ahead(read_ahead)
    {
        seek(0);
    }
    virtual future<> close() override {
        return random_access_reader::close().finally([this] {
            return _file.close().handle_exception([save = _file] (auto ep) {
                sstlog.warn("sstable close failed: {}", ep);
                general_disk_error();
            });
        });
    }
};

shared_sstable
make_sstable(schema_ptr schema, sstring dir, int64_t generation, sstable_version_types v, sstable_format_types f, gc_clock::time_point now,
            io_error_handler_gen error_handler_gen, size_t buffer_size) {
    return make_lw_shared<sstable>(std::move(schema), std::move(dir), generation, v, f, now, std::move(error_handler_gen), buffer_size);
}

std::unordered_map<sstable::version_types, sstring, enum_hash<sstable::version_types>> sstable::_version_string = {
    { sstable::version_types::ka , "ka" },
    { sstable::version_types::la , "la" },
    { sstable::version_types::mc , "mc" },
};

std::unordered_map<sstable::format_types, sstring, enum_hash<sstable::format_types>> sstable::_format_string = {
    { sstable::format_types::big , "big" }
};

// This assumes that the mappings are small enough, and called unfrequent
// enough.  If that changes, it would be adviseable to create a full static
// reverse mapping, even if it is done at runtime.
template <typename Map>
static typename Map::key_type reverse_map(const typename Map::mapped_type& value, Map& map) {
    for (auto& pair: map) {
        if (pair.second == value) {
            return pair.first;
        }
    }
    throw std::out_of_range("unable to reverse map");
}

// This should be used every time we use read_exactly directly.
//
// read_exactly is a lot more convenient of an interface to use, because we'll
// be parsing known quantities.
//
// However, anything other than the size we have asked for, is certainly a bug,
// and we need to do something about it.
static void check_buf_size(temporary_buffer<char>& buf, size_t expected) {
    if (buf.size() < expected) {
        throw bufsize_mismatch_exception(buf.size(), expected);
    }
}

template <typename T, typename U>
static void check_truncate_and_assign(T& to, const U from) {
    static_assert(std::is_integral<T>::value && std::is_integral<U>::value, "T and U must be integral");
    to = from;
    if (to != from) {
        throw std::overflow_error("assigning U to T caused an overflow");
    }
}

// Base parser, parses an integer type
template <typename T>
typename std::enable_if_t<std::is_integral<T>::value, void>
read_integer(temporary_buffer<char>& buf, T& i) {
    auto *nr = reinterpret_cast<const net::packed<T> *>(buf.get());
    i = net::ntoh(*nr);
}

template <typename T>
typename std::enable_if_t<std::is_integral<T>::value, future<>>
parse(sstable_version_types v, random_access_reader& in, T& i) {
    return in.read_exactly(sizeof(T)).then([&i] (auto buf) {
        check_buf_size(buf, sizeof(T));

        read_integer(buf, i);
        return make_ready_future<>();
    });
}

template <typename T>
inline typename std::enable_if_t<std::is_integral<T>::value, void>
write(sstable_version_types v, file_writer& out, T i) {
    auto *nr = reinterpret_cast<const net::packed<T> *>(&i);
    i = net::hton(*nr);
    auto p = reinterpret_cast<const char*>(&i);
    out.write(p, sizeof(T)).get();
}

template <typename T>
typename std::enable_if_t<std::is_enum<T>::value, future<>>
parse(sstable_version_types v, random_access_reader& in, T& i) {
    return parse(v, in, reinterpret_cast<typename std::underlying_type<T>::type&>(i));
}

template <typename T>
inline typename std::enable_if_t<std::is_enum<T>::value, void>
write(sstable_version_types v, file_writer& out, T i) {
    write(v, out, static_cast<typename std::underlying_type<T>::type>(i));
}

future<> parse(sstable_version_types v, random_access_reader& in, bool& i) {
    return parse(v, in, reinterpret_cast<uint8_t&>(i));
}

inline void write(sstable_version_types v, file_writer& out, bool i) {
    write(v, out, static_cast<uint8_t>(i));
}

template <typename To, typename From>
static inline To convert(From f) {
    static_assert(sizeof(To) == sizeof(From), "Sizes must match");
    union {
        To to;
        From from;
    } conv;

    conv.from = f;
    return conv.to;
}

future<> parse(sstable_version_types, random_access_reader& in, double& d) {
    return in.read_exactly(sizeof(double)).then([&d] (auto buf) {
        check_buf_size(buf, sizeof(double));

        auto *nr = reinterpret_cast<const net::packed<unsigned long> *>(buf.get());
        d = convert<double>(net::ntoh(*nr));
        return make_ready_future<>();
    });
}

inline void write(sstable_version_types v, file_writer& out, double d) {
    auto *nr = reinterpret_cast<const net::packed<unsigned long> *>(&d);
    auto tmp = net::hton(*nr);
    auto p = reinterpret_cast<const char*>(&tmp);
    out.write(p, sizeof(unsigned long)).get();
}

template <typename T>
future<> parse(sstable_version_types, random_access_reader& in, T& len, bytes& s) {
    return in.read_exactly(len).then([&s, len] (auto buf) {
        check_buf_size(buf, len);
        // Likely a different type of char. Most bufs are unsigned, whereas the bytes type is signed.
        s = bytes(reinterpret_cast<const bytes::value_type *>(buf.get()), len);
    });
}

inline void write(sstable_version_types v, file_writer& out, const bytes& s) {
    out.write(s).get();
}

inline void write(sstable_version_types v, file_writer& out, bytes_view s) {
    out.write(reinterpret_cast<const char*>(s.data()), s.size()).get();
}

inline void write(sstable_version_types v, file_writer& out, bytes_ostream s) {
    for (bytes_view fragment : s) {
        write(v, out, fragment);
    }
}

// All composite parsers must come after this
template<typename First, typename... Rest>
future<> parse(sstable_version_types v, random_access_reader& in, First& first, Rest&&... rest) {
    return parse(v, in, first).then([v, &in, &rest...] {
        return parse(v, in, std::forward<Rest>(rest)...);
    });
}

template<typename First, typename... Rest>
inline void write(sstable_version_types v, file_writer& out, const First& first, Rest&&... rest) {
    write(v, out, first);
    write(v, out, std::forward<Rest>(rest)...);
}

// Intended to be used for a type that describes itself through describe_type().
template <class T>
typename std::enable_if_t<!std::is_integral<T>::value && !std::is_enum<T>::value, future<>>
parse(sstable_version_types v, random_access_reader& in, T& t) {
    return t.describe_type(v, [v, &in] (auto&&... what) -> future<> {
        return parse(v, in, what...);
    });
}

template <class T>
inline void write(sstable_version_types v, file_writer& out, const vint<T>& t) {
    write_vint(out, t.value);
}

template <class T>
inline typename std::enable_if_t<!std::is_integral<T>::value && !std::is_enum<T>::value, void>
write(sstable_version_types v, file_writer& out, const T& t) {
    // describe_type() is not const correct, so cheat here:
    const_cast<T&>(t).describe_type(v, [v, &out] (auto&&... what) -> void {
        write(v, out, std::forward<decltype(what)>(what)...);
    });
}

// For all types that take a size, we provide a template that takes the type
// alone, and another, separate one, that takes a size parameter as well, of
// type Size. This is because although most of the time the size and the data
// are contiguous, it is not always the case. So we want to have the
// flexibility of parsing them separately.
template <typename Size>
future<> parse(sstable_version_types v, random_access_reader& in, disk_string<Size>& s) {
    auto len = std::make_unique<Size>();
    auto f = parse(v, in, *len);
    return f.then([v, &in, &s, len = std::move(len)] {
        return parse(v, in, *len, s.value);
    });
}

template <typename Size>
inline void write(sstable_version_types v, file_writer& out, const disk_string<Size>& s) {
    Size len = 0;
    check_truncate_and_assign(len, s.value.size());
    write(v, out, len);
    write(v, out, s.value);
}

template <typename Size>
inline void write(sstable_version_types v, file_writer& out, const disk_string_view<Size>& s) {
    Size len;
    check_truncate_and_assign(len, s.value.size());
    write(v, out, len, s.value);
}

// We cannot simply read the whole array at once, because we don't know its
// full size. We know the number of elements, but if we are talking about
// disk_strings, for instance, we have no idea how much of the stream each
// element will take.
//
// Sometimes we do know the size, like the case of integers. There, all we have
// to do is to convert each member because they are all stored big endian.
// We'll offer a specialization for that case below.
template <typename Size, typename Members>
typename std::enable_if_t<!std::is_integral<Members>::value, future<>>
parse(sstable_version_types v, random_access_reader& in, Size& len, utils::chunked_vector<Members>& arr) {

    auto count = make_lw_shared<size_t>(0);
    auto eoarr = [count, len] { return *count == len; };

    return do_until(eoarr, [v, count, &in, &arr] {
        arr.emplace_back();
        (*count)++;
        return parse(v, in, arr.back());
    });
}

template <typename Size, typename Members>
typename std::enable_if_t<std::is_integral<Members>::value, future<>>
parse(sstable_version_types, random_access_reader& in, Size& len, utils::chunked_vector<Members>& arr) {
    auto done = make_lw_shared<size_t>(0);
    return repeat([&in, &len, &arr, done]  {
        auto now = std::min(len - *done, 100000 / sizeof(Members));
        return in.read_exactly(now * sizeof(Members)).then([&arr, len, now, done] (auto buf) {
            check_buf_size(buf, now * sizeof(Members));

            auto *nr = reinterpret_cast<const net::packed<Members> *>(buf.get());
            for (size_t i = 0; i < now; ++i) {
                arr.push_back(net::ntoh(nr[i]));
            }
            *done += now;
            return make_ready_future<stop_iteration>(*done == len ? stop_iteration::yes : stop_iteration::no);
        });
    });
}

// We resize the array here, before we pass it to the integer / non-integer
// specializations
template <typename Size, typename Members>
future<> parse(sstable_version_types v, random_access_reader& in, disk_array<Size, Members>& arr) {
    auto len = make_lw_shared<Size>();
    auto f = parse(v, in, *len);
    return f.then([v, &in, &arr, len] {
        arr.elements.reserve(*len);
        return parse(v, in, *len, arr.elements);
    }).finally([len] {});
}

template <typename Members>
inline typename std::enable_if_t<!std::is_integral<Members>::value, void>
write(sstable_version_types v, file_writer& out, const utils::chunked_vector<Members>& arr) {
    for (auto& a : arr) {
        write(v, out, a);
    }
}

template <typename Members>
inline typename std::enable_if_t<std::is_integral<Members>::value, void>
write(sstable_version_types v, file_writer& out, const utils::chunked_vector<Members>& arr) {
    std::vector<Members> tmp;
    size_t per_loop = 100000 / sizeof(Members);
    tmp.resize(per_loop);
    size_t idx = 0;
    while (idx != arr.size()) {
        auto now = std::min(arr.size() - idx, per_loop);
        // copy arr into tmp converting each entry into big-endian representation.
        auto nr = arr.begin() + idx;
        for (size_t i = 0; i < now; i++) {
            tmp[i] = net::hton(nr[i]);
        }
        auto p = reinterpret_cast<const char*>(tmp.data());
        auto bytes = now * sizeof(Members);
        out.write(p, bytes).get();
        idx += now;
    }
}

template <typename Size, typename Members>
inline void write(sstable_version_types v, file_writer& out, const disk_array<Size, Members>& arr) {
    Size len = 0;
    check_truncate_and_assign(len, arr.elements.size());
    write(v, out, len);
    write(v, out, arr.elements);
}

template <typename Size, typename Members>
inline void write(sstable_version_types v, file_writer& out, const disk_array_vint_size<Size, Members>& arr) {
    Size len = 0;
    check_truncate_and_assign(len, arr.elements.size());
    write_vint(out, len);
    write(v, out, arr.elements);
}

template <typename Size, typename Members>
inline void write(sstable_version_types v, file_writer& out, const disk_array_ref<Size, Members>& arr) {
    Size len = 0;
    check_truncate_and_assign(len, arr.elements.size());
    write(v, out, len);
    write(v, out, arr.elements);
}

template <typename Size, typename Key, typename Value>
future<> parse(sstable_version_types v, random_access_reader& in, Size& len, std::unordered_map<Key, Value>& map) {
    return do_with(Size(), [v, &in, len, &map] (Size& count) {
        auto eos = [len, &count] { return len == count++; };
        return do_until(eos, [v, len, &in, &map] {
            struct kv {
                Key key;
                Value value;
            };

            return do_with(kv(), [v, &in, &map] (auto& el) {
                return parse(v, in, el.key, el.value).then([&el, &map] {
                    map.emplace(el.key, el.value);
                });
            });
        });
    });
}

template <typename Size, typename Key, typename Value>
future<> parse(sstable_version_types v, random_access_reader& in, disk_hash<Size, Key, Value>& h) {
    auto w = std::make_unique<Size>();
    auto f = parse(v, in, *w);
    return f.then([v, &in, &h, w = std::move(w)] {
        return parse(v, in, *w, h.map);
    });
}

template <typename Key, typename Value>
inline void write(sstable_version_types v, file_writer& out, const std::unordered_map<Key, Value>& map) {
    for (auto& val: map) {
        write(v, out, val.first, val.second);
    };
}

template <typename Size, typename Key, typename Value>
inline void write(sstable_version_types v, file_writer& out, const disk_hash<Size, Key, Value>& h) {
    Size len = 0;
    check_truncate_and_assign(len, h.map.size());
    write(v, out, len);
    write(v, out, h.map);
}

// Abstract parser/sizer/writer for a single tagged member of a tagged union
template <typename DiskSetOfTaggedUnion>
struct single_tagged_union_member_serdes {
    using value_type = typename DiskSetOfTaggedUnion::value_type;
    virtual ~single_tagged_union_member_serdes() {}
    virtual future<> do_parse(sstable_version_types version, random_access_reader& in, value_type& v) const = 0;
    virtual uint32_t do_size(sstable_version_types version, const value_type& v) const = 0;
    virtual void do_write(sstable_version_types version, file_writer& out, const value_type& v) const = 0;
};

// Concrete parser for a single member of a tagged union; parses type "Member"
template <typename DiskSetOfTaggedUnion, typename Member>
struct single_tagged_union_member_serdes_for final : single_tagged_union_member_serdes<DiskSetOfTaggedUnion> {
    using base = single_tagged_union_member_serdes<DiskSetOfTaggedUnion>;
    using value_type = typename base::value_type;
    virtual future<> do_parse(sstable_version_types version, random_access_reader& in, value_type& v) const {
        v = Member();
        return parse(version, in, boost::get<Member>(v).value);
    }
    virtual uint32_t do_size(sstable_version_types version, const value_type& v) const override {
        return serialized_size(version, boost::get<Member>(v).value);
    }
    virtual void do_write(sstable_version_types version, file_writer& out, const value_type& v) const override {
        write(version, out, boost::get<Member>(v).value);
    }
};

template <typename TagType, typename... Members>
struct disk_set_of_tagged_union<TagType, Members...>::serdes {
    using disk_set = disk_set_of_tagged_union<TagType, Members...>;
    // We can't use unique_ptr, because we initialize from an std::intializer_list, which is not move compatible.
    using serdes_map_type = std::unordered_map<TagType, shared_ptr<single_tagged_union_member_serdes<disk_set>>, typename disk_set::hash_type>;
    using value_type = typename disk_set::value_type;
    serdes_map_type map = {
        {Members::tag(), make_shared<single_tagged_union_member_serdes_for<disk_set, Members>>()}...
    };
    future<> lookup_and_parse(sstable_version_types v, random_access_reader& in, TagType tag, uint32_t& size, disk_set& s, value_type& value) const {
        auto i = map.find(tag);
        if (i == map.end()) {
            return in.read_exactly(size).discard_result();
        } else {
            return i->second->do_parse(v, in, value).then([tag, &s, &value] () mutable {
                s.data.emplace(tag, std::move(value));
            });
        }
    }
    uint32_t lookup_and_size(sstable_version_types v, TagType tag, const value_type& value) const {
        return map.at(tag)->do_size(v, value);
    }
    void lookup_and_write(sstable_version_types v, file_writer& out, TagType tag, const value_type& value) const {
        return map.at(tag)->do_write(v, out, value);
    }
};

template <typename TagType, typename... Members>
typename disk_set_of_tagged_union<TagType, Members...>::serdes disk_set_of_tagged_union<TagType, Members...>::s_serdes;

template <typename TagType, typename... Members>
future<>
parse(sstable_version_types v, random_access_reader& in, disk_set_of_tagged_union<TagType, Members...>& s) {
    using disk_set = disk_set_of_tagged_union<TagType, Members...>;
    using key_type = typename disk_set::key_type;
    using value_type = typename disk_set::value_type;
    return do_with(0u, 0u, 0u, value_type{}, [&] (key_type& nr_elements, key_type& new_key, unsigned& new_size, value_type& new_value) {
        return parse(v, in, nr_elements).then([&] {
            auto rng = boost::irange<key_type>(0, nr_elements); // do_for_each doesn't like an rvalue range
            return do_for_each(rng.begin(), rng.end(), [&] (key_type ignore) {
                return parse(v, in, new_key).then([&] {
                    return parse(v, in, new_size).then([&] {
                        return disk_set::s_serdes.lookup_and_parse(v, in, TagType(new_key), new_size, s, new_value);
                    });
                });
            });
        });
    });
}

template <typename TagType, typename... Members>
void write(sstable_version_types v, file_writer& out, const disk_set_of_tagged_union<TagType, Members...>& s) {
    using disk_set = disk_set_of_tagged_union<TagType, Members...>;
    write(v, out, uint32_t(s.data.size()));
    for (auto&& kv : s.data) {
        auto&& tag = kv.first;
        auto&& value = kv.second;
        write(v, out, tag);
        write(v, out, uint32_t(disk_set::s_serdes.lookup_and_size(v, tag, value)));
        disk_set::s_serdes.lookup_and_write(v, out, tag, value);
    }
}

future<> parse(sstable_version_types v, random_access_reader& in, summary& s) {
    using pos_type = typename decltype(summary::positions)::value_type;

    return parse(v, in, s.header.min_index_interval,
                     s.header.size,
                     s.header.memory_size,
                     s.header.sampling_level,
                     s.header.size_at_full_sampling).then([v, &in, &s] {
        return in.read_exactly(s.header.size * sizeof(pos_type)).then([&in, &s] (auto buf) {
            auto len = s.header.size * sizeof(pos_type);
            check_buf_size(buf, len);

            // Positions are encoded in little-endian.
            auto b = buf.get();
            s.positions = utils::chunked_vector<pos_type>();
            return do_until([&s] { return s.positions.size() == s.header.size; }, [&s, buf = std::move(buf), b] () mutable {
                s.positions.push_back(seastar::read_le<pos_type>(b));
                b += sizeof(pos_type);
                return make_ready_future<>();
            }).then([&s] {
                // Since the keys in the index are not sized, we need to calculate
                // the start position of the index i+1 to determine the boundaries
                // of index i. The "memory_size" field in the header determines the
                // total memory used by the map, so if we push it to the vector, we
                // can guarantee that no conditionals are used, and we can always
                // query the position of the "next" index.
                s.positions.push_back(s.header.memory_size);
                return make_ready_future<>();
            });
        }).then([v, &in, &s] {
            in.seek(sizeof(summary::header) + s.header.memory_size);
            return parse(v, in, s.first_key, s.last_key);
        }).then([&in, &s] {
            in.seek(s.positions[0] + sizeof(summary::header));
            s.entries.reserve(s.header.size);

            return do_with(int(0), [&in, &s] (int& idx) mutable {
                return do_until([&s] { return s.entries.size() == s.header.size; }, [&s, &in, &idx] () mutable {
                    auto pos = s.positions[idx++];
                    auto next = s.positions[idx];

                    auto entrysize = next - pos;
                    return in.read_exactly(entrysize).then([&s, entrysize] (auto buf) mutable {
                        check_buf_size(buf, entrysize);

                        auto keysize = entrysize - 8;
                        auto key_data = s.add_summary_data(bytes_view(reinterpret_cast<const int8_t*>(buf.get()), keysize));
                        buf.trim_front(keysize);

                        // position is little-endian encoded
                        auto position = seastar::read_le<uint64_t>(buf.get());
                        auto token = dht::global_partitioner().get_token(key_view(key_data));
                        auto token_data = s.add_summary_data(bytes_view(token._data));
                        s.entries.push_back({ dht::token_view(dht::token::kind::key, token_data), key_data, position });
                        return make_ready_future<>();
                    });
                });
            }).then([&s] {
                // Delete last element which isn't part of the on-disk format.
                s.positions.pop_back();
            });
        });
    });
}

inline void write(sstable_version_types v, file_writer& out, const summary_entry& entry) {
    // FIXME: summary entry is supposedly written in memory order, but that
    // would prevent portability of summary file between machines of different
    // endianness. We can treat it as little endian to preserve portability.
    write(v, out, entry.key);
    auto p = seastar::cpu_to_le<uint64_t>(entry.position);
    out.write(reinterpret_cast<const char*>(&p), sizeof(p)).get();
}

inline void write(sstable_version_types v, file_writer& out, const summary& s) {
    // NOTE: positions and entries must be stored in LITTLE-ENDIAN.
    write(v, out, s.header.min_index_interval,
                  s.header.size,
                  s.header.memory_size,
                  s.header.sampling_level,
                  s.header.size_at_full_sampling);
    for (auto&& e : s.positions) {
        auto p = seastar::cpu_to_le(e);
        out.write(reinterpret_cast<const char*>(&p), sizeof(p)).get();
    }
    write(v, out, s.entries);
    write(v, out, s.first_key, s.last_key);
}

future<summary_entry&> sstable::read_summary_entry(size_t i) {
    // The last one is the boundary marker
    if (i >= (_components->summary.entries.size())) {
        throw std::out_of_range(sprint("Invalid Summary index: %ld", i));
    }

    return make_ready_future<summary_entry&>(_components->summary.entries[i]);
}

future<> parse(sstable_version_types v, random_access_reader& in, deletion_time& d) {
    return parse(v, in, d.local_deletion_time, d.marked_for_delete_at);
}

template <typename Child>
future<> parse(sstable_version_types v, random_access_reader& in, std::unique_ptr<metadata>& p) {
    p.reset(new Child);
    return parse(v, in, *static_cast<Child *>(p.get()));
}

template <typename Child>
inline void write(sstable_version_types v, file_writer& out, const std::unique_ptr<metadata>& p) {
    write(v, out, *static_cast<Child *>(p.get()));
}

future<> parse(sstable_version_types v, random_access_reader& in, statistics& s) {
    return parse(v, in, s.hash).then([v, &in, &s] {
        return do_for_each(s.hash.map.begin(), s.hash.map.end(), [v, &in, &s] (auto val) mutable {
            in.seek(val.second);

            switch (val.first) {
                case metadata_type::Validation:
                    return parse<validation_metadata>(v, in, s.contents[val.first]);
                case metadata_type::Compaction:
                    return parse<compaction_metadata>(v, in, s.contents[val.first]);
                case metadata_type::Stats:
                    return parse<stats_metadata>(v, in, s.contents[val.first]);
                case metadata_type::Serialization:
                    if (v != sstable_version_types::mc) {
                        throw std::runtime_error(
                            "Statistics is malformed: SSTable is in 2.x format but contains serialization header.");
                    } else {
                        // Ignore
                        warn(unimplemented::cause::SSTABLE_FORMAT_M);
                    }
                    return make_ready_future<>();
                default:
                    sstlog.warn("Invalid metadata type at Statistics file: {} ", int(val.first));
                    return make_ready_future<>();
                }
        });
    });
}

inline void write(sstable_version_types v, file_writer& out, const statistics& s) {
    write(v, out, s.hash);
    auto types = boost::copy_range<std::vector<metadata_type>>(s.hash.map | boost::adaptors::map_keys);
    // use same sort order as seal_statistics
    boost::sort(types);
    for (auto t : types) {
        s.contents.at(t)->write(v, out);
    }
}

future<> parse(sstable_version_types v, random_access_reader& in, utils::estimated_histogram& eh) {
    auto len = std::make_unique<uint32_t>();

    auto f = parse(v, in, *len);
    return f.then([&in, &eh, len = std::move(len)] {
        uint32_t length = *len;

        if (length == 0) {
            throw malformed_sstable_exception("Estimated histogram with zero size found. Can't continue!");
        }
        eh.bucket_offsets.reserve(length - 1);
        eh.buckets.reserve(length);

        auto type_size = sizeof(uint64_t) * 2;
        return in.read_exactly(length * type_size).then([&eh, length, type_size] (auto&& buf) {
            check_buf_size(buf, length * type_size);

            return do_with(size_t(0), std::move(buf), [&eh, length] (size_t& j, auto& buf) mutable {
                auto *nr = reinterpret_cast<const net::packed<uint64_t> *>(buf.get());
                return do_until([&eh, length] { return eh.buckets.size() == length; }, [nr, &eh, &j] () mutable {
                    auto offset = net::ntoh(nr[j++]);
                    auto bucket = net::ntoh(nr[j++]);
                    if (eh.buckets.size() > 0) {
                        eh.bucket_offsets.push_back(offset);
                    }
                    eh.buckets.push_back(bucket);
                    return make_ready_future<>();
                });
            });
        });
    });
}

inline void write(sstable_version_types v, file_writer& out, const utils::estimated_histogram& eh) {
    uint32_t len = 0;
    check_truncate_and_assign(len, eh.buckets.size());

    write(v, out, len);
    struct element {
        uint64_t offsets;
        uint64_t buckets;
    };
    std::vector<element> elements;
    elements.reserve(eh.buckets.size());

    auto *offsets_nr = reinterpret_cast<const net::packed<uint64_t> *>(eh.bucket_offsets.data());
    auto *buckets_nr = reinterpret_cast<const net::packed<uint64_t> *>(eh.buckets.data());
    for (size_t i = 0; i < eh.buckets.size(); i++) {
        auto offsets = net::hton(offsets_nr[i == 0 ? 0 : i - 1]);
        auto buckets = net::hton(buckets_nr[i]);
        elements.emplace_back(element{offsets, buckets});
        if (need_preempt()) {
            seastar::thread::yield();
        }
    }

    auto p = reinterpret_cast<const char*>(elements.data());
    auto bytes = elements.size() * sizeof(element);
    out.write(p, bytes).get();
}

struct streaming_histogram_element {
    using key_type = typename decltype(utils::streaming_histogram::bin)::key_type;
    using value_type = typename decltype(utils::streaming_histogram::bin)::mapped_type;
    key_type key;
    value_type value;

    template <typename Describer>
    auto describe_type(sstable_version_types v, Describer f) { return f(key, value); }
};

future<> parse(sstable_version_types v, random_access_reader& in, utils::streaming_histogram& sh) {
    auto a = std::make_unique<disk_array<uint32_t, streaming_histogram_element>>();

    auto f = parse(v, in, sh.max_bin_size, *a);
    return f.then([&sh, a = std::move(a)] {
        auto length = a->elements.size();
        if (length > sh.max_bin_size) {
            throw malformed_sstable_exception("Streaming histogram with more entries than allowed. Can't continue!");
        }

        // Find bad histogram which had incorrect elements merged due to use of
        // unordered map. The keys will be unordered. Histogram which size is
        // less than max allowed will be correct because no entries needed to be
        // merged, so we can avoid discarding those.
        // look for commit with title 'streaming_histogram: fix update' for more details.
        auto possibly_broken_histogram = length == sh.max_bin_size;
        auto less_comp = [] (auto& x, auto& y) { return x.key < y.key; };
        if (possibly_broken_histogram && !boost::is_sorted(a->elements, less_comp)) {
            return make_ready_future<>();
        }

        auto transform = [] (auto element) -> std::pair<streaming_histogram_element::key_type, streaming_histogram_element::value_type> {
            return { element.key, element.value };
        };
        boost::copy(a->elements | boost::adaptors::transformed(transform), std::inserter(sh.bin, sh.bin.end()));

        return make_ready_future<>();
    });
}

inline void write(sstable_version_types v, file_writer& out, const utils::streaming_histogram& sh) {
    uint32_t max_bin_size;
    check_truncate_and_assign(max_bin_size, sh.max_bin_size);

    disk_array<uint32_t, streaming_histogram_element> a;
    a.elements = boost::copy_range<utils::chunked_vector<streaming_histogram_element>>(sh.bin
        | boost::adaptors::transformed([&] (auto& kv) { return streaming_histogram_element{kv.first, kv.second}; }));

    write(v, out, max_bin_size, a);
}

future<> parse(sstable_version_types v, random_access_reader& in, commitlog_interval& ci) {
    return parse(v, in, ci.start).then([&ci, v, &in] {
        return parse(v, in, ci.end);
    });
}

inline void write(sstable_version_types v, file_writer& out, const commitlog_interval& ci) {
    write(v, out, ci.start);
    write(v, out, ci.end);
}

future<> parse(sstable_version_types v, random_access_reader& in, compression& c) {
    auto data_len_ptr = make_lw_shared<uint64_t>(0);
    auto chunk_len_ptr = make_lw_shared<uint32_t>(0);

    return parse(v, in, c.name, c.options, *chunk_len_ptr, *data_len_ptr).then([v, &in, &c, chunk_len_ptr, data_len_ptr] {
        c.set_uncompressed_chunk_length(*chunk_len_ptr);
        c.set_uncompressed_file_length(*data_len_ptr);

      return do_with(uint32_t(), c.offsets.get_writer(), [v, &in, &c] (uint32_t& len, compression::segmented_offsets::writer& offsets) {
        return parse(v, in, len).then([&in, &c, &len, &offsets] {
            auto eoarr = [&c, &len] { return c.offsets.size() == len; };

            return do_until(eoarr, [&in, &c, &len, &offsets] () {
                auto now = std::min(len - c.offsets.size(), 100000 / sizeof(uint64_t));
                return in.read_exactly(now * sizeof(uint64_t)).then([&offsets, now] (auto buf) {
                    uint64_t value;
                    for (size_t i = 0; i < now; ++i) {
                        std::copy_n(buf.get() + i * sizeof(uint64_t), sizeof(uint64_t), reinterpret_cast<char*>(&value));
                        offsets.push_back(net::ntoh(value));
                    }
                });
            });
        });
      });
    });
}

void write(sstable_version_types v, file_writer& out, const compression& c) {
    write(v, out, c.name, c.options, c.uncompressed_chunk_length(), c.uncompressed_file_length());

    write(v, out, static_cast<uint32_t>(c.offsets.size()));

    std::vector<uint64_t> tmp;
    const size_t per_loop = 100000 / sizeof(uint64_t);
    tmp.resize(per_loop);
    size_t idx = 0;
    while (idx != c.offsets.size()) {
        auto now = std::min(c.offsets.size() - idx, per_loop);
        // copy offsets into tmp converting each entry into big-endian representation.
        auto nr = c.offsets.begin() + idx;
        for (size_t i = 0; i < now; i++) {
            tmp[i] = net::hton(nr[i]);
        }
        auto p = reinterpret_cast<const char*>(tmp.data());
        auto bytes = now * sizeof(uint64_t);
        out.write(p, bytes).get();
        idx += now;
    }
}

// This is small enough, and well-defined. Easier to just read it all
// at once
future<> sstable::read_toc() {
    if (_recognized_components.size()) {
        return make_ready_future<>();
    }

    auto file_path = filename(component_type::TOC);

    sstlog.debug("Reading TOC file {} ", file_path);

    return open_checked_file_dma(_read_error_handler, file_path, open_flags::ro).then([this, file_path] (file f) {
        auto bufptr = allocate_aligned_buffer<char>(4096, 4096);
        auto buf = bufptr.get();

        auto fut = f.dma_read(0, buf, 4096);
        return std::move(fut).then([this, f = std::move(f), bufptr = std::move(bufptr), file_path] (size_t size) mutable {
            // This file is supposed to be very small. Theoretically we should check its size,
            // but if we so much as read a whole page from it, there is definitely something fishy
            // going on - and this simplifies the code.
            if (size >= 4096) {
                throw malformed_sstable_exception("SSTable too big: " + to_sstring(size) + " bytes", file_path);
            }

            std::experimental::string_view buf(bufptr.get(), size);
            std::vector<sstring> comps;

            boost::split(comps , buf, boost::is_any_of("\n"));

            for (auto& c: comps) {
                // accept trailing newlines
                if (c == "") {
                    continue;
                }
                try {
                    _recognized_components.insert(reverse_map(c, sstable_version_constants::get_component_map(_version)));
                } catch (std::out_of_range& oor) {
                    _unrecognized_components.push_back(c);
                    sstlog.info("Unrecognized TOC component was found: {} in sstable {}", c, file_path);
                }
            }
            if (!_recognized_components.size()) {
                throw malformed_sstable_exception("Empty TOC", file_path);
            }
            return f.close().finally([f] {});
        });
    }).then_wrapped([file_path] (future<> f) {
        try {
            f.get();
        } catch (std::system_error& e) {
            if (e.code() == std::error_code(ENOENT, std::system_category())) {
                throw malformed_sstable_exception(file_path + ": file not found");
            }
            throw;
        }
    });

}

void sstable::generate_toc(compressor_ptr c, double filter_fp_chance) {
    // Creating table of components.
    _recognized_components.insert(component_type::TOC);
    _recognized_components.insert(component_type::Statistics);
    _recognized_components.insert(component_type::Digest);
    _recognized_components.insert(component_type::Index);
    _recognized_components.insert(component_type::Summary);
    _recognized_components.insert(component_type::Data);
    if (filter_fp_chance != 1.0) {
        _recognized_components.insert(component_type::Filter);
    }
    if (c == nullptr) {
        _recognized_components.insert(component_type::CRC);
    } else {
        _recognized_components.insert(component_type::CompressionInfo);
    }
    _recognized_components.insert(component_type::Scylla);
}

void sstable::write_toc(const io_priority_class& pc) {
    auto file_path = filename(component_type::TemporaryTOC);

    sstlog.debug("Writing TOC file {} ", file_path);

    // Writing TOC content to temporary file.
    // If creation of temporary TOC failed, it implies that that boot failed to
    // delete a sstable with temporary for this column family, or there is a
    // sstable being created in parallel with the same generation.
    file f = new_sstable_component_file(_write_error_handler, file_path, open_flags::wo | open_flags::create | open_flags::exclusive).get0();

    bool toc_exists = file_exists(filename(component_type::TOC)).get0();
    if (toc_exists) {
        // TOC will exist at this point if write_components() was called with
        // the generation of a sstable that exists.
        f.close().get();
        remove_file(file_path).get();
        throw std::runtime_error(sprint("SSTable write failed due to existence of TOC file for generation %ld of %s.%s", _generation, _schema->ks_name(), _schema->cf_name()));
    }

    file_output_stream_options options;
    options.buffer_size = 4096;
    options.io_priority_class = pc;
    auto w = file_writer(std::move(f), std::move(options));

    for (auto&& key : _recognized_components) {
            // new line character is appended to the end of each component name.
        auto value = sstable_version_constants::get_component_map(_version).at(key) + "\n";
        bytes b = bytes(reinterpret_cast<const bytes::value_type *>(value.c_str()), value.size());
        write(_version, w, b);
    }
    w.flush().get();
    w.close().get();

    // Flushing parent directory to guarantee that temporary TOC file reached
    // the disk.
    file dir_f = open_checked_directory(_write_error_handler, _dir).get0();
    sstable_write_io_check([&] {
        dir_f.flush().get();
        dir_f.close().get();
    });
}

future<> sstable::seal_sstable() {
    // SSTable sealing is about renaming temporary TOC file after guaranteeing
    // that each component reached the disk safely.
    return open_checked_directory(_write_error_handler, _dir).then([this] (file dir_f) {
        // Guarantee that every component of this sstable reached the disk.
        return sstable_write_io_check([&] { return dir_f.flush(); }).then([this] {
            // Rename TOC because it's no longer temporary.
            return sstable_write_io_check([&] {
                return engine().rename_file(filename(component_type::TemporaryTOC), filename(component_type::TOC));
            });
        }).then([this, dir_f] () mutable {
            // Guarantee that the changes above reached the disk.
            return sstable_write_io_check([&] { return dir_f.flush(); });
        }).then([this, dir_f] () mutable {
            return sstable_write_io_check([&] { return dir_f.close(); });
        }).then([this, dir_f] {
            // If this point was reached, sstable should be safe in disk.
            sstlog.debug("SSTable with generation {} of {}.{} was sealed successfully.", _generation, _schema->ks_name(), _schema->cf_name());
        });
    });
}

void write_crc(sstable_version_types v, io_error_handler& error_handler, const sstring file_path, const checksum& c) {
    sstlog.debug("Writing CRC file {} ", file_path);

    auto oflags = open_flags::wo | open_flags::create | open_flags::exclusive;
    file f = new_sstable_component_file(error_handler, file_path, oflags).get0();

    file_output_stream_options options;
    options.buffer_size = 4096;
    auto w = file_writer(std::move(f), std::move(options));
    write(v, w, c);
    w.close().get();
}

// Digest file stores the full checksum of data file converted into a string.
void write_digest(sstable_version_types v, io_error_handler& error_handler, const sstring file_path, uint32_t full_checksum) {
    sstlog.debug("Writing Digest file {} ", file_path);

    auto oflags = open_flags::wo | open_flags::create | open_flags::exclusive;
    auto f = new_sstable_component_file(error_handler, file_path, oflags).get0();

    file_output_stream_options options;
    options.buffer_size = 4096;
    auto w = file_writer(std::move(f), std::move(options));

    auto digest = to_sstring<bytes>(full_checksum);
    write(v, w, digest);
    w.close().get();
}

thread_local std::array<std::vector<int>, downsampling::BASE_SAMPLING_LEVEL> downsampling::_sample_pattern_cache;
thread_local std::array<std::vector<int>, downsampling::BASE_SAMPLING_LEVEL> downsampling::_original_index_cache;


template <component_type Type, typename T>
future<> sstable::read_simple(T& component, const io_priority_class& pc) {

    auto file_path = filename(Type);
    sstlog.debug(("Reading " + sstable_version_constants::get_component_map(_version).at(Type) + " file {} ").c_str(), file_path);
    return open_file_dma(file_path, open_flags::ro).then([this, &component] (file fi) {
        auto fut = fi.size();
        return fut.then([this, &component, fi = std::move(fi)] (uint64_t size) {
            auto f = make_checked_file(_read_error_handler, fi);
            auto r = make_lw_shared<file_random_access_reader>(std::move(f), size, sstable_buffer_size);
            auto fut = parse(_version, *r, component);
            return fut.finally([r] {
                return r->close();
            }).then([r] {});
        });
    }).then_wrapped([this, file_path] (future<> f) {
        try {
            f.get();
        } catch (std::system_error& e) {
            if (e.code() == std::error_code(ENOENT, std::system_category())) {
                throw malformed_sstable_exception(file_path + ": file not found");
            }
            throw;
        }
    });
}

template <component_type Type, typename T>
void sstable::write_simple(const T& component, const io_priority_class& pc) {
    auto file_path = filename(Type);
    sstlog.debug(("Writing " + sstable_version_constants::get_component_map(_version).at(Type) + " file {} ").c_str(), file_path);
    file f = new_sstable_component_file(_write_error_handler, file_path, open_flags::wo | open_flags::create | open_flags::exclusive).get0();

    file_output_stream_options options;
    options.buffer_size = sstable_buffer_size;
    options.io_priority_class = pc;
    auto w = file_writer(std::move(f), std::move(options));
    write(_version, w, component);
    w.flush().get();
    w.close().get();
}

template future<> sstable::read_simple<component_type::Filter>(sstables::filter& f, const io_priority_class& pc);
template void sstable::write_simple<component_type::Filter>(const sstables::filter& f, const io_priority_class& pc);

future<> sstable::read_compression(const io_priority_class& pc) {
     // FIXME: If there is no compression, we should expect a CRC file to be present.
    if (!has_component(component_type::CompressionInfo)) {
        return make_ready_future<>();
    }

    return read_simple<component_type::CompressionInfo>(_components->compression, pc);
}

void sstable::write_compression(const io_priority_class& pc) {
    if (!has_component(component_type::CompressionInfo)) {
        return;
    }

    write_simple<component_type::CompressionInfo>(_components->compression, pc);
}

void sstable::validate_min_max_metadata() {
    auto entry = _components->statistics.contents.find(metadata_type::Stats);
    if (entry == _components->statistics.contents.end()) {
        throw std::runtime_error("Stats metadata not available");
    }
    auto& p = entry->second;
    if (!p) {
        throw std::runtime_error("Statistics is malformed");
    }

    stats_metadata& s = *static_cast<stats_metadata *>(p.get());
    auto is_composite_valid = [] (const bytes& b) {
        auto v = composite_view(b);
        try {
            size_t s = 0;
            for (auto& c : v.components()) {
                s += c.first.size() + sizeof(composite::size_type) + sizeof(composite::eoc_type);
            }
            return s == b.size();
        } catch (marshal_exception&) {
            return false;
        }
    };
    auto clear_incorrect_min_max_column_names = [&s] {
        s.min_column_names.elements.clear();
        s.max_column_names.elements.clear();
    };
    auto& min_column_names = s.min_column_names.elements;
    auto& max_column_names = s.max_column_names.elements;

    if (min_column_names.empty() && max_column_names.empty()) {
        return;
    }

    // The min/max metadata is wrong if:
    // 1) it's not empty and schema defines no clustering key.
    // 2) their size differ.
    // 3) column name is stored instead of clustering value.
    // 4) clustering component is stored as composite.
    if ((!_schema->clustering_key_size() && (min_column_names.size() || max_column_names.size())) ||
            (min_column_names.size() != max_column_names.size())) {
        clear_incorrect_min_max_column_names();
        return;
    }

    for (auto i = 0U; i < min_column_names.size(); i++) {
        if (_schema->get_column_definition(min_column_names[i].value) || _schema->get_column_definition(max_column_names[i].value)) {
            clear_incorrect_min_max_column_names();
            break;
        }

        if (_schema->is_compound() && _schema->clustering_key_size() > 1 && _schema->is_dense() &&
                (is_composite_valid(min_column_names[i].value) || is_composite_valid(max_column_names[i].value))) {
            clear_incorrect_min_max_column_names();
            break;
        }
    }
}

void sstable::validate_max_local_deletion_time() {
    if (!has_correct_max_deletion_time()) {
        auto& entry = _components->statistics.contents[metadata_type::Stats];
        auto& s = *static_cast<stats_metadata*>(entry.get());
        s.max_local_deletion_time = std::numeric_limits<int32_t>::max();
    }
}

void sstable::set_clustering_components_ranges() {
    if (!_schema->clustering_key_size()) {
        return;
    }
    auto& min_column_names = get_stats_metadata().min_column_names.elements;
    auto& max_column_names = get_stats_metadata().max_column_names.elements;

    auto s = std::min(min_column_names.size(), max_column_names.size());
    _clustering_components_ranges.reserve(s);
    for (auto i = 0U; i < s; i++) {
        auto r = nonwrapping_range<bytes_view>({{ min_column_names[i].value, true }}, {{ max_column_names[i].value, true }});
        _clustering_components_ranges.push_back(std::move(r));
    }
}

const std::vector<nonwrapping_range<bytes_view>>& sstable::clustering_components_ranges() const {
    return _clustering_components_ranges;
}

double sstable::estimate_droppable_tombstone_ratio(gc_clock::time_point gc_before) const {
    auto& st = get_stats_metadata();
    auto estimated_count = st.estimated_cells_count.mean() * st.estimated_cells_count.count();
    if (estimated_count > 0) {
        double droppable = st.estimated_tombstone_drop_time.sum(gc_before.time_since_epoch().count());
        return droppable / estimated_count;
    }
    return 0.0f;
}

future<> sstable::read_statistics(const io_priority_class& pc) {
    return read_simple<component_type::Statistics>(_components->statistics, pc);
}

void sstable::write_statistics(const io_priority_class& pc) {
    write_simple<component_type::Statistics>(_components->statistics, pc);
}

void sstable::rewrite_statistics(const io_priority_class& pc) {
    auto file_path = filename(component_type::TemporaryStatistics);
    sstlog.debug("Rewriting statistics component of sstable {}", get_filename());
    file f = new_sstable_component_file(_write_error_handler, file_path, open_flags::wo | open_flags::create | open_flags::truncate).get0();

    file_output_stream_options options;
    options.buffer_size = sstable_buffer_size;
    options.io_priority_class = pc;
    auto w = file_writer(std::move(f), std::move(options));
    write(_version, w, _components->statistics);
    w.flush().get();
    w.close().get();
    // rename() guarantees atomicity when renaming a file into place.
    sstable_write_io_check(rename_file, file_path, filename(component_type::Statistics)).get();
}

future<> sstable::read_summary(const io_priority_class& pc) {
    if (_components->summary) {
        return make_ready_future<>();
    }

    return read_toc().then([this, &pc] {
        // We'll try to keep the main code path exception free, but if an exception does happen
        // we can try to regenerate the Summary.
        if (has_component(component_type::Summary)) {
            return read_simple<component_type::Summary>(_components->summary, pc).handle_exception([this, &pc] (auto ep) {
                sstlog.warn("Couldn't read summary file {}: {}. Recreating it.", this->filename(component_type::Summary), ep);
                return this->generate_summary(pc);
            });
        } else {
            return generate_summary(pc);
        }
    });
}

future<file> sstable::open_file(component_type type, open_flags flags, file_open_options opts) {
    auto f = new_sstable_component_file(_read_error_handler, filename(type), flags, opts);
    if ((type != component_type::Data && type != component_type::Index)
                    || get_config().extensions().sstable_file_io_extensions().empty()) {
        return f;
    }
    return f.then([this, type, flags](file f) {
        return do_with(std::move(f), [this, type, flags](file& f) {
            auto ext_range = get_config().extensions().sstable_file_io_extensions();
            return do_for_each(ext_range.begin(), ext_range.end(), [this, &f, type, flags](auto& ext) {
                // note: we're potentially wrapping more than once. extension mechanism
                // is responsible for order being sane.
                return ext->wrap_file(*this, type, f, flags).then([&f](file of) {
                    if (of) {
                        f = std::move(of);
                    }
                });
            }).then([&f] {
                return f;
            });
        });
    });
}

future<> sstable::open_data() {
    return when_all(open_file(component_type::Index, open_flags::ro),
                    open_file(component_type::Data, open_flags::ro))
                    .then([this] (auto files) {

        _index_file = std::get<file>(std::get<0>(files).get());
        _data_file = std::get<file>(std::get<1>(files).get());

        return this->update_info_for_opened_data();
    }).then([this] {
        if (_shards.empty()) {
            _shards = compute_shards_for_this_sstable();
        }
    });
}

future<> sstable::update_info_for_opened_data() {
    return _data_file.stat().then([this] (struct stat st) {
        if (this->has_component(component_type::CompressionInfo)) {
            _components->compression.update(st.st_size);
        }
        _data_file_size = st.st_size;
        _data_file_write_time = db_clock::from_time_t(st.st_mtime);
    }).then([this] {
        return _index_file.size().then([this] (auto size) {
            _index_file_size = size;
        });
    }).then([this] {
        if (this->has_component(component_type::Filter)) {
            return io_check([&] {
                return engine().file_size(this->filename(component_type::Filter));
            }).then([this] (auto size) {
                _filter_file_size = size;
            });
        }
        return make_ready_future<>();
    }).then([this] {
        this->set_clustering_components_ranges();
        this->set_first_and_last_keys();

        // Get disk usage for this sstable (includes all components).
        _bytes_on_disk = 0;
        return do_for_each(_recognized_components, [this] (component_type c) {
            return this->sstable_write_io_check([&, c] {
                return engine().file_exists(this->filename(c)).then([this, c] (bool exists) {
                    // ignore summary that isn't present in disk but was previously generated by read_summary().
                    if (!exists && c == component_type::Summary && _components->summary.memory_footprint()) {
                        return make_ready_future<uint64_t>(0);
                    }
                    return engine().file_size(this->filename(c));
                });
            }).then([this] (uint64_t bytes) {
                _bytes_on_disk += bytes;
            });
        });
    });
}

future<> sstable::create_data() {
    auto oflags = open_flags::wo | open_flags::create | open_flags::exclusive;
    file_open_options opt;
    opt.extent_allocation_size_hint = 32 << 20;
    opt.sloppy_size = true;
    return when_all(open_file(component_type::Index, oflags, opt),
                    open_file(component_type::Data, oflags, opt)).then([this] (auto files) {
        // FIXME: If both files could not be created, the first get below will
        // throw an exception, and second get() will not be attempted, and
        // we'll get a warning about the second future being destructed
        // without its exception being examined.

        _index_file = std::get<file>(std::get<0>(files).get());
        _data_file = std::get<file>(std::get<1>(files).get());
    });
}

future<> sstable::read_filter(const io_priority_class& pc) {
    if (!has_component(component_type::Filter)) {
        _components->filter = std::make_unique<utils::filter::always_present_filter>();
        return make_ready_future<>();
    }

    return seastar::async([this, &pc] () mutable {
        sstables::filter filter;
        read_simple<component_type::Filter>(filter, pc).get();
        auto nr_bits = filter.buckets.elements.size() * std::numeric_limits<typename decltype(filter.buckets.elements)::value_type>::digits;
        large_bitset bs(nr_bits, std::move(filter.buckets.elements));
        _components->filter = utils::filter::create_filter(filter.hashes, std::move(bs));
    });
}

void sstable::write_filter(const io_priority_class& pc) {
    if (!has_component(component_type::Filter)) {
        return;
    }

    auto f = static_cast<utils::filter::murmur3_bloom_filter *>(_components->filter.get());

    auto&& bs = f->bits();
    auto filter_ref = sstables::filter_ref(f->num_hashes(), bs.get_storage());
    write_simple<component_type::Filter>(filter_ref, pc);
}

// This interface is only used during tests, snapshot loading and early initialization.
// No need to set tunable priorities for it.
future<> sstable::load(const io_priority_class& pc) {
    return read_toc().then([this, &pc] {
        return seastar::when_all_succeed(
                read_statistics(pc),
                read_compression(pc),
                read_scylla_metadata(pc),
                read_filter(pc),
                read_summary(pc)).then([this] {
            validate_min_max_metadata();
            validate_max_local_deletion_time();
            return open_data();
        });
    });
}

future<> sstable::load(sstables::foreign_sstable_open_info info) {
    return read_toc().then([this, info = std::move(info)] () mutable {
        _components = std::move(info.components);
        _data_file = make_checked_file(_read_error_handler, info.data.to_file());
        _index_file = make_checked_file(_read_error_handler, info.index.to_file());
        _shards = std::move(info.owners);
        validate_min_max_metadata();
        validate_max_local_deletion_time();
        return update_info_for_opened_data();
    });
}

future<sstable_open_info> sstable::load_shared_components(const schema_ptr& s, sstring dir, int generation, version_types v, format_types f,
        const io_priority_class& pc) {
    auto sst = sstables::make_sstable(s, dir, generation, v, f);
    return sst->load(pc).then([sst] () mutable {
        auto info = sstable_open_info{make_lw_shared<shareable_components>(std::move(*sst->_components)),
            std::move(sst->_shards), std::move(sst->_data_file), std::move(sst->_index_file)};
        return make_ready_future<sstable_open_info>(std::move(info));
    });
}

future<foreign_sstable_open_info> sstable::get_open_info() & {
    return _components.copy().then([this] (auto c) mutable {
        return foreign_sstable_open_info{std::move(c), this->get_shards_for_this_sstable(), _data_file.dup(), _index_file.dup(),
            _generation, _version, _format};
    });
}

static composite::eoc bound_kind_to_start_marker(bound_kind start_kind) {
    return start_kind == bound_kind::excl_start
         ? composite::eoc::end
         : composite::eoc::start;
}

static composite::eoc bound_kind_to_end_marker(bound_kind end_kind) {
    return end_kind == bound_kind::excl_end
         ? composite::eoc::start
         : composite::eoc::end;
}

class bytes_writer_for_column_name {
    bytes _buf;
    bytes::iterator _pos;
public:
    void prepare(size_t size) {
        _buf = bytes(bytes::initialized_later(), size);
        _pos = _buf.begin();
    }

    template<typename... Args>
    void write(Args&&... args) {
        auto write_one = [this] (bytes_view data) {
            _pos = std::copy(data.begin(), data.end(), _pos);
        };
        auto ignore = { (write_one(bytes_view(args)), 0)... };
        (void)ignore;
    }

    bytes&& release() && {
        return std::move(_buf);
    }
};

class file_writer_for_column_name {
    sstable_version_types _v;
    file_writer& _fw;
public:
    file_writer_for_column_name(sstable_version_types v, file_writer& fw) : _v(v), _fw(fw) { }

    void prepare(uint16_t size) {
        sstables::write(_v, _fw, size);
    }

    template<typename... Args>
    void write(Args&&... args) {
        sstables::write(_v, _fw, std::forward<Args>(args)...);
    }
};

template<typename Writer>
static void write_compound_non_dense_column_name(sstable_version_types v, Writer& out, const composite& clustering_key, const std::vector<bytes_view>& column_names, composite::eoc marker = composite::eoc::none) {
    // was defined in the schema, for example.
    auto c = composite::from_exploded(column_names, true, marker);
    auto ck_bview = bytes_view(clustering_key);

    // The marker is not a component, so if the last component is empty (IOW,
    // only serializes to the marker), then we just replace the key's last byte
    // with the marker. If the component however it is not empty, then the
    // marker should be in the end of it, and we just join them together as we
    // do for any normal component
    if (c.size() == 1) {
        ck_bview.remove_suffix(1);
    }
    size_t sz = ck_bview.size() + c.size();
    if (sz > std::numeric_limits<uint16_t>::max()) {
        throw std::runtime_error(sprint("Column name too large (%d > %d)", sz, std::numeric_limits<uint16_t>::max()));
    }
    out.prepare(uint16_t(sz));
    out.write(ck_bview, c);
}

static void write_compound_non_dense_column_name(sstable_version_types v, file_writer& out, const composite& clustering_key, const std::vector<bytes_view>& column_names, composite::eoc marker = composite::eoc::none) {
    auto w = file_writer_for_column_name(v, out);
    write_compound_non_dense_column_name(v, w, clustering_key, column_names, marker);
}

template<typename Writer>
static void write_column_name(sstable_version_types v, Writer& out, bytes_view column_names) {
    size_t sz = column_names.size();
    if (sz > std::numeric_limits<uint16_t>::max()) {
        throw std::runtime_error(sprint("Column name too large (%d > %d)", sz, std::numeric_limits<uint16_t>::max()));
    }
    out.prepare(uint16_t(sz));
    out.write(column_names);
}

static void write_column_name(sstable_version_types v, file_writer& out, bytes_view column_names) {
    auto w = file_writer_for_column_name(v, out);
    write_column_name(v, w, column_names);
}

template<typename Writer>
static void write_column_name(sstable_version_types v, Writer& out, const schema& s, const composite& clustering_element, const std::vector<bytes_view>& column_names, composite::eoc marker = composite::eoc::none) {
    if (s.is_dense()) {
        write_column_name(v, out, bytes_view(clustering_element));
    } else if (s.is_compound()) {
        write_compound_non_dense_column_name(v, out, clustering_element, column_names, marker);
    } else {
        write_column_name(v, out, column_names[0]);
    }
}

void sstable::write_range_tombstone_bound(file_writer& out,
        const schema& s,
        const composite& clustering_element,
        const std::vector<bytes_view>& column_names,
        composite::eoc marker) {
    if (!_correctly_serialize_non_compound_range_tombstones && !clustering_element.is_compound()) {
        auto vals = clustering_element.values();
        write_compound_non_dense_column_name(_version, out, composite::serialize_value(vals, true), column_names, marker);
    } else {
        write_column_name(_version, out, s, clustering_element, column_names, marker);
    }
}

static void output_promoted_index_entry(bytes_ostream& promoted_index,
        const bytes& first_col,
        const bytes& last_col,
        uint64_t offset, uint64_t width) {
    char s[2];
    write_be(s, uint16_t(first_col.size()));
    promoted_index.write(s, 2);
    promoted_index.write(first_col);
    write_be(s, uint16_t(last_col.size()));
    promoted_index.write(s, 2);
    promoted_index.write(last_col);
    char q[8];
    write_be(q, uint64_t(offset));
    promoted_index.write(q, 8);
    write_be(q, uint64_t(width));
    promoted_index.write(q, 8);
}

// Call maybe_flush_pi_block() before writing the given sstable atom to the
// output. This may start a new promoted-index block depending on how much
// data we've already written since the start of the current block. Starting
// a new block involves both outputting the range of the old block to the
// index file, and outputting again the currently-open range tombstones to
// the data file.
// TODO: currently, maybe_flush_pi_block serializes the column name on every
// call, saving it in _pi_write.block_last_colname which we need for closing
// each block, as well as for closing the last block. We could instead save
// just the unprocessed arguments, and serialize them only when needed at the
// end of the block. For this we would need this function to take rvalue
// references (so data is moved in), and need not to use vector of byte_view
// (which might be gone later).
void sstable::maybe_flush_pi_block(file_writer& out,
        const composite& clustering_key,
        const std::vector<bytes_view>& column_names,
        composite::eoc marker) {
    if (!_schema->clustering_key_size()) {
        return;
    }
    bytes_writer_for_column_name w;
    write_column_name(_version, w, *_schema, clustering_key, column_names, marker);
    maybe_flush_pi_block(out, clustering_key, std::move(w).release());
}

// Overload can only be called if the schema has clustering keys.
void sstable::maybe_flush_pi_block(file_writer& out,
        const composite& clustering_key,
        bytes colname) {
    if (_pi_write.block_first_colname.empty()) {
        // This is the first column in the partition, or first column since we
        // closed a promoted-index block. Remember its name and position -
        // we'll need to write it to the promoted index.
        _pi_write.block_start_offset = out.offset();
        _pi_write.block_next_start_offset = out.offset() + _pi_write.desired_block_size;
        _pi_write.block_first_colname = colname;
        _pi_write.block_last_colname = std::move(colname);
    } else if (out.offset() >= _pi_write.block_next_start_offset) {
        // If we wrote enough bytes to the partition since we output a sample
        // to the promoted index, output one now and start a new one.
        output_promoted_index_entry(_pi_write.data,
                _pi_write.block_first_colname,
                _pi_write.block_last_colname,
                _pi_write.block_start_offset - _c_stats.start_offset,
                out.offset() - _pi_write.block_start_offset);
        _pi_write.numblocks++;
        _pi_write.block_start_offset = out.offset();
        // Because the new block can be read without the previous blocks, we
        // need to repeat the range tombstones which are still open.
        // Note that block_start_offset is before outputting those (so the new
        // block includes them), but we set block_next_start_offset after - so
        // even if we wrote a lot of open tombstones, we still get a full
        // block size of new data.
        auto& rts = _pi_write.tombstone_accumulator->range_tombstones_for_row(
                clustering_key_prefix::from_range(clustering_key.values()));
        for (const auto& rt : rts) {
            auto start = composite::from_clustering_element(*_pi_write.schemap, rt.start);
            auto end = composite::from_clustering_element(*_pi_write.schemap, rt.end);
            write_range_tombstone(out,
                    start, bound_kind_to_start_marker(rt.start_kind),
                    end, bound_kind_to_end_marker(rt.end_kind),
                    {}, rt.tomb);
        }
        _pi_write.block_next_start_offset = out.offset() + _pi_write.desired_block_size;
        _pi_write.block_first_colname = colname;
        _pi_write.block_last_colname = std::move(colname);
    } else {
        // Keep track of the last column in the partition - we'll need it to close
        // the last block in the promoted index, unfortunately.
        _pi_write.block_last_colname = std::move(colname);
    }
}

void write_cell_value(file_writer& out, const abstract_type& type, bytes_view value) {
    if (!value.empty()) {
        if (type.is_fixed_length()) {
            write(sstable_version_types::mc, out, value);
        } else {
            write_vint(out, value.size());
            write(sstable_version_types::mc, out, value);
        }
    }
}

static inline void update_cell_stats(column_stats& c_stats, api::timestamp_type timestamp) {
    c_stats.update_timestamp(timestamp);
    c_stats.cells_count++;
}

// Intended to write all cell components that follow column name.
void sstable::write_cell(file_writer& out, atomic_cell_view cell, const column_definition& cdef) {
    api::timestamp_type timestamp = cell.timestamp();

    update_cell_stats(_c_stats, timestamp);

    if (cell.is_dead(_now)) {
        // tombstone cell

        column_mask mask = column_mask::deletion;
        uint32_t deletion_time_size = sizeof(uint32_t);
        uint32_t deletion_time = cell.deletion_time().time_since_epoch().count();

        _c_stats.update_local_deletion_time(deletion_time);
        _c_stats.tombstone_histogram.update(deletion_time);

        write(_version, out, mask, timestamp, deletion_time_size, deletion_time);
    } else if (cdef.is_counter()) {
        // counter cell
        assert(!cell.is_counter_update());

        column_mask mask = column_mask::counter;
        write(_version, out, mask, int64_t(0), timestamp);

        counter_cell_view ccv(cell);
        auto shard_count = ccv.shard_count();

        static constexpr auto header_entry_size = sizeof(int16_t);
        static constexpr auto counter_shard_size = 32u; // counter_id: 16 + clock: 8 + value: 8
        auto total_size = sizeof(int16_t) + shard_count * (header_entry_size + counter_shard_size);

        write(_version, out, int32_t(total_size), int16_t(shard_count));
        for (auto i = 0u; i < shard_count; i++) {
            write<int16_t>(_version, out, std::numeric_limits<int16_t>::min() + i);
        }
        auto write_shard = [&] (auto&& s) {
            auto uuid = s.id().to_uuid();
            write(_version, out, int64_t(uuid.get_most_significant_bits()),
                  int64_t(uuid.get_least_significant_bits()),
                  int64_t(s.logical_clock()), int64_t(s.value()));
        };
        if (service::get_local_storage_service().cluster_supports_correct_counter_order()) {
            for (auto&& s : ccv.shards()) {
                write_shard(s);
            }
        } else {
            for (auto&& s : ccv.shards_compatible_with_1_7_4()) {
                write_shard(s);
            }
        }

        _c_stats.update_local_deletion_time(std::numeric_limits<int>::max());
    } else if (cell.is_live_and_has_ttl()) {
        // expiring cell

        column_mask mask = column_mask::expiration;
        uint32_t ttl = cell.ttl().count();
        uint32_t expiration = cell.expiry().time_since_epoch().count();
        disk_string_view<uint32_t> cell_value { cell.value() };

        _c_stats.update_local_deletion_time(expiration);
        // tombstone histogram is updated with expiration time because if ttl is longer
        // than gc_grace_seconds for all data, sstable will be considered fully expired
        // when actually nothing is expired.
        _c_stats.tombstone_histogram.update(expiration);

        write(_version, out, mask, ttl, expiration, timestamp, cell_value);
    } else {
        // regular cell

        column_mask mask = column_mask::none;
        disk_string_view<uint32_t> cell_value { cell.value() };

        _c_stats.update_local_deletion_time(std::numeric_limits<int>::max());

        write(_version, out, mask, timestamp, cell_value);
    }
}

void sstable::maybe_write_row_marker(file_writer& out, const schema& schema, const row_marker& marker, const composite& clustering_key) {
    if (!schema.is_compound() || schema.is_dense() || marker.is_missing()) {
        return;
    }
    // Write row mark cell to the beginning of clustered row.
    index_and_write_column_name(out, clustering_key, { bytes_view() });
    uint64_t timestamp = marker.timestamp();
    uint32_t value_length = 0;

    update_cell_stats(_c_stats, timestamp);

    if (marker.is_dead(_now)) {
        column_mask mask = column_mask::deletion;
        uint32_t deletion_time_size = sizeof(uint32_t);
        uint32_t deletion_time = marker.deletion_time().time_since_epoch().count();

        _c_stats.tombstone_histogram.update(deletion_time);

        write(_version, out, mask, timestamp, deletion_time_size, deletion_time);
    } else if (marker.is_expiring()) {
        column_mask mask = column_mask::expiration;
        uint32_t ttl = marker.ttl().count();
        uint32_t expiration = marker.expiry().time_since_epoch().count();
        write(_version, out, mask, ttl, expiration, timestamp, value_length);
    } else {
        column_mask mask = column_mask::none;
        write(_version, out, mask, timestamp, value_length);
    }
}

void sstable::write_deletion_time(file_writer& out, const tombstone t) {
    uint64_t timestamp = t.timestamp;
    uint32_t deletion_time = t.deletion_time.time_since_epoch().count();

    update_cell_stats(_c_stats, timestamp);
    _c_stats.update_local_deletion_time(deletion_time);
    _c_stats.tombstone_histogram.update(deletion_time);

    write(_version, out, deletion_time, timestamp);
}

void sstable::index_tombstone(file_writer& out, const composite& key, range_tombstone&& rt, composite::eoc marker) {
    maybe_flush_pi_block(out, key, {}, marker);
    // Remember the range tombstone so when we need to open a new promoted
    // index block, we can figure out which ranges are still open and need
    // to be repeated in the data file. Note that apply() also drops ranges
    // already closed by rt.start, so the accumulator doesn't grow boundless.
    _pi_write.tombstone_accumulator->apply(std::move(rt));
}

void sstable::maybe_write_row_tombstone(file_writer& out, const composite& key, const clustering_row& clustered_row) {
    auto t = clustered_row.tomb();
    if (!t) {
        return;
    }
    auto rt = range_tombstone(clustered_row.key(), bound_kind::incl_start, clustered_row.key(), bound_kind::incl_end, t.tomb());
    index_tombstone(out, key, std::move(rt), composite::eoc::none);
    write_range_tombstone(out, key, composite::eoc::start, key, composite::eoc::end, {}, t.regular());
    if (t.is_shadowable()) {
        write_range_tombstone(out, key, composite::eoc::start, key, composite::eoc::end, {}, t.shadowable().tomb(), column_mask::shadowable);
    }
}

void sstable::write_range_tombstone(file_writer& out,
        const composite& start,
        composite::eoc start_marker,
        const composite& end,
        composite::eoc end_marker,
        std::vector<bytes_view> suffix,
        const tombstone t,
        column_mask mask) {
    if (!_schema->is_compound() && (start_marker == composite::eoc::end || end_marker == composite::eoc::start)) {
        throw std::logic_error(sprint("Cannot represent marker type in range tombstone for non-compound schemas"));
    }
    write_range_tombstone_bound(out, *_schema, start, suffix, start_marker);
    write(_version, out, mask);
    write_range_tombstone_bound(out, *_schema, end, suffix, end_marker);
    write_deletion_time(out, t);
}

void sstable::write_collection(file_writer& out, const composite& clustering_key, const column_definition& cdef, collection_mutation_view collection) {
    auto t = static_pointer_cast<const collection_type_impl>(cdef.type);
    auto mview = t->deserialize_mutation_form(collection);
    const bytes& column_name = cdef.name();
    if (mview.tomb) {
        write_range_tombstone(out, clustering_key, composite::eoc::start, clustering_key, composite::eoc::end, { column_name }, mview.tomb);
    }
    for (auto& cp: mview.cells) {
        index_and_write_column_name(out, clustering_key, { column_name, cp.first });
        write_cell(out, cp.second, cdef);
    }
}

// This function is about writing a clustered_row to data file according to SSTables format.
// clustered_row contains a set of cells sharing the same clustering key.
void sstable::write_clustered_row(file_writer& out, const schema& schema, const clustering_row& clustered_row) {
    auto clustering_key = composite::from_clustering_element(schema, clustered_row.key());

    maybe_write_row_marker(out, schema, clustered_row.marker(), clustering_key);
    maybe_write_row_tombstone(out, clustering_key, clustered_row);

    if (schema.clustering_key_size()) {
        column_name_helper::min_max_components(schema, _collector.min_column_names(), _collector.max_column_names(),
            clustered_row.key().components());
    }

    // Write all cells of a partition's row.
    clustered_row.cells().for_each_cell([&] (column_id id, const atomic_cell_or_collection& c) {
        auto&& column_definition = schema.regular_column_at(id);
        // non atomic cell isn't supported yet. atomic cell maps to a single trift cell.
        // non atomic cell maps to multiple trift cell, e.g. collection.
        if (!column_definition.is_atomic()) {
            write_collection(out, clustering_key, column_definition, c.as_collection_mutation());
            return;
        }
        assert(column_definition.is_regular());
        atomic_cell_view cell = c.as_atomic_cell();
        std::vector<bytes_view> column_name = { column_definition.name() };
        index_and_write_column_name(out, clustering_key, column_name);
        write_cell(out, cell, column_definition);
    });
}

void sstable::write_static_row(file_writer& out, const schema& schema, const row& static_row) {
    assert(schema.is_compound());
    static_row.for_each_cell([&] (column_id id, const atomic_cell_or_collection& c) {
        auto&& column_definition = schema.static_column_at(id);
        if (!column_definition.is_atomic()) {
            auto sp = composite::static_prefix(schema);
            write_collection(out, sp, column_definition, c.as_collection_mutation());
            return;
        }
        assert(column_definition.is_static());
        const auto& column_name = column_definition.name();
        auto sp = composite::static_prefix(schema);
        index_and_write_column_name(out, sp, { bytes_view(column_name) });
        atomic_cell_view cell = c.as_atomic_cell();
        write_cell(out, cell, column_definition);
    });
}

void sstable::index_and_write_column_name(file_writer& out,
         const composite& clustering_element,
         const std::vector<bytes_view>& column_names,
         composite::eoc marker) {
    if (_schema->clustering_key_size()) {
        bytes_writer_for_column_name w;
        write_column_name(_version, w, *_schema, clustering_element, column_names, marker);
        auto&& colname = std::move(w).release();
        maybe_flush_pi_block(out, clustering_element, colname);
        write_column_name(_version, out, colname);
    } else {
        write_column_name(_version, out, *_schema, clustering_element, column_names, marker);
    }
}

static void write_index_header(sstable_version_types v, file_writer& out, disk_string_view<uint16_t>& key, uint64_t pos) {
    write(v, out, key, pos);
}

static void write_index_promoted(sstable_version_types v, file_writer& out, bytes_ostream& promoted_index,
        deletion_time deltime, uint32_t numblocks) {
    uint32_t promoted_index_size = promoted_index.size();
    if (promoted_index_size) {
        promoted_index_size += 16 /* deltime + numblocks */;
        write(v, out, promoted_index_size, deltime, numblocks, promoted_index);
    } else {
        write(v, out, promoted_index_size);
    }
}

static void prepare_summary(summary& s, uint64_t expected_partition_count, uint32_t min_index_interval) {
    assert(expected_partition_count >= 1);

    s.header.min_index_interval = min_index_interval;
    s.header.sampling_level = downsampling::BASE_SAMPLING_LEVEL;
    uint64_t max_expected_entries =
            (expected_partition_count / min_index_interval) +
            !!(expected_partition_count % min_index_interval);
    // FIXME: handle case where max_expected_entries is greater than max value stored by uint32_t.
    if (max_expected_entries > std::numeric_limits<uint32_t>::max()) {
        throw malformed_sstable_exception("Current sampling level (" + to_sstring(downsampling::BASE_SAMPLING_LEVEL) + ") not enough to generate summary.");
    }

    s.header.memory_size = 0;
}

static void seal_summary(summary& s,
        std::experimental::optional<key>&& first_key,
        std::experimental::optional<key>&& last_key,
        const index_sampling_state& state) {
    s.header.size = s.entries.size();
    s.header.size_at_full_sampling = sstable::get_size_at_full_sampling(state.partition_count, s.header.min_index_interval);

    s.header.memory_size = s.header.size * sizeof(uint32_t);
    for (auto& e: s.entries) {
        s.positions.push_back(s.header.memory_size);
        s.header.memory_size += e.key.size() + sizeof(e.position);
    }
    assert(first_key); // assume non-empty sstable
    s.first_key.value = first_key->get_bytes();

    if (last_key) {
        s.last_key.value = last_key->get_bytes();
    } else {
        // An empty last_mutation indicates we had just one partition
        s.last_key.value = s.first_key.value;
    }
}

static
void
populate_statistics_offsets(sstable_version_types v, statistics& s) {
    // copy into a sorted vector to guarantee consistent order
    auto types = boost::copy_range<std::vector<metadata_type>>(s.contents | boost::adaptors::map_keys);
    boost::sort(types);

    // populate the hash with garbage so we can calculate its size
    for (auto t : types) {
        s.hash.map[t] = -1;
    }

    auto offset = serialized_size(v, s.hash);
    for (auto t : types) {
        s.hash.map[t] = offset;
        offset += s.contents[t]->serialized_size(v);
    }
}

static
sharding_metadata
create_sharding_metadata(schema_ptr schema, const dht::decorated_key& first_key, const dht::decorated_key& last_key, shard_id shard) {
    auto prange = dht::partition_range::make(dht::ring_position(first_key), dht::ring_position(last_key));
    auto sm = sharding_metadata();
    for (auto&& range : dht::split_range_to_single_shard(*schema, prange, shard)) {
        if (true) { // keep indentation
            // we know left/right are not infinite
            auto&& left = range.start()->value();
            auto&& right = range.end()->value();
            auto&& left_token = left.token();
            auto left_exclusive = !left.has_key() && left.bound() == dht::ring_position::token_bound::end;
            auto&& right_token = right.token();
            auto right_exclusive = !right.has_key() && right.bound() == dht::ring_position::token_bound::start;
            sm.token_ranges.elements.push_back(disk_token_range{
                {left_exclusive, to_bytes(bytes_view(left_token._data))},
                {right_exclusive, to_bytes(bytes_view(right_token._data))}});
        }
    }
    return sm;
}

template <typename T>
static bytes_array_vint_size to_bytes_array_vint_size(const T& t) {
    static_assert(sizeof(typename T::value_type) == 1, "Only single-byte char types are allowed");
    bytes_array_vint_size result;
    boost::copy(t, std::back_inserter(result.elements));
    return result;
}

static sstring pk_type_to_string(const schema& s) {
    if (s.partition_key_size() == 1) {
        return s.partition_key_columns().begin()->type->name();
    } else {
        sstring type_params = ::join(",", s.partition_key_columns()
                            | boost::adaptors::transformed(std::mem_fn(&column_definition::type))
                            | boost::adaptors::transformed(std::mem_fn(&abstract_type::name)));
        return "org.apache.cassandra.db.marshal.CompositeType(" + type_params + ")";
    }
}

static serialization_header make_serialization_header(const schema& s, const encoding_stats& enc_stats) {
    serialization_header header;
    header.min_timestamp.value = enc_stats.min_timestamp - encoding_stats::timestamp_epoch;
    header.min_local_deletion_time.value = enc_stats.min_local_deletion_time - encoding_stats::deletion_time_epoch;
    header.min_ttl.value = enc_stats.min_ttl - encoding_stats::ttl_epoch;

    header.pk_type_name = to_bytes_array_vint_size(pk_type_to_string(s));

    header.clustering_key_types_names.elements.reserve(s.clustering_key_size());
    for (const auto& ck_column : s.clustering_key_columns()) {
        auto ck_type_name = to_bytes_array_vint_size(ck_column.type->name());
        header.clustering_key_types_names.elements.push_back(std::move(ck_type_name));
    }

    header.static_columns.elements.reserve(s.static_columns_count());
    for (const auto& static_column : s.static_columns()) {
        serialization_header::column_desc cd;
        cd.name = to_bytes_array_vint_size(static_column.name());
        cd.type_name = to_bytes_array_vint_size(static_column.type->name());
        header.static_columns.elements.push_back(std::move(cd));
    }

    header.regular_columns.elements.reserve(s.regular_columns_count());
    for (const auto& regular_column : s.regular_columns()) {
        serialization_header::column_desc cd;
        cd.name = to_bytes_array_vint_size(regular_column.name());
        cd.type_name = to_bytes_array_vint_size(regular_column.type->name());
        header.regular_columns.elements.push_back(std::move(cd));
    }

    return header;
}

// In the beginning of the statistics file, there is a disk_hash used to
// map each metadata type to its correspondent position in the file.
static void seal_statistics(sstable_version_types v, statistics& s, metadata_collector& collector,
        const sstring partitioner, double bloom_filter_fp_chance, schema_ptr schema,
        const dht::decorated_key& first_key, const dht::decorated_key& last_key, encoding_stats enc_stats = {}) {
    validation_metadata validation;
    compaction_metadata compaction;
    stats_metadata stats;

    validation.partitioner.value = to_bytes(partitioner);
    validation.filter_chance = bloom_filter_fp_chance;
    s.contents[metadata_type::Validation] = std::make_unique<validation_metadata>(std::move(validation));

    collector.construct_compaction(compaction);
    s.contents[metadata_type::Compaction] = std::make_unique<compaction_metadata>(std::move(compaction));

    collector.construct_stats(stats);
    s.contents[metadata_type::Stats] = std::make_unique<stats_metadata>(std::move(stats));

    if (v == sstable_version_types::mc) {
        auto header = make_serialization_header(*schema, enc_stats);
        s.contents[metadata_type::Serialization] = std::make_unique<serialization_header>(std::move(header));
    }

    populate_statistics_offsets(v, s);
}

void components_writer::maybe_add_summary_entry(summary& s, const dht::token& token, bytes_view key, uint64_t data_offset,
        uint64_t index_offset, index_sampling_state& state) {
    state.partition_count++;
    // generates a summary entry when possible (= keep summary / data size ratio within reasonable limits)
    if (data_offset >= state.next_data_offset_to_write_summary) {
        auto entry_size = 8 + 2 + key.size();  // offset + key_size.size + key.size
        state.next_data_offset_to_write_summary += state.summary_byte_cost * entry_size;
        auto token_data = s.add_summary_data(bytes_view(token._data));
        auto key_data = s.add_summary_data(key);
        s.entries.push_back({ dht::token_view(dht::token::kind::key, token_data), key_data, index_offset });
    }
}

void components_writer::maybe_add_summary_entry(const dht::token& token, bytes_view key) {
    return maybe_add_summary_entry(_sst._components->summary, token, key, get_offset(),
        _index.offset(), _index_sampling_state);
}

// Returns offset into data component.
uint64_t components_writer::get_offset() const {
    if (_sst.has_component(component_type::CompressionInfo)) {
        // Variable returned by compressed_file_length() is constantly updated by compressed output stream.
        return _sst._components->compression.compressed_file_length();
    } else {
        return _out.offset();
    }
}

file_writer components_writer::index_file_writer(sstable& sst, const io_priority_class& pc) {
    file_output_stream_options options;
    options.buffer_size = sst.sstable_buffer_size;
    options.io_priority_class = pc;
    options.write_behind = 10;
    return file_writer(std::move(sst._index_file), std::move(options));
}

// Get the currently loaded configuration, or the default configuration in
// case none has been loaded (this happens, for example, in unit tests).
static const db::config& get_config() {
    if (service::get_storage_service().local_is_initialized() &&
            service::get_local_storage_service().db().local_is_initialized()) {
        return service::get_local_storage_service().db().local().get_config();
    } else {
        static db::config default_config;
        return default_config;
    }
}

// Returns the cost for writing a byte to summary such that the ratio of summary
// to data will be 1 to cost by the time sstable is sealed.
static size_t summary_byte_cost() {
    auto summary_ratio = get_config().sstable_summary_ratio();
    return summary_ratio ? (1 / summary_ratio) : components_writer::default_summary_byte_cost;
}

components_writer::components_writer(sstable& sst, const schema& s, file_writer& out,
                                     uint64_t estimated_partitions,
                                     const sstable_writer_config& cfg,
                                     const io_priority_class& pc)
    : _sst(sst)
    , _schema(s)
    , _out(out)
    , _index(index_file_writer(sst, pc))
    , _index_needs_close(true)
    , _max_sstable_size(cfg.max_sstable_size)
    , _tombstone_written(false)
    , _range_tombstones(s)
    , _large_partition_handler(cfg.large_partition_handler)
{
    _sst._components->filter = utils::i_filter::get_filter(estimated_partitions, _schema.bloom_filter_fp_chance());
    _sst._pi_write.desired_block_size = cfg.promoted_index_block_size.value_or(get_config().column_index_size_in_kb() * 1024);
    _sst._correctly_serialize_non_compound_range_tombstones = cfg.correctly_serialize_non_compound_range_tombstones;
    _index_sampling_state.summary_byte_cost = summary_byte_cost();

    prepare_summary(_sst._components->summary, estimated_partitions, _schema.min_index_interval());

    // FIXME: we may need to set repaired_at stats at this point.
}

void components_writer::consume_new_partition(const dht::decorated_key& dk) {
    // Set current index of data to later compute row size.
    _sst._c_stats.start_offset = _out.offset();

    _partition_key = key::from_partition_key(_schema, dk.key());

    maybe_add_summary_entry(dk.token(), bytes_view(*_partition_key));
    _sst._components->filter->add(bytes_view(*_partition_key));
    _sst._collector.add_key(bytes_view(*_partition_key));

    auto p_key = disk_string_view<uint16_t>();
    p_key.value = bytes_view(*_partition_key);

    // Write index file entry for partition key into index file.
    // Write an index entry minus the "promoted index" (sample of columns)
    // part. We can only write that after processing the entire partition
    // and collecting the sample of columns.
    write_index_header(_sst.get_version(), _index, p_key, _out.offset());
    _sst._pi_write.data = {};
    _sst._pi_write.numblocks = 0;
    _sst._pi_write.deltime.local_deletion_time = std::numeric_limits<int32_t>::max();
    _sst._pi_write.deltime.marked_for_delete_at = std::numeric_limits<int64_t>::min();
    _sst._pi_write.block_start_offset = _out.offset();
    _sst._pi_write.tombstone_accumulator = range_tombstone_accumulator(_schema, false);
    _sst._pi_write.schemap = &_schema; // sadly we need this

    // Write partition key into data file.
    write(_sst.get_version(), _out, p_key);

    _tombstone_written = false;
}

void components_writer::consume(tombstone t) {
    deletion_time d;

    if (t) {
        d.local_deletion_time = t.deletion_time.time_since_epoch().count();
        d.marked_for_delete_at = t.timestamp;

        _sst._c_stats.tombstone_histogram.update(d.local_deletion_time);
        _sst._c_stats.update_local_deletion_time(d.local_deletion_time);
        _sst._c_stats.update_timestamp(d.marked_for_delete_at);
    } else {
        // Default values for live, undeleted rows.
        d.local_deletion_time = std::numeric_limits<int32_t>::max();
        d.marked_for_delete_at = std::numeric_limits<int64_t>::min();
    }
    write(_sst.get_version(), _out, d);
    _tombstone_written = true;
    // TODO: need to verify we don't do this twice?
    _sst._pi_write.deltime = d;
}

stop_iteration components_writer::consume(static_row&& sr) {
    ensure_tombstone_is_written();
    _sst.write_static_row(_out, _schema, sr.cells());
    return stop_iteration::no;
}

stop_iteration components_writer::consume(clustering_row&& cr) {
    drain_tombstones(cr.position());
    _sst.write_clustered_row(_out, _schema, cr);
    return stop_iteration::no;
}

void components_writer::drain_tombstones(position_in_partition_view pos) {
    ensure_tombstone_is_written();
    while (auto mfo = _range_tombstones.get_next(pos)) {
        write_tombstone(std::move(mfo->as_mutable_range_tombstone()));
    }
}

void components_writer::drain_tombstones() {
    ensure_tombstone_is_written();
    while (auto mfo = _range_tombstones.get_next()) {
        write_tombstone(std::move(mfo->as_mutable_range_tombstone()));
    }
}

stop_iteration components_writer::consume(range_tombstone&& rt) {
    drain_tombstones(rt.position());
    _range_tombstones.apply(std::move(rt));
    return stop_iteration::no;
}

void components_writer::write_tombstone(range_tombstone&& rt) {
    auto start = composite::from_clustering_element(_schema, rt.start);
    auto start_marker = bound_kind_to_start_marker(rt.start_kind);
    auto end = composite::from_clustering_element(_schema, rt.end);
    auto end_marker = bound_kind_to_end_marker(rt.end_kind);
    auto tomb = rt.tomb;
    _sst.index_tombstone(_out, start, std::move(rt), start_marker);
    _sst.write_range_tombstone(_out, std::move(start), start_marker, std::move(end), end_marker, {}, tomb);
}

stop_iteration components_writer::consume_end_of_partition() {
    drain_tombstones();

    // If there is an incomplete block in the promoted index, write it too.
    // However, if the _promoted_index is still empty, don't add a single
    // chunk - better not output a promoted index at all in this case.
    if (!_sst._pi_write.data.empty() && !_sst._pi_write.block_first_colname.empty()) {
        output_promoted_index_entry(_sst._pi_write.data,
            _sst._pi_write.block_first_colname,
            _sst._pi_write.block_last_colname,
            _sst._pi_write.block_start_offset - _sst._c_stats.start_offset,
            _out.offset() - _sst._pi_write.block_start_offset);
        _sst._pi_write.numblocks++;
    }
    write_index_promoted(_sst.get_version(), _index, _sst._pi_write.data, _sst._pi_write.deltime,
            _sst._pi_write.numblocks);
    _sst._pi_write.data = {};
    _sst._pi_write.block_first_colname = {};

    int16_t end_of_row = 0;
    write(_sst.get_version(), _out, end_of_row);

    // compute size of the current row.
    _sst._c_stats.partition_size = _out.offset() - _sst._c_stats.start_offset;

<<<<<<< HEAD
    _large_partition_handler->maybe_update_large_partitions(_sst, *_partition_key, _sst._c_stats.row_size);
=======
    maybe_log_large_partition_warning(_schema, *_partition_key, _sst._c_stats.partition_size, _large_partition_warning_threshold_bytes);
>>>>>>> 4ecb3a5e

    // update is about merging column_stats with the data being stored by collector.
    _sst._collector.update(std::move(_sst._c_stats));
    _sst._c_stats.reset();

    if (!_first_key) {
        _first_key = *_partition_key;
    }
    _last_key = std::move(*_partition_key);

    return get_offset() < _max_sstable_size ? stop_iteration::no : stop_iteration::yes;
}

void components_writer::consume_end_of_stream() {
    // what if there is only one partition? what if it is empty?
    seal_summary(_sst._components->summary, std::move(_first_key), std::move(_last_key), _index_sampling_state);

    _index_needs_close = false;
    _index.close().get();

    if (_sst.has_component(component_type::CompressionInfo)) {
        _sst._collector.add_compression_ratio(_sst._components->compression.compressed_file_length(), _sst._components->compression.uncompressed_file_length());
    }

    _sst.set_first_and_last_keys();
    seal_statistics(_sst.get_version(), _sst._components->statistics, _sst._collector, dht::global_partitioner().name(), _schema.bloom_filter_fp_chance(),
            _sst._schema, _sst.get_first_decorated_key(), _sst.get_last_decorated_key());
}

components_writer::~components_writer() {
    if (_index_needs_close) {
        try {
            _index.close().get();
        } catch (...) {
            sstlog.error("components_writer failed to close file: {}", std::current_exception());
        }
    }
}

future<>
sstable::read_scylla_metadata(const io_priority_class& pc) {
    if (_components->scylla_metadata) {
        return make_ready_future<>();
    }
    return read_toc().then([this, &pc] {
        _components->scylla_metadata.emplace();  // engaged optional means we won't try to re-read this again
        if (!has_component(component_type::Scylla)) {
            return make_ready_future<>();
        }
        return read_simple<component_type::Scylla>(*_components->scylla_metadata, pc);
    });
}

void
sstable::write_scylla_metadata(const io_priority_class& pc, shard_id shard, sstable_enabled_features features) {
    auto&& first_key = get_first_decorated_key();
    auto&& last_key = get_last_decorated_key();
    auto sm = create_sharding_metadata(_schema, first_key, last_key, shard);

    // sstable write may fail to generate empty metadata if mutation source has only data from other shard.
    // see https://github.com/scylladb/scylla/issues/2932 for details on how it can happen.
    if (sm.token_ranges.elements.empty()) {
        throw std::runtime_error(sprint("Failed to generate sharding metadata for %s", get_filename()));
    }

    if (!_components->scylla_metadata) {
        _components->scylla_metadata.emplace();
    }

    _components->scylla_metadata->data.set<scylla_metadata_type::Sharding>(std::move(sm));
    _components->scylla_metadata->data.set<scylla_metadata_type::Features>(std::move(features));

    write_simple<component_type::Scylla>(*_components->scylla_metadata, pc);
}

struct sstable_writer::writer_impl {
    virtual void consume_new_partition(const dht::decorated_key& dk) = 0;
    virtual void consume(tombstone t) = 0;
    virtual stop_iteration consume(static_row&& sr) = 0;
    virtual stop_iteration consume(clustering_row&& cr) = 0;
    virtual stop_iteration consume(range_tombstone&& rt) = 0;
    virtual stop_iteration consume_end_of_partition() = 0;
    virtual void consume_end_of_stream() = 0;
    virtual ~writer_impl() {}
};

class sstable_writer_k_l : public sstable_writer::writer_impl {
    sstable& _sst;
    const schema& _schema;
    const io_priority_class& _pc;
    bool _backup;
    bool _leave_unsealed;
    bool _compression_enabled;
    std::unique_ptr<file_writer> _writer;
    stdx::optional<components_writer> _components_writer;
    shard_id _shard; // Specifies which shard new sstable will belong to.
    write_monitor* _monitor;
    bool _correctly_serialize_non_compound_range_tombstones;
private:
    void prepare_file_writer();
    void finish_file_writer();
public:
    sstable_writer_k_l(sstable& sst, const schema& s, uint64_t estimated_partitions,
            const sstable_writer_config&, const io_priority_class& pc, shard_id shard = engine().cpu_id());
    ~sstable_writer_k_l();
    sstable_writer_k_l(sstable_writer_k_l&& o) : _sst(o._sst), _schema(o._schema), _pc(o._pc), _backup(o._backup),
            _leave_unsealed(o._leave_unsealed), _compression_enabled(o._compression_enabled), _writer(std::move(o._writer)),
            _components_writer(std::move(o._components_writer)), _shard(o._shard), _monitor(o._monitor),
            _correctly_serialize_non_compound_range_tombstones(o._correctly_serialize_non_compound_range_tombstones) { }
    void consume_new_partition(const dht::decorated_key& dk) override { return _components_writer->consume_new_partition(dk); }
    void consume(tombstone t) override { _components_writer->consume(t); }
    stop_iteration consume(static_row&& sr) override { return _components_writer->consume(std::move(sr)); }
    stop_iteration consume(clustering_row&& cr) override { return _components_writer->consume(std::move(cr)); }
    stop_iteration consume(range_tombstone&& rt) override { return _components_writer->consume(std::move(rt)); }
    stop_iteration consume_end_of_partition() override { return _components_writer->consume_end_of_partition(); }
    void consume_end_of_stream() override;
};

void sstable_writer_k_l::prepare_file_writer()
{
    file_output_stream_options options;
    options.io_priority_class = _pc;
    options.buffer_size = _sst.sstable_buffer_size;
    options.write_behind = 10;

    if (!_compression_enabled) {
        _writer = std::make_unique<checksummed_file_writer>(std::move(_sst._data_file), std::move(options), true);
    } else {
        _writer = std::make_unique<file_writer>(make_compressed_file_output_stream(std::move(_sst._data_file), std::move(options), &_sst._components->compression, _schema.get_compressor_params()));
    }
}

void sstable_writer_k_l::finish_file_writer()
{
    auto writer = std::move(_writer);
    writer->close().get();

    if (!_compression_enabled) {
        auto chksum_wr = static_cast<checksummed_file_writer*>(writer.get());
        write_digest(_sst.get_version(), _sst._write_error_handler, _sst.filename(component_type::Digest), chksum_wr->full_checksum());
        write_crc(_sst.get_version(), _sst._write_error_handler, _sst.filename(component_type::CRC), chksum_wr->finalize_checksum());
    } else {
        write_digest(_sst.get_version(), _sst._write_error_handler, _sst.filename(component_type::Digest), _sst._components->compression.full_checksum());
    }
}

sstable_writer_k_l::~sstable_writer_k_l() {
    if (_writer) {
        try {
            _writer->close().get();
        } catch (...) {
            sstlog.error("sstable_writer failed to close file: {}", std::current_exception());
        }
    }
}

sstable_writer_k_l::sstable_writer_k_l(sstable& sst, const schema& s, uint64_t estimated_partitions,
                               const sstable_writer_config& cfg, const io_priority_class& pc, shard_id shard)
    : _sst(sst)
    , _schema(s)
    , _pc(pc)
    , _backup(cfg.backup)
    , _leave_unsealed(cfg.leave_unsealed)
    , _shard(shard)
    , _monitor(cfg.monitor)
    , _correctly_serialize_non_compound_range_tombstones(cfg.correctly_serialize_non_compound_range_tombstones)
{
    _sst.generate_toc(_schema.get_compressor_params().get_compressor(), _schema.bloom_filter_fp_chance());
    _sst.write_toc(_pc);
    _sst.create_data().get();
    _compression_enabled = !_sst.has_component(component_type::CRC);
    prepare_file_writer();

    _monitor->on_write_started(_writer->offset_tracker());
    _components_writer.emplace(_sst, _schema, *_writer, estimated_partitions, cfg, _pc);
    _sst._shards = { shard };
}

static sstable_enabled_features all_features() {
    return sstable_enabled_features{(1 << sstable_feature::End) - 1};
}

void sstable_writer_k_l::consume_end_of_stream()
{
    _components_writer->consume_end_of_stream();
    _components_writer = stdx::nullopt;
    _monitor->on_data_write_completed();
    finish_file_writer();
    _sst.write_summary(_pc);
    _sst.write_filter(_pc);
    _sst.write_statistics(_pc);
    _sst.write_compression(_pc);
    auto features = all_features();
    if (!_correctly_serialize_non_compound_range_tombstones) {
        features.disable(sstable_feature::NonCompoundRangeTombstones);
    }
    _sst.write_scylla_metadata(_pc, _shard, std::move(features));

    _monitor->on_write_completed();

    if (!_leave_unsealed) {
        _sst.seal_sstable(_backup).get();
    }

    _monitor->on_flush_completed();
}

enum class cell_flags : uint8_t {
    none = 0x00,
    is_deleted_mask = 0x01, // Whether the cell is a tombstone or not.
    is_expiring_mask = 0x02, // Whether the cell is expiring.
    has_empty_value_mask = 0x04, // Whether the cell has an empty value. This will be the case for a tombstone in particular.
    use_row_timestamp_mask = 0x08, // Whether the cell has the same timestamp as the row this is a cell of.
    use_row_ttl_mask = 0x10, // Whether the cell has the same TTL as the row this is a cell of.
};

inline cell_flags operator& (cell_flags lhs, cell_flags rhs) {
    return cell_flags(static_cast<uint8_t>(lhs) & static_cast<uint8_t>(rhs));
}

inline cell_flags& operator |= (cell_flags& lhs, cell_flags rhs) {
    lhs = cell_flags(static_cast<uint8_t>(lhs) | static_cast<uint8_t>(rhs));
    return lhs;
}

enum class row_flags : uint8_t {
    none = 0x00,
    // Signal the end of the partition. Nothing follows a <flags> field with that flag.
    end_of_partition = 0x01,
    // Whether the encoded unfiltered is a marker or a row. All following flags apply only to rows.
    is_marker = 0x02,
    // Whether the encoded row has a timestamp (i.e. its liveness_info is not empty).
    has_timestamp = 0x04,
    // Whether the encoded row has some expiration info (i.e. if its liveness_info contains TTL and local_deletion).
    has_ttl = 0x08,
    // Whether the encoded row has some deletion info.
    has_deletion = 0x10,
    // Whether the encoded row has all of the columns from the header present.
    has_all_columns = 0x20,
    // Whether the encoded row has some complex deletion for at least one of its complex columns.
    has_complex_deletion = 0x40,
    // If present, another byte is read containing the "extended flags" below.
    extension_flag = 0x80
};

inline row_flags operator& (row_flags lhs, row_flags rhs) {
    return row_flags(static_cast<uint8_t>(lhs) & static_cast<uint8_t>(rhs));
}

inline row_flags& operator |= (row_flags& lhs, row_flags rhs) {
    lhs = row_flags(static_cast<uint8_t>(lhs) | static_cast<uint8_t>(rhs));
    return lhs;
}

enum class row_extended_flags : uint8_t {
    none = 0x00,
    // Whether the encoded row is a static. If there is no extended flag, the row is assumed not static.
    is_static = 0x01,
    // Whether the row deletion is shadowable. If there is no extended flag (or no row deletion)
    // the deletion is assumed not shadowable.
    // This flag is deprecated in Origin - see CASSANDRA-11500.
    has_shadowable_deletion = 0x02,
};

// Used for writing SSTables in 'mc' format.
class sstable_writer_m : public sstable_writer::writer_impl {
private:
    sstable& _sst;
    const schema& _schema;
    const io_priority_class& _pc;
    sstable_writer_config _cfg;
    encoding_stats _enc_stats;
    shard_id _shard; // Specifies which shard the new SStable will belong to.
    std::unique_ptr<file_writer> _data_writer;
    std::optional<file_writer> _index_writer;
    bool _tombstone_written = false;
    bool _row_deletion_written = false;
    // The length of partition header (partition key, partition deletion and static row, if present)
    // as written to the data file
    // Used for writing promoted index
    uint64_t _partition_header_length = 0;
    uint64_t _prev_row_start = 0;
    std::optional<key> _partition_key;
    stdx::optional<key> _first_key, _last_key;
    index_sampling_state _index_sampling_state;
    struct pi_block {
        clustering_key_prefix first;
        clustering_key_prefix last;
        uint64_t offset;
        uint64_t width;
    };
    // _pi_write_m is used temporarily for building the promoted
    // index (column sample) of one partition when writing a new sstable.
    struct {
        // Unfortunately we cannot output the promoted index directly to the
        // index file because it needs to be prepended by its size.
        seastar::circular_buffer<pi_block> promoted_index;
        tombstone tomb;
        uint64_t block_start_offset;
        uint64_t block_next_start_offset;
        std::optional<clustering_key_prefix> first_clustering;
        std::optional<clustering_key_prefix> last_clustering;
        size_t desired_block_size;
    } _pi_write_m;
    column_stats _c_stats;

    void init_file_writers();
    void close_data_writer();
    void ensure_tombstone_is_written() {
        if (!_tombstone_written) {
            consume(tombstone());
        }
    }

    void write_delta_timestamp(file_writer& writer, api::timestamp_type timestamp) {
        sstables::write_delta_timestamp(writer, timestamp, _enc_stats);
    }
    void write_delta_ttl(file_writer& writer, uint32_t ttl) {
        sstables::write_delta_ttl(writer, ttl, _enc_stats);
    }
    void write_delta_local_deletion_time(file_writer& writer, uint32_t ldt) {
        sstables::write_delta_local_deletion_time(writer, ldt, _enc_stats);
    }
    void write_delta_deletion_time(file_writer& writer, deletion_time dt) {
        sstables::write_delta_deletion_time(writer, dt, _enc_stats);
    }

    struct row_time_properties {
        std::optional<api::timestamp_type> timestamp;
        std::optional<uint32_t> ttl;
        std::optional<uint32_t> local_deletion_time;
    };

    // Writes single atomic cell
    void write_cell(file_writer& writer, atomic_cell_view cell, const column_definition& cdef,
                    const row_time_properties& properties, bytes_view cell_path = {});

    // Writes information about row liveness (formerly 'row marker')
    void write_liveness_info(file_writer& writer, const row_marker& marker);

    // Writes a CQL collection (list, set or map)
    void write_collection(file_writer& writer, const column_definition& cdef, collection_mutation_view collection,
                          const row_time_properties& properties, bool has_complex_deletion);

    void write_cells(file_writer& writer, column_kind kind, const row& row_body, const row_time_properties& properties, bool has_complex_deletion = false);
    void write_row_body(file_writer& writer, const clustering_row& row, bool has_complex_deletion);
    void write_static_row(const row& static_row);
    void write_clustered_row(const clustering_row& clustered_row, uint64_t prev_row_size);
    void write_promoted_index(file_writer& writer);
public:

    sstable_writer_m(sstable& sst, const schema& s, uint64_t estimated_partitions,
            const sstable_writer_config& cfg, encoding_stats enc_stats,
                      const io_priority_class& pc, shard_id shard = engine().cpu_id())
        : _sst(sst)
        , _schema(s)
        , _pc(pc)
        , _cfg(cfg)
        , _enc_stats(enc_stats)
        , _shard(shard)
    {
        _index_sampling_state.summary_byte_cost = summary_byte_cost();
        _sst.generate_toc(_schema.get_compressor_params().get_compressor(), _schema.bloom_filter_fp_chance());
        _sst.write_toc(_pc);
        _sst.create_data().get();
        if (!_sst.has_component(component_type::CRC)) {
            throw std::runtime_error("Compression is not yet implemented for SSTables 3.0 yet");
        }
        init_file_writers();
        _sst._shards = { shard };

        _cfg.monitor->on_write_started(_data_writer->offset_tracker());
        _sst._components->filter = utils::i_filter::get_filter(estimated_partitions, _schema.bloom_filter_fp_chance());
        _pi_write_m.desired_block_size = cfg.promoted_index_block_size.value_or(get_config().column_index_size_in_kb() * 1024);
        _sst._correctly_serialize_non_compound_range_tombstones = _cfg.correctly_serialize_non_compound_range_tombstones;
        _index_sampling_state.summary_byte_cost = summary_byte_cost();
        prepare_summary(_sst._components->summary, estimated_partitions, _schema.min_index_interval());
    }

    ~sstable_writer_m();
    sstable_writer_m(sstable_writer_m&& o) = default;
    void consume_new_partition(const dht::decorated_key& dk) override;
    void consume(tombstone t) override;
    stop_iteration consume(static_row&& sr) override;
    stop_iteration consume(clustering_row&& cr) override;
    stop_iteration consume(range_tombstone&& rt) override {
        throw std::runtime_error("consume(range_tombstone) is not yet implemented for SSTables v3");
    }
    stop_iteration consume_end_of_partition();
    void consume_end_of_stream() override;
};

sstable_writer_m::~sstable_writer_m() {
    auto close_writer = [](auto& writer) {
        if (writer) {
            try {
                writer->close().get();
            } catch (...) {
                sstlog.error("sstable_writer_m failed to close file: {}", std::current_exception());
            }
        }
    };
    close_writer(_index_writer);
    close_writer(_data_writer);
}

void sstable_writer_m::init_file_writers() {
    file_output_stream_options options;
    options.io_priority_class = _pc;
    options.buffer_size = _sst.sstable_buffer_size;
    options.write_behind = 10;

    _data_writer = std::make_unique<checksummed_file_writer>(std::move(_sst._data_file), options, true);
    _index_writer.emplace(std::move(_sst._index_file), options);
}

void sstable_writer_m::close_data_writer() {
    auto writer = std::move(_data_writer);
    writer->close().get();
    auto chksum_wr = static_cast<checksummed_file_writer*>(writer.get());
    write_digest(_sst.get_version(), _sst._write_error_handler, _sst.filename(component_type::Digest), chksum_wr->full_checksum());
    write_crc(_sst.get_version(), _sst._write_error_handler, _sst.filename(component_type::CRC), chksum_wr->finalize_checksum());
}

void sstable_writer_m::consume_new_partition(const dht::decorated_key& dk) {
    _c_stats.start_offset = _data_writer->offset();
    _prev_row_start = 0;

    _partition_key = key::from_partition_key(_schema, dk.key());
    _sst._components->filter->add(bytes_view(*_partition_key));
    _sst.get_metadata_collector().add_key(bytes_view(*_partition_key));

    auto p_key = disk_string_view<uint16_t>();
    p_key.value = bytes_view(*_partition_key);

    // Write index file entry from partition key into index file.
    // Write an index entry minus the "promoted index" (sample of columns)
    // part. We can only write that after processing the entire partition
    // and collecting the sample of columns.
    write(_sst.get_version(), *_index_writer, p_key);
    write_vint(*_index_writer, _data_writer->offset());

    _pi_write_m.promoted_index = {};
    _pi_write_m.tomb = {};
    _pi_write_m.first_clustering.reset();
    _pi_write_m.last_clustering.reset();

    write(_sst.get_version(), *_data_writer, p_key);
    _partition_header_length = _data_writer->offset() - _c_stats.start_offset;

    _tombstone_written = false;
}

deletion_time to_deletion_time(tombstone t) {
    deletion_time dt;
    if (t) {
        dt.local_deletion_time = t.deletion_time.time_since_epoch().count();
        dt.marked_for_delete_at = t.timestamp;
    } else {
        // Default values for live, non-deleted rows.
        dt.local_deletion_time = std::numeric_limits<int32_t>::max();
        dt.marked_for_delete_at = std::numeric_limits<int64_t>::min();
    }
    return dt;
}

void sstable_writer_m::consume(tombstone t) {
    uint64_t current_pos = _data_writer->offset();
    auto dt = to_deletion_time(t);
    write(_sst.get_version(), *_data_writer, dt);
    _partition_header_length += (_data_writer->offset() - current_pos);
    if (t) {
        _c_stats.tombstone_histogram.update(dt.local_deletion_time);
        _c_stats.update_local_deletion_time(dt.local_deletion_time);
        _c_stats.update_timestamp(dt.marked_for_delete_at);
    }

    _pi_write_m.tomb = t;
    _tombstone_written = true;
}

void sstable_writer_m::write_cell(file_writer& writer, atomic_cell_view cell, const column_definition& cdef,
        const row_time_properties& properties, bytes_view cell_path) {

    bytes_view cell_value = cell.value();
    bool is_deleted = !cell.is_live();
    bool has_value = !(cell_value.empty() || is_deleted);
    bool use_row_timestamp = (properties.timestamp == cell.timestamp());
    bool is_row_expiring = properties.ttl.has_value();
    bool is_cell_expiring = cell.is_live_and_has_ttl();
    bool is_expiring = is_row_expiring || is_cell_expiring;
    bool use_row_ttl = is_row_expiring || (is_cell_expiring &&
                       (properties.ttl == cell.ttl().count()) &&
                       (properties.local_deletion_time == cell.expiry().time_since_epoch().count()));

    cell_flags flags = cell_flags::none;
    if (!has_value) {
        flags |= cell_flags::has_empty_value_mask;
    }
    if (is_deleted) {
        flags |= cell_flags::is_deleted_mask;
    } else if (is_expiring) {
        flags |= cell_flags::is_expiring_mask;
    }
    if (use_row_timestamp) {
        flags |= cell_flags::use_row_timestamp_mask;
    }
    if (use_row_ttl) {
        flags |= cell_flags::use_row_ttl_mask;
    }
    write(_sst.get_version(), writer, flags);

    if (!use_row_timestamp) {
        write_delta_timestamp(writer, cell.timestamp());
    }

    if (!use_row_ttl) {
        if (is_deleted) {
            write_delta_local_deletion_time(writer, cell.deletion_time().time_since_epoch().count());
        } else if (is_cell_expiring) {
            write_delta_local_deletion_time(writer, cell.expiry().time_since_epoch().count());
            write_delta_ttl(writer, cell.ttl().count());
        }
    }

    if (!cell_path.empty()) {
        write_vint(writer, cell_path.size());
        write(_sst.get_version(), writer, cell_path);
    }

    if (has_value) {
        write_cell_value(writer, *cdef.type, cell_value);
    }

    // Collect cell statistics
    _c_stats.update_timestamp(cell.timestamp());
    if (is_deleted) {
        auto ldt = cell.deletion_time().time_since_epoch().count();
        _c_stats.update_local_deletion_time(ldt);
        _c_stats.tombstone_histogram.update(ldt);
    } else if (is_cell_expiring) {
        auto expiration = cell.expiry().time_since_epoch().count();
        auto ttl = cell.ttl().count();
        _c_stats.update_ttl(ttl);
        _c_stats.update_local_deletion_time(expiration);
        // tombstone histogram is updated with expiration time because if ttl is longer
        // than gc_grace_seconds for all data, sstable will be considered fully expired
        // when actually nothing is expired.
        _c_stats.tombstone_histogram.update(expiration);
    } else { // regular live cell
        _c_stats.update_local_deletion_time(std::numeric_limits<int>::max());
    }
}

void sstable_writer_m::write_liveness_info(file_writer& writer, const row_marker& marker) {
    if (marker.is_missing()) {
        return;
    }

    uint64_t timestamp = marker.timestamp();
    _c_stats.update_timestamp(timestamp);
    write_delta_timestamp(writer, timestamp);
    if (marker.is_expiring()) {
        auto ttl = marker.ttl().count();
        auto ldt = marker.expiry().time_since_epoch().count();
        _c_stats.update_ttl(ttl);
        _c_stats.update_local_deletion_time(ldt);
        write_delta_ttl(writer, ttl);
        write_delta_local_deletion_time(writer, ldt);
    }
}

void sstable_writer_m::write_collection(file_writer& writer, const column_definition& cdef,
        collection_mutation_view collection, const row_time_properties& properties, bool has_complex_deletion) {
    auto mview = collection_type_impl::deserialize_mutation_form(collection);
    if (has_complex_deletion) {
        auto dt = to_deletion_time(mview.tomb);
        write_delta_deletion_time(writer, dt);
        if (mview.tomb) {
            _c_stats.update_timestamp(dt.marked_for_delete_at);
            _c_stats.update_local_deletion_time(dt.local_deletion_time);
        }
    }

    write_vint(writer, mview.cells.size());
    if (!mview.cells.empty()) {
        ++_c_stats.column_count;
    }
    for (const auto& [cell_path, cell]: mview.cells) {
        ++_c_stats.cells_count;
        write_cell(writer, cell, cdef, properties, cell_path);
    }
}

void sstable_writer_m::write_cells(file_writer& writer, column_kind kind, const row& row_body,
        const row_time_properties& properties, bool has_complex_deletion) {
    // Note that missing columns are written based on the whole set of regular columns as defined by schema.
    // This differs from Origin where all updated columns are tracked and the set of filled columns of a row
    // is compared with the set of all columns filled in the memtable. So our encoding may be less optimal in some cases
    // but still valid.
    write_missing_columns(writer, _schema, row_body);
    row_body.for_each_cell([this, &writer, kind, &properties, has_complex_deletion] (column_id id, const atomic_cell_or_collection& c) {
        auto&& column_definition = _schema.column_at(kind, id);
        if (!column_definition.is_atomic()) {
            write_collection(writer, column_definition, c.as_collection_mutation(), properties, has_complex_deletion);
            return;
        }
        atomic_cell_view cell = c.as_atomic_cell();
        ++_c_stats.cells_count;
        ++_c_stats.column_count;
        write_cell(writer, cell, column_definition, properties);
    });
}

void sstable_writer_m::write_row_body(file_writer& writer, const clustering_row& row, bool has_complex_deletion) {
    write_liveness_info(writer, row.marker());
    if (row.tomb()) {
        auto dt = to_deletion_time(row.tomb().tomb());
        _c_stats.update_timestamp(dt.marked_for_delete_at);
        _c_stats.update_local_deletion_time(dt.local_deletion_time);
        write_delta_deletion_time(writer, dt);
    }
    row_time_properties properties;
    if (!row.marker().is_missing()) {
        properties.timestamp = row.marker().timestamp();
        if (row.marker().is_expiring()) {
            properties.ttl = row.marker().ttl().count();
            properties.local_deletion_time = row.marker().deletion_time().time_since_epoch().count();
        }
    }

    return write_cells(writer, column_kind::regular_column, row.cells(), properties, has_complex_deletion);
}

template <typename Func>
uint64_t calculate_write_size(Func&& func) {
    uint64_t written_size = 0;
    {
        auto counting_writer = file_writer(make_sizing_output_stream(written_size));
        func(counting_writer);
        counting_writer.flush().get();
        counting_writer.close().get();
    }
    return written_size;
}

void sstable_writer_m::write_static_row(const row& static_row) {
    assert(_schema.is_compound());

    uint64_t current_pos = _data_writer->offset();
    // Static row flag is stored in extended flags so extension_flag is always set for static rows
    row_flags flags = row_flags::extension_flag;
    if (static_row.size() == _schema.static_columns_count()) {
        flags |= row_flags::has_all_columns;
    }

    write(_sst.get_version(), *_data_writer, flags);
    write(_sst.get_version(), *_data_writer, row_extended_flags::is_static);

    // Calculate the size of the row body
    auto write_row = [this, &static_row] (file_writer& writer) {
        write_cells(writer, column_kind::static_column, static_row, row_time_properties{});
    };

    uint64_t row_body_size = calculate_write_size(write_row) + unsigned_vint::serialized_size(0);
    write_vint(*_data_writer, row_body_size);
    write_vint(*_data_writer, 0); // as the static row always comes first, the previous row size is always zero

    write_row(*_data_writer);

    _partition_header_length += (_data_writer->offset() - current_pos);

    // Collect statistics
    ++_c_stats.rows_count;
}

stop_iteration sstable_writer_m::consume(static_row&& sr) {
    ensure_tombstone_is_written();
    write_static_row(sr.cells());
    return stop_iteration::no;
}

// Find if any collection in the row contains a collection-wide tombstone
static bool row_has_complex_deletion(const schema& s, const row& r) {
    bool result = false;
    r.for_each_cell_until([&] (column_id id, const atomic_cell_or_collection& c) {
        auto&& cdef = s.column_at(column_kind::regular_column, id);
        if (cdef.is_atomic()) {
            return stop_iteration::no;
        }
        auto t = static_pointer_cast<const collection_type_impl>(cdef.type);
        auto mview = t->deserialize_mutation_form(c.as_collection_mutation());
        if (mview.tomb) {
            result = true;
        }
        return stop_iteration(static_cast<bool>(mview.tomb));
    });

    return result;
}

void sstable_writer_m::write_clustered_row(const clustering_row& clustered_row, uint64_t prev_row_size) {
    row_flags flags = row_flags::none;
    row_extended_flags ext_flags = row_extended_flags::none;
    if (clustered_row.marker().is_live()) {
        flags |= row_flags::has_timestamp;
        if (clustered_row.marker().is_expiring()) {
            flags |= row_flags::has_ttl;
        }
    }

    if (clustered_row.tomb().tomb()) {
        flags |= row_flags::has_deletion;
        if (clustered_row.tomb().tomb() && clustered_row.tomb().is_shadowable()) {
            ext_flags = row_extended_flags::has_shadowable_deletion;
        }
    }

    if (clustered_row.cells().size() == _schema.regular_columns_count()) {
        flags |= row_flags::has_all_columns;
    }
    bool has_complex_deletion = row_has_complex_deletion(_schema, clustered_row.cells());
    if (has_complex_deletion) {
        flags |= row_flags::has_complex_deletion;
    }
    write(_sst.get_version(), *_data_writer, flags);
    if (ext_flags != row_extended_flags::none) {
        write(_sst.get_version(), *_data_writer, ext_flags);
    }

    write_clustering_prefix(*_data_writer, _schema, clustered_row.key());

    auto write_row = [this, &clustered_row, has_complex_deletion] (file_writer& writer) {
        write_row_body(writer, clustered_row, has_complex_deletion);
    };

    uint64_t row_body_size = calculate_write_size(write_row) + unsigned_vint::serialized_size(prev_row_size);

    write_vint(*_data_writer, row_body_size);
    write_vint(*_data_writer, prev_row_size);

    write_row(*_data_writer);

    // Collect statistics
    if (_schema.clustering_key_size()) {
        column_name_helper::min_max_components(_schema, _sst.get_metadata_collector().min_column_names(),
            _sst.get_metadata_collector().max_column_names(), clustered_row.key().components());
    }
    ++_c_stats.rows_count;
}

stop_iteration sstable_writer_m::consume(clustering_row&& cr) {
    ensure_tombstone_is_written();
    uint64_t pos = _data_writer->offset();
    if (!_pi_write_m.first_clustering) {
        _pi_write_m.first_clustering = cr.key();
        _pi_write_m.block_start_offset = pos;
        _pi_write_m.block_next_start_offset = pos + _pi_write_m.desired_block_size;
    }
    write_clustered_row(cr, pos - _prev_row_start);

    _pi_write_m.last_clustering = cr.key();

    pos = _data_writer->offset();
    _prev_row_start = pos;
    if (pos >= _pi_write_m.block_next_start_offset) {
        _pi_write_m.promoted_index.push_back({
                *_pi_write_m.first_clustering,
                *_pi_write_m.last_clustering,
                _pi_write_m.block_start_offset - _c_stats.start_offset,
                pos - _pi_write_m.block_start_offset});
        _pi_write_m.first_clustering.reset();
        _pi_write_m.block_next_start_offset = pos + _pi_write_m.desired_block_size;
    }
    return stop_iteration::no;
}

// Write clustering prefix along with its bound kind and, if not full, its size
static void write_clustering_prefix(file_writer& writer, bound_kind kind,
        const schema& s, const clustering_key_prefix& clustering) {
    assert(kind != bound_kind::static_clustering);
    write(sstable_version_types::mc, writer, kind);
    if (kind != bound_kind::clustering) {
        write(sstable_version_types::mc, writer, static_cast<uint16_t>(clustering.size(s)));
    }
    write_clustering_prefix(writer, s, clustering);
}

void sstable_writer_m::write_promoted_index(file_writer& writer) {
    static constexpr size_t width_base = 65536;
    if (_pi_write_m.promoted_index.empty()) {
        return;
    }
    write_vint(writer, _partition_header_length);
    write(_sst.get_version(), writer, to_deletion_time(_pi_write_m.tomb));
    write_vint(writer, _pi_write_m.promoted_index.size());
    std::vector<uint32_t> offsets;
    offsets.reserve(_pi_write_m.promoted_index.size());
    uint64_t start = writer.offset();
    for (const pi_block& block: _pi_write_m.promoted_index) {
        offsets.push_back(writer.offset() - start);
        write_clustering_prefix(writer, bound_kind::clustering, _schema, block.first);
        write_clustering_prefix(writer, bound_kind::clustering, _schema, block.last);
        write_vint(writer, block.offset);
        write_signed_vint(writer, block.width - width_base);
        // TODO: serialize end open marker here later, for now always write "false"
        // to indicate there is no end open marker
        write(_sst.get_version(), writer, (std::byte)0);
    }

    for (uint32_t offset: offsets) {
        write(_sst.get_version(), writer, offset);
    }
}

stop_iteration sstable_writer_m::consume_end_of_partition() {
    if (!_pi_write_m.promoted_index.empty() && _pi_write_m.first_clustering) {
         _pi_write_m.promoted_index.push_back({
                *_pi_write_m.first_clustering,
                *_pi_write_m.last_clustering,
                _pi_write_m.block_start_offset - _c_stats.start_offset,
                _data_writer->offset() - _pi_write_m.block_start_offset});
    }

    auto write_pi = [this] (file_writer& writer) {
        return write_promoted_index(writer);
    };

    uint64_t pi_size = calculate_write_size(write_pi);
    write_vint(*_index_writer, pi_size);
    write_pi(*_index_writer);

    write(_sst.get_version(), *_data_writer, row_flags::end_of_partition);

    // compute size of the current row.
    _c_stats.partition_size = _data_writer->offset() - _c_stats.start_offset;

    maybe_log_large_partition_warning(_schema, *_partition_key, _c_stats.partition_size, _cfg.large_partition_warning_threshold_bytes);

    // update is about merging column_stats with the data being stored by collector.
    _sst.get_metadata_collector().update(std::move(_c_stats));
    _c_stats.reset();

    if (!_first_key) {
        _first_key = *_partition_key;
    }
    _last_key = std::move(*_partition_key);
    return stop_iteration::no;
}

void sstable_writer_m::consume_end_of_stream() {
    seal_summary(_sst._components->summary, std::move(_first_key), std::move(_last_key), _index_sampling_state);

    if (_sst.has_component(component_type::CompressionInfo)) {
        _sst.get_metadata_collector().add_compression_ratio(_sst._components->compression.compressed_file_length(), _sst._components->compression.uncompressed_file_length());
    }

    _index_writer->close().get();
    _index_writer.reset();
    _sst.set_first_and_last_keys();
    seal_statistics(_sst.get_version(), _sst._components->statistics, _sst.get_metadata_collector(),
            dht::global_partitioner().name(), _schema.bloom_filter_fp_chance(),
            _sst._schema, _sst.get_first_decorated_key(), _sst.get_last_decorated_key(), _enc_stats);
    _cfg.monitor->on_data_write_completed();
    close_data_writer();
    _sst.write_summary(_pc);
    _sst.write_filter(_pc);
    _sst.write_statistics(_pc);
    _sst.write_compression(_pc);
    auto features = all_features();
    if (!_cfg.correctly_serialize_non_compound_range_tombstones) {
        features.disable(sstable_feature::NonCompoundRangeTombstones);
    }
    _sst.write_scylla_metadata(_pc, _shard, std::move(features));
    _cfg.monitor->on_write_completed();
    if (!_cfg.leave_unsealed) {
        _sst.seal_sstable(_cfg.backup).get();
    }
    _cfg.monitor->on_flush_completed();
}

sstable_writer::sstable_writer(sstable& sst, const schema& s, uint64_t estimated_partitions,
        const sstable_writer_config& cfg, encoding_stats enc_stats, const io_priority_class& pc, shard_id shard) {
    if (sst.get_version() == sstable_version_types::mc) {
        _impl = std::make_unique<sstable_writer_m>(sst, s, estimated_partitions, cfg, enc_stats, pc, shard);
    } else {
        _impl = std::make_unique<sstable_writer_k_l>(sst, s, estimated_partitions, cfg, pc, shard);
    }
}

void sstable_writer::consume_new_partition(const dht::decorated_key& dk) {
    return _impl->consume_new_partition(dk);
}

void sstable_writer::consume(tombstone t) {
    return _impl->consume(t);
}

stop_iteration sstable_writer::consume(static_row&& sr) {
    return _impl->consume(std::move(sr));
}

stop_iteration sstable_writer::consume(clustering_row&& cr) {
    return _impl->consume(std::move(cr));
}

stop_iteration sstable_writer::consume(range_tombstone&& rt) {
    return _impl->consume(std::move(rt));
}

stop_iteration sstable_writer::consume_end_of_partition() {
    return _impl->consume_end_of_partition();
}

void sstable_writer::consume_end_of_stream() {
    return _impl->consume_end_of_stream();
}

sstable_writer::sstable_writer(sstable_writer&& o) = default;
sstable_writer& sstable_writer::operator=(sstable_writer&& o) = default;
sstable_writer::~sstable_writer() = default;

future<> sstable::seal_sstable(bool backup)
{
    return seal_sstable().then([this, backup] {
        if (backup) {
            auto dir = get_dir() + "/backups/";
            return sstable_write_io_check(touch_directory, dir).then([this, dir] {
                return create_links(dir);
            });
        }
        return make_ready_future<>();
    });
}

sstable_writer sstable::get_writer(const schema& s, uint64_t estimated_partitions,
        const sstable_writer_config& cfg, encoding_stats enc_stats, const io_priority_class& pc, shard_id shard)
{
    return sstable_writer(*this, s, estimated_partitions, cfg, enc_stats, pc, shard);
}

future<> sstable::write_components(
        flat_mutation_reader mr,
        uint64_t estimated_partitions,
        schema_ptr schema,
        const sstable_writer_config& cfg,
        encoding_stats stats,
        const io_priority_class& pc) {
    if (cfg.replay_position) {
        _collector.set_replay_position(cfg.replay_position.value());
    }
    return seastar::async([this, mr = std::move(mr), estimated_partitions, schema = std::move(schema), cfg, stats, &pc] () mutable {
        auto wr = get_writer(*schema, estimated_partitions, cfg, stats, pc);
        mr.consume_in_thread(std::move(wr));
    });
}

future<> sstable::generate_summary(const io_priority_class& pc) {
    if (_components->summary) {
        return make_ready_future<>();
    }

    sstlog.info("Summary file {} not found. Generating Summary...", filename(component_type::Summary));
    class summary_generator {
        summary& _summary;
        index_sampling_state _state;
    public:
        std::experimental::optional<key> first_key, last_key;

        summary_generator(summary& s) : _summary(s) {
            _state.summary_byte_cost = summary_byte_cost();
        }
        bool should_continue() {
            return true;
        }
        void consume_entry(index_entry&& ie, uint64_t index_offset) {
            auto token = dht::global_partitioner().get_token(ie.get_key());
            components_writer::maybe_add_summary_entry(_summary, token, ie.get_key_bytes(), ie.position(), index_offset, _state);
            if (!first_key) {
                first_key = key(to_bytes(ie.get_key_bytes()));
            } else {
                last_key = key(to_bytes(ie.get_key_bytes()));
            }
        }
        const index_sampling_state& state() const {
            return _state;
        }
    };

    return open_checked_file_dma(_read_error_handler, filename(component_type::Index), open_flags::ro).then([this, &pc] (file index_file) {
        return do_with(std::move(index_file), [this, &pc] (file index_file) {
            return index_file.size().then([this, &pc, index_file] (auto index_size) {
                // an upper bound. Surely to be less than this.
                auto estimated_partitions = index_size / sizeof(uint64_t);
                prepare_summary(_components->summary, estimated_partitions, _schema->min_index_interval());

                file_input_stream_options options;
                options.buffer_size = sstable_buffer_size;
                options.io_priority_class = pc;
                return do_with(summary_generator(_components->summary),
                        [this, &pc, options = std::move(options), index_file, index_size] (summary_generator& s) mutable {
                    auto ctx = make_lw_shared<index_consume_entry_context<summary_generator>>(
                            s, trust_promoted_index::yes, *_schema, index_file, std::move(options), 0, index_size);
                    return ctx->consume_input().finally([ctx] {
                        return ctx->close();
                    }).then([this, ctx, &s] {
                        seal_summary(_components->summary, std::move(s.first_key), std::move(s.last_key), s.state());
                    });
                });
            }).then([index_file] () mutable {
                return index_file.close().handle_exception([] (auto ep) {
                    sstlog.warn("sstable close index_file failed: {}", ep);
                    general_disk_error();
                });
            });
        });
    });
}

uint64_t sstable::data_size() const {
    if (has_component(component_type::CompressionInfo)) {
        return _components->compression.uncompressed_file_length();
    }
    return _data_file_size;
}

uint64_t sstable::ondisk_data_size() const {
    return _data_file_size;
}

uint64_t sstable::bytes_on_disk() {
    assert(_bytes_on_disk > 0);
    return _bytes_on_disk;
}

const bool sstable::has_component(component_type f) const {
    return _recognized_components.count(f);
}

const sstring sstable::filename(component_type f) const {
    return filename(_dir, _schema->ks_name(), _schema->cf_name(), _version, _generation, _format, f);
}

std::vector<sstring> sstable::component_filenames() const {
    std::vector<sstring> res;
    for (auto c : sstable_version_constants::get_component_map(_version) | boost::adaptors::map_keys) {
        if (has_component(c)) {
            res.emplace_back(filename(c));
        }
    }
    return res;
}

sstring sstable::toc_filename() const {
    return filename(component_type::TOC);
}

const sstring sstable::filename(sstring dir, sstring ks, sstring cf, version_types version, int64_t generation,
                                format_types format, component_type component) {

    static std::unordered_map<version_types, std::function<sstring (entry_descriptor d)>, enum_hash<version_types>> strmap = {
        { sstable::version_types::ka, [] (entry_descriptor d) {
            return d.ks + "-" + d.cf + "-" + _version_string.at(d.version) + "-" + to_sstring(d.generation) + "-"
                   + sstable_version_constants::get_component_map(d.version).at(d.component); }
        },
        { sstable::version_types::la, [] (entry_descriptor d) {
            return _version_string.at(d.version) + "-" + to_sstring(d.generation) + "-" + _format_string.at(d.format) + "-"
                   + sstable_version_constants::get_component_map(d.version).at(d.component); }
        },
        { sstable::version_types::mc, [] (entry_descriptor d) {
                return _version_string.at(d.version) + "-" + to_sstring(d.generation) + "-" + _format_string.at(d.format) + "-"
                       + sstable_version_constants::get_component_map(d.version).at(d.component); }
        },
    };

    return dir + "/" + strmap[version](entry_descriptor(ks, cf, version, generation, format, component));
}

const sstring sstable::filename(sstring dir, sstring ks, sstring cf, version_types version, int64_t generation,
                                format_types format, sstring component) {
    static std::unordered_map<version_types, const char*, enum_hash<version_types>> fmtmap = {
        { sstable::version_types::ka, "{0}-{1}-{2}-{3}-{5}" },
        { sstable::version_types::la, "{2}-{3}-{4}-{5}" }
    };

    return dir + "/" + seastar::format(fmtmap[version], ks, cf, _version_string.at(version), to_sstring(generation), _format_string.at(format), component);
}

std::vector<std::pair<component_type, sstring>> sstable::all_components() const {
    std::vector<std::pair<component_type, sstring>> all;
    all.reserve(_recognized_components.size() + _unrecognized_components.size());
    for (auto& c : _recognized_components) {
        all.push_back(std::make_pair(c, sstable_version_constants::get_component_map(_version).at(c)));
    }
    for (auto& c : _unrecognized_components) {
        all.push_back(std::make_pair(component_type::Unknown, c));
    }
    return all;
}

future<> sstable::create_links(sstring dir, int64_t generation) const {
    // TemporaryTOC is always first, TOC is always last
    auto dst = sstable::filename(dir, _schema->ks_name(), _schema->cf_name(), _version, generation, _format, component_type::TemporaryTOC);
    return sstable_write_io_check(::link_file, filename(component_type::TOC), dst).then([this, dir] {
        return sstable_write_io_check(sync_directory, dir);
    }).then([this, dir, generation] {
        // FIXME: Should clean already-created links if we failed midway.
        return parallel_for_each(all_components(), [this, dir, generation] (auto p) {
            if (p.first == component_type::TOC) {
                return make_ready_future<>();
            }
            auto src = sstable::filename(_dir, _schema->ks_name(), _schema->cf_name(), _version, _generation, _format, p.second);
            auto dst = sstable::filename(dir, _schema->ks_name(), _schema->cf_name(), _version, generation, _format, p.second);
            return this->sstable_write_io_check(::link_file, std::move(src), std::move(dst));
        });
    }).then([this, dir] {
        return sstable_write_io_check(sync_directory, dir);
    }).then([dir, this, generation] {
        auto src = sstable::filename(dir, _schema->ks_name(), _schema->cf_name(), _version, generation, _format, component_type::TemporaryTOC);
        auto dst = sstable::filename(dir, _schema->ks_name(), _schema->cf_name(), _version, generation, _format, component_type::TOC);
        return sstable_write_io_check([&] {
            return engine().rename_file(src, dst);
        });
    }).then([this, dir] {
        return sstable_write_io_check(sync_directory, dir);
    });
}

future<> sstable::set_generation(int64_t new_generation) {
    return create_links(_dir, new_generation).then([this] {
        return remove_file(filename(component_type::TOC)).then([this] {
            return sstable_write_io_check(sync_directory, _dir);
        }).then([this] {
            return parallel_for_each(all_components(), [this] (auto p) {
                if (p.first == component_type::TOC) {
                    return make_ready_future<>();
                }
                return remove_file(sstable::filename(_dir, _schema->ks_name(), _schema->cf_name(), _version, _generation, _format, p.second));
            });
        });
    }).then([this, new_generation] {
        return sync_directory(_dir).then([this, new_generation] {
            _generation = new_generation;
        });
    });
}

entry_descriptor entry_descriptor::make_descriptor(sstring sstdir, sstring fname) {
    static std::regex la("la-(\\d+)-(\\w+)-(.*)");
    static std::regex ka("(\\w+)-(\\w+)-ka-(\\d+)-(.*)");

    static std::regex dir(".*/([^/]*)/(\\w+)-[\\da-fA-F]+(?:/upload)?/?");

    std::smatch match;

    sstable::version_types version;

    sstring generation;
    sstring format;
    sstring component;
    sstring ks;
    sstring cf;

    sstlog.debug("Make descriptor sstdir: {}; fname: {}", sstdir, fname);
    std::string s(fname);
    if (std::regex_match(s, match, la)) {
        std::string sdir(sstdir);
        std::smatch dirmatch;
        if (std::regex_match(sdir, dirmatch, dir)) {
            ks = dirmatch[1].str();
            cf = dirmatch[2].str();
        } else {
            throw malformed_sstable_exception(seastar::sprint("invalid version for file %s with path %s. Path doesn't match known pattern.", fname, sstdir));
        }
        version = sstable::version_types::la;
        generation = match[1].str();
        format = sstring(match[2].str());
        component = sstring(match[3].str());
    } else if (std::regex_match(s, match, ka)) {
        ks = match[1].str();
        cf = match[2].str();
        version = sstable::version_types::ka;
        format = sstring("big");
        generation = match[3].str();
        component = sstring(match[4].str());
    } else {
        throw malformed_sstable_exception(seastar::sprint("invalid version for file %s. Name doesn't match any known version.", fname));
    }
    return entry_descriptor(ks, cf, version, boost::lexical_cast<unsigned long>(generation), sstable::format_from_sstring(format), sstable::component_from_sstring(version, component));
}

sstable::version_types sstable::version_from_sstring(sstring &s) {
    try {
        return reverse_map(s, _version_string);
    } catch (std::out_of_range&) {
        throw std::out_of_range(seastar::sprint("Unknown sstable version: %s", s.c_str()));
    }
}

sstable::format_types sstable::format_from_sstring(sstring &s) {
    try {
        return reverse_map(s, _format_string);
    } catch (std::out_of_range&) {
        throw std::out_of_range(seastar::sprint("Unknown sstable format: %s", s.c_str()));
    }
}

component_type sstable::component_from_sstring(version_types v, sstring &s) {
    try {
        return reverse_map(s, sstable_version_constants::get_component_map(v));
    } catch (std::out_of_range&) {
        return component_type::Unknown;
    }
}

input_stream<char> sstable::data_stream(uint64_t pos, size_t len, const io_priority_class& pc, reader_resource_tracker resource_tracker, lw_shared_ptr<file_input_stream_history> history) {
    file_input_stream_options options;
    options.buffer_size = sstable_buffer_size;
    options.io_priority_class = pc;
    options.read_ahead = 4;
    options.dynamic_adjustments = std::move(history);

    auto f = resource_tracker.track(_data_file);

    input_stream<char> stream;
    if (_components->compression) {
        return make_compressed_file_input_stream(f, &_components->compression,
                pos, len, std::move(options));

    }

    return make_file_input_stream(f, pos, len, std::move(options));
}

future<temporary_buffer<char>> sstable::data_read(uint64_t pos, size_t len, const io_priority_class& pc) {
    return do_with(data_stream(pos, len, pc, no_resource_tracking(), {}), [len] (auto& stream) {
        return stream.read_exactly(len).finally([&stream] {
            return stream.close();
        });
    });
}

void sstable::set_first_and_last_keys() {
    if (_first && _last) {
        return;
    }
    auto decorate_key = [this] (const char *m, const bytes& value) {
        if (value.empty()) {
            throw std::runtime_error(sprint("%s key of summary of %s is empty", m, get_filename()));
        }
        auto pk = key::from_bytes(value).to_partition_key(*_schema);
        return dht::global_partitioner().decorate_key(*_schema, std::move(pk));
    };
    _first = decorate_key("first", _components->summary.first_key.value);
    _last = decorate_key("last", _components->summary.last_key.value);
}

const partition_key& sstable::get_first_partition_key() const {
    return get_first_decorated_key().key();
 }

const partition_key& sstable::get_last_partition_key() const {
    return get_last_decorated_key().key();
}

const dht::decorated_key& sstable::get_first_decorated_key() const {
    if (!_first) {
        throw std::runtime_error(sprint("first key of %s wasn't set", get_filename()));
    }
    return *_first;
}

const dht::decorated_key& sstable::get_last_decorated_key() const {
    if (!_last) {
        throw std::runtime_error(sprint("last key of %s wasn't set", get_filename()));
    }
    return *_last;
}

int sstable::compare_by_first_key(const sstable& other) const {
    return get_first_decorated_key().tri_compare(*_schema, other.get_first_decorated_key());
}

double sstable::get_compression_ratio() const {
    if (this->has_component(component_type::CompressionInfo)) {
        return double(_components->compression.compressed_file_length()) / _components->compression.uncompressed_file_length();
    } else {
        return metadata_collector::NO_COMPRESSION_RATIO;
    }
}

std::unordered_set<uint64_t> sstable::ancestors() const {
    const compaction_metadata& cm = get_compaction_metadata();
    return boost::copy_range<std::unordered_set<uint64_t>>(cm.ancestors.elements);
}

void sstable::set_sstable_level(uint32_t new_level) {
    auto entry = _components->statistics.contents.find(metadata_type::Stats);
    if (entry == _components->statistics.contents.end()) {
        return;
    }
    auto& p = entry->second;
    if (!p) {
        throw std::runtime_error("Statistics is malformed");
    }
    stats_metadata& s = *static_cast<stats_metadata *>(p.get());
    sstlog.debug("set level of {} with generation {} from {} to {}", get_filename(), _generation, s.sstable_level, new_level);
    s.sstable_level = new_level;
}

future<> sstable::mutate_sstable_level(uint32_t new_level) {
    if (!has_component(component_type::Statistics)) {
        return make_ready_future<>();
    }

    auto entry = _components->statistics.contents.find(metadata_type::Stats);
    if (entry == _components->statistics.contents.end()) {
        return make_ready_future<>();
    }

    auto& p = entry->second;
    if (!p) {
        throw std::runtime_error("Statistics is malformed");
    }
    stats_metadata& s = *static_cast<stats_metadata *>(p.get());
    if (s.sstable_level == new_level) {
        return make_ready_future<>();
    }

    s.sstable_level = new_level;
    // Technically we don't have to write the whole file again. But the assumption that
    // we will always write sequentially is a powerful one, and this does not merit an
    // exception.
    return seastar::async([this] {
        // This is not part of the standard memtable flush path, but there is no reason
        // to come up with a class just for that. It is used by the snapshot/restore mechanism
        // which comprises mostly hard link creation and this operation at the end + this operation,
        // and also (eventually) by some compaction strategy. In any of the cases, it won't be high
        // priority enough so we will use the default priority
        rewrite_statistics(default_priority_class());
    });
}

int sstable::compare_by_max_timestamp(const sstable& other) const {
    auto ts1 = get_stats_metadata().max_timestamp;
    auto ts2 = other.get_stats_metadata().max_timestamp;
    return (ts1 > ts2 ? 1 : (ts1 == ts2 ? 0 : -1));
}

future<>
delete_sstables(std::vector<sstring> tocs);

sstable::~sstable() {
    if (_index_file) {
        _index_file.close().handle_exception([save = _index_file, op = background_jobs().start()] (auto ep) {
            sstlog.warn("sstable close index_file failed: {}", ep);
            general_disk_error();
        });
    }
    if (_data_file) {
        _data_file.close().handle_exception([save = _data_file, op = background_jobs().start()] (auto ep) {
            sstlog.warn("sstable close data_file failed: {}", ep);
            general_disk_error();
        });
    }

    if (_marked_for_deletion) {
        // We need to delete the on-disk files for this table. Since this is a
        // destructor, we can't wait for this to finish, or return any errors,
        // but just need to do our best. If a deletion fails for some reason we
        // log and ignore this failure, because on startup we'll again try to
        // clean up unused sstables, and because we'll never reuse the same
        // generation number anyway.
        try {
            delete_sstables({filename(component_type::TOC)}).handle_exception(
                        [op = background_jobs().start()] (std::exception_ptr eptr) {
                            try {
                                std::rethrow_exception(eptr);
                            } catch (...) {
                                sstlog.warn("Exception when deleting sstable file: {}", eptr);
                            }
                        });
        } catch (...) {
            sstlog.warn("Exception when deleting sstable file: {}", std::current_exception());
        }

    }
}

sstring
dirname(sstring fname) {
    return boost::filesystem::canonical(std::string(fname)).parent_path().string();
}

future<>
fsync_directory(const io_error_handler& error_handler, sstring fname) {
    return ::sstable_io_check(error_handler, [&] {
        return open_checked_directory(error_handler, dirname(fname)).then([] (file f) {
            return do_with(std::move(f), [] (file& f) {
                return f.flush().then([&f] {
                    return f.close();
                });
            });
        });
    });
}

future<>
remove_by_toc_name(sstring sstable_toc_name, const io_error_handler& error_handler) {
    return seastar::async([sstable_toc_name, &error_handler] () mutable {
        sstring prefix = sstable_toc_name.substr(0, sstable_toc_name.size() - sstable_version_constants::TOC_SUFFIX.size());
        auto new_toc_name = prefix + sstable_version_constants::TEMPORARY_TOC_SUFFIX;
        sstring dir;

        if (sstable_io_check(error_handler, file_exists, sstable_toc_name).get0()) {
            dir = dirname(sstable_toc_name);
            sstable_io_check(error_handler, rename_file, sstable_toc_name, new_toc_name).get();
            fsync_directory(error_handler, dir).get();
        } else if (sstable_io_check(error_handler, file_exists, new_toc_name).get0()) {
            dir = dirname(new_toc_name);
        } else {
            sstlog.warn("Unable to delete {} because it doesn't exist.", sstable_toc_name);
            return;
        }

        auto toc_file = open_checked_file_dma(error_handler, new_toc_name, open_flags::ro).get0();
        auto in = make_file_input_stream(toc_file);
        auto size = toc_file.size().get0();
        auto text = in.read_exactly(size).get0();
        in.close().get();
        std::vector<sstring> components;
        sstring all(text.begin(), text.end());
        boost::split(components, all, boost::is_any_of("\n"));
        parallel_for_each(components, [prefix, &error_handler] (sstring component) mutable {
            if (component.empty()) {
                // eof
                return make_ready_future<>();
            }
            if (component == sstable_version_constants::TOC_SUFFIX) {
                // already deleted
                return make_ready_future<>();
            }
            auto fname = prefix + component;
            return sstable_io_check(error_handler, remove_file, prefix + component).then_wrapped([fname = std::move(fname)] (future<> f) {
                // forgive ENOENT, since the component may not have been written;
                try {
                    f.get();
                } catch (std::system_error& e) {
                    if (!is_system_error_errno(ENOENT)) {
                        throw;
                    }
                    sstlog.debug("Forgiving ENOENT when deleting file {}", fname);
                }
                return make_ready_future<>();
            });
        }).get();
        fsync_directory(error_handler, dir).get();
        sstable_io_check(error_handler, remove_file, new_toc_name).get();
    });
}

future<>
sstable::remove_sstable_with_temp_toc(sstring ks, sstring cf, sstring dir, int64_t generation, version_types v, format_types f) {
    return seastar::async([ks, cf, dir, generation, v, f] {
        const io_error_handler& error_handler = sstable_write_error_handler;
        auto toc = sstable_io_check(error_handler, file_exists, filename(dir, ks, cf, v, generation, f, component_type::TOC)).get0();

        sstlog.warn("Deleting components of sstable from {}.{} of generation {} that has a temporary TOC", ks, cf, generation);

        // assert that toc doesn't exist for sstable with temporary toc.
        assert(toc == false);

        auto tmptoc = sstable_io_check(error_handler, file_exists, filename(dir, ks, cf, v, generation, f, component_type::TemporaryTOC)).get0();
        // assert that temporary toc exists for this sstable.
        assert(tmptoc == true);

        for (auto& entry : sstable_version_constants::get_component_map(v)) {
            // Skipping TemporaryTOC because it must be the last component to
            // be deleted, and unordered map doesn't guarantee ordering.
            // This is needed because we may end up with a partial delete in
            // event of a power failure.
            // If TemporaryTOC is deleted prematurely and scylla crashes,
            // the subsequent boot would fail because of that generation
            // missing a TOC.
            if (entry.first == component_type::TemporaryTOC) {
                continue;
            }

            auto file_path = filename(dir, ks, cf, v, generation, f, entry.first);
            // Skip component that doesn't exist.
            auto exists = sstable_io_check(error_handler, file_exists, file_path).get0();
            if (!exists) {
                continue;
            }
            sstable_io_check(error_handler, remove_file, file_path).get();
        }
        fsync_directory(error_handler, dir).get();
        // Removing temporary
        sstable_io_check(error_handler, remove_file, filename(dir, ks, cf, v, generation, f, component_type::TemporaryTOC)).get();
        // Fsync'ing column family dir to guarantee that deletion completed.
        fsync_directory(error_handler, dir).get();
    });
}

future<range<partition_key>>
sstable::get_sstable_key_range(const schema& s) {
    auto fut = read_summary(default_priority_class());
    return std::move(fut).then([this, &s] () mutable {
        this->set_first_and_last_keys();
        return make_ready_future<range<partition_key>>(range<partition_key>::make(get_first_partition_key(), get_last_partition_key()));
    });
}

/**
 * Returns a pair of positions [p1, p2) in the summary file corresponding to entries
 * covered by the specified range, or a disengaged optional if no such pair exists.
 */
stdx::optional<std::pair<uint64_t, uint64_t>> sstable::get_sample_indexes_for_range(const dht::token_range& range) {
    auto entries_size = _components->summary.entries.size();
    auto search = [this](bool before, const dht::token& token) {
        auto kind = before ? key::kind::before_all_keys : key::kind::after_all_keys;
        key k(kind);
        // Binary search will never returns positive values.
        return uint64_t((binary_search(_components->summary.entries, k, token) + 1) * -1);
    };
    uint64_t left = 0;
    if (range.start()) {
        left = search(range.start()->is_inclusive(), range.start()->value());
        if (left == entries_size) {
            // left is past the end of the sampling.
            return stdx::nullopt;
        }
    }
    uint64_t right = entries_size;
    if (range.end()) {
        right = search(!range.end()->is_inclusive(), range.end()->value());
        if (right == 0) {
            // The first key is strictly greater than right.
            return stdx::nullopt;
        }
    }
    if (left < right) {
        return stdx::optional<std::pair<uint64_t, uint64_t>>(stdx::in_place_t(), left, right);
    }
    return stdx::nullopt;
}

std::vector<dht::decorated_key> sstable::get_key_samples(const schema& s, const dht::token_range& range) {
    auto index_range = get_sample_indexes_for_range(range);
    std::vector<dht::decorated_key> res;
    if (index_range) {
        for (auto idx = index_range->first; idx < index_range->second; ++idx) {
            auto pkey = _components->summary.entries[idx].get_key().to_partition_key(s);
            res.push_back(dht::global_partitioner().decorate_key(s, std::move(pkey)));
        }
    }
    return res;
}

uint64_t sstable::estimated_keys_for_range(const dht::token_range& range) {
    auto sample_index_range = get_sample_indexes_for_range(range);
    uint64_t sample_key_count = sample_index_range ? sample_index_range->second - sample_index_range->first : 0;
    // adjust for the current sampling level
    uint64_t estimated_keys = sample_key_count * ((downsampling::BASE_SAMPLING_LEVEL * _components->summary.header.min_index_interval) / _components->summary.header.sampling_level);
    return std::max(uint64_t(1), estimated_keys);
}

std::vector<unsigned>
sstable::compute_shards_for_this_sstable() const {
    std::unordered_set<unsigned> shards;
    dht::partition_range_vector token_ranges;
    const auto* sm = _components->scylla_metadata
            ? _components->scylla_metadata->data.get<scylla_metadata_type::Sharding, sharding_metadata>()
            : nullptr;
    if (!sm || sm->token_ranges.elements.empty()) {
        token_ranges.push_back(dht::partition_range::make(
                dht::ring_position::starting_at(get_first_decorated_key().token()),
                dht::ring_position::ending_at(get_last_decorated_key().token())));
    } else {
        auto disk_token_range_to_ring_position_range = [] (const disk_token_range& dtr) {
            auto t1 = dht::token(dht::token::kind::key, managed_bytes(bytes_view(dtr.left.token)));
            auto t2 = dht::token(dht::token::kind::key, managed_bytes(bytes_view(dtr.right.token)));
            return dht::partition_range::make(
                    (dtr.left.exclusive ? dht::ring_position::ending_at : dht::ring_position::starting_at)(std::move(t1)),
                    (dtr.right.exclusive ? dht::ring_position::starting_at : dht::ring_position::ending_at)(std::move(t2)));
        };
        token_ranges = boost::copy_range<dht::partition_range_vector>(
                sm->token_ranges.elements
                | boost::adaptors::transformed(disk_token_range_to_ring_position_range));
    }
    auto sharder = dht::ring_position_range_vector_sharder(std::move(token_ranges));
    auto rpras = sharder.next(*_schema);
    while (rpras) {
        shards.insert(rpras->shard);
        rpras = sharder.next(*_schema);
    }
    return boost::copy_range<std::vector<unsigned>>(shards);
}

utils::hashed_key sstable::make_hashed_key(const schema& s, const partition_key& key) {
    return utils::make_hashed_key(static_cast<bytes_view>(key::from_partition_key(s, key)));
}

future<>
delete_sstables(std::vector<sstring> tocs) {
    // FIXME: this needs to be done atomically (using a log file of sstables we intend to delete)
    return parallel_for_each(tocs, [] (sstring name) {
        return remove_by_toc_name(name);
    });
}

future<>
delete_atomically(std::vector<shared_sstable> ssts, const db::large_partition_handler& large_partition_handler) {
    // Asynchronously issue delete operations for large partitions, do not handle their outcome.
    // If any of the operations fail, large_partition_handler should be responsible for logging or otherwise handling it.
    for (const auto& sst : ssts) {
        large_partition_handler.maybe_delete_large_partitions_entry(*sst);
    }
    auto sstables_to_delete_atomically = boost::copy_range<std::vector<sstring>>(ssts
            | boost::adaptors::transformed([] (auto&& sst) { return sst->toc_filename(); }));

    return delete_sstables(std::move(sstables_to_delete_atomically));
}

thread_local shared_index_lists::stats shared_index_lists::_shard_stats;
static thread_local seastar::metrics::metric_groups metrics;

future<> init_metrics() {
  return seastar::smp::invoke_on_all([] {
    namespace sm = seastar::metrics;
    metrics.add_group("sstables", {
        sm::make_derive("index_page_hits", [] { return shared_index_lists::shard_stats().hits; },
            sm::description("Index page requests which could be satisfied without waiting")),
        sm::make_derive("index_page_misses", [] { return shared_index_lists::shard_stats().misses; },
            sm::description("Index page requests which initiated a read from disk")),
        sm::make_derive("index_page_blocks", [] { return shared_index_lists::shard_stats().blocks; },
            sm::description("Index page requests which needed to wait due to page not being loaded yet")),
    });
  });
}

mutation_source sstable::as_mutation_source() {
    return mutation_source([sst = shared_from_this()] (schema_ptr s,
            const dht::partition_range& range,
            const query::partition_slice& slice,
            const io_priority_class& pc,
            tracing::trace_state_ptr trace_ptr,
            streamed_mutation::forwarding fwd,
            mutation_reader::forwarding fwd_mr) mutable {
        // CAVEAT: if as_mutation_source() is called on a single partition
        // we want to optimize and read exactly this partition. As a
        // consequence, fast_forward_to() will *NOT* work on the result,
        // regardless of what the fwd_mr parameter says.
        if (range.is_singular() && range.start()->value().has_key()) {
            return sst->read_row_flat(s, range.start()->value(), slice, pc, no_resource_tracking(), fwd);
        } else {
            return sst->read_range_rows_flat(s, range, slice, pc, no_resource_tracking(), fwd, fwd_mr);
        }
    });
}

bool supports_correct_non_compound_range_tombstones() {
    return service::get_local_storage_service().cluster_supports_reading_correctly_serialized_range_tombstones();
}

}

std::ostream& operator<<(std::ostream& out, const sstables::component_type& comp_type) {
    using ct = sstables::component_type;
    switch (comp_type) {
    case ct::Index: out << "Index"; break;
    case ct::CompressionInfo: out << "CompressionInfo"; break;
    case ct::Data: out << "Data"; break;
    case ct::TOC: out << "TOC"; break;
    case ct::Summary: out << "Summary"; break;
    case ct::Digest: out << "Digest"; break;
    case ct::CRC: out << "CRC"; break;
    case ct::Filter: out << "Filter"; break;
    case ct::Statistics: out << "Statistics"; break;
    case ct::TemporaryTOC: out << "TemporaryTOC"; break;
    case ct::TemporaryStatistics: out << "TemporaryStatistics"; break;
    case ct::Scylla: out << "Scylla"; break;
    case ct::Unknown: out << "Unknown"; break;
    }
    return out;
}

namespace seastar {

void
lw_shared_ptr_deleter<sstables::sstable>::dispose(sstables::sstable* s) {
    delete s;
}

}<|MERGE_RESOLUTION|>--- conflicted
+++ resolved
@@ -2348,11 +2348,7 @@
     // compute size of the current row.
     _sst._c_stats.partition_size = _out.offset() - _sst._c_stats.start_offset;
 
-<<<<<<< HEAD
-    _large_partition_handler->maybe_update_large_partitions(_sst, *_partition_key, _sst._c_stats.row_size);
-=======
-    maybe_log_large_partition_warning(_schema, *_partition_key, _sst._c_stats.partition_size, _large_partition_warning_threshold_bytes);
->>>>>>> 4ecb3a5e
+    _large_partition_handler->maybe_update_large_partitions(_sst, *_partition_key, _sst._c_stats.partition_size);
 
     // update is about merging column_stats with the data being stored by collector.
     _sst._collector.update(std::move(_sst._c_stats));
@@ -3190,7 +3186,7 @@
     // compute size of the current row.
     _c_stats.partition_size = _data_writer->offset() - _c_stats.start_offset;
 
-    maybe_log_large_partition_warning(_schema, *_partition_key, _c_stats.partition_size, _cfg.large_partition_warning_threshold_bytes);
+    _cfg.large_partition_handler->maybe_update_large_partitions(_sst, *_partition_key, _c_stats.partition_size).get();
 
     // update is about merging column_stats with the data being stored by collector.
     _sst.get_metadata_collector().update(std::move(_c_stats));
