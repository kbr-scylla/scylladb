/*
 * Copyright (C) 2015-present ScyllaDB
 */

/*
 * SPDX-License-Identifier: ScyllaDB-Proprietary
 */

#include "log.hh"
#include <vector>
#include <typeinfo>
#include <limits>
#include <seastar/core/future.hh>
#include <seastar/core/future-util.hh>
#include <seastar/core/sstring.hh>
#include <seastar/core/fstream.hh>
#include <seastar/core/shared_ptr.hh>
#include <seastar/core/shared_ptr_incomplete.hh>
#include <seastar/core/do_with.hh>
#include <seastar/core/thread.hh>
#include <seastar/core/byteorder.hh>
#include <seastar/core/aligned_buffer.hh>
#include <seastar/core/metrics.hh>
#include <seastar/util/closeable.hh>
#include <iterator>
#include <seastar/core/coroutine.hh>
#include <seastar/coroutine/maybe_yield.hh>

#include "dht/sharder.hh"
#include "types.hh"
#include "writer.hh"
#include "m_format_read_helpers.hh"
#include "sstables.hh"
#include "sstable_writer.hh"
#include "metadata_collector.hh"
#include "progress_monitor.hh"
#include "compress.hh"
#include "unimplemented.hh"
#include "index_reader.hh"
#include "memtable.hh"
#include "downsampling.hh"
#include <boost/algorithm/string.hpp>
#include <boost/range/adaptor/map.hpp>
#include <boost/range/adaptor/transformed.hpp>
#include <boost/range/algorithm_ext/is_sorted.hpp>
#include <boost/range/algorithm/sort.hpp>
#include <regex>
#include <seastar/core/align.hh>
#include "range_tombstone_list.hh"
#include "counters.hh"
#include "binary_search.hh"
#include "utils/bloom_filter.hh"
#include "utils/memory_data_sink.hh"
#include "utils/cached_file.hh"
#include "checked-file-impl.hh"
#include "integrity_checked_file_impl.hh"
#include "db/extensions.hh"
#include "unimplemented.hh"
#include "vint-serialization.hh"
#include "db/large_data_handler.hh"
#include "db/config.hh"
#include "sstables/random_access_reader.hh"
#include "sstables/sstables_manager.hh"
#include "sstables/partition_index_cache.hh"
#include "mirror-file-impl.hh"
#include "utils/UUID_gen.hh"
#include "sstables_manager.hh"
#include <boost/algorithm/string/predicate.hpp>
#include "tracing/traced_file.hh"
#include "kl/reader.hh"
#include "mx/reader.hh"
#include "utils/bit_cast.hh"
#include "utils/cached_file.hh"
#include "tombstone_gc.hh"

thread_local disk_error_signal_type sstable_read_error;
thread_local disk_error_signal_type sstable_write_error;

namespace sstables {

logging::logger sstlog("sstable");

// Because this is a noop and won't hold any state, it is better to use a global than a
// thread_local. It will be faster, specially on non-x86.
struct noop_write_monitor final : public write_monitor {
    virtual void on_write_started(const writer_offset_tracker&) override { };
    virtual void on_data_write_completed() override { }
};
static noop_write_monitor default_noop_write_monitor;
write_monitor& default_write_monitor() {
    return default_noop_write_monitor;
}

static noop_read_monitor default_noop_read_monitor;
read_monitor& default_read_monitor() {
    return default_noop_read_monitor;
}

static no_read_monitoring noop_read_monitor_generator;
read_monitor_generator& default_read_monitor_generator() {
    return noop_read_monitor_generator;
}

static future<file> open_sstable_component_file_non_checked(std::string_view name, open_flags flags, file_open_options options,
        bool check_integrity) noexcept {
    if (flags != open_flags::ro && check_integrity) {
        return open_integrity_checked_file_dma(name, flags, options);
    }
    return open_file_dma(name, flags, options);
}

future<> sstable::rename_new_sstable_component_file(sstring from_name, sstring to_name) {
    return sstable_write_io_check(rename_mirrored_file, from_name, to_name).handle_exception([from_name, to_name] (std::exception_ptr ep) {
        sstlog.error("Could not rename SSTable component {} to {}. Found exception: {}", from_name, to_name, ep);
        return make_exception_future<>(ep);
    });
}

future<file> sstable::new_sstable_component_file(const io_error_handler& error_handler, component_type type, open_flags flags, file_open_options options) noexcept {
  try {
    auto create_flags = open_flags::create | open_flags::exclusive;
    auto readonly = (flags & create_flags) != create_flags;
    auto name = !readonly && _temp_dir ? temp_filename(type) : filename(type);

    auto f = open_sstable_component_file_non_checked(name, flags, options,
                    _manager.config().enable_sstable_data_integrity_check());

    if (type != component_type::TOC && type != component_type::TemporaryTOC) {
        for (auto * ext : _manager.config().extensions().sstable_file_io_extensions()) {
            f = with_file_close_on_failure(std::move(f), [ext, this, type, flags] (file f) {
               return ext->wrap_file(*this, type, f, flags).then([f](file nf) mutable {
                   return nf ? nf : std::move(f);
               });
            });
        }
    }

    f = with_file_close_on_failure(std::move(f), [&error_handler] (file f) {
        return make_checked_file(error_handler, std::move(f));
    });

    if (!readonly) {
        f = with_file_close_on_failure(std::move(f).handle_exception([name] (auto ep) {
            sstlog.error("Could not create SSTable component {}. Found exception: {}", name, ep);
            return make_exception_future<file>(ep);
        }), [this, type, name = std::move(name)] (file fd) mutable {
            return rename_new_sstable_component_file(name, filename(type)).then([fd = std::move(fd)] () mutable {
                return make_ready_future<file>(std::move(fd));
            });
        });
    }
    return f;
  } catch (...) {
      return current_exception_as_future<file>();
  }
}

std::unordered_map<sstable::version_types, sstring, enum_hash<sstable::version_types>> sstable::_version_string = {
    { sstable::version_types::ka , "ka" },
    { sstable::version_types::la , "la" },
    { sstable::version_types::mc , "mc" },
    { sstable::version_types::md , "md" },
    { sstable::version_types::me , "me" },
};

std::unordered_map<sstable::format_types, sstring, enum_hash<sstable::format_types>> sstable::_format_string = {
    { sstable::format_types::big , "big" }
};

// This assumes that the mappings are small enough, and called unfrequent
// enough.  If that changes, it would be adviseable to create a full static
// reverse mapping, even if it is done at runtime.
template <typename Map>
static typename Map::key_type reverse_map(const typename Map::mapped_type& value, Map& map) {
    for (auto& pair: map) {
        if (pair.second == value) {
            return pair.first;
        }
    }
    throw std::out_of_range("unable to reverse map");
}

// This should be used every time we use read_exactly directly.
//
// read_exactly is a lot more convenient of an interface to use, because we'll
// be parsing known quantities.
//
// However, anything other than the size we have asked for, is certainly a bug,
// and we need to do something about it.
static void check_buf_size(temporary_buffer<char>& buf, size_t expected) {
    if (buf.size() < expected) {
        throw bufsize_mismatch_exception(buf.size(), expected);
    }
}

template <typename T>
requires std::is_integral_v<T>
future<> parse(const schema&, sstable_version_types v, random_access_reader& in, T& i) {
    return in.read_exactly(sizeof(T)).then([&i] (auto buf) {
        check_buf_size(buf, sizeof(T));
        i = net::ntoh(read_unaligned<T>(buf.get()));
        return make_ready_future<>();
    });
}

template <typename T>
requires std::is_enum_v<T>
future<> parse(const schema& s, sstable_version_types v, random_access_reader& in, T& i) {
    return in.read_exactly(sizeof(T)).then([&i] (auto buf) {
        check_buf_size(buf, sizeof(T));
        i = static_cast<T>(net::ntoh(read_unaligned<std::underlying_type_t<T>>(buf.get())));
        return make_ready_future<>();
    });
}

future<> parse(const schema& s, sstable_version_types v, random_access_reader& in, bool& i) {
    return parse(s, v, in, reinterpret_cast<uint8_t&>(i));
}

future<> parse(const schema&, sstable_version_types, random_access_reader& in, double& d) {
    return in.read_exactly(sizeof(double)).then([&d] (auto buf) {
        check_buf_size(buf, sizeof(double));
        unsigned long nr = read_unaligned<unsigned long>(buf.get());
        d = bit_cast<double>(net::ntoh(nr));
        return make_ready_future<>();
    });
}

template <typename T>
future<> parse(const schema&, sstable_version_types, random_access_reader& in, T& len, bytes& s) {
    return in.read_exactly(len).then([&s, len] (auto buf) {
        check_buf_size(buf, len);
        // Likely a different type of char. Most bufs are unsigned, whereas the bytes type is signed.
        s = bytes(reinterpret_cast<const bytes::value_type *>(buf.get()), len);
    });
}

// All composite parsers must come after this
template<typename First, typename... Rest>
future<> parse(const schema& s, sstable_version_types v, random_access_reader& in, First& first, Rest&&... rest) {
    return parse(s, v, in, first).then([v, &s, &in, &rest...] {
        return parse(s, v, in, std::forward<Rest>(rest)...);
    });
}

// Intended to be used for a type that describes itself through describe_type().
template <self_describing T>
future<>
parse(const schema& s, sstable_version_types v, random_access_reader& in, T& t) {
    return t.describe_type(v, [v, &s, &in] (auto&&... what) -> future<> {
        return parse(s, v, in, what...);
    });
}

template <class T>
future<> parse(const schema&, sstable_version_types v, random_access_reader& in, vint<T>& t) {
    return read_vint(in, t.value);
}

future<> parse(const schema&, sstable_version_types, random_access_reader& in, utils::UUID& uuid) {
    return in.read_exactly(uuid.serialized_size()).then([&uuid] (temporary_buffer<char> buf) {
        check_buf_size(buf, utils::UUID::serialized_size());

        uuid = utils::UUID_gen::get_UUID(const_cast<int8_t*>(reinterpret_cast<const int8_t*>(buf.get())));
    });
}

// For all types that take a size, we provide a template that takes the type
// alone, and another, separate one, that takes a size parameter as well, of
// type Size. This is because although most of the time the size and the data
// are contiguous, it is not always the case. So we want to have the
// flexibility of parsing them separately.
template <typename Size>
future<> parse(const schema& schema, sstable_version_types v, random_access_reader& in, disk_string<Size>& s) {
    auto len = std::make_unique<Size>();
    auto f = parse(schema, v, in, *len);
    return f.then([v, &schema, &in, &s, len = std::move(len)] {
        return parse(schema, v, in, *len, s.value);
    });
}

future<> parse(const schema& schema, sstable_version_types v, random_access_reader& in, disk_string_vint_size& s) {
    auto len = std::make_unique<uint64_t>();
    auto f = read_vint(in, *len);
    return f.then([v, &schema, &in, &s, len = std::move(len)] {
        return parse(schema, v, in, *len, s.value);
    });
}

template <typename Members>
future<> parse(const schema& s, sstable_version_types v, random_access_reader& in, disk_array_vint_size<Members>& arr) {
    auto len = std::make_unique<uint64_t>();
    auto f = read_vint(in, *len);
    return f.then([v, &s, &in, &arr, len = std::move(len)] {
        return parse(s, v, in, *len, arr.elements);
    });
}

// We cannot simply read the whole array at once, because we don't know its
// full size. We know the number of elements, but if we are talking about
// disk_strings, for instance, we have no idea how much of the stream each
// element will take.
//
// Sometimes we do know the size, like the case of integers. There, all we have
// to do is to convert each member because they are all stored big endian.
// We'll offer a specialization for that case below.
template <typename Size, typename Members>
future<>
parse(const schema& s, sstable_version_types v, random_access_reader& in, Size& len, utils::chunked_vector<Members>& arr) {
    for (auto count = len; count; count--) {
        arr.emplace_back();
        co_await parse(s, v, in, arr.back());
    }
}

template <typename Size, std::integral Members>
future<>
parse(const schema&, sstable_version_types, random_access_reader& in, Size& len, utils::chunked_vector<Members>& arr) {
    Size now = arr.max_chunk_capacity();
    for (auto count = len; count; count -= now) {
        if (now > count) {
            now = count;
        }
        auto buf = co_await in.read_exactly(now * sizeof(Members));
        check_buf_size(buf, now * sizeof(Members));
        for (size_t i = 0; i < now; ++i) {
            arr.push_back(net::ntoh(read_unaligned<Members>(buf.get() + i * sizeof(Members))));
        }
    }
}

template <typename Contents>
future<> parse(const schema& s, sstable_version_types v, random_access_reader& in, std::optional<Contents>& opt) {
    bool engaged;
    co_await parse(s, v, in, engaged);
    if (engaged) {
        opt.emplace();
        co_await parse(s, v, in, *opt);
    } else {
        opt.reset();
    }
}

// We resize the array here, before we pass it to the integer / non-integer
// specializations
template <typename Size, typename Members>
future<> parse(const schema& s, sstable_version_types v, random_access_reader& in, disk_array<Size, Members>& arr) {
    Size len;
    co_await parse(s, v, in, len);
    arr.elements.reserve(len);
    co_await parse(s, v, in, len, arr.elements);
}

template <typename Size, typename Key, typename Value>
future<> parse(const schema& s, sstable_version_types v, random_access_reader& in, Size& len, std::unordered_map<Key, Value>& map) {
    for (auto count = len; count; count--) {
        Key key;
        Value value;
        co_await parse(s, v, in, key, value);
        map.emplace(key, value);
    }
}

template <typename First, typename Second>
future<> parse(const schema& s, sstable_version_types v, random_access_reader& in, std::pair<First, Second>& p) {
    return parse(s, v, in, p.first, p.second);
}

template <typename Size, typename Key, typename Value>
future<> parse(const schema& s, sstable_version_types v, random_access_reader& in, disk_hash<Size, Key, Value>& h) {
    Size w;
    co_await parse(s, v, in, w);
    co_await parse(s, v, in, w, h.map);
}

// Abstract parser/sizer/writer for a single tagged member of a tagged union
template <typename DiskSetOfTaggedUnion>
struct single_tagged_union_member_serdes {
    using value_type = typename DiskSetOfTaggedUnion::value_type;
    virtual ~single_tagged_union_member_serdes() {}
    virtual future<> do_parse(const schema& s, sstable_version_types version, random_access_reader& in, value_type& v) const = 0;
    virtual uint32_t do_size(sstable_version_types version, const value_type& v) const = 0;
    virtual void do_write(sstable_version_types version, file_writer& out, const value_type& v) const = 0;
};

// Concrete parser for a single member of a tagged union; parses type "Member"
template <typename DiskSetOfTaggedUnion, typename Member>
struct single_tagged_union_member_serdes_for final : single_tagged_union_member_serdes<DiskSetOfTaggedUnion> {
    using base = single_tagged_union_member_serdes<DiskSetOfTaggedUnion>;
    using value_type = typename base::value_type;
    virtual future<> do_parse(const schema& s, sstable_version_types version, random_access_reader& in, value_type& v) const override {
        v = Member();
        return parse(s, version, in, boost::get<Member>(v).value);
    }
    virtual uint32_t do_size(sstable_version_types version, const value_type& v) const override {
        return serialized_size(version, boost::get<Member>(v).value);
    }
    virtual void do_write(sstable_version_types version, file_writer& out, const value_type& v) const override {
        write(version, out, boost::get<Member>(v).value);
    }
};

template <typename TagType, typename... Members>
struct disk_set_of_tagged_union<TagType, Members...>::serdes {
    using disk_set = disk_set_of_tagged_union<TagType, Members...>;
    // We can't use unique_ptr, because we initialize from an std::intializer_list, which is not move compatible.
    using serdes_map_type = std::unordered_map<TagType, shared_ptr<single_tagged_union_member_serdes<disk_set>>, typename disk_set::hash_type>;
    using value_type = typename disk_set::value_type;
    serdes_map_type map = {
        {Members::tag(), make_shared<single_tagged_union_member_serdes_for<disk_set, Members>>()}...
    };
    future<> lookup_and_parse(const schema& schema, sstable_version_types v, random_access_reader& in, TagType tag, uint32_t& size, disk_set& s, value_type& value) const {
        auto i = map.find(tag);
        if (i == map.end()) {
            return in.read_exactly(size).discard_result();
        } else {
            return i->second->do_parse(schema, v, in, value).then([tag, &s, &value] () mutable {
                s.data.emplace(tag, std::move(value));
            });
        }
    }
    uint32_t lookup_and_size(sstable_version_types v, TagType tag, const value_type& value) const {
        return map.at(tag)->do_size(v, value);
    }
    void lookup_and_write(sstable_version_types v, file_writer& out, TagType tag, const value_type& value) const {
        return map.at(tag)->do_write(v, out, value);
    }
};

template <typename TagType, typename... Members>
typename disk_set_of_tagged_union<TagType, Members...>::serdes disk_set_of_tagged_union<TagType, Members...>::s_serdes;

template <typename TagType, typename... Members>
future<>
parse(const schema& schema, sstable_version_types v, random_access_reader& in, disk_set_of_tagged_union<TagType, Members...>& s) {
    using disk_set = disk_set_of_tagged_union<TagType, Members...>;
    using key_type = typename disk_set::key_type;
    using value_type = typename disk_set::value_type;

    key_type nr_elements;
    co_await parse(schema, v, in, nr_elements);
    for (auto _ : boost::irange<key_type>(0, nr_elements)) {
        key_type new_key;
        unsigned new_size;
        co_await parse(schema, v, in, new_key);
        co_await parse(schema, v, in, new_size);
        value_type new_value;
        co_await disk_set::s_serdes.lookup_and_parse(schema, v, in, TagType(new_key), new_size, s, new_value);
    }
}

template <typename TagType, typename... Members>
void write(sstable_version_types v, file_writer& out, const disk_set_of_tagged_union<TagType, Members...>& s) {
    using disk_set = disk_set_of_tagged_union<TagType, Members...>;
    write(v, out, uint32_t(s.data.size()));
    for (auto&& kv : s.data) {
        auto&& tag = kv.first;
        auto&& value = kv.second;
        write(v, out, tag);
        write(v, out, uint32_t(disk_set::s_serdes.lookup_and_size(v, tag, value)));
        disk_set::s_serdes.lookup_and_write(v, out, tag, value);
    }
}

future<> parse(const schema& schema, sstable_version_types v, random_access_reader& in, summary& s) {
    using pos_type = typename decltype(summary::positions)::value_type;

    co_await parse(schema, v, in, s.header.min_index_interval,
                     s.header.size,
                     s.header.memory_size,
                     s.header.sampling_level,
                     s.header.size_at_full_sampling);
    auto buf = co_await in.read_exactly(s.header.size * sizeof(pos_type));
    auto len = s.header.size * sizeof(pos_type);
    check_buf_size(buf, len);

    // Positions are encoded in little-endian.
    auto b = buf.get();
    s.positions = utils::chunked_vector<pos_type>();
    while (s.positions.size() != s.header.size) {
        s.positions.push_back(seastar::read_le<pos_type>(b));
        b += sizeof(pos_type);
        co_await coroutine::maybe_yield();
    }
    // Since the keys in the index are not sized, we need to calculate
    // the start position of the index i+1 to determine the boundaries
    // of index i. The "memory_size" field in the header determines the
    // total memory used by the map, so if we push it to the vector, we
    // can guarantee that no conditionals are used, and we can always
    // query the position of the "next" index.
    s.positions.push_back(s.header.memory_size);

    co_await in.seek(sizeof(summary::header) + s.header.memory_size);
    co_await parse(schema, v, in, s.first_key, s.last_key);
    co_await in.seek(s.positions[0] + sizeof(summary::header));

    s.entries.reserve(s.header.size);

    int idx = 0;
    while (s.entries.size() != s.header.size) {
        auto pos = s.positions[idx++];
        auto next = s.positions[idx];

        auto entrysize = next - pos;
        auto buf = co_await in.read_exactly(entrysize);
        check_buf_size(buf, entrysize);

        auto keysize = entrysize - 8;
        auto key_data = s.add_summary_data(bytes_view(reinterpret_cast<const int8_t*>(buf.get()), keysize));
        buf.trim_front(keysize);

        // position is little-endian encoded
        auto position = seastar::read_le<uint64_t>(buf.get());
        auto token = schema.get_partitioner().get_token(key_view(key_data));
        s.add_summary_data(token.data());
        s.entries.push_back({ token, key_data, position });
    }
    // Delete last element which isn't part of the on-disk format.
    s.positions.pop_back();
}

inline void write(sstable_version_types v, file_writer& out, const summary_entry& entry) {
    // FIXME: summary entry is supposedly written in memory order, but that
    // would prevent portability of summary file between machines of different
    // endianness. We can treat it as little endian to preserve portability.
    write(v, out, entry.key);
    auto p = seastar::cpu_to_le<uint64_t>(entry.position);
    out.write(reinterpret_cast<const char*>(&p), sizeof(p));
}

inline void write(sstable_version_types v, file_writer& out, const summary& s) {
    // NOTE: positions and entries must be stored in LITTLE-ENDIAN.
    write(v, out, s.header.min_index_interval,
                  s.header.size,
                  s.header.memory_size,
                  s.header.sampling_level,
                  s.header.size_at_full_sampling);
    for (auto&& e : s.positions) {
        auto p = seastar::cpu_to_le(e);
        out.write(reinterpret_cast<const char*>(&p), sizeof(p));
    }
    write(v, out, s.entries);
    write(v, out, s.first_key, s.last_key);
}

future<summary_entry&> sstable::read_summary_entry(size_t i) {
    // The last one is the boundary marker
    if (i >= (_components->summary.entries.size())) {
        throw std::out_of_range(format("Invalid Summary index: {:d}", i));
    }

    return make_ready_future<summary_entry&>(_components->summary.entries[i]);
}

future<> parse(const schema& s, sstable_version_types v, random_access_reader& in, deletion_time& d) {
    return parse(s, v, in, d.local_deletion_time, d.marked_for_delete_at);
}

template <typename Child>
future<> parse(const schema& s, sstable_version_types v, random_access_reader& in, std::unique_ptr<metadata>& p) {
    p.reset(new Child);
    return parse(s, v, in, *static_cast<Child *>(p.get()));
}

template <typename Child>
inline void write(sstable_version_types v, file_writer& out, const std::unique_ptr<metadata>& p) {
    write(v, out, *static_cast<Child *>(p.get()));
}

future<> parse(const schema& schema, sstable_version_types v, random_access_reader& in, statistics& s) {
    try {
        co_await parse(schema, v, in, s.offsets);
        // Old versions of Scylla do not respect the order.
        // See https://github.com/scylladb/scylla/issues/3937
        boost::sort(s.offsets.elements, [] (auto&& e1, auto&& e2) { return e1.first < e2.first; });
        for (auto val : s.offsets.elements) {
            auto type = val.first;
            co_await in.seek(val.second);
            switch (type) {
            case metadata_type::Validation:
                co_await parse<validation_metadata>(schema, v, in, s.contents[type]);
                break;
            case metadata_type::Compaction:
                co_await parse<compaction_metadata>(schema, v, in, s.contents[type]);
                break;
            case metadata_type::Stats:
                co_await parse<stats_metadata>(schema, v, in, s.contents[type]);
                break;
            case metadata_type::Serialization:
                if (v < sstable_version_types::mc) {
                    throw malformed_sstable_exception(
                        "Statistics is malformed: SSTable is in 2.x format but contains serialization header.");
                } else {
                    co_await parse<serialization_header>(schema, v, in, s.contents[type]);
                }
                break;
            default:
                throw malformed_sstable_exception(fmt::format("Invalid metadata type at Statistics file: {} ", int(type)));
            }
        }
    } catch (const malformed_sstable_exception&) {
        throw;
    } catch (...) {
        throw malformed_sstable_exception(fmt::format("Statistics file is malformed: {}", std::current_exception()));
    }
}

inline void write(sstable_version_types v, file_writer& out, const statistics& s) {
    write(v, out, s.offsets);
    for (auto&& e : s.offsets.elements) {
        s.contents.at(e.first)->write(v, out);
    }
}

future<> parse(const schema& s, sstable_version_types v, random_access_reader& in, utils::estimated_histogram& eh) {
    auto len = std::make_unique<uint32_t>();

    co_await parse(s, v, in, *len);
    uint32_t length = *len;

    if (length == 0) {
        throw malformed_sstable_exception("Estimated histogram with zero size found. Can't continue!");
    }

    // Arrays are potentially pre-initialized by the estimated_histogram constructor.
    eh.bucket_offsets.clear();
    eh.buckets.clear();

    eh.bucket_offsets.reserve(length - 1);
    eh.buckets.reserve(length);

    auto type_size = sizeof(uint64_t) * 2;
    auto buf = co_await in.read_exactly(length * type_size);
    check_buf_size(buf, length * type_size);

    size_t j = 0;
    while (eh.buckets.size() != length) {
        auto offset = net::ntoh(read_unaligned<uint64_t>(buf.get() + (j++) * sizeof(uint64_t)));
        auto bucket = net::ntoh(read_unaligned<uint64_t>(buf.get() + (j++) * sizeof(uint64_t)));
        if (!eh.buckets.empty()) {
            eh.bucket_offsets.push_back(offset);
        }
        eh.buckets.push_back(bucket);
        co_await coroutine::maybe_yield();
    }
}

void write(sstable_version_types v, file_writer& out, const utils::estimated_histogram& eh) {
    uint32_t len = 0;
    check_truncate_and_assign(len, eh.buckets.size());

    write(v, out, len);
    struct element {
        int64_t offsets;
        int64_t buckets;
    };
    std::vector<element> elements;
    elements.reserve(eh.buckets.size());

    const int64_t* offsets_nr = eh.bucket_offsets.data();
    const int64_t* buckets_nr = eh.buckets.data();
    for (size_t i = 0; i < eh.buckets.size(); i++) {
        auto offsets = net::hton(offsets_nr[i == 0 ? 0 : i - 1]);
        auto buckets = net::hton(buckets_nr[i]);
        elements.emplace_back(element{offsets, buckets});
        if (need_preempt()) {
            seastar::thread::yield();
        }
    }

    auto p = reinterpret_cast<const char*>(elements.data());
    auto bytes = elements.size() * sizeof(element);
    out.write(p, bytes);
}

struct streaming_histogram_element {
    using key_type = typename decltype(utils::streaming_histogram::bin)::key_type;
    using value_type = typename decltype(utils::streaming_histogram::bin)::mapped_type;
    key_type key;
    value_type value;

    template <typename Describer>
    auto describe_type(sstable_version_types v, Describer f) { return f(key, value); }
};

future<> parse(const schema& s, sstable_version_types v, random_access_reader& in, utils::streaming_histogram& sh) {
    auto a = disk_array<uint32_t, streaming_histogram_element>();

    co_await parse(s, v, in, sh.max_bin_size, a);
    auto length = a.elements.size();
    if (length > sh.max_bin_size) {
        throw malformed_sstable_exception("Streaming histogram with more entries than allowed. Can't continue!");
    }

    // Find bad histogram which had incorrect elements merged due to use of
    // unordered map. The keys will be unordered. Histogram which size is
    // less than max allowed will be correct because no entries needed to be
    // merged, so we can avoid discarding those.
    // look for commit with title 'streaming_histogram: fix update' for more details.
    auto possibly_broken_histogram = length == sh.max_bin_size;
    auto less_comp = [] (auto& x, auto& y) { return x.key < y.key; };
    if (possibly_broken_histogram && !boost::is_sorted(a.elements, less_comp)) {
        co_return;
    }

    auto transform = [] (auto element) -> std::pair<streaming_histogram_element::key_type, streaming_histogram_element::value_type> {
        return { element.key, element.value };
    };
    boost::copy(a.elements | boost::adaptors::transformed(transform), std::inserter(sh.bin, sh.bin.end()));
}

void write(sstable_version_types v, file_writer& out, const utils::streaming_histogram& sh) {
    uint32_t max_bin_size;
    check_truncate_and_assign(max_bin_size, sh.max_bin_size);

    disk_array<uint32_t, streaming_histogram_element> a;
    a.elements = boost::copy_range<utils::chunked_vector<streaming_histogram_element>>(sh.bin
        | boost::adaptors::transformed([&] (auto& kv) { return streaming_histogram_element{kv.first, kv.second}; }));

    write(v, out, max_bin_size, a);
}

future<> parse(const schema& s, sstable_version_types v, random_access_reader& in, commitlog_interval& ci) {
    co_await parse(s, v, in, ci.start);
    co_await parse(s, v, in, ci.end);
}

void write(sstable_version_types v, file_writer& out, const commitlog_interval& ci) {
    write(v, out, ci.start);
    write(v, out, ci.end);
}

future<> parse(const schema& s, sstable_version_types v, random_access_reader& in, compression& c) {
    uint64_t data_len = 0;
    uint32_t chunk_len = 0;

    co_await parse(s, v, in, c.name, c.options, chunk_len, data_len);
    c.set_uncompressed_chunk_length(chunk_len);
    c.set_uncompressed_file_length(data_len);

    uint32_t len = 0;
    compression::segmented_offsets::writer offsets = c.offsets.get_writer();
    co_await parse(s, v, in, len);
    auto eoarr = [&c, &len] { return c.offsets.size() == len; };

    while (!eoarr()) {
        auto now = std::min(len - c.offsets.size(), 100000 / sizeof(uint64_t));
        auto buf = co_await in.read_exactly(now * sizeof(uint64_t));
        for (size_t i = 0; i < now; ++i) {
            uint64_t value = read_unaligned<uint64_t>(buf.get() + i * sizeof(uint64_t));
            offsets.push_back(net::ntoh(value));
        }
    }
}

void write(sstable_version_types v, file_writer& out, const compression& c) {
    write(v, out, c.name, c.options, c.uncompressed_chunk_length(), c.uncompressed_file_length());

    write(v, out, static_cast<uint32_t>(c.offsets.size()));

    std::vector<uint64_t> tmp;
    const size_t per_loop = 100000 / sizeof(uint64_t);
    tmp.resize(per_loop);
    size_t idx = 0;
    while (idx != c.offsets.size()) {
        auto now = std::min(c.offsets.size() - idx, per_loop);
        // copy offsets into tmp converting each entry into big-endian representation.
        auto nr = c.offsets.begin() + idx;
        for (size_t i = 0; i < now; i++) {
            tmp[i] = net::hton(nr[i]);
        }
        auto p = reinterpret_cast<const char*>(tmp.data());
        auto bytes = now * sizeof(uint64_t);
        out.write(p, bytes);
        idx += now;
    }
}

// This is small enough, and well-defined. Easier to just read it all
// at once
future<> sstable::read_toc() noexcept {
    if (_recognized_components.size()) {
        return make_ready_future<>();
    }

    sstlog.debug("Reading TOC file {}", filename(component_type::TOC));

    return with_file(new_sstable_component_file(_read_error_handler, component_type::TOC, open_flags::ro), [this] (file f) {
        auto bufptr = allocate_aligned_buffer<char>(4096, 4096);
        auto buf = bufptr.get();

        auto fut = f.dma_read(0, buf, 4096);
        return std::move(fut).then([this, f = std::move(f), bufptr = std::move(bufptr)] (size_t size) mutable {
            // This file is supposed to be very small. Theoretically we should check its size,
            // but if we so much as read a whole page from it, there is definitely something fishy
            // going on - and this simplifies the code.
            if (size >= 4096) {
                throw malformed_sstable_exception("SSTable TOC too big: " + to_sstring(size) + " bytes", filename(component_type::TOC));
            }

            std::string_view buf(bufptr.get(), size);
            std::vector<sstring> comps;

            boost::split(comps , buf, boost::is_any_of("\n"));

            for (auto& c: comps) {
                // accept trailing newlines
                if (c == "") {
                    continue;
                }
                try {
                    _recognized_components.insert(reverse_map(c, sstable_version_constants::get_component_map(_version)));
                } catch (std::out_of_range& oor) {
                    _unrecognized_components.push_back(c);
                    sstlog.info("Unrecognized TOC component was found: {} in sstable {}", c, filename(component_type::TOC));
                }
            }
            if (!_recognized_components.size()) {
                throw malformed_sstable_exception("Empty TOC", filename(component_type::TOC));
            }
        });
    }).then_wrapped([this] (future<> f) {
        try {
            f.get();
        } catch (std::system_error& e) {
            if (e.code() == std::error_code(ENOENT, std::system_category())) {
                throw malformed_sstable_exception(filename(component_type::TOC) + ": file not found");
            }
            throw;
        }
    });

}

void sstable::generate_toc(compressor_ptr c, double filter_fp_chance) {
    // Creating table of components.
    _recognized_components.insert(component_type::TOC);
    _recognized_components.insert(component_type::Statistics);
    _recognized_components.insert(component_type::Digest);
    _recognized_components.insert(component_type::Index);
    _recognized_components.insert(component_type::Summary);
    _recognized_components.insert(component_type::Data);
    if (filter_fp_chance != 1.0) {
        _recognized_components.insert(component_type::Filter);
    }
    if (c == nullptr) {
        _recognized_components.insert(component_type::CRC);
    } else {
        _recognized_components.insert(component_type::CompressionInfo);
    }
    _recognized_components.insert(component_type::Scylla);
}

file_writer::~file_writer() {
    if (_closed) {
        return;
    }
    try {
        // close() should be called by the owner of the file_writer.
        // However it may not be called on exception handling paths
        // so auto-close the output_stream so it won't be destructed while open.
        _out.close().get();
    } catch (...) {
        sstlog.warn("Error while auto-closing {}: {}. Ignored.", get_filename(), std::current_exception());
    }
}

void file_writer::close() {
    assert(!_closed && "file_writer already closed");
    try {
        _closed = true;
        _out.close().get();
    } catch (...) {
        auto e = std::current_exception();
        sstlog.error("Error while closing {}: {}", get_filename(), e);
        std::rethrow_exception(e);
    }
}

const char* file_writer::get_filename() const noexcept {
    return _filename ? _filename->c_str() : "<anonymous output_stream>";
}

future<file_writer> sstable::make_component_file_writer(component_type c, file_output_stream_options options, open_flags oflags) noexcept {
    // Note: file_writer::make closes the file if file_writer creation fails
    // so we don't need to use with_file_close_on_failure here.
    return futurize_invoke([this, c] { return filename(c); }).then([this, c, options = std::move(options), oflags] (sstring filename) mutable {
        return new_sstable_component_file(_write_error_handler, c, oflags).then([options = std::move(options), filename = std::move(filename)] (file f) mutable {
            return file_writer::make(std::move(f), std::move(options), std::move(filename));
        });
    });
}

void sstable::write_toc(const io_priority_class& pc) {
    touch_temp_dir().get0();
    auto file_path = filename(component_type::TemporaryTOC);

    sstlog.debug("Writing TOC file {} ", file_path);

    // Writing TOC content to temporary file.
    // If creation of temporary TOC failed, it implies that that boot failed to
    // delete a sstable with temporary for this column family, or there is a
    // sstable being created in parallel with the same generation.
    file_output_stream_options options;
    options.buffer_size = 4096;
    options.io_priority_class = pc;
    auto w = make_component_file_writer(component_type::TemporaryTOC, std::move(options)).get0();

    bool toc_exists = file_exists(filename(component_type::TOC)).get0();
    if (toc_exists) {
        // TOC will exist at this point if write_components() was called with
        // the generation of a sstable that exists.
        w.close();
        remove_mirrored_file(file_path).get();
        throw std::runtime_error(format("SSTable write failed due to existence of TOC file for generation {:d} of {}.{}", _generation, _schema->ks_name(), _schema->cf_name()));
    }

    for (auto&& key : _recognized_components) {
            // new line character is appended to the end of each component name.
        auto value = sstable_version_constants::get_component_map(_version).at(key) + "\n";
        bytes b = bytes(reinterpret_cast<const bytes::value_type *>(value.c_str()), value.size());
        write(_version, w, b);
    }
    w.flush();
    w.close();

    // Flushing parent directory to guarantee that temporary TOC file reached
    // the disk.
    file dir_f = open_checked_directory(_write_error_handler, _dir).get0();
    sstable_write_io_check([&] {
        dir_f.flush().get();
        dir_f.close().get();
    });
}

future<> sstable::seal_sstable() {
    // SSTable sealing is about renaming temporary TOC file after guaranteeing
    // that each component reached the disk safely.
<<<<<<< HEAD
    return remove_temp_dir().then([this] {
        return open_checked_directory(_write_error_handler, _dir).then([this] (file dir_f) {
            // Guarantee that every component of this sstable reached the disk.
            return sstable_write_io_check([&] { return dir_f.flush(); }).then([this] {
                // Rename TOC because it's no longer temporary.
                return sstable_write_io_check([&] {
                    return rename_mirrored_file(filename(component_type::TemporaryTOC), filename(component_type::TOC));
                });
            }).then([this, dir_f] () mutable {
                // Guarantee that the changes above reached the disk.
                return sstable_write_io_check([&] { return dir_f.flush(); });
            }).then([this, dir_f] () mutable {
                return sstable_write_io_check([&] { return dir_f.close(); });
            }).then([this, dir_f] {
                if (_marked_for_deletion == mark_for_deletion::implicit) {
                    _marked_for_deletion = mark_for_deletion::none;
                }
                // If this point was reached, sstable should be safe in disk.
                sstlog.debug("SSTable with generation {} of {}.{} was sealed successfully.", _generation, _schema->ks_name(), _schema->cf_name());
            });
        });
    });
=======
    co_await remove_temp_dir();
    auto dir_f = co_await open_checked_directory(_write_error_handler, _dir);
    // Guarantee that every component of this sstable reached the disk.
    co_await sstable_write_io_check([&] { return dir_f.flush(); });
    // Rename TOC because it's no longer temporary.
    co_await sstable_write_io_check(rename_file, filename(component_type::TemporaryTOC), filename(component_type::TOC));
    co_await sstable_write_io_check([&] { return dir_f.flush(); });
    co_await sstable_write_io_check([&] { return dir_f.close(); });
    if (_marked_for_deletion == mark_for_deletion::implicit) {
        _marked_for_deletion = mark_for_deletion::none;
    }
    // If this point was reached, sstable should be safe in disk.
    sstlog.debug("SSTable with generation {} of {}.{} was sealed successfully.", _generation, _schema->ks_name(), _schema->cf_name());
>>>>>>> f292d3d6
}

void sstable::write_crc(const checksum& c) {
    auto file_path = filename(component_type::CRC);
    sstlog.debug("Writing CRC file {} ", file_path);

    file_output_stream_options options;
    options.buffer_size = 4096;
    auto w = make_component_file_writer(component_type::CRC, std::move(options)).get0();
    write(get_version(), w, c);
    w.close();
}

// Digest file stores the full checksum of data file converted into a string.
void sstable::write_digest(uint32_t full_checksum) {
    auto file_path = filename(component_type::Digest);
    sstlog.debug("Writing Digest file {} ", file_path);

    file_output_stream_options options;
    options.buffer_size = 4096;
    auto w = make_component_file_writer(component_type::Digest, std::move(options)).get0();

    auto digest = to_sstring<bytes>(full_checksum);
    write(get_version(), w, digest);
    w.close();
}

thread_local std::array<std::vector<int>, downsampling::BASE_SAMPLING_LEVEL> downsampling::_sample_pattern_cache;
thread_local std::array<std::vector<int>, downsampling::BASE_SAMPLING_LEVEL> downsampling::_original_index_cache;


template <component_type Type, typename T>
future<> sstable::read_simple(T& component, const io_priority_class& pc) {

    auto file_path = filename(Type);
    sstlog.debug(("Reading " + sstable_version_constants::get_component_map(_version).at(Type) + " file {} ").c_str(), file_path);
    return new_sstable_component_file(_read_error_handler, Type, open_flags::ro).then([this, &component] (file fi) {
        auto fut = fi.size();
        return fut.then([this, &component, fi = std::move(fi)] (uint64_t size) {
            auto r = make_lw_shared<file_random_access_reader>(std::move(fi), size, sstable_buffer_size);
            auto fut = parse(*_schema, _version, *r, component);
            return fut.finally([r] {
                return r->close();
            }).then([r] {});
        });
    }).then_wrapped([this, file_path] (future<> f) {
        try {
            f.get();
        } catch (std::system_error& e) {
            if (e.code() == std::error_code(ENOENT, std::system_category())) {
                throw malformed_sstable_exception(file_path + ": file not found");
            }
            throw;
        } catch (malformed_sstable_exception &e) {
            throw malformed_sstable_exception(e.what(), file_path);
        }
    });
}

void sstable::do_write_simple(component_type type, const io_priority_class& pc,
        noncopyable_function<void (version_types version, file_writer& writer)> write_component) {
    auto file_path = filename(type);
    sstlog.debug(("Writing " + sstable_version_constants::get_component_map(_version).at(type) + " file {} ").c_str(), file_path);

    file_output_stream_options options;
    options.buffer_size = sstable_buffer_size;
    options.io_priority_class = pc;
    auto w = make_component_file_writer(type, std::move(options)).get0();
    std::exception_ptr eptr;
    try {
        write_component(_version, w);
        w.flush();
    } catch (...) {
        eptr = std::current_exception();
    }
    try {
        w.close();
    } catch (...) {
        std::exception_ptr close_eptr = std::current_exception();
        sstlog.warn("failed to close file_writer: {}", close_eptr);
        // If write succeeded but close failed, we rethrow close's exception.
        if (!eptr) {
            eptr = close_eptr;
        }
    }
    if (eptr) {
        std::rethrow_exception(eptr);
    }
}

template <component_type Type, typename T>
void sstable::write_simple(const T& component, const io_priority_class& pc) {
    do_write_simple(Type, pc, [&component] (version_types v, file_writer& w) {
        write(v, w, component);
    });
}

template future<> sstable::read_simple<component_type::Filter>(sstables::filter& f, const io_priority_class& pc);
template void sstable::write_simple<component_type::Filter>(const sstables::filter& f, const io_priority_class& pc);

template void sstable::write_simple<component_type::Summary>(const sstables::summary_ka&, const io_priority_class&);

future<> sstable::read_compression(const io_priority_class& pc) {
     // FIXME: If there is no compression, we should expect a CRC file to be present.
    if (!has_component(component_type::CompressionInfo)) {
        return make_ready_future<>();
    }

    return read_simple<component_type::CompressionInfo>(_components->compression, pc);
}

void sstable::write_compression(const io_priority_class& pc) {
    if (!has_component(component_type::CompressionInfo)) {
        return;
    }

    write_simple<component_type::CompressionInfo>(_components->compression, pc);
}

void sstable::validate_partitioner() {
    auto entry = _components->statistics.contents.find(metadata_type::Validation);
    if (entry == _components->statistics.contents.end()) {
        throw std::runtime_error("Validation metadata not available");
    }
    auto& p = entry->second;
    if (!p) {
        throw std::runtime_error("Validation is malformed");
    }

    validation_metadata& v = *static_cast<validation_metadata *>(p.get());
    if (v.partitioner.value != to_bytes(_schema->get_partitioner().name())) {
        throw std::runtime_error(
                fmt::format(FMT_STRING("SSTable {} uses {} partitioner which is different than {} partitioner used by the database"),
                            get_filename(),
                            sstring(reinterpret_cast<char*>(v.partitioner.value.data()), v.partitioner.value.size()),
                            _schema->get_partitioner().name()));
    }

}

void sstable::validate_min_max_metadata() {
    auto entry = _components->statistics.contents.find(metadata_type::Stats);
    if (entry == _components->statistics.contents.end()) {
        throw std::runtime_error("Stats metadata not available");
    }
    auto& p = entry->second;
    if (!p) {
        throw std::runtime_error("Statistics is malformed");
    }

    stats_metadata& s = *static_cast<stats_metadata *>(p.get());
    auto clear_incorrect_min_max_column_names = [&s] {
        s.min_column_names.elements.clear();
        s.max_column_names.elements.clear();
    };
    auto& min_column_names = s.min_column_names.elements;
    auto& max_column_names = s.max_column_names.elements;

    if (min_column_names.empty() && max_column_names.empty()) {
        return;
    }

    // The min/max metadata is wrong if:
    // - it's not empty and schema defines no clustering key.
    //
    // Notes:
    // - we are going to rely on min/max column names for
    //   clustering filtering only from md-format sstables,
    //   see sstable::may_contain_rows().
    //   We choose not to clear_incorrect_min_max_column_names
    //   from older versions here as this disturbs sstable unit tests.
    //
    // - now that we store min/max metadata for range tombstones,
    //   their size may differ.
    if (!_schema->clustering_key_size()) {
        clear_incorrect_min_max_column_names();
        return;
    }
}

void sstable::validate_max_local_deletion_time() {
    if (!has_correct_max_deletion_time()) {
        auto& entry = _components->statistics.contents[metadata_type::Stats];
        auto& s = *static_cast<stats_metadata*>(entry.get());
        s.max_local_deletion_time = std::numeric_limits<int32_t>::max();
    }
}

void sstable::set_position_range() {
    if (!_schema->clustering_key_size()) {
        return;
    }

    auto& min_elements = get_stats_metadata().min_column_names.elements;
    auto& max_elements = get_stats_metadata().max_column_names.elements;

    if (min_elements.empty() && max_elements.empty()) {
        return;
    }

    auto pip = [] (const utils::chunked_vector<disk_string<uint16_t>>& column_names, bound_kind kind) {
        std::vector<bytes> key_bytes;
        key_bytes.reserve(column_names.size());
        for (auto& value : column_names) {
            key_bytes.emplace_back(bytes_view(value));
        }
        auto ckp = clustering_key_prefix(std::move(key_bytes));
        return position_in_partition(position_in_partition::range_tag_t(), kind, std::move(ckp));
    };

    _position_range = position_range(pip(min_elements, bound_kind::incl_start), pip(max_elements, bound_kind::incl_end));
}

double sstable::estimate_droppable_tombstone_ratio(gc_clock::time_point gc_before) const {
    auto& st = get_stats_metadata();
    auto estimated_count = st.estimated_cells_count.mean() * st.estimated_cells_count.count();
    if (estimated_count > 0) {
        double droppable = st.estimated_tombstone_drop_time.sum(gc_before.time_since_epoch().count());
        return droppable / estimated_count;
    }
    return 0.0f;
}

future<> sstable::read_statistics(const io_priority_class& pc) {
    return read_simple<component_type::Statistics>(_components->statistics, pc);
}

void sstable::write_statistics(const io_priority_class& pc) {
    write_simple<component_type::Statistics>(_components->statistics, pc);
}

void sstable::rewrite_statistics(const io_priority_class& pc) {
    auto file_path = filename(component_type::TemporaryStatistics);
    sstlog.debug("Rewriting statistics component of sstable {}", get_filename());

    file_output_stream_options options;
    options.buffer_size = sstable_buffer_size;
    options.io_priority_class = pc;
    auto w = make_component_file_writer(component_type::TemporaryStatistics, std::move(options),
            open_flags::wo | open_flags::create | open_flags::truncate).get0();
    write(_version, w, _components->statistics);
    w.flush();
    w.close();
    // rename() guarantees atomicity when renaming a file into place.
    sstable_write_io_check(rename_mirrored_file, file_path, filename(component_type::Statistics)).get();
}

future<> sstable::read_summary(const io_priority_class& pc) noexcept {
    if (_components->summary) {
        return make_ready_future<>();
    }

    return read_toc().then([this, &pc] {
        // We'll try to keep the main code path exception free, but if an exception does happen
        // we can try to regenerate the Summary.
        if (has_component(component_type::Summary)) {
            return read_simple<component_type::Summary>(_components->summary, pc).handle_exception([this, &pc] (auto ep) {
                sstlog.warn("Couldn't read summary file {}: {}. Recreating it.", this->filename(component_type::Summary), ep);
                return this->generate_summary(pc);
            });
        } else {
            return generate_summary(pc);
        }
    });
}

future<file> sstable::open_file(component_type type, open_flags flags, file_open_options opts) noexcept {
    return new_sstable_component_file(_read_error_handler, type, flags, opts);
}

future<> sstable::open_or_create_data(open_flags oflags, file_open_options options) noexcept {
    return when_all_succeed(
        open_file(component_type::Index, oflags, options).then([this] (file f) { _index_file = std::move(f); }),
        open_file(component_type::Data, oflags, options).then([this] (file f) { _data_file = std::move(f); })
    ).discard_result();
}

future<> sstable::open_data() noexcept {
    return open_or_create_data(open_flags::ro).then([this] {
        return this->update_info_for_opened_data();
    }).then([this] {
        if (_shards.empty()) {
            _shards = compute_shards_for_this_sstable();
        }
        auto* sm = _components->scylla_metadata->data.get<scylla_metadata_type::Sharding, sharding_metadata>();
        if (!sm) {
            return make_ready_future<>();
        }
        auto c = &sm->token_ranges.elements;
        // Sharding information uses a lot of memory and once we're doing with this computation we will no longer use it.
        return do_until([c] { return c->empty(); }, [c] {
            c->pop_back();
            return make_ready_future<>();
        }).then([this, c] () mutable {
            *c = {};
            return make_ready_future<>();
        });
    }).then([this] {
        auto* ld_stats = _components->scylla_metadata->data.get<scylla_metadata_type::LargeDataStats, scylla_metadata::large_data_stats>();
        if (ld_stats) {
            _large_data_stats.emplace(*ld_stats);
        }
        auto* origin = _components->scylla_metadata->data.get<scylla_metadata_type::SSTableOrigin, scylla_metadata::sstable_origin>();
        if (origin) {
            _origin = sstring(to_sstring_view(bytes_view(origin->value)));
        }
    }).then([this] {
        _open_mode.emplace(open_flags::ro);
        _stats.on_open_for_reading();
    });
}

future<> sstable::update_info_for_opened_data() {
    return _data_file.stat().then([this] (struct stat st) {
        if (this->has_component(component_type::CompressionInfo)) {
            _components->compression.update(st.st_size);
        }
        _data_file_size = st.st_size;
        _data_file_write_time = db_clock::from_time_t(st.st_mtime);
    }).then([this] {
        return _index_file.size().then([this] (auto size) {
            _index_file_size = size;
            assert(!_cached_index_file);
            _cached_index_file = seastar::make_shared<cached_file>(_index_file,
                                                                   index_page_cache_metrics,
                                                                   _manager.get_cache_tracker().get_lru(),
                                                                   _manager.get_cache_tracker().region(),
                                                                   _index_file_size);
            _index_file = make_cached_seastar_file(*_cached_index_file);
        });
    }).then([this] {
        if (this->has_component(component_type::Filter)) {
            return io_check([&] {
                return file_size(this->filename(component_type::Filter));
            }).then([this] (auto size) {
                _filter_file_size = size;
            });
        }
        return make_ready_future<>();
    }).then([this] {
        this->set_position_range();
        this->set_first_and_last_keys();
        _run_identifier = _components->scylla_metadata->get_optional_run_identifier().value_or(utils::make_random_uuid());

        // Get disk usage for this sstable (includes all components).
        _bytes_on_disk = 0;
        return do_for_each(_recognized_components, [this] (component_type c) {
            return this->sstable_write_io_check([&, c] {
                return file_stat(this->filename(c)).then_wrapped([this, c] (future<seastar::stat_data> f) {
                    if (f.failed()) [[unlikely]] {
                        try {
                            std::rethrow_exception(f.get_exception());
                        } catch (const std::system_error& ex) {
                            // ignore summary that isn't present in disk but was previously generated by read_summary().
                            if (ex.code().value() == ENOENT && c == component_type::Summary && _components->summary.memory_footprint()) {
                                return uint64_t(0);
                            }
                            throw;
                        }
                    }
                    return f.get0().allocated_size;
                });
            }).then([this] (uint64_t bytes) {
                _bytes_on_disk += bytes;
            });
        });
    });
}

future<> sstable::create_data() noexcept {
    auto oflags = open_flags::wo | open_flags::create | open_flags::exclusive;
    file_open_options opt;
    opt.extent_allocation_size_hint = 32 << 20;
    opt.sloppy_size = true;
    return open_or_create_data(oflags, std::move(opt)).then([this, oflags] {
        _open_mode.emplace(oflags);
    });
}

future<> sstable::drop_caches() {
    return _cached_index_file->evict_gently().then([this] {
        return _index_cache->evict_gently();
    });
}

future<> sstable::read_filter(const io_priority_class& pc) {
    if (!has_component(component_type::Filter)) {
        _components->filter = std::make_unique<utils::filter::always_present_filter>();
        return make_ready_future<>();
    }

    return seastar::async([this, &pc] () mutable {
        sstables::filter filter;
        read_simple<component_type::Filter>(filter, pc).get();
        auto nr_bits = filter.buckets.elements.size() * std::numeric_limits<typename decltype(filter.buckets.elements)::value_type>::digits;
        large_bitset bs(nr_bits, std::move(filter.buckets.elements));
        utils::filter_format format = (_version >= sstable_version_types::mc)
                                      ? utils::filter_format::m_format
                                      : utils::filter_format::k_l_format;
        _components->filter = utils::filter::create_filter(filter.hashes, std::move(bs), format);
    });
}

void sstable::write_filter(const io_priority_class& pc) {
    if (!has_component(component_type::Filter)) {
        return;
    }

    auto f = static_cast<utils::filter::murmur3_bloom_filter *>(_components->filter.get());

    auto&& bs = f->bits();
    auto filter_ref = sstables::filter_ref(f->num_hashes(), bs.get_storage());
    write_simple<component_type::Filter>(filter_ref, pc);
}

// This interface is only used during tests, snapshot loading and early initialization.
// No need to set tunable priorities for it.
future<> sstable::load(const io_priority_class& pc) noexcept {
    return read_toc().then([this, &pc] {
        // read scylla-meta after toc. Might need it to parse
        // rest (hint extensions)
        return read_scylla_metadata(pc).then([this, &pc] {
            // Read statistics ahead of others - if summary is missing
            // we'll attempt to re-generate it and we need statistics for that
            return read_statistics(pc).then([this, &pc] {
                return seastar::when_all_succeed(
                        read_compression(pc),
                        read_filter(pc),
                        read_summary(pc)).then_unpack([this] {
                            validate_min_max_metadata();
                            validate_max_local_deletion_time();
                            validate_partitioner();
                            return open_data();
                        });
            });
        });
    });
}

future<> sstable::load(sstables::foreign_sstable_open_info info) noexcept {
    static_assert(std::is_nothrow_move_constructible_v<sstables::foreign_sstable_open_info>);
    return read_toc().then([this, info = std::move(info)] () mutable {
        _components = std::move(info.components);
        _data_file = make_checked_file(_read_error_handler, info.data.to_file());
        _index_file = make_checked_file(_read_error_handler, info.index.to_file());
        _shards = std::move(info.owners);
        validate_min_max_metadata();
        validate_max_local_deletion_time();
        validate_partitioner();
        return update_info_for_opened_data();
    });
}

future<foreign_sstable_open_info> sstable::get_open_info() & {
    return _components.copy().then([this] (auto c) mutable {
        return foreign_sstable_open_info{std::move(c), this->get_shards_for_this_sstable(), _data_file.dup(), _index_file.dup(),
            _generation, _version, _format, data_size()};
    });
}

void prepare_summary(summary& s, uint64_t expected_partition_count, uint32_t min_index_interval) {
    assert(expected_partition_count >= 1);

    s.header.min_index_interval = min_index_interval;
    s.header.sampling_level = downsampling::BASE_SAMPLING_LEVEL;
    uint64_t max_expected_entries =
            (expected_partition_count / min_index_interval) +
            !!(expected_partition_count % min_index_interval);
    // FIXME: handle case where max_expected_entries is greater than max value stored by uint32_t.
    if (max_expected_entries > std::numeric_limits<uint32_t>::max()) {
        throw malformed_sstable_exception("Current sampling level (" + to_sstring(downsampling::BASE_SAMPLING_LEVEL) + ") not enough to generate summary.");
    }

    s.header.memory_size = 0;
}

future<> seal_summary(summary& s,
        std::optional<key>&& first_key,
        std::optional<key>&& last_key,
        const index_sampling_state& state) {
    s.header.size = s.entries.size();
    s.header.size_at_full_sampling = sstable::get_size_at_full_sampling(state.partition_count, s.header.min_index_interval);

    assert(first_key); // assume non-empty sstable
    s.first_key.value = first_key->get_bytes();

    if (last_key) {
        s.last_key.value = last_key->get_bytes();
    } else {
        // An empty last_mutation indicates we had just one partition
        s.last_key.value = s.first_key.value;
    }

    s.header.memory_size = s.header.size * sizeof(uint32_t);
    s.positions.reserve(s.entries.size());
    return do_for_each(s.entries, [&s] (summary_entry& e) {
        s.positions.push_back(s.header.memory_size);
        s.header.memory_size += e.key.size() + sizeof(e.position);
    });
}

static
void
populate_statistics_offsets(sstable_version_types v, statistics& s) {
    // copy into a sorted vector to guarantee consistent order
    auto types = boost::copy_range<std::vector<metadata_type>>(s.contents | boost::adaptors::map_keys);
    boost::sort(types);

    // populate the hash with garbage so we can calculate its size
    for (auto t : types) {
        s.offsets.elements.emplace_back(t, -1);
    }

    auto offset = serialized_size(v, s.offsets);
    s.offsets.elements.clear();
    for (auto t : types) {
        s.offsets.elements.emplace_back(t, offset);
        offset += s.contents[t]->serialized_size(v);
    }
}

static
sharding_metadata
create_sharding_metadata(schema_ptr schema, const dht::decorated_key& first_key, const dht::decorated_key& last_key, shard_id shard) {
    auto prange = dht::partition_range::make(dht::ring_position(first_key), dht::ring_position(last_key));
    auto sm = sharding_metadata();
    auto&& ranges = dht::split_range_to_single_shard(*schema, prange, shard).get0();
    if (ranges.empty()) {
        auto split_ranges_all_shards = dht::split_range_to_shards(prange, *schema);
        sstlog.warn("create_sharding_metadata: range={} has no intersection with shard={} first_key={} last_key={} ranges_single_shard={} ranges_all_shards={}",
                prange, shard, first_key, last_key, ranges, split_ranges_all_shards);
    }
    sm.token_ranges.elements.reserve(ranges.size());
    for (auto&& range : std::move(ranges)) {
        if (true) { // keep indentation
            // we know left/right are not infinite
            auto&& left = range.start()->value();
            auto&& right = range.end()->value();
            auto&& left_token = left.token();
            auto left_exclusive = !left.has_key() && left.bound() == dht::ring_position::token_bound::end;
            auto&& right_token = right.token();
            auto right_exclusive = !right.has_key() && right.bound() == dht::ring_position::token_bound::start;
            sm.token_ranges.elements.push_back(disk_token_range{
                {left_exclusive, left_token.data()},
                {right_exclusive, right_token.data()}});
        }
    }
    return sm;
}

// In the beginning of the statistics file, there is a disk_hash used to
// map each metadata type to its correspondent position in the file.
void seal_statistics(sstable_version_types v, statistics& s, metadata_collector& collector, const std::set<int>& _compaction_ancestors,
        const sstring partitioner, double bloom_filter_fp_chance, schema_ptr schema,
        const dht::decorated_key& first_key, const dht::decorated_key& last_key, const encoding_stats& enc_stats) {
    validation_metadata validation;
    compaction_metadata compaction;
    stats_metadata stats;

    validation.partitioner.value = to_bytes(partitioner);
    validation.filter_chance = bloom_filter_fp_chance;
    s.contents[metadata_type::Validation] = std::make_unique<validation_metadata>(std::move(validation));

    collector.construct_compaction(compaction);
    if (v < sstable_version_types::mc && !_compaction_ancestors.empty()) {
        compaction.ancestors.elements = utils::chunked_vector<uint32_t>(_compaction_ancestors.begin(), _compaction_ancestors.end());
    }
    s.contents[metadata_type::Compaction] = std::make_unique<compaction_metadata>(std::move(compaction));

    collector.construct_stats(stats);
    s.contents[metadata_type::Stats] = std::make_unique<stats_metadata>(std::move(stats));

    populate_statistics_offsets(v, s);
}

void maybe_add_summary_entry(summary& s, const dht::token& token, bytes_view key, uint64_t data_offset,
        uint64_t index_offset, index_sampling_state& state) {
    state.partition_count++;
    // generates a summary entry when possible (= keep summary / data size ratio within reasonable limits)
    if (data_offset >= state.next_data_offset_to_write_summary) {
        auto entry_size = 8 + 2 + key.size();  // offset + key_size.size + key.size
        state.next_data_offset_to_write_summary += state.summary_byte_cost * entry_size;
        s.add_summary_data(token.data());
        auto key_data = s.add_summary_data(key);
        s.entries.push_back({ token, key_data, index_offset });
    }
}

// Returns the cost for writing a byte to summary such that the ratio of summary
// to data will be 1 to cost by the time sstable is sealed.
size_t summary_byte_cost(double summary_ratio) {
    return summary_ratio ? (1 / summary_ratio) : index_sampling_state::default_summary_byte_cost;
}

future<>
sstable::read_scylla_metadata(const io_priority_class& pc) noexcept {
    if (_components->scylla_metadata) {
        return make_ready_future<>();
    }
    return read_toc().then([this, &pc] {
        _components->scylla_metadata.emplace();  // engaged optional means we won't try to re-read this again
        if (!has_component(component_type::Scylla)) {
            return make_ready_future<>();
        }
        return read_simple<component_type::Scylla>(*_components->scylla_metadata, pc);
    });
}

void
sstable::write_scylla_metadata(const io_priority_class& pc, shard_id shard, sstable_enabled_features features, struct run_identifier identifier,
        std::optional<scylla_metadata::large_data_stats> ld_stats, sstring origin) {
    auto&& first_key = get_first_decorated_key();
    auto&& last_key = get_last_decorated_key();
    auto sm = create_sharding_metadata(_schema, first_key, last_key, shard);

    // sstable write may fail to generate empty metadata if mutation source has only data from other shard.
    // see https://github.com/scylladb/scylla/issues/2932 for details on how it can happen.
    if (sm.token_ranges.elements.empty()) {
        throw std::runtime_error(format("Failed to generate sharding metadata for {}", get_filename()));
    }

    if (!_components->scylla_metadata) {
        _components->scylla_metadata.emplace();
    }

    _components->scylla_metadata->data.set<scylla_metadata_type::Sharding>(std::move(sm));
    _components->scylla_metadata->data.set<scylla_metadata_type::Features>(std::move(features));
    _components->scylla_metadata->data.set<scylla_metadata_type::RunIdentifier>(std::move(identifier));
    if (ld_stats) {
        _components->scylla_metadata->data.set<scylla_metadata_type::LargeDataStats>(std::move(*ld_stats));
    }
    if (!origin.empty()) {
        scylla_metadata::sstable_origin o;
        o.value = bytes(to_bytes_view(sstring_view(origin)));
        _components->scylla_metadata->data.set<scylla_metadata_type::SSTableOrigin>(std::move(o));
    }

    write_simple<component_type::Scylla>(*_components->scylla_metadata, pc);
}

bool sstable::may_contain_rows(const query::clustering_row_ranges& ranges) const {
    if (_version < sstables::sstable_version_types::md) {
        return true;
    }

    // Include sstables with tombstones that are not scylla's since
    // they may contain partition tombstones that are not taken into
    // account in min/max coloumn names metadata.
    // We clear min/max metadata for partition tombstones so they
    // will match as containing the rows we're looking for.
    if (!has_scylla_component()) {
        if (get_stats_metadata().estimated_tombstone_drop_time.bin.size()) {
            return true;
        }
    }

    return std::ranges::any_of(ranges, [this] (const query::clustering_range& range) {
        return _position_range.overlaps(*_schema,
            position_in_partition_view::for_range_start(range),
            position_in_partition_view::for_range_end(range));
    });
}

future<> sstable::seal_sstable(bool backup)
{
    return seal_sstable().then([this, backup] {
        if (backup) {
            auto dir = get_dir() + "/backups/";
            auto fut = sstable_touch_directory_io_check(dir);
            return fut.then([this, dir = std::move(dir)] () mutable {
                return create_links(std::move(dir));
            });
        }
        return make_ready_future<>();
    });
}

sstable_writer sstable::get_writer(const schema& s, uint64_t estimated_partitions,
        const sstable_writer_config& cfg, encoding_stats enc_stats, const io_priority_class& pc, shard_id shard)
{
    // Mark sstable for implicit deletion if destructed before it is sealed.
    _marked_for_deletion = mark_for_deletion::implicit;
    return sstable_writer(*this, s, estimated_partitions, cfg, enc_stats, pc, shard);
}

// Encoding stats for compaction are based on the sstable's stats metadata
// since, in contract to the mc-format encoding_stats that are evaluated
// before the sstable data is written, the stats metadata is updated during
// writing so it provides actual minimum values of the written timestamps.
encoding_stats sstable::get_encoding_stats_for_compaction() const {
    encoding_stats enc_stats;

    auto& stats = get_stats_metadata();
    enc_stats.min_timestamp = stats.min_timestamp;
    enc_stats.min_local_deletion_time = gc_clock::time_point(gc_clock::duration(stats.min_local_deletion_time));
    enc_stats.min_ttl = gc_clock::duration(stats.min_ttl);

    return enc_stats;
}

void sstable::assert_large_data_handler_is_running() {
    if (!get_large_data_handler().running()) {
        on_internal_error(sstlog, "The large data handler is not running");
    }
}

future<> sstable::write_components(
        flat_mutation_reader mr,
        uint64_t estimated_partitions,
        schema_ptr schema,
        const sstable_writer_config& cfg,
        encoding_stats stats,
        const io_priority_class& pc) {
    assert_large_data_handler_is_running();
    return seastar::async([this, mr = std::move(mr), estimated_partitions, schema = std::move(schema), cfg, stats, &pc] () mutable {
        auto close_mr = deferred_close(mr);
        auto wr = get_writer(*schema, estimated_partitions, cfg, stats, pc);
        mr.consume_in_thread(std::move(wr));
    }).finally([this] {
        assert_large_data_handler_is_running();
    });
}

future<> sstable::generate_summary(const io_priority_class& pc) {
    if (_components->summary) {
        co_return;
    }

    sstlog.info("Summary file {} not found. Generating Summary...", filename(component_type::Summary));
    class summary_generator {
        const dht::i_partitioner& _partitioner;
        summary& _summary;
        index_sampling_state _state;
    public:
        std::optional<key> first_key, last_key;

        summary_generator(const dht::i_partitioner& p, summary& s, double summary_ratio) : _partitioner(p), _summary(s) {
            _state.summary_byte_cost = summary_byte_cost(summary_ratio);
        }
        bool should_continue() {
            return true;
        }
        void consume_entry(parsed_partition_index_entry&& e) {
            auto token = _partitioner.get_token(key_view(to_bytes_view(e.key)));
            maybe_add_summary_entry(_summary, token, to_bytes_view(e.key), e.data_file_offset, e.index_offset, _state);
            if (!first_key) {
                first_key = key(to_bytes(to_bytes_view(e.key)));
            } else {
                last_key = key(to_bytes(to_bytes_view(e.key)));
            }
        }
        const index_sampling_state& state() const {
            return _state;
        }
    };

    auto index_file = co_await new_sstable_component_file(_read_error_handler, component_type::Index, open_flags::ro);
    auto sem = reader_concurrency_semaphore(reader_concurrency_semaphore::no_limits{}, "sstables::generate_summary()");

    std::exception_ptr ex;

    try {
        auto index_size = co_await index_file.size();
        // an upper bound. Surely to be less than this.
        auto estimated_partitions = std::max<uint64_t>(index_size / sizeof(uint64_t), 1);
        prepare_summary(_components->summary, estimated_partitions, _schema->min_index_interval());

        file_input_stream_options options;
        options.buffer_size = sstable_buffer_size;
        options.io_priority_class = pc;

        auto s = summary_generator(_schema->get_partitioner(), _components->summary, _manager.config().sstable_summary_ratio());
            auto ctx = make_lw_shared<index_consume_entry_context<summary_generator>>(
                    *this, sem.make_tracking_only_permit(_schema.get(), "generate-summary", db::no_timeout), s, trust_promoted_index::yes, index_file, std::move(options), 0, index_size,
                    (_version >= sstable_version_types::mc
                        ? std::make_optional(get_clustering_values_fixed_lengths(get_serialization_header()))
                        : std::optional<column_values_fixed_lengths>{}));

        try {
            co_await ctx->consume_input();
        } catch (...) {
            ex = std::current_exception();
        }

        co_await ctx->close();

        if (ex) {
            std::rethrow_exception(std::exchange(ex, {}));
        }

        co_await seal_summary(_components->summary, std::move(s.first_key), std::move(s.last_key), s.state());
    } catch (...) {
        ex = std::current_exception();
    }

    co_await sem.stop();

    try {
        co_await index_file.close();
    } catch (...) {
        sstlog.warn("sstable close index_file failed: {}", std::current_exception());
        general_disk_error();
    }

    if (ex) {
        std::rethrow_exception(ex);
    }
}

bool sstable::is_shared() const {
    if (_shards.empty()) {
        on_internal_error(sstlog, format("Shards weren't computed for SSTable: {}", get_filename()));
    }
    return _shards.size() > 1;
}

uint64_t sstable::data_size() const {
    if (has_component(component_type::CompressionInfo)) {
        return _components->compression.uncompressed_file_length();
    }
    return _data_file_size;
}

uint64_t sstable::ondisk_data_size() const {
    return _data_file_size;
}

uint64_t sstable::bytes_on_disk() const {
    assert(_bytes_on_disk > 0);
    return _bytes_on_disk;
}

const bool sstable::has_component(component_type f) const {
    return _recognized_components.contains(f);
}

bool sstable::validate_originating_host_id() const {
    if (_version < version_types::me) {
        // earlier formats do not store originating host id
        return true;
    }

    auto originating_host_id = get_stats_metadata().originating_host_id;
    if (!originating_host_id) {
        // Scylla always fills in originating host id when writing
        // sstables, so an ME-and-up sstable that does not have it is
        // invalid
        sstlog.error("No originating host id in SSTable: {}", get_filename());
        return false;
    }

    auto local_host_id = _manager.get_local_host_id();
    if (local_host_id == utils::UUID{}) {
        // we don't know the local host id before it is loaded from
        // (or generated and written to) system.local, but some system
        // sstable reads must happen before the bootstrap process gets
        // there, so, welp
        auto msg = format("Unknown local host id while validating SSTable: {}", get_filename());
        if (is_system_keyspace(_schema->ks_name())) {
            sstlog.trace("{}", msg);
        } else {
            on_internal_error(sstlog, msg);
        }
        return true;
    }

    return *originating_host_id == local_host_id;
}

future<> sstable::touch_temp_dir() {
    if (_temp_dir) {
        return make_ready_future<>();
    }
    auto temp_dir = get_temp_dir();
    sstlog.debug("Touching temp_dir={}", temp_dir);
    auto fut = sstable_touch_directory_io_check(temp_dir);
    return fut.then([this, temp_dir = std::move(temp_dir)] () mutable {
        _temp_dir = std::move(temp_dir);
    });
}

future<> sstable::remove_temp_dir() {
    if (!_temp_dir) {
        return make_ready_future<>();
    }
    sstlog.debug("Removing temp_dir={}", _temp_dir);
    return remove_file(*_temp_dir).then_wrapped([this] (future<> f) {
        if (!f.failed()) {
            _temp_dir.reset();
            return make_ready_future<>();
        }
        auto ep = f.get_exception();
        sstlog.error("Could not remove temporary directory: {}", ep);
        return make_exception_future<>(ep);
    });
}

std::vector<sstring> sstable::component_filenames() const {
    std::vector<sstring> res;
    for (auto c : sstable_version_constants::get_component_map(_version) | boost::adaptors::map_keys) {
        if (has_component(c)) {
            res.emplace_back(filename(c));
        }
    }
    return res;
}

bool sstable::requires_view_building() const {
    return boost::algorithm::ends_with(_dir, staging_dir);
}

bool sstable::is_quarantined() const noexcept {
    return boost::algorithm::ends_with(_dir, quarantine_dir);
}

bool sstable::is_uploaded() const noexcept {
    return boost::algorithm::ends_with(_dir, upload_dir);
}

sstring sstable::component_basename(const sstring& ks, const sstring& cf, version_types version, int64_t generation,
                                    format_types format, sstring component) {
    sstring v = _version_string.at(version);
    sstring g = to_sstring(generation);
    sstring f = _format_string.at(format);
    switch (version) {
    case sstable::version_types::ka:
        return ks + "-" + cf + "-" + v + "-" + g + "-" + component;
    case sstable::version_types::la:
        return v + "-" + g + "-" + f + "-" + component;
    case sstable::version_types::mc:
    case sstable::version_types::md:
    case sstable::version_types::me:
        return v + "-" + g + "-" + f + "-" + component;
    }
    assert(0 && "invalid version");
}

sstring sstable::component_basename(const sstring& ks, const sstring& cf, version_types version, int64_t generation,
                          format_types format, component_type component) {
    return component_basename(ks, cf, version, generation, format,
            sstable_version_constants::get_component_map(version).at(component));
}

sstring sstable::filename(const sstring& dir, const sstring& ks, const sstring& cf, version_types version, int64_t generation,
                          format_types format, component_type component) {
    return dir + "/" + component_basename(ks, cf, version, generation, format, component);
}

sstring sstable::filename(const sstring& dir, const sstring& ks, const sstring& cf, version_types version, int64_t generation,
                          format_types format, sstring component) {
    return dir + "/" + component_basename(ks, cf, version, generation, format, component);
}

std::vector<std::pair<component_type, sstring>> sstable::all_components() const {
    std::vector<std::pair<component_type, sstring>> all;
    all.reserve(_recognized_components.size() + _unrecognized_components.size());
    for (auto& c : _recognized_components) {
        all.push_back(std::make_pair(c, sstable_version_constants::get_component_map(_version).at(c)));
    }
    for (auto& c : _unrecognized_components) {
        all.push_back(std::make_pair(component_type::Unknown, c));
    }
    return all;
}

static bool is_same_file(const seastar::stat_data& sd1, const seastar::stat_data& sd2) noexcept {
    return sd1.device_id == sd2.device_id && sd1.inode_number == sd2.inode_number;
}

future<bool> same_file(sstring path1, sstring path2) noexcept {
    return when_all_succeed(file_stat(std::move(path1)), file_stat(std::move(path2))).then_unpack([] (seastar::stat_data sd1, seastar::stat_data sd2) {
        return is_same_file(sd1, sd2);
    });
}

// support replay of link by considering link_file EEXIST error as successful when the newpath is hard linked to oldpath.
future<> idempotent_link_file(sstring oldpath, sstring newpath) noexcept {
    return do_with(std::move(oldpath), std::move(newpath), [] (const sstring& oldpath, const sstring& newpath) {
        return link_mirrored_file(oldpath, newpath).handle_exception([&] (std::exception_ptr eptr) mutable {
            try {
                std::rethrow_exception(eptr);
            } catch (const std::system_error& ex) {
                if (ex.code().value() != EEXIST) {
                    throw;
                }
            }
            return same_file(oldpath, newpath).then_wrapped([eptr = std::move(eptr)] (future<bool> fut) mutable {
                if (!fut.failed()) {
                    auto same = fut.get0();
                    if (same) {
                        return make_ready_future<>();
                    }
                }
                return make_exception_future<>(eptr);
            });
        });
    });
}

// Check is the operation is replayed, possibly when moving sstables
// from staging to the base dir, for example, right after create_links completes,
// and right before deleting the source links.
// We end up in two valid sstables in this case, so make create_links idempotent.
future<> sstable::check_create_links_replay(const sstring& dst_dir, int64_t dst_gen,
        const std::vector<std::pair<sstables::component_type, sstring>>& comps) const {
    return parallel_for_each(comps, [this, &dst_dir, dst_gen] (const auto& p) mutable {
        auto comp = p.second;
        auto src = sstable::filename(_dir, _schema->ks_name(), _schema->cf_name(), _version, _generation, _format, comp);
        auto dst = sstable::filename(dst_dir, _schema->ks_name(), _schema->cf_name(), _version, dst_gen, _format, comp);
        return do_with(std::move(src), std::move(dst), [this] (const sstring& src, const sstring& dst) mutable {
            return file_exists(dst).then([&, this] (bool exists) mutable {
                if (!exists) {
                    return make_ready_future<>();
                }
                return same_file(src, dst).then_wrapped([&, this] (future<bool> fut) {
                    if (fut.failed()) {
                        auto eptr = fut.get_exception();
                        sstlog.error("Error while linking SSTable: {} to {}: {}", src, dst, eptr);
                        return make_exception_future<>(eptr);
                    }
                    auto same = fut.get0();
                    if (!same) {
                        auto msg = format("Error while linking SSTable: {} to {}: File exists", src, dst);
                        sstlog.error("{}", msg);
                        throw malformed_sstable_exception(msg, _dir);
                    }
                    return make_ready_future<>();
                });
            });
        });
    });
}

/// create_links_common links all component files from the sstable directory to
/// the given destination directory, using the provided generation.
///
/// It first checks if this is a replay of a previous
/// create_links call, by testing if the destination names already
/// exist, and if so, if they point to the same inodes as the
/// source names.  Otherwise, we return an error.
/// This is an indication that something went wrong.
///
/// Creating the links is done by:
/// First, linking the source TOC component to the destination TemporaryTOC,
/// to mark the destination for rollback, in case we crash mid-way.
/// Then, all components are linked.
///
/// Note that if scylla crashes at this point, the destination SSTable
/// will have both a TemporaryTOC file and a regular TOC file.
/// It should be deleted on restart, thus rolling the operation backwards.
///
/// Eventually, if \c mark_for_removal is unset, the detination
/// TemporaryTOC is removed, to "commit" the destination sstable;
///
/// Otherwise, if \c mark_for_removal is set, the TemporaryTOC at the destination
/// is moved to the source directory to mark the source sstable for removal,
/// thus atomically toggling crash recovery from roll-back to roll-forward.
///
/// Similar to the scenario described above, crashing at this point
/// would leave the source sstable marked for removal, possibly
/// having both a TemporaryTOC file and a regular TOC file, and
/// then the source sstable should be deleted on restart, rolling the
/// operation forward.
///
/// Note that idempotent versions of link_file and rename_file
/// are used.  These versions handle EEXIST errors that may happen
/// when the respective operations are replayed.
///
/// \param dir - the destination directory.
/// \param generation - the generation of the destination sstable
/// \param mark_for_removal - mark the sstable for removal after linking it to the destination dir
future<> sstable::create_links_common(const sstring& dir, int64_t generation, bool mark_for_removal) const {
    sstlog.trace("create_links: {} -> {} generation={} mark_for_removal={}", get_filename(), dir, generation, mark_for_removal);
    return do_with(dir, all_components(), [this, generation, mark_for_removal] (const sstring& dir, auto& comps) {
        return check_create_links_replay(dir, generation, comps).then([this, &dir, generation, &comps, mark_for_removal] {
            // TemporaryTOC is always first, TOC is always last
            auto dst = sstable::filename(dir, _schema->ks_name(), _schema->cf_name(), _version, generation, _format, component_type::TemporaryTOC);
            return sstable_write_io_check(idempotent_link_file, filename(component_type::TOC), std::move(dst)).then([this, &dir] {
                return sstable_write_io_check(sync_directory, dir);
            }).then([this, &dir, generation, &comps] {
                return parallel_for_each(comps, [this, &dir, generation] (auto p) {
                    auto src = sstable::filename(_dir, _schema->ks_name(), _schema->cf_name(), _version, _generation, _format, p.second);
                    auto dst = sstable::filename(dir, _schema->ks_name(), _schema->cf_name(), _version, generation, _format, p.second);
                    return sstable_write_io_check(idempotent_link_file, std::move(src), std::move(dst));
                });
            }).then([this, &dir] {
                return sstable_write_io_check(sync_directory, dir);
            });
        }).then([this, &dir, generation, mark_for_removal] {
            auto dst_temp_toc = sstable::filename(dir, _schema->ks_name(), _schema->cf_name(), _version, generation, _format, component_type::TemporaryTOC);
            if (mark_for_removal) {
                // Now that the source sstable is linked to new_dir, mark the source links for
                // deletion by leaving a TemporaryTOC file in the source directory.
                auto src_temp_toc = sstable::filename(_dir, _schema->ks_name(), _schema->cf_name(), _version, _generation, _format, component_type::TemporaryTOC);
                return sstable_write_io_check(rename_mirrored_file, std::move(dst_temp_toc), std::move(src_temp_toc)).then([this] {
                    return sstable_write_io_check(sync_directory, _dir);
                });
            } else {
                // Now that the source sstable is linked to dir, remove
                // the TemporaryTOC file at the destination.
                return sstable_write_io_check(remove_mirrored_file, std::move(dst_temp_toc));
            }
        }).then([this, &dir] {
            return sstable_write_io_check(sync_directory, dir);
        }).then([this, &dir, generation] {
            sstlog.trace("create_links: {} -> {} generation={}: done", get_filename(), dir, generation);
        });
    });
}

future<> sstable::create_links(const sstring& dir, int64_t generation) const {
    return create_links_common(dir, generation, false /* mark_for_removal */);
}

future<> sstable::create_links_and_mark_for_removal(const sstring& dir, int64_t generation) const {
    return create_links_common(dir, generation, true /* mark_for_removal */);
}

future<> sstable::set_generation(int64_t new_generation) {
    sstlog.debug("Setting generation for {} to generation={}", get_filename(), new_generation);
    return create_links(_dir, new_generation).then([this] {
        return remove_mirrored_file(filename(component_type::TOC)).then([this] {
            return sstable_write_io_check(sync_directory, _dir);
        }).then([this] {
            return parallel_for_each(all_components(), [this] (auto p) {
                if (p.first == component_type::TOC) {
                    return make_ready_future<>();
                }
                return remove_mirrored_file(sstable::filename(_dir, _schema->ks_name(), _schema->cf_name(), _version, _generation, _format, p.second));
            });
        });
    }).then([this, new_generation] {
        return sync_directory(_dir).then([this, new_generation] {
            _generation = new_generation;
        });
    });
}

future<> sstable::move_to_new_dir(sstring new_dir, int64_t new_generation, bool do_sync_dirs) {
    sstring old_dir = get_dir();
    sstlog.debug("Moving {} old_generation={} to {} new_generation={} do_sync_dirs={}",
            get_filename(), old_dir, _generation, new_dir, new_generation, do_sync_dirs);
<<<<<<< HEAD
    return create_links_and_mark_for_removal(new_dir, new_generation).then([this, old_dir, new_dir, new_generation] {
        _dir = new_dir;
        int64_t old_generation = std::exchange(_generation, new_generation);
        return parallel_for_each(all_components(), [this, old_generation, old_dir] (auto p) {
            return sstable_write_io_check(remove_mirrored_file, sstable::filename(old_dir, _schema->ks_name(), _schema->cf_name(), _version, old_generation, _format, p.second));
        }).then([this, old_dir, old_generation] {
            auto temp_toc = sstable_version_constants::get_component_map(_version).at(component_type::TemporaryTOC);
            return sstable_write_io_check(remove_file, sstable::filename(old_dir, _schema->ks_name(), _schema->cf_name(), _version, old_generation, _format, temp_toc));
        });
    }).then([this, old_dir, new_dir, do_sync_dirs] {
        if (!do_sync_dirs) {
            return make_ready_future<>();
        }
        return when_all_succeed(sync_directory(old_dir), sync_directory(new_dir)).discard_result();
=======
    co_await create_links_and_mark_for_removal(new_dir, new_generation);
    _dir = new_dir;
    int64_t old_generation = std::exchange(_generation, new_generation);
    co_await parallel_for_each(all_components(), [this, old_generation, old_dir] (auto p) {
        return sstable_write_io_check(remove_file, sstable::filename(old_dir, _schema->ks_name(), _schema->cf_name(), _version, old_generation, _format, p.second));
>>>>>>> f292d3d6
    });
    auto temp_toc = sstable_version_constants::get_component_map(_version).at(component_type::TemporaryTOC);
    co_await sstable_write_io_check(remove_file, sstable::filename(old_dir, _schema->ks_name(), _schema->cf_name(), _version, old_generation, _format, temp_toc));
    if (do_sync_dirs) {
        co_await when_all(sstable_write_io_check(sync_directory, old_dir), sstable_write_io_check(sync_directory, new_dir)).discard_result();
    }
}

future<> sstable::move_to_quarantine(bool do_sync_dirs) {
    auto path = fs::path(_dir);
    sstring basename = path.filename().native();
    if (basename == quarantine_dir) {
        co_return;
    } else if (basename == staging_dir) {
        path = path.parent_path();
    }
    // Note: moving a sstable in a snapshot or in the uploads dir to quarantine
    // will move it into a "quarantine" subdirectory of its current directory.
    auto new_dir = (path / sstables::quarantine_dir).native();
    sstlog.info("Moving SSTable {} to quarantine in {}", get_filename(), new_dir);
    co_await touch_directory(new_dir);
    co_await move_to_new_dir(std::move(new_dir), generation(), do_sync_dirs);
}

flat_mutation_reader_v2
sstable::make_reader(
        schema_ptr schema,
        reader_permit permit,
        const dht::partition_range& range,
        const query::partition_slice& slice,
        const io_priority_class& pc,
        tracing::trace_state_ptr trace_state,
        streamed_mutation::forwarding fwd,
        mutation_reader::forwarding fwd_mr,
        read_monitor& mon) {
    const auto reversed = slice.is_reversed();
    if (_version >= version_types::mc && (!reversed || range.is_singular())) {
        return mx::make_reader(shared_from_this(), std::move(schema), std::move(permit), range, slice, pc, std::move(trace_state), fwd, fwd_mr, mon);
    }

    // Multi-partition reversed queries are not yet supported natively in the mx reader.
    // Therefore in this case we delegate to make_reader_v1 which handles it (by using
    // `make_reversing_reader` which right now works only with the v1 format).
    // FIXME: remove this workaround eventually.

    return upgrade_to_v2(make_reader_v1(std::move(schema), std::move(permit), range, slice, pc, std::move(trace_state), fwd, fwd_mr, mon));
}

flat_mutation_reader
sstable::make_reader_v1(
        schema_ptr schema,
        reader_permit permit,
        const dht::partition_range& range,
        const query::partition_slice& slice,
        const io_priority_class& pc,
        tracing::trace_state_ptr trace_state,
        streamed_mutation::forwarding fwd,
        mutation_reader::forwarding fwd_mr,
        read_monitor& mon) {
    const auto reversed = slice.options.contains(query::partition_slice::option::reversed);
    auto max_result_size = permit.max_result_size();

    if (_version >= version_types::mc) {
        if (reversed && !range.is_singular()) {
            auto rd = make_reversing_reader(downgrade_to_v1(mx::make_reader(shared_from_this(), schema->make_reversed(), std::move(permit),
                    range, half_reverse_slice(*schema, slice), pc, std::move(trace_state), streamed_mutation::forwarding::no, fwd_mr, mon)),
                max_result_size);
            if (fwd) {
                rd = make_forwardable(std::move(rd));
            }
            return rd;
        }

        return downgrade_to_v1(mx::make_reader(shared_from_this(), schema, std::move(permit),
                    range, slice, pc, std::move(trace_state), fwd, fwd_mr, mon));
    }

    if (reversed) {
        // The kl reader does not support reversed queries at all.
        // Perform a forward query on it, then reverse the result.
        // Note: we can pass a half-reversed slice, the kl reader performs an unreversed query nevertheless.
        auto rd = make_reversing_reader(kl::make_reader(shared_from_this(), schema->make_reversed(), std::move(permit),
                    range, slice, pc, std::move(trace_state), streamed_mutation::forwarding::no, fwd_mr, mon), max_result_size);
        if (fwd) {
            rd = make_forwardable(std::move(rd));
        }
        return rd;
    }

    return kl::make_reader(shared_from_this(), schema, std::move(permit),
                range, slice, pc, std::move(trace_state), fwd, fwd_mr, mon);
}

flat_mutation_reader_v2
sstable::make_crawling_reader(
        schema_ptr schema,
        reader_permit permit,
        const io_priority_class& pc,
        tracing::trace_state_ptr trace_state,
        read_monitor& monitor) {
    if (_version >= version_types::mc) {
        return mx::make_crawling_reader(shared_from_this(), std::move(schema), std::move(permit), pc, std::move(trace_state), monitor);
    }
    return upgrade_to_v2(kl::make_crawling_reader(shared_from_this(), std::move(schema), std::move(permit), pc, std::move(trace_state), monitor));
}

flat_mutation_reader
sstable::make_crawling_reader_v1(
        schema_ptr schema,
        reader_permit permit,
        const io_priority_class& pc,
        tracing::trace_state_ptr trace_state,
        read_monitor& monitor) {
    if (_version >= version_types::mc) {
        return downgrade_to_v1(mx::make_crawling_reader(shared_from_this(), std::move(schema), std::move(permit), pc, std::move(trace_state), monitor));
    }
    return kl::make_crawling_reader(shared_from_this(), std::move(schema), std::move(permit), pc, std::move(trace_state), monitor);
}

static entry_descriptor make_entry_descriptor(sstring sstdir, sstring fname, sstring* const provided_ks, sstring* const provided_cf) {
    static std::regex la_mx("(la|m[cde])-(\\d+)-(\\w+)-(.*)");
    static std::regex ka("(\\w+)-(\\w+)-ka-(\\d+)-(.*)");

    static std::regex dir(format(".*/([^/]*)/([^/]+)-[\\da-fA-F]+(?:/({}|{}|{}|{})(?:/[^/]+)?)?/?",
            sstables::staging_dir, sstables::quarantine_dir, sstables::upload_dir, sstables::snapshots_dir).c_str());

    std::smatch match;

    sstable::version_types version;

    const auto ks_cf_provided = provided_ks && provided_cf;

    sstring generation;
    sstring format;
    sstring component;
    sstring ks;
    sstring cf;
    if (ks_cf_provided) {
        ks = std::move(*provided_ks);
        cf = std::move(*provided_cf);
    }

    sstlog.debug("Make descriptor sstdir: {}; fname: {}", sstdir, fname);
    std::string s(fname);
    if (std::regex_match(s, match, la_mx)) {
        std::string sdir(sstdir);
        std::smatch dirmatch;
        if (!ks_cf_provided) {
            if (std::regex_match(sdir, dirmatch, dir)) {
                ks = dirmatch[1].str();
                cf = dirmatch[2].str();
            } else {
                throw malformed_sstable_exception(seastar::format("invalid path for file {}: {}. Path doesn't match known pattern.", fname, sstdir));
            }
        }
        version = from_string(match[1].str());
        generation = match[2].str();
        format = sstring(match[3].str());
        component = sstring(match[4].str());
    } else if (std::regex_match(s, match, ka)) {
        if (!ks_cf_provided) {
            ks = match[1].str();
            cf = match[2].str();
        }
        version = sstable::version_types::ka;
        format = sstring("big");
        generation = match[3].str();
        component = sstring(match[4].str());
    } else {
        throw malformed_sstable_exception(seastar::format("invalid version for file {}. Name doesn't match any known version.", fname));
    }
    return entry_descriptor(sstdir, ks, cf, boost::lexical_cast<unsigned long>(generation), version, sstable::format_from_sstring(format), sstable::component_from_sstring(version, component));
}

entry_descriptor entry_descriptor::make_descriptor(sstring sstdir, sstring fname) {
    return make_entry_descriptor(std::move(sstdir), std::move(fname), nullptr, nullptr);
}

entry_descriptor entry_descriptor::make_descriptor(sstring sstdir, sstring fname, sstring ks, sstring cf) {
    return make_entry_descriptor(std::move(sstdir), std::move(fname), &ks, &cf);
}

sstable::version_types sstable::version_from_sstring(sstring &s) {
    try {
        return reverse_map(s, _version_string);
    } catch (std::out_of_range&) {
        throw std::out_of_range(seastar::format("Unknown sstable version: {}", s.c_str()));
    }
}

sstable::format_types sstable::format_from_sstring(sstring &s) {
    try {
        return reverse_map(s, _format_string);
    } catch (std::out_of_range&) {
        throw std::out_of_range(seastar::format("Unknown sstable format: {}", s.c_str()));
    }
}

component_type sstable::component_from_sstring(version_types v, sstring &s) {
    try {
        return reverse_map(s, sstable_version_constants::get_component_map(v));
    } catch (std::out_of_range&) {
        return component_type::Unknown;
    }
}

input_stream<char> sstable::data_stream(uint64_t pos, size_t len, const io_priority_class& pc,
        reader_permit permit, tracing::trace_state_ptr trace_state, lw_shared_ptr<file_input_stream_history> history) {
    file_input_stream_options options;
    options.buffer_size = sstable_buffer_size;
    options.io_priority_class = pc;
    options.read_ahead = 4;
    options.dynamic_adjustments = std::move(history);

    file f = make_tracked_file(_data_file, std::move(permit));
    if (trace_state) {
        f = tracing::make_traced_file(std::move(f), std::move(trace_state), format("{}:", get_filename()));
    }

    input_stream<char> stream;
    if (_components->compression) {
        if (_version >= sstable_version_types::mc) {
             return make_compressed_file_m_format_input_stream(f, &_components->compression,
                pos, len, std::move(options));
        } else {
            return make_compressed_file_k_l_format_input_stream(f, &_components->compression,
                pos, len, std::move(options));
        }
    }

    return make_file_input_stream(f, pos, len, std::move(options));
}

future<temporary_buffer<char>> sstable::data_read(uint64_t pos, size_t len, const io_priority_class& pc, reader_permit permit) {
    return do_with(data_stream(pos, len, pc, std::move(permit), tracing::trace_state_ptr(), {}), [len] (auto& stream) {
        return stream.read_exactly(len).finally([&stream] {
            return stream.close();
        });
    });
}

void sstable::set_first_and_last_keys() {
    if (_first && _last) {
        return;
    }
    auto decorate_key = [this] (const char *m, const bytes& value) {
        if (value.empty()) {
            throw malformed_sstable_exception(format("{} key of summary of {} is empty", m, get_filename()));
        }
        auto pk = key::from_bytes(value).to_partition_key(*_schema);
        return dht::decorate_key(*_schema, std::move(pk));
    };
    auto first = decorate_key("first", _components->summary.first_key.value);
    auto last = decorate_key("last", _components->summary.last_key.value);
    if (first.tri_compare(*_schema, last) > 0) {
        throw malformed_sstable_exception(format("{}: first and last keys of summary are misordered: first={} > last={}", get_filename(), first, last));
    }
    _first = std::move(first);
    _last = std::move(last);
}

const partition_key& sstable::get_first_partition_key() const {
    return get_first_decorated_key().key();
 }

const partition_key& sstable::get_last_partition_key() const {
    return get_last_decorated_key().key();
}

const dht::decorated_key& sstable::get_first_decorated_key() const {
    if (!_first) {
        throw std::runtime_error(format("first key of {} wasn't set", get_filename()));
    }
    return *_first;
}

const dht::decorated_key& sstable::get_last_decorated_key() const {
    if (!_last) {
        throw std::runtime_error(format("last key of {} wasn't set", get_filename()));
    }
    return *_last;
}

std::strong_ordering sstable::compare_by_first_key(const sstable& other) const {
    return get_first_decorated_key().tri_compare(*_schema, other.get_first_decorated_key());
}

double sstable::get_compression_ratio() const {
    if (this->has_component(component_type::CompressionInfo)) {
        return double(_components->compression.compressed_file_length()) / _components->compression.uncompressed_file_length();
    } else {
        return metadata_collector::NO_COMPRESSION_RATIO;
    }
}

void sstable::set_sstable_level(uint32_t new_level) {
    auto entry = _components->statistics.contents.find(metadata_type::Stats);
    if (entry == _components->statistics.contents.end()) {
        return;
    }
    auto& p = entry->second;
    if (!p) {
        throw std::runtime_error("Statistics is malformed");
    }
    stats_metadata& s = *static_cast<stats_metadata *>(p.get());
    sstlog.debug("set level of {} with generation {} from {} to {}", get_filename(), _generation, s.sstable_level, new_level);
    s.sstable_level = new_level;
}

future<> sstable::mutate_sstable_level(uint32_t new_level) {
    if (!has_component(component_type::Statistics)) {
        return make_ready_future<>();
    }

    auto entry = _components->statistics.contents.find(metadata_type::Stats);
    if (entry == _components->statistics.contents.end()) {
        return make_ready_future<>();
    }

    auto& p = entry->second;
    if (!p) {
        throw std::runtime_error("Statistics is malformed");
    }
    stats_metadata& s = *static_cast<stats_metadata *>(p.get());
    if (s.sstable_level == new_level) {
        return make_ready_future<>();
    }

    s.sstable_level = new_level;
    // Technically we don't have to write the whole file again. But the assumption that
    // we will always write sequentially is a powerful one, and this does not merit an
    // exception.
    return seastar::async([this] {
        // This is not part of the standard memtable flush path, but there is no reason
        // to come up with a class just for that. It is used by the snapshot/restore mechanism
        // which comprises mostly hard link creation and this operation at the end + this operation,
        // and also (eventually) by some compaction strategy. In any of the cases, it won't be high
        // priority enough so we will use the default priority
        rewrite_statistics(default_priority_class());
    });
}

int sstable::compare_by_max_timestamp(const sstable& other) const {
    auto ts1 = get_stats_metadata().max_timestamp;
    auto ts2 = other.get_stats_metadata().max_timestamp;
    return (ts1 > ts2 ? 1 : (ts1 == ts2 ? 0 : -1));
}

future<> sstable::close_files() {
    auto index_closed = make_ready_future<>();
    if (_index_file) {
        index_closed = _index_file.close().handle_exception([me = shared_from_this()] (auto ep) {
            sstlog.warn("sstable close index_file failed: {}", ep);
            general_disk_error();
        });
    }
    auto data_closed = make_ready_future<>();
    if (_data_file) {
        data_closed = _data_file.close().handle_exception([me = shared_from_this()] (auto ep) {
            sstlog.warn("sstable close data_file failed: {}", ep);
            general_disk_error();
        });
    }

    auto unlinked = make_ready_future<>();
    if (_marked_for_deletion != mark_for_deletion::none) {
        // If a deletion fails for some reason we
        // log and ignore this failure, because on startup we'll again try to
        // clean up unused sstables, and because we'll never reuse the same
        // generation number anyway.
        sstlog.debug("Deleting sstable that is {}marked for deletion", _marked_for_deletion == mark_for_deletion::implicit ? "implicitly " : "");
        try {
            unlinked = unlink().handle_exception(
                        [me = shared_from_this()] (std::exception_ptr eptr) {
                            try {
                                std::rethrow_exception(eptr);
                            } catch (...) {
                                sstlog.warn("Exception when deleting sstable file: {}", eptr);
                            }
                        });
        } catch (...) {
            sstlog.warn("Exception when deleting sstable file: {}", std::current_exception());
        }

    }

    _on_closed(*this);

    return when_all_succeed(std::move(index_closed), std::move(data_closed), std::move(unlinked)).discard_result().then([this] {
        if (_open_mode) {
            if (_open_mode.value() == open_flags::ro) {
                _stats.on_close_for_reading();
            }
        }
        _open_mode.reset();
    });
}

static inline sstring dirname(const sstring& fname) {
    return fs::canonical(fs::path(fname)).parent_path().string();
}

future<>
fsync_directory(const io_error_handler& error_handler, sstring fname) {
    return ::sstable_io_check(error_handler, [&] {
        return open_checked_directory(error_handler, dirname(fname)).then([] (file f) {
            return do_with(std::move(f), [] (file& f) {
                return f.flush().then([&f] {
                    return f.close();
                });
            });
        });
    });
}

static future<>
remove_by_toc_name(sstring sstable_toc_name) {
    auto dir = dirname(sstable_toc_name);
    sstring prefix = sstable_toc_name.substr(0, sstable_toc_name.size() - sstable_version_constants::TOC_SUFFIX.size());
    sstring new_toc_name = prefix + sstable_version_constants::TEMPORARY_TOC_SUFFIX;

    sstlog.debug("Removing by TOC name: {}", sstable_toc_name);
    if (co_await sstable_io_check(sstable_write_error_handler, file_exists, sstable_toc_name)) {
        // If new_toc_name exists it will be atomically replaced.  See rename(2)
        co_await sstable_io_check(sstable_write_error_handler, rename_file, sstable_toc_name, new_toc_name);
        co_await fsync_directory(sstable_write_error_handler, dir);
    } else {
        if (!co_await sstable_io_check(sstable_write_error_handler, file_exists, new_toc_name)) {
            sstlog.warn("Unable to delete {} because it doesn't exist.", sstable_toc_name);
            co_return;
        }
    }
    auto toc_file = co_await open_checked_file_dma(sstable_write_error_handler, new_toc_name, open_flags::ro);
    auto in = make_file_input_stream(toc_file);
    std::vector<sstring> components;
    std::exception_ptr ex;
    try {
        auto size = co_await toc_file.size();
        auto text = co_await in.read_exactly(size);
        sstring all(text.begin(), text.end());
        boost::split(components, all, boost::is_any_of("\n"));
    } catch (...) {
<<<<<<< HEAD
        return current_exception_as_future();
    }

    return do_with(std::move(sstable_toc_name), std::move(prefix), std::move(new_toc_name), sstring(),
            [] (sstring& sstable_toc_name, sstring& prefix, sstring& new_toc_name, sstring& dir) {
        sstlog.debug("Removing by TOC name: {}", sstable_toc_name);
        return sstable_io_check(sstable_write_error_handler, file_exists, sstable_toc_name).then([&] (bool toc_exists) {
            if (toc_exists) {
                dir = dirname(sstable_toc_name);
                // If new_toc_name exists it will be atomically replaced.  See rename(2)
                return sstable_io_check(sstable_write_error_handler, rename_mirrored_file, sstable_toc_name, new_toc_name).then([&dir] {
                    return fsync_directory(sstable_write_error_handler, dir);
                }).then([] {
                    return make_ready_future<bool>(true);
                });
            } else {
                return sstable_io_check(sstable_write_error_handler, file_exists, new_toc_name);
            }
        }).then([&] (bool exists) {
            if (!exists) {
                sstlog.warn("Unable to delete {} because it doesn't exist.", sstable_toc_name);
                return make_ready_future<>();
            } else {
                dir = dirname(new_toc_name);
            }
            return with_file(open_checked_file_dma(sstable_write_error_handler, new_toc_name, open_flags::ro), [&] (file& toc_file) {
                return toc_file.size().then([&] (size_t size) {
                    return do_with(make_file_input_stream(toc_file), [&, size] (input_stream<char>& in) {
                        return in.read_exactly(size).then([&] (temporary_buffer<char> text) {
                            std::vector<sstring> components;
                            sstring all(text.begin(), text.end());
                            boost::split(components, all, boost::is_any_of("\n"));
                            return parallel_for_each(components, [&prefix] (sstring component) {
                                if (component.empty()) {
                                    // eof
                                    return make_ready_future<>();
                                }
                                if (component == sstable_version_constants::TOC_SUFFIX) {
                                    // already renamed
                                    return make_ready_future<>();
                                }
                                auto fname = prefix + component;
                                return sstable_io_check(sstable_write_error_handler, remove_mirrored_file, fname).handle_exception([fname = std::move(fname)] (std::exception_ptr eptr) {
                                    // forgive ENOENT, since the component may not have been written;
                                    try {
                                        std::rethrow_exception(eptr);
                                    } catch (const std::system_error& e) {
                                        if (!is_system_error_errno(ENOENT)) {
                                            return make_exception_future<>(eptr);
                                        }
                                        sstlog.debug("Forgiving ENOENT when deleting file {}", fname);
                                        return make_ready_future<>();
                                    }
                                    __builtin_unreachable();
                                });
                            }).then([&dir] {
                                return fsync_directory(sstable_write_error_handler, dir);
                            }).then([&new_toc_name] {
                                return sstable_io_check(sstable_write_error_handler, remove_mirrored_file, new_toc_name);
                            });
                        }).finally([&in] () mutable {
                            return in.close();
                        });
                    });
                });
            });
        });
    });
}

future<>
sstable::remove_sstable_with_temp_toc(sstring ks, sstring cf, sstring dir, int64_t generation, version_types v, format_types f) {
    return seastar::async([ks, cf, dir, generation, v, f] {
        const io_error_handler& error_handler = sstable_write_error_handler;
        auto toc = sstable_io_check(error_handler, file_exists, filename(dir, ks, cf, v, generation, f, component_type::TOC)).get0();

        sstlog.warn("Deleting components of sstable from {}.{} of generation {} that has a temporary TOC", ks, cf, generation);

        // assert that toc doesn't exist for sstable with temporary toc.
        assert(toc == false);

        auto tmptoc = sstable_io_check(error_handler, file_exists, filename(dir, ks, cf, v, generation, f, component_type::TemporaryTOC)).get0();
        // assert that temporary toc exists for this sstable.
        assert(tmptoc == true);

        for (auto& entry : sstable_version_constants::get_component_map(v)) {
            // Skipping TemporaryTOC because it must be the last component to
            // be deleted, and unordered map doesn't guarantee ordering.
            // This is needed because we may end up with a partial delete in
            // event of a power failure.
            // If TemporaryTOC is deleted prematurely and scylla crashes,
            // the subsequent boot would fail because of that generation
            // missing a TOC.
            if (entry.first == component_type::TemporaryTOC) {
                continue;
            }

            auto file_path = filename(dir, ks, cf, v, generation, f, entry.first);
            // Skip component that doesn't exist.
            auto exists = sstable_io_check(error_handler, file_exists, file_path).get0();
            if (!exists) {
                continue;
            }
            sstable_io_check(error_handler, remove_mirrored_file, file_path).get();
        }
        fsync_directory(error_handler, dir).get();
        // Removing temporary
        sstable_io_check(error_handler, remove_mirrored_file, filename(dir, ks, cf, v, generation, f, component_type::TemporaryTOC)).get();
        // Fsync'ing column family dir to guarantee that deletion completed.
        fsync_directory(error_handler, dir).get();
=======
        ex = std::current_exception();
    }
    co_await in.close();
    if (ex) {
        std::rethrow_exception(std::move(ex));
    }
    co_await parallel_for_each(components, [&prefix] (sstring component) -> future<> {
        if (component.empty()) {
            // eof
            co_return;
        }
        if (component == sstable_version_constants::TOC_SUFFIX) {
            // already renamed
            co_return;
        }
        auto fname = prefix + component;
        try {
            co_await sstable_io_check(sstable_write_error_handler, remove_file, fname);
        } catch (...) {
            if (!is_system_error_errno(ENOENT)) {
                throw;
            }
            sstlog.debug("Forgiving ENOENT when deleting file {}", fname);
        }
>>>>>>> f292d3d6
    });
    co_await fsync_directory(sstable_write_error_handler, dir);
    co_await sstable_io_check(sstable_write_error_handler, remove_file, new_toc_name);
}

/**
 * Returns a pair of positions [p1, p2) in the summary file corresponding to entries
 * covered by the specified range, or a disengaged optional if no such pair exists.
 */
std::optional<std::pair<uint64_t, uint64_t>> sstable::get_sample_indexes_for_range(const dht::token_range& range) {
    auto entries_size = _components->summary.entries.size();
    auto search = [this](bool before, const dht::token& token) {
        auto kind = before ? key::kind::before_all_keys : key::kind::after_all_keys;
        key k(kind);
        // Binary search will never returns positive values.
        return uint64_t((binary_search(_schema->get_partitioner(), _components->summary.entries, k, token) + 1) * -1);
    };
    uint64_t left = 0;
    if (range.start()) {
        left = search(range.start()->is_inclusive(), range.start()->value());
        if (left == entries_size) {
            // left is past the end of the sampling.
            return std::nullopt;
        }
    }
    uint64_t right = entries_size;
    if (range.end()) {
        right = search(!range.end()->is_inclusive(), range.end()->value());
        if (right == 0) {
            // The first key is strictly greater than right.
            return std::nullopt;
        }
    }
    if (left < right) {
        return std::optional<std::pair<uint64_t, uint64_t>>(std::in_place_t(), left, right);
    }
    return std::nullopt;
}

/**
 * Returns a pair of positions [p1, p2) in the summary file corresponding to
 * pages which may include keys covered by the specified range, or a disengaged
 * optional if the sstable does not include any keys from the range.
 */
std::optional<std::pair<uint64_t, uint64_t>> sstable::get_index_pages_for_range(const dht::token_range& range) {
    const auto& entries = _components->summary.entries;
    auto entries_size = entries.size();
    index_comparator cmp(*_schema);
    dht::ring_position_comparator rp_cmp(*_schema);
    uint64_t left = 0;
    if (range.start()) {
        dht::ring_position_view pos = range.start()->is_inclusive()
            ? dht::ring_position_view::starting_at(range.start()->value())
            : dht::ring_position_view::ending_at(range.start()->value());

        // There is no summary entry for the last key, so in order to determine
        // if pos overlaps with the sstable or not we have to compare with the
        // last key.
        if (rp_cmp(pos, get_last_decorated_key()) > 0) {
            // left is past the end of the sampling.
            return std::nullopt;
        }

        left = std::distance(std::begin(entries),
            std::lower_bound(entries.begin(), entries.end(), pos, cmp));

        if (left) {
            --left;
        }
    }
    uint64_t right = entries_size;
    if (range.end()) {
        dht::ring_position_view pos = range.end()->is_inclusive()
                                      ? dht::ring_position_view::ending_at(range.end()->value())
                                      : dht::ring_position_view::starting_at(range.end()->value());

        right = std::distance(std::begin(entries),
            std::lower_bound(entries.begin(), entries.end(), pos, cmp));
        if (right == 0) {
            // The first key is strictly greater than right.
            return std::nullopt;
        }
    }
    if (left < right) {
        return std::optional<std::pair<uint64_t, uint64_t>>(std::in_place_t(), left, right);
    }
    return std::nullopt;
}

std::vector<dht::decorated_key> sstable::get_key_samples(const schema& s, const dht::token_range& range) {
    auto index_range = get_sample_indexes_for_range(range);
    std::vector<dht::decorated_key> res;
    if (index_range) {
        for (auto idx = index_range->first; idx < index_range->second; ++idx) {
            auto pkey = _components->summary.entries[idx].get_key().to_partition_key(s);
            res.push_back(dht::decorate_key(s, std::move(pkey)));
        }
    }
    return res;
}

uint64_t sstable::estimated_keys_for_range(const dht::token_range& range) {
    auto page_range = get_index_pages_for_range(range);
    if (!page_range) {
        return 0;
    }
    using uint128_t = unsigned __int128;
    uint64_t range_pages = page_range->second - page_range->first;
    auto total_keys = get_estimated_key_count();
    auto total_pages = _components->summary.entries.size();
    uint64_t estimated_keys = (uint128_t)range_pages * total_keys / total_pages;
    return std::max(uint64_t(1), estimated_keys);
}

std::vector<unsigned>
sstable::compute_shards_for_this_sstable() const {
    std::unordered_set<unsigned> shards;
    dht::partition_range_vector token_ranges;
    const auto* sm = _components->scylla_metadata
            ? _components->scylla_metadata->data.get<scylla_metadata_type::Sharding, sharding_metadata>()
            : nullptr;
    if (!sm || sm->token_ranges.elements.empty()) {
        token_ranges.push_back(dht::partition_range::make(
                dht::ring_position::starting_at(get_first_decorated_key().token()),
                dht::ring_position::ending_at(get_last_decorated_key().token())));
    } else {
        auto disk_token_range_to_ring_position_range = [] (const disk_token_range& dtr) {
            auto t1 = dht::token(dht::token::kind::key, bytes_view(dtr.left.token));
            auto t2 = dht::token(dht::token::kind::key, bytes_view(dtr.right.token));
            return dht::partition_range::make(
                    (dtr.left.exclusive ? dht::ring_position::ending_at : dht::ring_position::starting_at)(std::move(t1)),
                    (dtr.right.exclusive ? dht::ring_position::starting_at : dht::ring_position::ending_at)(std::move(t2)));
        };
        token_ranges = boost::copy_range<dht::partition_range_vector>(
                sm->token_ranges.elements
                | boost::adaptors::transformed(disk_token_range_to_ring_position_range));
    }
    auto sharder = dht::ring_position_range_vector_sharder(_schema->get_sharder(), std::move(token_ranges));
    auto rpras = sharder.next(*_schema);
    while (rpras) {
        shards.insert(rpras->shard);
        rpras = sharder.next(*_schema);
    }
    return boost::copy_range<std::vector<unsigned>>(shards);
}

future<bool> sstable::has_partition_key(const utils::hashed_key& hk, const dht::decorated_key& dk) {
    shared_sstable s = shared_from_this();
    if (!filter_has_key(hk)) {
        co_return false;
    }
    bool present;
    std::exception_ptr ex;
    auto sem = reader_concurrency_semaphore(reader_concurrency_semaphore::no_limits{}, "sstables::has_partition_key()");
    try {
        auto lh_index_ptr = std::make_unique<sstables::index_reader>(s, sem.make_tracking_only_permit(_schema.get(), s->get_filename(), db::no_timeout), default_priority_class(), tracing::trace_state_ptr(), use_caching::yes);
        present = co_await lh_index_ptr->advance_lower_and_check_if_present(dk);
    } catch (...) {
        ex = std::current_exception();
    }
    co_await sem.stop();
    if (ex) {
        co_return coroutine::exception(std::move(ex));
    }
    co_return present;
}

utils::hashed_key sstable::make_hashed_key(const schema& s, const partition_key& key) {
    return utils::make_hashed_key(static_cast<bytes_view>(key::from_partition_key(s, key)));
}

future<>
delete_sstables(std::vector<sstring> tocs) {
    return parallel_for_each(tocs, [] (const sstring& name) {
        return remove_by_toc_name(name);
    });
}

future<>
sstable::unlink() noexcept {
    // We must be able to generate toc_filename()
    // in order to delete the sstable.
    // Running out of memory here will terminate.
    auto name = [this] () noexcept {
        memory::scoped_critical_alloc_section _;
        return toc_filename();
    }();

    // remove_by_toc_name doesn't throw
    auto fut = remove_by_toc_name(name);
    // remove_fut never fails
    auto remove_fut = fut.then_wrapped([&name] (future<> f) {
        if (f.failed()) {
            // Log and ignore the failure since there is nothing much we can do about it at this point.
            // a. Compaction will retry deleting the sstable in the next pass, and
            // b. in the future sstables_manager is planned to handle sstables deletion.
            // c. Eventually we may want to record these failures in a system table
            //    and notify the administrator about that for manual handling (rather than aborting).
            sstlog.warn("Failed to delete {}: {}. Ignoring.", name, f.get_exception());
        }
        return make_ready_future<>();
    });

    try {
        co_await get_large_data_handler().maybe_delete_large_data_entries(shared_from_this());
    } catch (...) {
        // Just log and ignore failures to delete large data entries.
        // They are not critical to the operation of the database.
        sstlog.warn("Failed to delete large data entry for {}: {}. Ignoring.", name, std::current_exception());
    }

    co_await std::move(remove_fut);
    _stats.on_delete();
}

future<>
delete_atomically(std::vector<shared_sstable> ssts) {
    if (ssts.empty()) {
        return make_ready_future<>();
    }
    return seastar::async([ssts = std::move(ssts)] {
        sstring sstdir;
        min_max_tracker<int64_t> gen_tracker;

        for (const auto& sst : ssts) {
            gen_tracker.update(sst->generation());

            if (sstdir.empty()) {
                sstdir = sst->get_dir();
            } else {
                // All sstables are assumed to be in the same column_family, hence
                // sharing their base directory.
                assert (sstdir == sst->get_dir());
            }
        }

        sstring pending_delete_dir = sstdir + "/" + sstable::pending_delete_dir_basename();
        sstring pending_delete_log = format("{}/sstables-{}-{}.log", pending_delete_dir, gen_tracker.min(), gen_tracker.max());
        sstring tmp_pending_delete_log = pending_delete_log + ".tmp";
        sstlog.trace("Writing {}", tmp_pending_delete_log);
        try {
            touch_directory(pending_delete_dir).get();
            auto oflags = open_flags::wo | open_flags::create | open_flags::exclusive;
            // Create temporary pending_delete log file.
            auto f = open_file_dma(tmp_pending_delete_log, oflags).get0();
            // Write all toc names into the log file.
            file_output_stream_options options;
            options.buffer_size = 4096;
            auto w = file_writer::make(std::move(f), options, tmp_pending_delete_log).get0();

            for (const auto& sst : ssts) {
                auto toc = sst->component_basename(component_type::TOC);
                w.write(toc.c_str(), toc.size());
                w.write("\n", 1);
            }

            w.flush();
            w.close();

            auto dir_f = open_directory(pending_delete_dir).get0();
            // Once flushed and closed, the temporary log file can be renamed.
            rename_mirrored_file(tmp_pending_delete_log, pending_delete_log).get();

            // Guarantee that the changes above reached the disk.
            dir_f.flush().get();
            dir_f.close().get();
            sstlog.debug("{} written successfully.", pending_delete_log);
        } catch (...) {
            sstlog.warn("Error while writing {}: {}. Ignoring.", pending_delete_log, std::current_exception());
        }

        parallel_for_each(ssts, [] (shared_sstable sst) {
            return sst->unlink();
        }).get();

        // Once all sstables are deleted, the log file can be removed.
        // Note: the log file will be removed also if unlink failed to remove
        // any sstable and ignored the error.
        try {
            remove_file(pending_delete_log).get();
            sstlog.debug("{} removed.", pending_delete_log);
        } catch (...) {
            sstlog.warn("Error removing {}: {}. Ignoring.", pending_delete_log, std::current_exception());
        }
    });
}

// FIXME: Go through maybe_delete_large_partitions_entry on recovery
// since this is an indication we crashed in the middle of delete_atomically
future<> replay_pending_delete_log(sstring pending_delete_log) {
    sstlog.debug("Reading pending_deletes log file {}", pending_delete_log);
    return seastar::async([pending_delete_log = std::move(pending_delete_log)] {
        sstring pending_delete_dir = dirname(pending_delete_log);
        assert(sstable::is_pending_delete_dir(fs::path(pending_delete_dir)));
        try {
            auto sstdir = dirname(pending_delete_dir);
            auto f = open_file_dma(pending_delete_log, open_flags::ro).get0();
            auto size = f.size().get0();
            auto in = make_file_input_stream(f);
            auto text = in.read_exactly(size).get0();
            in.close().get();
            f.close().get();

            sstring all(text.begin(), text.end());
            std::vector<sstring> basenames;
            boost::split(basenames, all, boost::is_any_of("\n"), boost::token_compress_on);
            auto tocs = boost::copy_range<std::vector<sstring>>(basenames
                    | boost::adaptors::filtered([] (auto&& basename) { return !basename.empty(); })
                    | boost::adaptors::transformed([&sstdir] (auto&& basename) { return sstdir + "/" + basename; }));
            delete_sstables(tocs).get();
        } catch (...) {
            sstlog.warn("Error replaying {}: {}. Ignoring.", pending_delete_log, std::current_exception());
        }
    });
}

thread_local sstables_stats::stats sstables_stats::_shard_stats;
thread_local partition_index_cache::stats partition_index_cache::_shard_stats;
thread_local cached_file::metrics index_page_cache_metrics;
thread_local mc::cached_promoted_index::metrics promoted_index_cache_metrics;
static thread_local seastar::metrics::metric_groups metrics;

future<> init_metrics() {
  return seastar::smp::invoke_on_all([] {
    namespace sm = seastar::metrics;
    metrics.add_group("sstables", {
        sm::make_derive("index_page_hits", [] { return partition_index_cache::shard_stats().hits; },
            sm::description("Index page requests which could be satisfied without waiting")),
        sm::make_derive("index_page_misses", [] { return partition_index_cache::shard_stats().misses; },
            sm::description("Index page requests which initiated a read from disk")),
        sm::make_derive("index_page_blocks", [] { return partition_index_cache::shard_stats().blocks; },
            sm::description("Index page requests which needed to wait due to page not being loaded yet")),
        sm::make_derive("index_page_evictions", [] { return partition_index_cache::shard_stats().evictions; },
            sm::description("Index pages which got evicted from memory")),
        sm::make_derive("index_page_populations", [] { return partition_index_cache::shard_stats().populations; },
            sm::description("Index pages which got populated into memory")),
        sm::make_gauge("index_page_used_bytes", [] { return partition_index_cache::shard_stats().used_bytes; },
            sm::description("Amount of bytes used by index pages in memory")),

        sm::make_derive("index_page_cache_hits", [] { return index_page_cache_metrics.page_hits; },
            sm::description("Index page cache requests which were served from cache")),
        sm::make_derive("index_page_cache_misses", [] { return index_page_cache_metrics.page_misses; },
            sm::description("Index page cache requests which had to perform I/O")),
        sm::make_derive("index_page_cache_evictions", [] { return index_page_cache_metrics.page_evictions; },
            sm::description("Total number of index page cache pages which have been evicted")),
        sm::make_derive("index_page_cache_populations", [] { return index_page_cache_metrics.page_populations; },
            sm::description("Total number of index page cache pages which were inserted into the cache")),
        sm::make_gauge("index_page_cache_bytes", [] { return index_page_cache_metrics.cached_bytes; },
            sm::description("Total number of bytes cached in the index page cache")),
        sm::make_gauge("index_page_cache_bytes_in_std", [] { return index_page_cache_metrics.bytes_in_std; },
            sm::description("Total number of bytes in temporary buffers which live in the std allocator")),

        sm::make_derive("pi_cache_hits_l0", [] { return promoted_index_cache_metrics.hits_l0; },
            sm::description("Number of requests for promoted index block in state l0 which didn't have to go to the page cache")),
        sm::make_derive("pi_cache_hits_l1", [] { return promoted_index_cache_metrics.hits_l1; },
            sm::description("Number of requests for promoted index block in state l1 which didn't have to go to the page cache")),
        sm::make_derive("pi_cache_hits_l2", [] { return promoted_index_cache_metrics.hits_l2; },
            sm::description("Number of requests for promoted index block in state l2 which didn't have to go to the page cache")),
        sm::make_derive("pi_cache_misses_l0", [] { return promoted_index_cache_metrics.misses_l0; },
            sm::description("Number of requests for promoted index block in state l0 which had to go to the page cache")),
        sm::make_derive("pi_cache_misses_l1", [] { return promoted_index_cache_metrics.misses_l1; },
            sm::description("Number of requests for promoted index block in state l1 which had to go to the page cache")),
        sm::make_derive("pi_cache_misses_l2", [] { return promoted_index_cache_metrics.misses_l2; },
            sm::description("Number of requests for promoted index block in state l2 which had to go to the page cache")),
        sm::make_derive("pi_cache_populations", [] { return promoted_index_cache_metrics.populations; },
            sm::description("Number of promoted index blocks which got inserted")),
        sm::make_derive("pi_cache_evictions", [] { return promoted_index_cache_metrics.evictions; },
            sm::description("Number of promoted index blocks which got evicted")),
        sm::make_gauge("pi_cache_bytes", [] { return promoted_index_cache_metrics.used_bytes; },
            sm::description("Number of bytes currently used by cached promoted index blocks")),
        sm::make_gauge("pi_cache_block_count", [] { return promoted_index_cache_metrics.block_count; },
            sm::description("Number of promoted index blocks currently cached")),

        sm::make_derive("partition_writes", [] { return sstables_stats::get_shard_stats().partition_writes; },
            sm::description("Number of partitions written")),
        sm::make_derive("static_row_writes", [] { return sstables_stats::get_shard_stats().static_row_writes; },
            sm::description("Number of static rows written")),
        sm::make_derive("row_writes", [] { return sstables_stats::get_shard_stats().row_writes; },
            sm::description("Number of clustering rows written")),
        sm::make_derive("cell_writes", [] { return sstables_stats::get_shard_stats().cell_writes; },
            sm::description("Number of cells written")),
        sm::make_derive("tombstone_writes", [] { return sstables_stats::get_shard_stats().tombstone_writes; },
            sm::description("Number of tombstones written")),
        sm::make_derive("range_tombstone_writes", [] { return sstables_stats::get_shard_stats().range_tombstone_writes; },
            sm::description("Number of range tombstones written")),
        sm::make_derive("range_tombstone_reads", [] { return sstables_stats::get_shard_stats().range_tombstone_reads; },
            sm::description("Number of range tombstones read")),
        sm::make_derive("row_tombstone_reads", [] { return sstables_stats::get_shard_stats().row_tombstone_reads; },
            sm::description("Number of row tombstones read")),
        sm::make_derive("cell_tombstone_writes", [] { return sstables_stats::get_shard_stats().cell_tombstone_writes; },
            sm::description("Number of cell tombstones written")),
        sm::make_derive("single_partition_reads", [] { return sstables_stats::get_shard_stats().single_partition_reads; },
            sm::description("Number of single partition flat mutation reads")),
        sm::make_derive("range_partition_reads", [] { return sstables_stats::get_shard_stats().range_partition_reads; },
            sm::description("Number of partition range flat mutation reads")),
        sm::make_derive("partition_reads", [] { return sstables_stats::get_shard_stats().partition_reads; },
            sm::description("Number of partitions read")),
        sm::make_derive("partition_seeks", [] { return sstables_stats::get_shard_stats().partition_seeks; },
            sm::description("Number of partitions seeked")),
        sm::make_derive("row_reads", [] { return sstables_stats::get_shard_stats().row_reads; },
            sm::description("Number of rows read")),

        sm::make_counter("capped_local_deletion_time", [] { return sstables_stats::get_shard_stats().capped_local_deletion_time; },
            sm::description("Was local deletion time capped at maximum allowed value in Statistics")),
        sm::make_counter("capped_tombstone_deletion_time", [] { return sstables_stats::get_shard_stats().capped_tombstone_deletion_time; },
            sm::description("Was partition tombstone deletion time capped at maximum allowed value")),

        sm::make_derive("total_open_for_reading", [] { return sstables_stats::get_shard_stats().open_for_reading; },
            sm::description("Counter of sstables open for reading")),
        sm::make_derive("total_open_for_writing", [] { return sstables_stats::get_shard_stats().open_for_writing; },
            sm::description("Counter of sstables open for writing")),

        sm::make_gauge("currently_open_for_reading", [] {
            return sstables_stats::get_shard_stats().open_for_reading -
                   sstables_stats::get_shard_stats().closed_for_reading;
        }, sm::description("Number of sstables currently open for reading")),
        sm::make_gauge("currently_open_for_writing", [] {
            return sstables_stats::get_shard_stats().open_for_writing -
                   sstables_stats::get_shard_stats().closed_for_writing;
        }, sm::description("Number of sstables currently open for writing")),

        sm::make_derive("total_deleted", [] { return sstables_stats::get_shard_stats().deleted; },
            sm::description("Counter of deleted sstables")),

        sm::make_gauge("bloom_filter_memory_size", [] { return utils::filter::bloom_filter::get_shard_stats().memory_size; },
            sm::description("Bloom filter memory usage in bytes.")),
    });
  });
}

mutation_source sstable::as_mutation_source() {
    return mutation_source([sst = shared_from_this()] (schema_ptr s,
            reader_permit permit,
            const dht::partition_range& range,
            const query::partition_slice& slice,
            const io_priority_class& pc,
            tracing::trace_state_ptr trace_state,
            streamed_mutation::forwarding fwd,
            mutation_reader::forwarding fwd_mr) mutable {
        return sst->make_reader_v1(std::move(s), std::move(permit), range, slice, pc, std::move(trace_state), fwd, fwd_mr);
    });
}

sstable::sstable(schema_ptr schema,
        sstring dir,
        int64_t generation,
        version_types v,
        format_types f,
        db::large_data_handler& large_data_handler,
        sstables_manager& manager,
        gc_clock::time_point now,
        io_error_handler_gen error_handler_gen,
        size_t buffer_size)
    : sstable_buffer_size(buffer_size)
    , _schema(std::move(schema))
    , _dir(std::move(dir))
    , _generation(generation)
    , _version(v)
    , _format(f)
    , _index_cache(std::make_unique<partition_index_cache>(
            manager.get_cache_tracker().get_lru(), manager.get_cache_tracker().region()))
    , _now(now)
    , _read_error_handler(error_handler_gen(sstable_read_error))
    , _write_error_handler(error_handler_gen(sstable_write_error))
    , _large_data_handler(large_data_handler)
    , _manager(manager)
{
    manager.add(this);
}

file sstable::uncached_index_file() {
    return _cached_index_file->get_file();
}

void sstable::unused() {
    if (_active) {
        _active = false;
        _manager.deactivate(this);
    } else {
        _manager.remove(this);
    }
}

future<> sstable::destroy() {
    return close_files().finally([this] {
        return _index_cache->evict_gently().then([this] {
            if (_cached_index_file) {
                return _cached_index_file->evict_gently();
            } else {
                return make_ready_future<>();
            }
        });
    });
}

future<file_writer> file_writer::make(file f, file_output_stream_options options, sstring filename) noexcept {
    // note: make_file_output_stream closes the file if the stream creation fails
    return make_file_output_stream(std::move(f), std::move(options))
        .then([filename = std::move(filename)] (output_stream<char>&& out) {
            return file_writer(std::move(out), std::move(filename));
        });
}

std::ostream& operator<<(std::ostream& out, const deletion_time& dt) {
    return out << "{timestamp=" << dt.marked_for_delete_at << ", deletion_time=" << dt.marked_for_delete_at << "}";
}

std::ostream& operator<<(std::ostream& out, const sstables::component_type& comp_type) {
    using ct = sstables::component_type;
    switch (comp_type) {
    case ct::Index: out << "Index"; break;
    case ct::CompressionInfo: out << "CompressionInfo"; break;
    case ct::Data: out << "Data"; break;
    case ct::TOC: out << "TOC"; break;
    case ct::Summary: out << "Summary"; break;
    case ct::Digest: out << "Digest"; break;
    case ct::CRC: out << "CRC"; break;
    case ct::Filter: out << "Filter"; break;
    case ct::Statistics: out << "Statistics"; break;
    case ct::TemporaryTOC: out << "TemporaryTOC"; break;
    case ct::TemporaryStatistics: out << "TemporaryStatistics"; break;
    case ct::Scylla: out << "Scylla"; break;
    case ct::Unknown: out << "Unknown"; break;
    }
    return out;
}

std::optional<large_data_stats_entry> sstable::get_large_data_stat(large_data_type t) const noexcept {
    if (_large_data_stats) {
        auto it = _large_data_stats->map.find(t);
        if (it != _large_data_stats->map.end()) {
            return std::make_optional<large_data_stats_entry>(it->second);
        }
    }
    return std::make_optional<large_data_stats_entry>();
}

// The gc_before returned by the function can only be used to estimate if the
// sstable is worth dropping some tombstones. We only return the maximum
// gc_before for all the partitions that have record in repair history map. It
// is fine that some of the partitions inside the sstable does not have a
// record.
gc_clock::time_point sstable::get_gc_before_for_drop_estimation(const gc_clock::time_point& compaction_time) const {
    auto s = get_schema();
    auto start = get_first_decorated_key().token();
    auto end = get_last_decorated_key().token();
    auto range = dht::token_range(dht::token_range::bound(start, true), dht::token_range::bound(end, true));
    sstlog.trace("sstable={}, ks={}, cf={}, range={}, estimate", get_filename(), s->ks_name(), s->cf_name(), range);
    return ::get_gc_before_for_range(s, range, compaction_time).max_gc_before;
}

// If the sstable contains any regular live cells, we can not drop the sstable.
// We do not even bother to query the gc_before. Return
// gc_clock::time_point::min() as gc_before.
//
// If the token range of the sstable contains tokens that do not have a record
// in the repair history map, we can not drop the sstable, in such case we
// return gc_clock::time_point::min() as gc_before. Otherwise, return the
// gc_before from the repair history map.
gc_clock::time_point sstable::get_gc_before_for_fully_expire(const gc_clock::time_point& compaction_time) const {
    auto deletion_time = get_max_local_deletion_time();
    auto s = get_schema();
    // No need to query gc_before for the sstable if the max_deletion_time is max()
    if (deletion_time == gc_clock::time_point(gc_clock::duration(std::numeric_limits<int>::max()))) {
        sstlog.trace("sstable={}, ks={}, cf={}, get_max_local_deletion_time={}, min_timestamp={}, gc_grace_seconds={}, shortcut",
                get_filename(), s->ks_name(), s->cf_name(), deletion_time, get_stats_metadata().min_timestamp, s->gc_grace_seconds().count());
        return gc_clock::time_point::min();
    }
    auto start = get_first_decorated_key().token();
    auto end = get_last_decorated_key().token();
    auto range = dht::token_range(dht::token_range::bound(start, true), dht::token_range::bound(end, true));
    sstlog.trace("sstable={}, ks={}, cf={}, range={}, get_max_local_deletion_time={}, min_timestamp={}, gc_grace_seconds={}, query",
            get_filename(), s->ks_name(), s->cf_name(), range, deletion_time, get_stats_metadata().min_timestamp, s->gc_grace_seconds().count());
    auto res = ::get_gc_before_for_range(s, range, compaction_time);
    return res.knows_entire_range ? res.min_gc_before : gc_clock::time_point::min();
}

}

namespace seastar {

void
lw_shared_ptr_deleter<sstables::sstable>::dispose(sstables::sstable* s) {
    s->unused();
}


template
sstables::sstable*
seastar::internal::lw_shared_ptr_accessors<sstables::sstable, void>::to_value(seastar::lw_shared_ptr_counter_base*);

}<|MERGE_RESOLUTION|>--- conflicted
+++ resolved
@@ -936,36 +936,12 @@
 future<> sstable::seal_sstable() {
     // SSTable sealing is about renaming temporary TOC file after guaranteeing
     // that each component reached the disk safely.
-<<<<<<< HEAD
-    return remove_temp_dir().then([this] {
-        return open_checked_directory(_write_error_handler, _dir).then([this] (file dir_f) {
-            // Guarantee that every component of this sstable reached the disk.
-            return sstable_write_io_check([&] { return dir_f.flush(); }).then([this] {
-                // Rename TOC because it's no longer temporary.
-                return sstable_write_io_check([&] {
-                    return rename_mirrored_file(filename(component_type::TemporaryTOC), filename(component_type::TOC));
-                });
-            }).then([this, dir_f] () mutable {
-                // Guarantee that the changes above reached the disk.
-                return sstable_write_io_check([&] { return dir_f.flush(); });
-            }).then([this, dir_f] () mutable {
-                return sstable_write_io_check([&] { return dir_f.close(); });
-            }).then([this, dir_f] {
-                if (_marked_for_deletion == mark_for_deletion::implicit) {
-                    _marked_for_deletion = mark_for_deletion::none;
-                }
-                // If this point was reached, sstable should be safe in disk.
-                sstlog.debug("SSTable with generation {} of {}.{} was sealed successfully.", _generation, _schema->ks_name(), _schema->cf_name());
-            });
-        });
-    });
-=======
     co_await remove_temp_dir();
     auto dir_f = co_await open_checked_directory(_write_error_handler, _dir);
     // Guarantee that every component of this sstable reached the disk.
     co_await sstable_write_io_check([&] { return dir_f.flush(); });
     // Rename TOC because it's no longer temporary.
-    co_await sstable_write_io_check(rename_file, filename(component_type::TemporaryTOC), filename(component_type::TOC));
+    co_await sstable_write_io_check(rename_mirrored_file, filename(component_type::TemporaryTOC), filename(component_type::TOC));
     co_await sstable_write_io_check([&] { return dir_f.flush(); });
     co_await sstable_write_io_check([&] { return dir_f.close(); });
     if (_marked_for_deletion == mark_for_deletion::implicit) {
@@ -973,7 +949,6 @@
     }
     // If this point was reached, sstable should be safe in disk.
     sstlog.debug("SSTable with generation {} of {}.{} was sealed successfully.", _generation, _schema->ks_name(), _schema->cf_name());
->>>>>>> f292d3d6
 }
 
 void sstable::write_crc(const checksum& c) {
@@ -2116,28 +2091,11 @@
     sstring old_dir = get_dir();
     sstlog.debug("Moving {} old_generation={} to {} new_generation={} do_sync_dirs={}",
             get_filename(), old_dir, _generation, new_dir, new_generation, do_sync_dirs);
-<<<<<<< HEAD
-    return create_links_and_mark_for_removal(new_dir, new_generation).then([this, old_dir, new_dir, new_generation] {
-        _dir = new_dir;
-        int64_t old_generation = std::exchange(_generation, new_generation);
-        return parallel_for_each(all_components(), [this, old_generation, old_dir] (auto p) {
-            return sstable_write_io_check(remove_mirrored_file, sstable::filename(old_dir, _schema->ks_name(), _schema->cf_name(), _version, old_generation, _format, p.second));
-        }).then([this, old_dir, old_generation] {
-            auto temp_toc = sstable_version_constants::get_component_map(_version).at(component_type::TemporaryTOC);
-            return sstable_write_io_check(remove_file, sstable::filename(old_dir, _schema->ks_name(), _schema->cf_name(), _version, old_generation, _format, temp_toc));
-        });
-    }).then([this, old_dir, new_dir, do_sync_dirs] {
-        if (!do_sync_dirs) {
-            return make_ready_future<>();
-        }
-        return when_all_succeed(sync_directory(old_dir), sync_directory(new_dir)).discard_result();
-=======
     co_await create_links_and_mark_for_removal(new_dir, new_generation);
     _dir = new_dir;
     int64_t old_generation = std::exchange(_generation, new_generation);
     co_await parallel_for_each(all_components(), [this, old_generation, old_dir] (auto p) {
-        return sstable_write_io_check(remove_file, sstable::filename(old_dir, _schema->ks_name(), _schema->cf_name(), _version, old_generation, _format, p.second));
->>>>>>> f292d3d6
+        return sstable_write_io_check(remove_mirrored_file, sstable::filename(old_dir, _schema->ks_name(), _schema->cf_name(), _version, old_generation, _format, p.second));
     });
     auto temp_toc = sstable_version_constants::get_component_map(_version).at(component_type::TemporaryTOC);
     co_await sstable_write_io_check(remove_file, sstable::filename(old_dir, _schema->ks_name(), _schema->cf_name(), _version, old_generation, _format, temp_toc));
@@ -2562,7 +2520,7 @@
     sstlog.debug("Removing by TOC name: {}", sstable_toc_name);
     if (co_await sstable_io_check(sstable_write_error_handler, file_exists, sstable_toc_name)) {
         // If new_toc_name exists it will be atomically replaced.  See rename(2)
-        co_await sstable_io_check(sstable_write_error_handler, rename_file, sstable_toc_name, new_toc_name);
+        co_await sstable_io_check(sstable_write_error_handler, rename_mirrored_file, sstable_toc_name, new_toc_name);
         co_await fsync_directory(sstable_write_error_handler, dir);
     } else {
         if (!co_await sstable_io_check(sstable_write_error_handler, file_exists, new_toc_name)) {
@@ -2580,118 +2538,6 @@
         sstring all(text.begin(), text.end());
         boost::split(components, all, boost::is_any_of("\n"));
     } catch (...) {
-<<<<<<< HEAD
-        return current_exception_as_future();
-    }
-
-    return do_with(std::move(sstable_toc_name), std::move(prefix), std::move(new_toc_name), sstring(),
-            [] (sstring& sstable_toc_name, sstring& prefix, sstring& new_toc_name, sstring& dir) {
-        sstlog.debug("Removing by TOC name: {}", sstable_toc_name);
-        return sstable_io_check(sstable_write_error_handler, file_exists, sstable_toc_name).then([&] (bool toc_exists) {
-            if (toc_exists) {
-                dir = dirname(sstable_toc_name);
-                // If new_toc_name exists it will be atomically replaced.  See rename(2)
-                return sstable_io_check(sstable_write_error_handler, rename_mirrored_file, sstable_toc_name, new_toc_name).then([&dir] {
-                    return fsync_directory(sstable_write_error_handler, dir);
-                }).then([] {
-                    return make_ready_future<bool>(true);
-                });
-            } else {
-                return sstable_io_check(sstable_write_error_handler, file_exists, new_toc_name);
-            }
-        }).then([&] (bool exists) {
-            if (!exists) {
-                sstlog.warn("Unable to delete {} because it doesn't exist.", sstable_toc_name);
-                return make_ready_future<>();
-            } else {
-                dir = dirname(new_toc_name);
-            }
-            return with_file(open_checked_file_dma(sstable_write_error_handler, new_toc_name, open_flags::ro), [&] (file& toc_file) {
-                return toc_file.size().then([&] (size_t size) {
-                    return do_with(make_file_input_stream(toc_file), [&, size] (input_stream<char>& in) {
-                        return in.read_exactly(size).then([&] (temporary_buffer<char> text) {
-                            std::vector<sstring> components;
-                            sstring all(text.begin(), text.end());
-                            boost::split(components, all, boost::is_any_of("\n"));
-                            return parallel_for_each(components, [&prefix] (sstring component) {
-                                if (component.empty()) {
-                                    // eof
-                                    return make_ready_future<>();
-                                }
-                                if (component == sstable_version_constants::TOC_SUFFIX) {
-                                    // already renamed
-                                    return make_ready_future<>();
-                                }
-                                auto fname = prefix + component;
-                                return sstable_io_check(sstable_write_error_handler, remove_mirrored_file, fname).handle_exception([fname = std::move(fname)] (std::exception_ptr eptr) {
-                                    // forgive ENOENT, since the component may not have been written;
-                                    try {
-                                        std::rethrow_exception(eptr);
-                                    } catch (const std::system_error& e) {
-                                        if (!is_system_error_errno(ENOENT)) {
-                                            return make_exception_future<>(eptr);
-                                        }
-                                        sstlog.debug("Forgiving ENOENT when deleting file {}", fname);
-                                        return make_ready_future<>();
-                                    }
-                                    __builtin_unreachable();
-                                });
-                            }).then([&dir] {
-                                return fsync_directory(sstable_write_error_handler, dir);
-                            }).then([&new_toc_name] {
-                                return sstable_io_check(sstable_write_error_handler, remove_mirrored_file, new_toc_name);
-                            });
-                        }).finally([&in] () mutable {
-                            return in.close();
-                        });
-                    });
-                });
-            });
-        });
-    });
-}
-
-future<>
-sstable::remove_sstable_with_temp_toc(sstring ks, sstring cf, sstring dir, int64_t generation, version_types v, format_types f) {
-    return seastar::async([ks, cf, dir, generation, v, f] {
-        const io_error_handler& error_handler = sstable_write_error_handler;
-        auto toc = sstable_io_check(error_handler, file_exists, filename(dir, ks, cf, v, generation, f, component_type::TOC)).get0();
-
-        sstlog.warn("Deleting components of sstable from {}.{} of generation {} that has a temporary TOC", ks, cf, generation);
-
-        // assert that toc doesn't exist for sstable with temporary toc.
-        assert(toc == false);
-
-        auto tmptoc = sstable_io_check(error_handler, file_exists, filename(dir, ks, cf, v, generation, f, component_type::TemporaryTOC)).get0();
-        // assert that temporary toc exists for this sstable.
-        assert(tmptoc == true);
-
-        for (auto& entry : sstable_version_constants::get_component_map(v)) {
-            // Skipping TemporaryTOC because it must be the last component to
-            // be deleted, and unordered map doesn't guarantee ordering.
-            // This is needed because we may end up with a partial delete in
-            // event of a power failure.
-            // If TemporaryTOC is deleted prematurely and scylla crashes,
-            // the subsequent boot would fail because of that generation
-            // missing a TOC.
-            if (entry.first == component_type::TemporaryTOC) {
-                continue;
-            }
-
-            auto file_path = filename(dir, ks, cf, v, generation, f, entry.first);
-            // Skip component that doesn't exist.
-            auto exists = sstable_io_check(error_handler, file_exists, file_path).get0();
-            if (!exists) {
-                continue;
-            }
-            sstable_io_check(error_handler, remove_mirrored_file, file_path).get();
-        }
-        fsync_directory(error_handler, dir).get();
-        // Removing temporary
-        sstable_io_check(error_handler, remove_mirrored_file, filename(dir, ks, cf, v, generation, f, component_type::TemporaryTOC)).get();
-        // Fsync'ing column family dir to guarantee that deletion completed.
-        fsync_directory(error_handler, dir).get();
-=======
         ex = std::current_exception();
     }
     co_await in.close();
@@ -2709,17 +2555,16 @@
         }
         auto fname = prefix + component;
         try {
-            co_await sstable_io_check(sstable_write_error_handler, remove_file, fname);
+            co_await sstable_io_check(sstable_write_error_handler, remove_mirrored_file, fname);
         } catch (...) {
             if (!is_system_error_errno(ENOENT)) {
                 throw;
             }
             sstlog.debug("Forgiving ENOENT when deleting file {}", fname);
         }
->>>>>>> f292d3d6
     });
     co_await fsync_directory(sstable_write_error_handler, dir);
-    co_await sstable_io_check(sstable_write_error_handler, remove_file, new_toc_name);
+    co_await sstable_io_check(sstable_write_error_handler, remove_mirrored_file, new_toc_name);
 }
 
 /**
