/*
 * Copyright (C) 2015-present ScyllaDB
 */

/*
 * SPDX-License-Identifier: ScyllaDB-Proprietary
 */

#include "log.hh"
#include <vector>
#include <typeinfo>
#include <limits>
#include <seastar/core/future.hh>
#include <seastar/core/future-util.hh>
#include <seastar/core/sstring.hh>
#include <seastar/core/fstream.hh>
#include <seastar/core/shared_ptr.hh>
#include <seastar/core/shared_ptr_incomplete.hh>
#include <seastar/core/do_with.hh>
#include <seastar/core/thread.hh>
#include <seastar/core/byteorder.hh>
#include <seastar/core/aligned_buffer.hh>
#include <seastar/core/metrics.hh>
#include <seastar/core/reactor.hh>
#include <seastar/util/file.hh>
#include <seastar/util/closeable.hh>
#include <seastar/util/short_streams.hh>
#include <iterator>
#include <seastar/core/coroutine.hh>
#include <seastar/coroutine/maybe_yield.hh>
#include <seastar/coroutine/parallel_for_each.hh>

#include "dht/sharder.hh"
#include "types.hh"
#include "writer.hh"
#include "m_format_read_helpers.hh"
#include "open_info.hh"
#include "sstables.hh"
#include "sstable_writer.hh"
#include "sstable_version.hh"
#include "metadata_collector.hh"
#include "progress_monitor.hh"
#include "compress.hh"
#include "unimplemented.hh"
#include "index_reader.hh"
#include "replica/memtable.hh"
#include "downsampling.hh"
#include <boost/algorithm/string.hpp>
#include <boost/range/adaptor/map.hpp>
#include <boost/range/adaptor/transformed.hpp>
#include <boost/range/algorithm_ext/is_sorted.hpp>
#include <boost/range/algorithm/sort.hpp>
#include <regex>
#include <seastar/core/align.hh>
#include "range_tombstone_list.hh"
#include "counters.hh"
#include "binary_search.hh"
#include "utils/bloom_filter.hh"
#include "utils/memory_data_sink.hh"
#include "utils/cached_file.hh"
#include "checked-file-impl.hh"
#include "integrity_checked_file_impl.hh"
#include "db/extensions.hh"
#include "unimplemented.hh"
#include "vint-serialization.hh"
#include "db/large_data_handler.hh"
#include "db/config.hh"
#include "sstables/random_access_reader.hh"
#include "sstables/sstables_manager.hh"
#include "sstables/partition_index_cache.hh"
#include "mirror-file-impl.hh"
#include "utils/UUID_gen.hh"
#include "sstables_manager.hh"
#include <boost/algorithm/string/predicate.hpp>
#include "tracing/traced_file.hh"
#include "kl/reader.hh"
#include "mx/reader.hh"
#include "utils/bit_cast.hh"
#include "utils/cached_file.hh"
#include "tombstone_gc.hh"
#include "reader_concurrency_semaphore.hh"
#include "readers/reversing_v2.hh"
#include "readers/forwardable_v2.hh"

#include "release.hh"
#include "utils/build_id.hh"

thread_local disk_error_signal_type sstable_read_error;
thread_local disk_error_signal_type sstable_write_error;

namespace sstables {

// The below flag governs the mode of index file page caching used by the index
// reader.
//
// If set to true, the reader will read and/or populate a common global cache,
// which shares its capacity with the row cache. If false, the reader will use
// BYPASS CACHE semantics for index caching.
//
// This flag is intended to be a temporary hack. The goal is to eventually
// solve index caching problems via a smart cache replacement policy.
//
thread_local utils::updateable_value<bool> global_cache_index_pages(false);

logging::logger sstlog("sstable");

// Because this is a noop and won't hold any state, it is better to use a global than a
// thread_local. It will be faster, specially on non-x86.
struct noop_write_monitor final : public write_monitor {
    virtual void on_write_started(const writer_offset_tracker&) override { };
    virtual void on_data_write_completed() override { }
};
static noop_write_monitor default_noop_write_monitor;
write_monitor& default_write_monitor() {
    return default_noop_write_monitor;
}

static noop_read_monitor default_noop_read_monitor;
read_monitor& default_read_monitor() {
    return default_noop_read_monitor;
}

static no_read_monitoring noop_read_monitor_generator;
read_monitor_generator& default_read_monitor_generator() {
    return noop_read_monitor_generator;
}

static future<file> open_sstable_component_file_non_checked(std::string_view name, open_flags flags, file_open_options options,
        bool check_integrity) noexcept {
    if (flags != open_flags::ro && check_integrity) {
        return open_integrity_checked_file_dma(name, flags, options);
    }
    return open_file_dma(name, flags, options);
}

future<> sstable::rename_new_sstable_component_file(sstring from_name, sstring to_name) {
    return sstable_write_io_check(rename_mirrored_file, from_name, to_name).handle_exception([from_name, to_name] (std::exception_ptr ep) {
        sstlog.error("Could not rename SSTable component {} to {}. Found exception: {}", from_name, to_name, ep);
        return make_exception_future<>(ep);
    });
}

future<file> sstable::new_sstable_component_file(const io_error_handler& error_handler, component_type type, open_flags flags, file_open_options options) noexcept {
  try {
    auto create_flags = open_flags::create | open_flags::exclusive;
    auto readonly = (flags & create_flags) != create_flags;
    auto name = !readonly && _temp_dir ? temp_filename(type) : filename(type);

    auto f = open_sstable_component_file_non_checked(name, flags, options,
                    _manager.config().enable_sstable_data_integrity_check());

    if (type != component_type::TOC && type != component_type::TemporaryTOC) {
        for (auto * ext : _manager.config().extensions().sstable_file_io_extensions()) {
            f = with_file_close_on_failure(std::move(f), [ext, this, type, flags] (file f) {
               return ext->wrap_file(*this, type, f, flags).then([f](file nf) mutable {
                   return nf ? nf : std::move(f);
               });
            });
        }
    }

    f = with_file_close_on_failure(std::move(f), [&error_handler] (file f) {
        return make_checked_file(error_handler, std::move(f));
    });

    if (!readonly) {
        f = with_file_close_on_failure(std::move(f).handle_exception([name] (auto ep) {
            sstlog.error("Could not create SSTable component {}. Found exception: {}", name, ep);
            return make_exception_future<file>(ep);
        }), [this, type, name = std::move(name)] (file fd) mutable {
            return rename_new_sstable_component_file(name, filename(type)).then([fd = std::move(fd)] () mutable {
                return make_ready_future<file>(std::move(fd));
            });
        });
    }
    return f;
  } catch (...) {
      return current_exception_as_future<file>();
  }
}

std::unordered_map<sstable::version_types, sstring, enum_hash<sstable::version_types>> sstable::_version_string = {
    { sstable::version_types::ka , "ka" },
    { sstable::version_types::la , "la" },
    { sstable::version_types::mc , "mc" },
    { sstable::version_types::md , "md" },
    { sstable::version_types::me , "me" },
};

std::unordered_map<sstable::format_types, sstring, enum_hash<sstable::format_types>> sstable::_format_string = {
    { sstable::format_types::big , "big" }
};

// This assumes that the mappings are small enough, and called unfrequent
// enough.  If that changes, it would be adviseable to create a full static
// reverse mapping, even if it is done at runtime.
template <typename Map>
static typename Map::key_type reverse_map(const typename Map::mapped_type& value, Map& map) {
    for (auto& pair: map) {
        if (pair.second == value) {
            return pair.first;
        }
    }
    throw std::out_of_range("unable to reverse map");
}

// This should be used every time we use read_exactly directly.
//
// read_exactly is a lot more convenient of an interface to use, because we'll
// be parsing known quantities.
//
// However, anything other than the size we have asked for, is certainly a bug,
// and we need to do something about it.
static void check_buf_size(temporary_buffer<char>& buf, size_t expected) {
    if (buf.size() < expected) {
        throw bufsize_mismatch_exception(buf.size(), expected);
    }
}

template <typename T>
requires std::is_integral_v<T>
future<> parse(const schema&, sstable_version_types v, random_access_reader& in, T& i) {
    return in.read_exactly(sizeof(T)).then([&i] (auto buf) {
        check_buf_size(buf, sizeof(T));
        i = net::ntoh(read_unaligned<T>(buf.get()));
        return make_ready_future<>();
    });
}

template <typename T>
requires std::is_enum_v<T>
future<> parse(const schema& s, sstable_version_types v, random_access_reader& in, T& i) {
    return in.read_exactly(sizeof(T)).then([&i] (auto buf) {
        check_buf_size(buf, sizeof(T));
        i = static_cast<T>(net::ntoh(read_unaligned<std::underlying_type_t<T>>(buf.get())));
        return make_ready_future<>();
    });
}

future<> parse(const schema& s, sstable_version_types v, random_access_reader& in, bool& i) {
    return parse(s, v, in, reinterpret_cast<uint8_t&>(i));
}

future<> parse(const schema&, sstable_version_types, random_access_reader& in, double& d) {
    return in.read_exactly(sizeof(double)).then([&d] (auto buf) {
        check_buf_size(buf, sizeof(double));
        unsigned long nr = read_unaligned<unsigned long>(buf.get());
        d = std::bit_cast<double>(net::ntoh(nr));
        return make_ready_future<>();
    });
}

template <typename T>
future<> parse(const schema&, sstable_version_types, random_access_reader& in, T& len, bytes& s) {
    return in.read_exactly(len).then([&s, len] (auto buf) {
        check_buf_size(buf, len);
        // Likely a different type of char. Most bufs are unsigned, whereas the bytes type is signed.
        s = bytes(reinterpret_cast<const bytes::value_type *>(buf.get()), len);
    });
}

// All composite parsers must come after this
template<typename First, typename... Rest>
future<> parse(const schema& s, sstable_version_types v, random_access_reader& in, First& first, Rest&&... rest) {
    return parse(s, v, in, first).then([v, &s, &in, &rest...] {
        return parse(s, v, in, std::forward<Rest>(rest)...);
    });
}

// Intended to be used for a type that describes itself through describe_type().
template <self_describing T>
future<>
parse(const schema& s, sstable_version_types v, random_access_reader& in, T& t) {
    return t.describe_type(v, [v, &s, &in] (auto&&... what) -> future<> {
        return parse(s, v, in, what...);
    });
}

template <class T>
future<> parse(const schema&, sstable_version_types v, random_access_reader& in, vint<T>& t) {
    return read_vint(in, t.value);
}

future<> parse(const schema&, sstable_version_types, random_access_reader& in, utils::UUID& uuid) {
    return in.read_exactly(uuid.serialized_size()).then([&uuid] (temporary_buffer<char> buf) {
        check_buf_size(buf, utils::UUID::serialized_size());

        uuid = utils::UUID_gen::get_UUID(const_cast<int8_t*>(reinterpret_cast<const int8_t*>(buf.get())));
    });
}

template <typename Tag>
future<> parse(const schema& s, sstable_version_types v, random_access_reader& in, utils::tagged_uuid<Tag>& id) {
    // Read directly into tha tagged_uuid `id` member
    // This is ugly, but save an allocation or reimplementation
    // of parse(..., utils::UUID&)
    utils::UUID& uuid = *const_cast<utils::UUID*>(&id.uuid());
    return parse(s, v, in, uuid);
}

// For all types that take a size, we provide a template that takes the type
// alone, and another, separate one, that takes a size parameter as well, of
// type Size. This is because although most of the time the size and the data
// are contiguous, it is not always the case. So we want to have the
// flexibility of parsing them separately.
template <typename Size>
future<> parse(const schema& schema, sstable_version_types v, random_access_reader& in, disk_string<Size>& s) {
    auto len = std::make_unique<Size>();
    auto f = parse(schema, v, in, *len);
    return f.then([v, &schema, &in, &s, len = std::move(len)] {
        return parse(schema, v, in, *len, s.value);
    });
}

future<> parse(const schema& schema, sstable_version_types v, random_access_reader& in, disk_string_vint_size& s) {
    auto len = std::make_unique<uint64_t>();
    auto f = read_vint(in, *len);
    return f.then([v, &schema, &in, &s, len = std::move(len)] {
        return parse(schema, v, in, *len, s.value);
    });
}

template <typename Members>
future<> parse(const schema& s, sstable_version_types v, random_access_reader& in, disk_array_vint_size<Members>& arr) {
    auto len = std::make_unique<uint64_t>();
    auto f = read_vint(in, *len);
    return f.then([v, &s, &in, &arr, len = std::move(len)] {
        return parse(s, v, in, *len, arr.elements);
    });
}

// We cannot simply read the whole array at once, because we don't know its
// full size. We know the number of elements, but if we are talking about
// disk_strings, for instance, we have no idea how much of the stream each
// element will take.
//
// Sometimes we do know the size, like the case of integers. There, all we have
// to do is to convert each member because they are all stored big endian.
// We'll offer a specialization for that case below.
template <typename Size, typename Members>
future<>
parse(const schema& s, sstable_version_types v, random_access_reader& in, Size& len, utils::chunked_vector<Members>& arr) {
    for (auto count = len; count; count--) {
        arr.emplace_back();
        co_await parse(s, v, in, arr.back());
    }
}

template <typename Size, std::integral Members>
future<>
parse(const schema&, sstable_version_types, random_access_reader& in, Size& len, utils::chunked_vector<Members>& arr) {
    Size now = arr.max_chunk_capacity();
    for (auto count = len; count; count -= now) {
        if (now > count) {
            now = count;
        }
        auto buf = co_await in.read_exactly(now * sizeof(Members));
        check_buf_size(buf, now * sizeof(Members));
        for (size_t i = 0; i < now; ++i) {
            arr.push_back(net::ntoh(read_unaligned<Members>(buf.get() + i * sizeof(Members))));
        }
    }
}

template <typename Contents>
future<> parse(const schema& s, sstable_version_types v, random_access_reader& in, std::optional<Contents>& opt) {
    bool engaged;
    co_await parse(s, v, in, engaged);
    if (engaged) {
        opt.emplace();
        co_await parse(s, v, in, *opt);
    } else {
        opt.reset();
    }
}

// We resize the array here, before we pass it to the integer / non-integer
// specializations
template <typename Size, typename Members>
future<> parse(const schema& s, sstable_version_types v, random_access_reader& in, disk_array<Size, Members>& arr) {
    Size len;
    co_await parse(s, v, in, len);
    arr.elements.reserve(len);
    co_await parse(s, v, in, len, arr.elements);
}

template <typename Size, typename Key, typename Value>
future<> parse(const schema& s, sstable_version_types v, random_access_reader& in, Size& len, std::unordered_map<Key, Value>& map) {
    for (auto count = len; count; count--) {
        Key key;
        Value value;
        co_await parse(s, v, in, key, value);
        map.emplace(key, value);
    }
}

template <typename First, typename Second>
future<> parse(const schema& s, sstable_version_types v, random_access_reader& in, std::pair<First, Second>& p) {
    return parse(s, v, in, p.first, p.second);
}

template <typename Size, typename Key, typename Value>
future<> parse(const schema& s, sstable_version_types v, random_access_reader& in, disk_hash<Size, Key, Value>& h) {
    Size w;
    co_await parse(s, v, in, w);
    co_await parse(s, v, in, w, h.map);
}

// Abstract parser/sizer/writer for a single tagged member of a tagged union
template <typename DiskSetOfTaggedUnion>
struct single_tagged_union_member_serdes {
    using value_type = typename DiskSetOfTaggedUnion::value_type;
    virtual ~single_tagged_union_member_serdes() {}
    virtual future<> do_parse(const schema& s, sstable_version_types version, random_access_reader& in, value_type& v) const = 0;
    virtual uint32_t do_size(sstable_version_types version, const value_type& v) const = 0;
    virtual void do_write(sstable_version_types version, file_writer& out, const value_type& v) const = 0;
};

// Concrete parser for a single member of a tagged union; parses type "Member"
template <typename DiskSetOfTaggedUnion, typename Member>
struct single_tagged_union_member_serdes_for final : single_tagged_union_member_serdes<DiskSetOfTaggedUnion> {
    using base = single_tagged_union_member_serdes<DiskSetOfTaggedUnion>;
    using value_type = typename base::value_type;
    virtual future<> do_parse(const schema& s, sstable_version_types version, random_access_reader& in, value_type& v) const override {
        v = Member();
        return parse(s, version, in, boost::get<Member>(v).value);
    }
    virtual uint32_t do_size(sstable_version_types version, const value_type& v) const override {
        return serialized_size(version, boost::get<Member>(v).value);
    }
    virtual void do_write(sstable_version_types version, file_writer& out, const value_type& v) const override {
        write(version, out, boost::get<Member>(v).value);
    }
};

template <typename TagType, typename... Members>
struct disk_set_of_tagged_union<TagType, Members...>::serdes {
    using disk_set = disk_set_of_tagged_union<TagType, Members...>;
    // We can't use unique_ptr, because we initialize from an std::intializer_list, which is not move compatible.
    using serdes_map_type = std::unordered_map<TagType, shared_ptr<single_tagged_union_member_serdes<disk_set>>, typename disk_set::hash_type>;
    using value_type = typename disk_set::value_type;
    serdes_map_type map = {
        {Members::tag(), make_shared<single_tagged_union_member_serdes_for<disk_set, Members>>()}...
    };
    future<> lookup_and_parse(const schema& schema, sstable_version_types v, random_access_reader& in, TagType tag, uint32_t& size, disk_set& s, value_type& value) const {
        auto i = map.find(tag);
        if (i == map.end()) {
            return in.read_exactly(size).discard_result();
        } else {
            return i->second->do_parse(schema, v, in, value).then([tag, &s, &value] () mutable {
                s.data.emplace(tag, std::move(value));
            });
        }
    }
    uint32_t lookup_and_size(sstable_version_types v, TagType tag, const value_type& value) const {
        return map.at(tag)->do_size(v, value);
    }
    void lookup_and_write(sstable_version_types v, file_writer& out, TagType tag, const value_type& value) const {
        return map.at(tag)->do_write(v, out, value);
    }
};

template <typename TagType, typename... Members>
typename disk_set_of_tagged_union<TagType, Members...>::serdes disk_set_of_tagged_union<TagType, Members...>::s_serdes;

template <typename TagType, typename... Members>
future<>
parse(const schema& schema, sstable_version_types v, random_access_reader& in, disk_set_of_tagged_union<TagType, Members...>& s) {
    using disk_set = disk_set_of_tagged_union<TagType, Members...>;
    using key_type = typename disk_set::key_type;
    using value_type = typename disk_set::value_type;

    key_type nr_elements;
    co_await parse(schema, v, in, nr_elements);
    for (auto _ : boost::irange<key_type>(0, nr_elements)) {
        key_type new_key;
        unsigned new_size;
        co_await parse(schema, v, in, new_key);
        co_await parse(schema, v, in, new_size);
        value_type new_value;
        co_await disk_set::s_serdes.lookup_and_parse(schema, v, in, TagType(new_key), new_size, s, new_value);
    }
}

template <typename TagType, typename... Members>
void write(sstable_version_types v, file_writer& out, const disk_set_of_tagged_union<TagType, Members...>& s) {
    using disk_set = disk_set_of_tagged_union<TagType, Members...>;
    write(v, out, uint32_t(s.data.size()));
    for (auto&& kv : s.data) {
        auto&& tag = kv.first;
        auto&& value = kv.second;
        write(v, out, tag);
        write(v, out, uint32_t(disk_set::s_serdes.lookup_and_size(v, tag, value)));
        disk_set::s_serdes.lookup_and_write(v, out, tag, value);
    }
}

future<> parse(const schema& schema, sstable_version_types v, random_access_reader& in, summary& s) {
    using pos_type = typename decltype(summary::positions)::value_type;

    co_await parse(schema, v, in, s.header.min_index_interval,
                     s.header.size,
                     s.header.memory_size,
                     s.header.sampling_level,
                     s.header.size_at_full_sampling);
    auto buf = co_await in.read_exactly(s.header.size * sizeof(pos_type));
    auto len = s.header.size * sizeof(pos_type);
    check_buf_size(buf, len);

    // Positions are encoded in little-endian.
    auto b = buf.get();
    s.positions = utils::chunked_vector<pos_type>();
    while (s.positions.size() != s.header.size) {
        s.positions.push_back(seastar::read_le<pos_type>(b));
        b += sizeof(pos_type);
        co_await coroutine::maybe_yield();
    }
    // Since the keys in the index are not sized, we need to calculate
    // the start position of the index i+1 to determine the boundaries
    // of index i. The "memory_size" field in the header determines the
    // total memory used by the map, so if we push it to the vector, we
    // can guarantee that no conditionals are used, and we can always
    // query the position of the "next" index.
    s.positions.push_back(s.header.memory_size);

    co_await in.seek(sizeof(summary::header) + s.header.memory_size);
    co_await parse(schema, v, in, s.first_key, s.last_key);
    co_await in.seek(s.positions[0] + sizeof(summary::header));

    s.entries.reserve(s.header.size);

    int idx = 0;
    while (s.entries.size() != s.header.size) {
        auto pos = s.positions[idx++];
        auto next = s.positions[idx];

        auto entrysize = next - pos;
        auto buf = co_await in.read_exactly(entrysize);
        check_buf_size(buf, entrysize);

        auto keysize = entrysize - 8;
        auto key_data = s.add_summary_data(bytes_view(reinterpret_cast<const int8_t*>(buf.get()), keysize));
        buf.trim_front(keysize);

        // position is little-endian encoded
        auto position = seastar::read_le<uint64_t>(buf.get());
        auto token = schema.get_partitioner().get_token(key_view(key_data));
        s.add_summary_data(token.data());
        s.entries.push_back({ token, key_data, position });
    }
    // Delete last element which isn't part of the on-disk format.
    s.positions.pop_back();
}

inline void write(sstable_version_types v, file_writer& out, const summary_entry& entry) {
    // FIXME: summary entry is supposedly written in memory order, but that
    // would prevent portability of summary file between machines of different
    // endianness. We can treat it as little endian to preserve portability.
    write(v, out, entry.key);
    auto p = seastar::cpu_to_le<uint64_t>(entry.position);
    out.write(reinterpret_cast<const char*>(&p), sizeof(p));
}

inline void write(sstable_version_types v, file_writer& out, const summary& s) {
    // NOTE: positions and entries must be stored in LITTLE-ENDIAN.
    write(v, out, s.header.min_index_interval,
                  s.header.size,
                  s.header.memory_size,
                  s.header.sampling_level,
                  s.header.size_at_full_sampling);
    for (auto&& e : s.positions) {
        auto p = seastar::cpu_to_le(e);
        out.write(reinterpret_cast<const char*>(&p), sizeof(p));
    }
    write(v, out, s.entries);
    write(v, out, s.first_key, s.last_key);
}

future<summary_entry&> sstable::read_summary_entry(size_t i) {
    // The last one is the boundary marker
    if (i >= (_components->summary.entries.size())) {
        return make_exception_future<summary_entry&>(std::out_of_range(format("Invalid Summary index: {:d}", i)));
    }

    return make_ready_future<summary_entry&>(_components->summary.entries[i]);
}

future<> parse(const schema& s, sstable_version_types v, random_access_reader& in, deletion_time& d) {
    return parse(s, v, in, d.local_deletion_time, d.marked_for_delete_at);
}

template <typename Child>
future<> parse(const schema& s, sstable_version_types v, random_access_reader& in, std::unique_ptr<metadata>& p) {
    p.reset(new Child);
    return parse(s, v, in, *static_cast<Child *>(p.get()));
}

template <typename Child>
inline void write(sstable_version_types v, file_writer& out, const std::unique_ptr<metadata>& p) {
    write(v, out, *static_cast<Child *>(p.get()));
}

future<> parse(const schema& schema, sstable_version_types v, random_access_reader& in, statistics& s) {
    try {
        co_await parse(schema, v, in, s.offsets);
        // Old versions of Scylla do not respect the order.
        // See https://github.com/scylladb/scylla/issues/3937
        boost::sort(s.offsets.elements, [] (auto&& e1, auto&& e2) { return e1.first < e2.first; });
        for (auto val : s.offsets.elements) {
            auto type = val.first;
            co_await in.seek(val.second);
            switch (type) {
            case metadata_type::Validation:
                co_await parse<validation_metadata>(schema, v, in, s.contents[type]);
                break;
            case metadata_type::Compaction:
                co_await parse<compaction_metadata>(schema, v, in, s.contents[type]);
                break;
            case metadata_type::Stats:
                co_await parse<stats_metadata>(schema, v, in, s.contents[type]);
                break;
            case metadata_type::Serialization:
                if (v < sstable_version_types::mc) {
                    throw malformed_sstable_exception(
                        "Statistics is malformed: SSTable is in 2.x format but contains serialization header.");
                } else {
                    co_await parse<serialization_header>(schema, v, in, s.contents[type]);
                }
                break;
            default:
                throw malformed_sstable_exception(fmt::format("Invalid metadata type at Statistics file: {} ", int(type)));
            }
        }
    } catch (const malformed_sstable_exception&) {
        throw;
    } catch (...) {
        throw malformed_sstable_exception(fmt::format("Statistics file is malformed: {}", std::current_exception()));
    }
}

inline void write(sstable_version_types v, file_writer& out, const statistics& s) {
    write(v, out, s.offsets);
    for (auto&& e : s.offsets.elements) {
        s.contents.at(e.first)->write(v, out);
    }
}

future<> parse(const schema& s, sstable_version_types v, random_access_reader& in, utils::estimated_histogram& eh) {
    auto len = std::make_unique<uint32_t>();

    co_await parse(s, v, in, *len);
    uint32_t length = *len;

    if (length == 0) {
        co_await coroutine::return_exception(malformed_sstable_exception("Estimated histogram with zero size found. Can't continue!"));
    }

    // Arrays are potentially pre-initialized by the estimated_histogram constructor.
    eh.bucket_offsets.clear();
    eh.buckets.clear();

    eh.bucket_offsets.reserve(length - 1);
    eh.buckets.reserve(length);

    auto type_size = sizeof(uint64_t) * 2;
    auto buf = co_await in.read_exactly(length * type_size);
    check_buf_size(buf, length * type_size);

    size_t j = 0;
    while (eh.buckets.size() != length) {
        auto offset = net::ntoh(read_unaligned<uint64_t>(buf.get() + (j++) * sizeof(uint64_t)));
        auto bucket = net::ntoh(read_unaligned<uint64_t>(buf.get() + (j++) * sizeof(uint64_t)));
        if (!eh.buckets.empty()) {
            eh.bucket_offsets.push_back(offset);
        }
        eh.buckets.push_back(bucket);
        co_await coroutine::maybe_yield();
    }
}

void write(sstable_version_types v, file_writer& out, const utils::estimated_histogram& eh) {
    uint32_t len = 0;
    check_truncate_and_assign(len, eh.buckets.size());

    write(v, out, len);
    struct element {
        int64_t offsets;
        int64_t buckets;
    };
    std::vector<element> elements;
    elements.reserve(eh.buckets.size());

    const int64_t* offsets_nr = eh.bucket_offsets.data();
    const int64_t* buckets_nr = eh.buckets.data();
    for (size_t i = 0; i < eh.buckets.size(); i++) {
        auto offsets = net::hton(offsets_nr[i == 0 ? 0 : i - 1]);
        auto buckets = net::hton(buckets_nr[i]);
        elements.emplace_back(element{offsets, buckets});
        if (need_preempt()) {
            seastar::thread::yield();
        }
    }

    auto p = reinterpret_cast<const char*>(elements.data());
    auto bytes = elements.size() * sizeof(element);
    out.write(p, bytes);
}

struct streaming_histogram_element {
    using key_type = typename decltype(utils::streaming_histogram::bin)::key_type;
    using value_type = typename decltype(utils::streaming_histogram::bin)::mapped_type;
    key_type key;
    value_type value;

    template <typename Describer>
    auto describe_type(sstable_version_types v, Describer f) { return f(key, value); }
};

future<> parse(const schema& s, sstable_version_types v, random_access_reader& in, utils::streaming_histogram& sh) {
    auto a = disk_array<uint32_t, streaming_histogram_element>();

    co_await parse(s, v, in, sh.max_bin_size, a);
    auto length = a.elements.size();
    if (length > sh.max_bin_size) {
        co_await coroutine::return_exception(malformed_sstable_exception("Streaming histogram with more entries than allowed. Can't continue!"));
    }

    // Find bad histogram which had incorrect elements merged due to use of
    // unordered map. The keys will be unordered. Histogram which size is
    // less than max allowed will be correct because no entries needed to be
    // merged, so we can avoid discarding those.
    // look for commit with title 'streaming_histogram: fix update' for more details.
    auto possibly_broken_histogram = length == sh.max_bin_size;
    auto less_comp = [] (auto& x, auto& y) { return x.key < y.key; };
    if (possibly_broken_histogram && !boost::is_sorted(a.elements, less_comp)) {
        co_return;
    }

    auto transform = [] (auto element) -> std::pair<streaming_histogram_element::key_type, streaming_histogram_element::value_type> {
        return { element.key, element.value };
    };
    boost::copy(a.elements | boost::adaptors::transformed(transform), std::inserter(sh.bin, sh.bin.end()));
}

void write(sstable_version_types v, file_writer& out, const utils::streaming_histogram& sh) {
    uint32_t max_bin_size;
    check_truncate_and_assign(max_bin_size, sh.max_bin_size);

    disk_array<uint32_t, streaming_histogram_element> a;
    a.elements = boost::copy_range<utils::chunked_vector<streaming_histogram_element>>(sh.bin
        | boost::adaptors::transformed([&] (auto& kv) { return streaming_histogram_element{kv.first, kv.second}; }));

    write(v, out, max_bin_size, a);
}

future<> parse(const schema& s, sstable_version_types v, random_access_reader& in, commitlog_interval& ci) {
    co_await parse(s, v, in, ci.start);
    co_await parse(s, v, in, ci.end);
}

void write(sstable_version_types v, file_writer& out, const commitlog_interval& ci) {
    write(v, out, ci.start);
    write(v, out, ci.end);
}

future<> parse(const schema& s, sstable_version_types v, random_access_reader& in, compression& c) {
    uint64_t data_len = 0;
    uint32_t chunk_len = 0;

    co_await parse(s, v, in, c.name, c.options, chunk_len, data_len);
    c.set_uncompressed_chunk_length(chunk_len);
    c.set_uncompressed_file_length(data_len);

    uint32_t len = 0;
    compression::segmented_offsets::writer offsets = c.offsets.get_writer();
    co_await parse(s, v, in, len);
    auto eoarr = [&c, &len] { return c.offsets.size() == len; };

    while (!eoarr()) {
        auto now = std::min(len - c.offsets.size(), 100000 / sizeof(uint64_t));
        auto buf = co_await in.read_exactly(now * sizeof(uint64_t));
        for (size_t i = 0; i < now; ++i) {
            uint64_t value = read_unaligned<uint64_t>(buf.get() + i * sizeof(uint64_t));
            offsets.push_back(net::ntoh(value));
        }
    }
}

void write(sstable_version_types v, file_writer& out, const compression& c) {
    write(v, out, c.name, c.options, c.uncompressed_chunk_length(), c.uncompressed_file_length());

    write(v, out, static_cast<uint32_t>(c.offsets.size()));

    std::vector<uint64_t> tmp;
    const size_t per_loop = 100000 / sizeof(uint64_t);
    tmp.resize(per_loop);
    size_t idx = 0;
    while (idx != c.offsets.size()) {
        auto now = std::min(c.offsets.size() - idx, per_loop);
        // copy offsets into tmp converting each entry into big-endian representation.
        auto nr = c.offsets.begin() + idx;
        for (size_t i = 0; i < now; i++) {
            tmp[i] = net::hton(nr[i]);
        }
        auto p = reinterpret_cast<const char*>(tmp.data());
        auto bytes = now * sizeof(uint64_t);
        out.write(p, bytes);
        idx += now;
    }
}

// This is small enough, and well-defined. Easier to just read it all
// at once
future<> sstable::read_toc() noexcept {
    if (_recognized_components.size()) {
        return make_ready_future<>();
    }

    sstlog.debug("Reading TOC file {}", filename(component_type::TOC));

    return with_file(new_sstable_component_file(_read_error_handler, component_type::TOC, open_flags::ro), [this] (file f) {
        auto bufptr = allocate_aligned_buffer<char>(4096, 4096);
        auto buf = bufptr.get();

        auto fut = f.dma_read(0, buf, 4096);
        return std::move(fut).then([this, f = std::move(f), bufptr = std::move(bufptr)] (size_t size) mutable {
            // This file is supposed to be very small. Theoretically we should check its size,
            // but if we so much as read a whole page from it, there is definitely something fishy
            // going on - and this simplifies the code.
            if (size >= 4096) {
                return make_exception_future<>(malformed_sstable_exception("SSTable TOC too big: " + to_sstring(size) + " bytes", filename(component_type::TOC)));
            }

            std::string_view buf(bufptr.get(), size);
            std::vector<sstring> comps;

            boost::split(comps , buf, boost::is_any_of("\n"));

            for (auto& c: comps) {
                // accept trailing newlines
                if (c == "") {
                    continue;
                }
                try {
                    _recognized_components.insert(reverse_map(c, sstable_version_constants::get_component_map(_version)));
                } catch (std::out_of_range& oor) {
                    _unrecognized_components.push_back(c);
                    sstlog.info("Unrecognized TOC component was found: {} in sstable {}", c, filename(component_type::TOC));
                }
            }
            if (!_recognized_components.size()) {
                return make_exception_future<>(malformed_sstable_exception("Empty TOC", filename(component_type::TOC)));
            }
            return make_ready_future<>();
        });
    }).then_wrapped([this] (future<> f) {
        try {
            f.get();
        } catch (std::system_error& e) {
            if (e.code() == std::error_code(ENOENT, std::system_category())) {
                return make_exception_future<>(malformed_sstable_exception(filename(component_type::TOC) + ": file not found"));
            }
            return make_exception_future<>(e);
        }
        return make_ready_future<>();
    });

}

void sstable::generate_toc(compressor_ptr c, double filter_fp_chance) {
    // Creating table of components.
    _recognized_components.insert(component_type::TOC);
    _recognized_components.insert(component_type::Statistics);
    _recognized_components.insert(component_type::Digest);
    _recognized_components.insert(component_type::Index);
    _recognized_components.insert(component_type::Summary);
    _recognized_components.insert(component_type::Data);
    if (filter_fp_chance != 1.0) {
        _recognized_components.insert(component_type::Filter);
    }
    if (c == nullptr) {
        _recognized_components.insert(component_type::CRC);
    } else {
        _recognized_components.insert(component_type::CompressionInfo);
    }
    _recognized_components.insert(component_type::Scylla);
}

file_writer::~file_writer() {
    if (_closed) {
        return;
    }
    try {
        // close() should be called by the owner of the file_writer.
        // However it may not be called on exception handling paths
        // so auto-close the output_stream so it won't be destructed while open.
        _out.close().get();
    } catch (...) {
        sstlog.warn("Error while auto-closing {}: {}. Ignored.", get_filename(), std::current_exception());
    }
}

void file_writer::close() {
    assert(!_closed && "file_writer already closed");
    try {
        _closed = true;
        _out.close().get();
    } catch (...) {
        auto e = std::current_exception();
        sstlog.error("Error while closing {}: {}", get_filename(), e);
        std::rethrow_exception(e);
    }
}

const char* file_writer::get_filename() const noexcept {
    return _filename ? _filename->c_str() : "<anonymous output_stream>";
}

future<file_writer> sstable::make_component_file_writer(component_type c, file_output_stream_options options, open_flags oflags) noexcept {
    // Note: file_writer::make closes the file if file_writer creation fails
    // so we don't need to use with_file_close_on_failure here.
    return futurize_invoke([this, c] { return filename(c); }).then([this, c, options = std::move(options), oflags] (sstring filename) mutable {
        return new_sstable_component_file(_write_error_handler, c, oflags).then([options = std::move(options), filename = std::move(filename)] (file f) mutable {
            return file_writer::make(std::move(f), std::move(options), std::move(filename));
        });
    });
}

void sstable::write_toc(const io_priority_class& pc) {
    touch_temp_dir().get0();
    auto file_path = filename(component_type::TemporaryTOC);

    sstlog.debug("Writing TOC file {} ", file_path);

    // Writing TOC content to temporary file.
    // If creation of temporary TOC failed, it implies that that boot failed to
    // delete a sstable with temporary for this column family, or there is a
    // sstable being created in parallel with the same generation.
    file_output_stream_options options;
    options.buffer_size = 4096;
    options.io_priority_class = pc;
    auto w = make_component_file_writer(component_type::TemporaryTOC, std::move(options)).get0();

    bool toc_exists = file_exists(filename(component_type::TOC)).get0();
    if (toc_exists) {
        // TOC will exist at this point if write_components() was called with
        // the generation of a sstable that exists.
        w.close();
        remove_mirrored_file(file_path).get();
        throw std::runtime_error(format("SSTable write failed due to existence of TOC file for generation {:d} of {}.{}", _generation, _schema->ks_name(), _schema->cf_name()));
    }

    for (auto&& key : _recognized_components) {
            // new line character is appended to the end of each component name.
        auto value = sstable_version_constants::get_component_map(_version).at(key) + "\n";
        bytes b = bytes(reinterpret_cast<const bytes::value_type *>(value.c_str()), value.size());
        write(_version, w, b);
    }
    w.flush();
    w.close();

    // Flushing parent directory to guarantee that temporary TOC file reached
    // the disk.
    file dir_f = open_checked_directory(_write_error_handler, _dir).get0();
    sstable_write_io_check([&] {
        dir_f.flush().get();
        dir_f.close().get();
    });
}

future<> sstable::seal_sstable() {
    // SSTable sealing is about renaming temporary TOC file after guaranteeing
    // that each component reached the disk safely.
    co_await remove_temp_dir();
    auto dir_f = co_await open_checked_directory(_write_error_handler, _dir);
    // Guarantee that every component of this sstable reached the disk.
    co_await sstable_write_io_check([&] { return dir_f.flush(); });
    // Rename TOC because it's no longer temporary.
    co_await sstable_write_io_check(rename_mirrored_file, filename(component_type::TemporaryTOC), filename(component_type::TOC));
    co_await sstable_write_io_check([&] { return dir_f.flush(); });
    co_await sstable_write_io_check([&] { return dir_f.close(); });
    if (_marked_for_deletion == mark_for_deletion::implicit) {
        _marked_for_deletion = mark_for_deletion::none;
    }
    // If this point was reached, sstable should be safe in disk.
    sstlog.debug("SSTable with generation {} of {}.{} was sealed successfully.", _generation, _schema->ks_name(), _schema->cf_name());
}

void sstable::write_crc(const checksum& c) {
    auto file_path = filename(component_type::CRC);
    sstlog.debug("Writing CRC file {} ", file_path);

    file_output_stream_options options;
    options.buffer_size = 4096;
    auto w = make_component_file_writer(component_type::CRC, std::move(options)).get0();
    write(get_version(), w, c);
    w.close();
}

// Digest file stores the full checksum of data file converted into a string.
void sstable::write_digest(uint32_t full_checksum) {
    auto file_path = filename(component_type::Digest);
    sstlog.debug("Writing Digest file {} ", file_path);

    file_output_stream_options options;
    options.buffer_size = 4096;
    auto w = make_component_file_writer(component_type::Digest, std::move(options)).get0();

    auto digest = to_sstring<bytes>(full_checksum);
    write(get_version(), w, digest);
    w.close();
}

thread_local std::array<std::vector<int>, downsampling::BASE_SAMPLING_LEVEL> downsampling::_sample_pattern_cache;
thread_local std::array<std::vector<int>, downsampling::BASE_SAMPLING_LEVEL> downsampling::_original_index_cache;


template <component_type Type, typename T>
future<> sstable::read_simple(T& component, const io_priority_class& pc) {

    auto file_path = filename(Type);
    sstlog.debug(("Reading " + sstable_version_constants::get_component_map(_version).at(Type) + " file {} ").c_str(), file_path);
    return new_sstable_component_file(_read_error_handler, Type, open_flags::ro).then([this, &component] (file fi) {
        auto fut = fi.size();
        return fut.then([this, &component, fi = std::move(fi)] (uint64_t size) {
            auto r = make_lw_shared<file_random_access_reader>(std::move(fi), size, sstable_buffer_size);
            auto fut = parse(*_schema, _version, *r, component);
            return fut.finally([r] {
                return r->close();
            }).then([r] {});
        });
    }).then_wrapped([this, file_path] (future<> f) {
        try {
            f.get();
        } catch (std::system_error& e) {
            if (e.code() == std::error_code(ENOENT, std::system_category())) {
                return make_exception_future<>(malformed_sstable_exception(file_path + ": file not found"));
            }
            return make_exception_future<>(e);
        } catch (malformed_sstable_exception &e) {
            return make_exception_future<>(malformed_sstable_exception(e.what(), file_path));
        }
        return make_ready_future<>();
    });
}

void sstable::do_write_simple(component_type type, const io_priority_class& pc,
        noncopyable_function<void (version_types version, file_writer& writer)> write_component) {
    auto file_path = filename(type);
    sstlog.debug(("Writing " + sstable_version_constants::get_component_map(_version).at(type) + " file {} ").c_str(), file_path);

    file_output_stream_options options;
    options.buffer_size = sstable_buffer_size;
    options.io_priority_class = pc;
    auto w = make_component_file_writer(type, std::move(options)).get0();
    std::exception_ptr eptr;
    try {
        write_component(_version, w);
        w.flush();
    } catch (...) {
        eptr = std::current_exception();
    }
    try {
        w.close();
    } catch (...) {
        std::exception_ptr close_eptr = std::current_exception();
        sstlog.warn("failed to close file_writer: {}", close_eptr);
        // If write succeeded but close failed, we rethrow close's exception.
        if (!eptr) {
            eptr = close_eptr;
        }
    }
    if (eptr) {
        std::rethrow_exception(eptr);
    }
}

template <component_type Type, typename T>
void sstable::write_simple(const T& component, const io_priority_class& pc) {
    do_write_simple(Type, pc, [&component] (version_types v, file_writer& w) {
        write(v, w, component);
    });
}

template future<> sstable::read_simple<component_type::Filter>(sstables::filter& f, const io_priority_class& pc);
template void sstable::write_simple<component_type::Filter>(const sstables::filter& f, const io_priority_class& pc);

template void sstable::write_simple<component_type::Summary>(const sstables::summary_ka&, const io_priority_class&);

future<> sstable::read_compression(const io_priority_class& pc) {
     // FIXME: If there is no compression, we should expect a CRC file to be present.
    if (!has_component(component_type::CompressionInfo)) {
        return make_ready_future<>();
    }

    return read_simple<component_type::CompressionInfo>(_components->compression, pc);
}

void sstable::write_compression(const io_priority_class& pc) {
    if (!has_component(component_type::CompressionInfo)) {
        return;
    }

    write_simple<component_type::CompressionInfo>(_components->compression, pc);
}

void sstable::validate_partitioner() {
    auto entry = _components->statistics.contents.find(metadata_type::Validation);
    if (entry == _components->statistics.contents.end()) {
        throw std::runtime_error("Validation metadata not available");
    }
    auto& p = entry->second;
    if (!p) {
        throw std::runtime_error("Validation is malformed");
    }

    validation_metadata& v = *static_cast<validation_metadata *>(p.get());
    if (v.partitioner.value != to_bytes(_schema->get_partitioner().name())) {
        throw std::runtime_error(
                fmt::format(FMT_STRING("SSTable {} uses {} partitioner which is different than {} partitioner used by the database"),
                            get_filename(),
                            sstring(reinterpret_cast<char*>(v.partitioner.value.data()), v.partitioner.value.size()),
                            _schema->get_partitioner().name()));
    }

}

void sstable::validate_min_max_metadata() {
    auto entry = _components->statistics.contents.find(metadata_type::Stats);
    if (entry == _components->statistics.contents.end()) {
        throw std::runtime_error("Stats metadata not available");
    }
    auto& p = entry->second;
    if (!p) {
        throw std::runtime_error("Statistics is malformed");
    }

    stats_metadata& s = *static_cast<stats_metadata *>(p.get());
    auto clear_incorrect_min_max_column_names = [&s] {
        s.min_column_names.elements.clear();
        s.max_column_names.elements.clear();
    };
    auto& min_column_names = s.min_column_names.elements;
    auto& max_column_names = s.max_column_names.elements;

    if (min_column_names.empty() && max_column_names.empty()) {
        return;
    }

    // The min/max metadata is wrong if:
    // - it's not empty and schema defines no clustering key.
    //
    // Notes:
    // - we are going to rely on min/max column names for
    //   clustering filtering only from md-format sstables,
    //   see sstable::may_contain_rows().
    //   We choose not to clear_incorrect_min_max_column_names
    //   from older versions here as this disturbs sstable unit tests.
    //
    // - now that we store min/max metadata for range tombstones,
    //   their size may differ.
    if (!_schema->clustering_key_size()) {
        clear_incorrect_min_max_column_names();
        return;
    }
}

void sstable::validate_max_local_deletion_time() {
    if (!has_correct_max_deletion_time()) {
        auto& entry = _components->statistics.contents[metadata_type::Stats];
        auto& s = *static_cast<stats_metadata*>(entry.get());
        s.max_local_deletion_time = std::numeric_limits<int32_t>::max();
    }
}

void sstable::set_min_max_position_range() {
    if (!_schema->clustering_key_size()) {
        return;
    }

    auto& min_elements = get_stats_metadata().min_column_names.elements;
    auto& max_elements = get_stats_metadata().max_column_names.elements;

    if (min_elements.empty() && max_elements.empty()) {
        return;
    }

    auto pip = [] (const utils::chunked_vector<disk_string<uint16_t>>& column_names, bound_kind kind) {
        std::vector<bytes> key_bytes;
        key_bytes.reserve(column_names.size());
        for (auto& value : column_names) {
            key_bytes.emplace_back(bytes_view(value));
        }
        auto ckp = clustering_key_prefix(std::move(key_bytes));
        return position_in_partition(position_in_partition::range_tag_t(), kind, std::move(ckp));
    };

    _min_max_position_range = position_range(pip(min_elements, bound_kind::incl_start), pip(max_elements, bound_kind::incl_end));
}

future<std::optional<position_in_partition>>
sstable::find_first_position_in_partition(reader_permit permit, const dht::decorated_key& key, bool reversed, const io_priority_class& pc) {
    using position_in_partition_opt = std::optional<position_in_partition>;
    class position_finder {
        position_in_partition_opt& _pos;
        bool _reversed;
    private:
        // If consuming in reversed mode, range_tombstone_change or clustering_row will have
        // its bound weight reversed, so we need to revert it here so the returned position
        // can be correctly used to mark the end bound.
        void on_position_found(position_in_partition&& pos, bool reverse_pos = false) {
            _pos = reverse_pos ? std::move(pos).reversed() : std::move(pos);
        }
    public:
        position_finder(position_in_partition_opt& pos, bool reversed) noexcept : _pos(pos), _reversed(reversed) {}

        void consume_new_partition(const dht::decorated_key& dk) {}

        stop_iteration consume(tombstone t) {
            // Handle case partition contains only a partition_tombstone, so position_in_partition
            // for this key should be before all rows.
            on_position_found(position_in_partition::before_all_clustered_rows());
            return stop_iteration::no;
        }

        stop_iteration consume(range_tombstone_change&& rt) {
            on_position_found(std::move(std::move(rt)).position(), _reversed);
            return stop_iteration::yes;
        }

        stop_iteration consume(clustering_row&& cr) {
            on_position_found(position_in_partition::for_key(std::move(cr.key())), _reversed);
            return stop_iteration::yes;
        }

        stop_iteration consume(static_row&& sr) {
            on_position_found(position_in_partition(sr.position()));
            // If reversed == true, we shouldn't stop at static row as we want to find the last row.
            // We don't want to ignore its position, to handle the case where partition contains only static row.
            return stop_iteration(!_reversed);
        }

        stop_iteration consume_end_of_partition() {
            // Handle case where partition has no rows.
            if (!_pos) {
                on_position_found(_reversed ? position_in_partition::after_all_clustered_rows() : position_in_partition::before_all_clustered_rows());
            }
            return stop_iteration::yes;
        }

        mutation_opt consume_end_of_stream() {
            return std::nullopt;
        }
    };

    auto pr = dht::partition_range::make_singular(key);
    auto s = get_schema();
    auto full_slice = s->full_slice();
    if (reversed) {
        s = s->make_reversed();
        full_slice.options.set(query::partition_slice::option::reversed);
    }
    auto r = make_reader(s, std::move(permit), pr, full_slice, pc, {}, streamed_mutation::forwarding::no,
                         mutation_reader::forwarding::no /* to avoid reading past the partition end */);

    position_in_partition_opt ret = std::nullopt;
    position_finder finder(ret, reversed);
    std::exception_ptr ex;
    try {
        co_await r.consume(finder);
    } catch (...) {
        ex = std::current_exception();
    }
    co_await r.close();
    if (ex) {
        co_await coroutine::exception(std::move(ex));
    }
    co_return std::move(ret);
}

future<> sstable::load_first_and_last_position_in_partition() {
    if (!_schema->clustering_key_size()) {
        co_return;
    }

    auto& sem = _manager.sstable_metadata_concurrency_sem();
    reader_permit permit = co_await sem.obtain_permit(&*_schema, "sstable::load_first_and_last_position_range", sstable_buffer_size, db::no_timeout);
    auto first_pos_opt = co_await find_first_position_in_partition(permit, get_first_decorated_key(), false);
    auto last_pos_opt = co_await find_first_position_in_partition(permit, get_last_decorated_key(), true);

    // Allow loading to proceed even if we were unable to load this metadata as the lack of it
    // will not affect correctness.
    if (!first_pos_opt || !last_pos_opt) {
        sstlog.warn("Unable to retrieve metadata for first and last keys of {}. Not a critical error.", get_filename());
        co_return;
    }

    _first_partition_first_position = std::move(*first_pos_opt);
    _last_partition_last_position = std::move(*last_pos_opt);
}

double sstable::estimate_droppable_tombstone_ratio(gc_clock::time_point gc_before) const {
    auto& st = get_stats_metadata();
    auto estimated_count = st.estimated_cells_count.mean() * st.estimated_cells_count.count();
    if (estimated_count > 0) {
        double droppable = st.estimated_tombstone_drop_time.sum(gc_before.time_since_epoch().count());
        return droppable / estimated_count;
    }
    return 0.0f;
}

future<> sstable::read_statistics(const io_priority_class& pc) {
    return read_simple<component_type::Statistics>(_components->statistics, pc);
}

void sstable::write_statistics(const io_priority_class& pc) {
    write_simple<component_type::Statistics>(_components->statistics, pc);
}

void sstable::rewrite_statistics(const io_priority_class& pc) {
    auto file_path = filename(component_type::TemporaryStatistics);
    sstlog.debug("Rewriting statistics component of sstable {}", get_filename());

    file_output_stream_options options;
    options.buffer_size = sstable_buffer_size;
    options.io_priority_class = pc;
    auto w = make_component_file_writer(component_type::TemporaryStatistics, std::move(options),
            open_flags::wo | open_flags::create | open_flags::truncate).get0();
    write(_version, w, _components->statistics);
    w.flush();
    w.close();
    // rename() guarantees atomicity when renaming a file into place.
    sstable_write_io_check(rename_mirrored_file, file_path, filename(component_type::Statistics)).get();
}

future<> sstable::read_summary(const io_priority_class& pc) noexcept {
    if (_components->summary) {
        return make_ready_future<>();
    }

    return read_toc().then([this, &pc] {
        // We'll try to keep the main code path exception free, but if an exception does happen
        // we can try to regenerate the Summary.
        if (has_component(component_type::Summary)) {
            return read_simple<component_type::Summary>(_components->summary, pc).handle_exception([this, &pc] (auto ep) {
                sstlog.warn("Couldn't read summary file {}: {}. Recreating it.", this->filename(component_type::Summary), ep);
                return this->generate_summary(pc);
            });
        } else {
            return generate_summary(pc);
        }
    });
}

future<file> sstable::open_file(component_type type, open_flags flags, file_open_options opts) noexcept {
    return new_sstable_component_file(_read_error_handler, type, flags, opts);
}

future<> sstable::open_or_create_data(open_flags oflags, file_open_options options) noexcept {
    return when_all_succeed(
        open_file(component_type::Index, oflags, options).then([this] (file f) { _index_file = std::move(f); }),
        open_file(component_type::Data, oflags, options).then([this] (file f) { _data_file = std::move(f); })
    ).discard_result();
}

future<> sstable::open_data() noexcept {
    return open_or_create_data(open_flags::ro).then([this] {
        return this->update_info_for_opened_data();
    }).then([this] {
        if (_shards.empty()) {
            _shards = compute_shards_for_this_sstable();
        }
        auto* sm = _components->scylla_metadata->data.get<scylla_metadata_type::Sharding, sharding_metadata>();
        if (!sm) {
            return make_ready_future<>();
        }
        auto c = &sm->token_ranges.elements;
        // Sharding information uses a lot of memory and once we're doing with this computation we will no longer use it.
        return do_until([c] { return c->empty(); }, [c] {
            c->pop_back();
            return make_ready_future<>();
        }).then([this, c] () mutable {
            *c = {};
            return make_ready_future<>();
        });
    }).then([this] {
        auto* ld_stats = _components->scylla_metadata->data.get<scylla_metadata_type::LargeDataStats, scylla_metadata::large_data_stats>();
        if (ld_stats) {
            _large_data_stats.emplace(*ld_stats);
        }
        auto* origin = _components->scylla_metadata->data.get<scylla_metadata_type::SSTableOrigin, scylla_metadata::sstable_origin>();
        if (origin) {
            _origin = sstring(to_sstring_view(bytes_view(origin->value)));
        }
    }).then([this] {
        _open_mode.emplace(open_flags::ro);
        _stats.on_open_for_reading();
    });
}

future<> sstable::update_info_for_opened_data() {
    return _data_file.stat().then([this] (struct stat st) {
        if (this->has_component(component_type::CompressionInfo)) {
            _components->compression.update(st.st_size);
        }
        _data_file_size = st.st_size;
        _data_file_write_time = db_clock::from_time_t(st.st_mtime);
    }).then([this] {
        return _index_file.size().then([this] (auto size) {
            _index_file_size = size;
            assert(!_cached_index_file);
            _cached_index_file = seastar::make_shared<cached_file>(_index_file,
                                                                   index_page_cache_metrics,
                                                                   _manager.get_cache_tracker().get_lru(),
                                                                   _manager.get_cache_tracker().region(),
                                                                   _index_file_size);
            _index_file = make_cached_seastar_file(*_cached_index_file);
        });
    }).then([this] {
        if (this->has_component(component_type::Filter)) {
            return io_check([&] {
                return file_size(this->filename(component_type::Filter));
            }).then([this] (auto size) {
                _filter_file_size = size;
            });
        }
        return make_ready_future<>();
    }).then([this] {
        this->set_min_max_position_range();
        this->set_first_and_last_keys();
        _run_identifier = _components->scylla_metadata->get_optional_run_identifier().value_or(run_id::create_random_id());

        // Get disk usage for this sstable (includes all components).
        _bytes_on_disk = 0;
        return do_for_each(_recognized_components, [this] (component_type c) {
            return this->sstable_write_io_check([&, c] {
                return file_stat(this->filename(c)).then_wrapped([this, c] (future<seastar::stat_data> f) {
                    if (f.failed()) [[unlikely]] {
                        try {
                            std::rethrow_exception(f.get_exception());
                        } catch (const std::system_error& ex) {
                            // ignore summary that isn't present in disk but was previously generated by read_summary().
                            if (ex.code().value() == ENOENT && c == component_type::Summary && _components->summary.memory_footprint()) {
                                return make_ready_future<uint64_t>(0);
                            }
                            return make_exception_future<uint64_t>(ex);
                        }
                    }
                    return make_ready_future<uint64_t>(f.get0().allocated_size);
                });
            }).then([this] (uint64_t bytes) {
                _bytes_on_disk += bytes;
            });
        });
    }).then([this] {
        return load_first_and_last_position_in_partition();
    });
}

future<> sstable::create_data() noexcept {
    auto oflags = open_flags::wo | open_flags::create | open_flags::exclusive;
    file_open_options opt;
    opt.extent_allocation_size_hint = 32 << 20;
    opt.sloppy_size = true;
    return open_or_create_data(oflags, std::move(opt)).then([this, oflags] {
        _open_mode.emplace(oflags);
    });
}

future<> sstable::drop_caches() {
    return _cached_index_file->evict_gently().then([this] {
        return _index_cache->evict_gently();
    });
}

future<> sstable::read_filter(const io_priority_class& pc) {
    if (!has_component(component_type::Filter)) {
        _components->filter = std::make_unique<utils::filter::always_present_filter>();
        return make_ready_future<>();
    }

    return seastar::async([this, &pc] () mutable {
        sstables::filter filter;
        read_simple<component_type::Filter>(filter, pc).get();
        auto nr_bits = filter.buckets.elements.size() * std::numeric_limits<typename decltype(filter.buckets.elements)::value_type>::digits;
        large_bitset bs(nr_bits, std::move(filter.buckets.elements));
        utils::filter_format format = (_version >= sstable_version_types::mc)
                                      ? utils::filter_format::m_format
                                      : utils::filter_format::k_l_format;
        _components->filter = utils::filter::create_filter(filter.hashes, std::move(bs), format);
    });
}

void sstable::write_filter(const io_priority_class& pc) {
    if (!has_component(component_type::Filter)) {
        return;
    }

    auto f = static_cast<utils::filter::murmur3_bloom_filter *>(_components->filter.get());

    auto&& bs = f->bits();
    auto filter_ref = sstables::filter_ref(f->num_hashes(), bs.get_storage());
    write_simple<component_type::Filter>(filter_ref, pc);
}

// This interface is only used during tests, snapshot loading and early initialization.
// No need to set tunable priorities for it.
future<> sstable::load(const io_priority_class& pc) noexcept {
    return read_toc().then([this, &pc] {
        // read scylla-meta after toc. Might need it to parse
        // rest (hint extensions)
        return read_scylla_metadata(pc).then([this, &pc] {
            // Read statistics ahead of others - if summary is missing
            // we'll attempt to re-generate it and we need statistics for that
            return read_statistics(pc).then([this, &pc] {
                return seastar::when_all_succeed(
                        read_compression(pc),
                        read_filter(pc),
                        read_summary(pc)).then_unpack([this] {
                            validate_min_max_metadata();
                            validate_max_local_deletion_time();
                            validate_partitioner();
                            return open_data();
                        });
            });
        });
    });
}

future<> sstable::load(sstables::foreign_sstable_open_info info) noexcept {
    static_assert(std::is_nothrow_move_constructible_v<sstables::foreign_sstable_open_info>);
    return read_toc().then([this, info = std::move(info)] () mutable {
        _components = std::move(info.components);
        _data_file = make_checked_file(_read_error_handler, info.data.to_file());
        _index_file = make_checked_file(_read_error_handler, info.index.to_file());
        _shards = std::move(info.owners);
        validate_min_max_metadata();
        validate_max_local_deletion_time();
        validate_partitioner();
        return update_info_for_opened_data();
    });
}

future<foreign_sstable_open_info> sstable::get_open_info() & {
    return _components.copy().then([this] (auto c) mutable {
        return foreign_sstable_open_info{std::move(c), this->get_shards_for_this_sstable(), _data_file.dup(), _index_file.dup(),
            _generation, _version, _format, data_size()};
    });
}

void prepare_summary(summary& s, uint64_t expected_partition_count, uint32_t min_index_interval) {
    assert(expected_partition_count >= 1);

    s.header.min_index_interval = min_index_interval;
    s.header.sampling_level = downsampling::BASE_SAMPLING_LEVEL;
    uint64_t max_expected_entries =
            (expected_partition_count / min_index_interval) +
            !!(expected_partition_count % min_index_interval);
    // FIXME: handle case where max_expected_entries is greater than max value stored by uint32_t.
    if (max_expected_entries > std::numeric_limits<uint32_t>::max()) {
        throw malformed_sstable_exception("Current sampling level (" + to_sstring(downsampling::BASE_SAMPLING_LEVEL) + ") not enough to generate summary.");
    }

    s.header.memory_size = 0;
}

future<> seal_summary(summary& s,
        std::optional<key>&& first_key,
        std::optional<key>&& last_key,
        const index_sampling_state& state) {
    s.header.size = s.entries.size();
    s.header.size_at_full_sampling = sstable::get_size_at_full_sampling(state.partition_count, s.header.min_index_interval);

    assert(first_key); // assume non-empty sstable
    s.first_key.value = first_key->get_bytes();

    if (last_key) {
        s.last_key.value = last_key->get_bytes();
    } else {
        // An empty last_mutation indicates we had just one partition
        s.last_key.value = s.first_key.value;
    }

    s.header.memory_size = s.header.size * sizeof(uint32_t);
    s.positions.reserve(s.entries.size());
    return do_for_each(s.entries, [&s] (summary_entry& e) {
        s.positions.push_back(s.header.memory_size);
        s.header.memory_size += e.key.size() + sizeof(e.position);
    });
}

static
void
populate_statistics_offsets(sstable_version_types v, statistics& s) {
    // copy into a sorted vector to guarantee consistent order
    auto types = boost::copy_range<std::vector<metadata_type>>(s.contents | boost::adaptors::map_keys);
    boost::sort(types);

    // populate the hash with garbage so we can calculate its size
    for (auto t : types) {
        s.offsets.elements.emplace_back(t, -1);
    }

    auto offset = serialized_size(v, s.offsets);
    s.offsets.elements.clear();
    for (auto t : types) {
        s.offsets.elements.emplace_back(t, offset);
        offset += s.contents[t]->serialized_size(v);
    }
}

static
sharding_metadata
create_sharding_metadata(schema_ptr schema, const dht::decorated_key& first_key, const dht::decorated_key& last_key, shard_id shard) {
    auto prange = dht::partition_range::make(dht::ring_position(first_key), dht::ring_position(last_key));
    auto sm = sharding_metadata();
    auto&& ranges = dht::split_range_to_single_shard(*schema, prange, shard).get0();
    if (ranges.empty()) {
        auto split_ranges_all_shards = dht::split_range_to_shards(prange, *schema);
        sstlog.warn("create_sharding_metadata: range={} has no intersection with shard={} first_key={} last_key={} ranges_single_shard={} ranges_all_shards={}",
                prange, shard, first_key, last_key, ranges, split_ranges_all_shards);
    }
    sm.token_ranges.elements.reserve(ranges.size());
    for (auto&& range : std::move(ranges)) {
        if (true) { // keep indentation
            // we know left/right are not infinite
            auto&& left = range.start()->value();
            auto&& right = range.end()->value();
            auto&& left_token = left.token();
            auto left_exclusive = !left.has_key() && left.bound() == dht::ring_position::token_bound::end;
            auto&& right_token = right.token();
            auto right_exclusive = !right.has_key() && right.bound() == dht::ring_position::token_bound::start;
            sm.token_ranges.elements.push_back(disk_token_range{
                {left_exclusive, left_token.data()},
                {right_exclusive, right_token.data()}});
        }
    }
    return sm;
}

// In the beginning of the statistics file, there is a disk_hash used to
// map each metadata type to its correspondent position in the file.
void seal_statistics(sstable_version_types v, statistics& s, metadata_collector& collector,
        const sstring partitioner, double bloom_filter_fp_chance, schema_ptr schema,
        const dht::decorated_key& first_key, const dht::decorated_key& last_key,
        const encoding_stats& enc_stats, const std::set<int>& compaction_ancestors) {
    validation_metadata validation;
    compaction_metadata compaction;
    stats_metadata stats;

    validation.partitioner.value = to_bytes(partitioner);
    validation.filter_chance = bloom_filter_fp_chance;
    s.contents[metadata_type::Validation] = std::make_unique<validation_metadata>(std::move(validation));

    collector.construct_compaction(compaction);
    if (v < sstable_version_types::mc && !compaction_ancestors.empty()) {
        compaction.ancestors.elements = utils::chunked_vector<uint32_t>(compaction_ancestors.begin(), compaction_ancestors.end());
    }
    s.contents[metadata_type::Compaction] = std::make_unique<compaction_metadata>(std::move(compaction));

    collector.construct_stats(stats);
    s.contents[metadata_type::Stats] = std::make_unique<stats_metadata>(std::move(stats));

    populate_statistics_offsets(v, s);
}

void maybe_add_summary_entry(summary& s, const dht::token& token, bytes_view key, uint64_t data_offset,
        uint64_t index_offset, index_sampling_state& state) {
    state.partition_count++;
    // generates a summary entry when possible (= keep summary / data size ratio within reasonable limits)
    if (data_offset >= state.next_data_offset_to_write_summary) {
        auto entry_size = 8 + 2 + key.size();  // offset + key_size.size + key.size
        state.next_data_offset_to_write_summary += state.summary_byte_cost * entry_size;
        s.add_summary_data(token.data());
        auto key_data = s.add_summary_data(key);
        s.entries.push_back({ token, key_data, index_offset });
    }
}

// Returns the cost for writing a byte to summary such that the ratio of summary
// to data will be 1 to cost by the time sstable is sealed.
size_t summary_byte_cost(double summary_ratio) {
    return summary_ratio ? (1 / summary_ratio) : index_sampling_state::default_summary_byte_cost;
}

future<>
sstable::read_scylla_metadata(const io_priority_class& pc) noexcept {
    if (_components->scylla_metadata) {
        return make_ready_future<>();
    }
    return read_toc().then([this, &pc] {
        _components->scylla_metadata.emplace();  // engaged optional means we won't try to re-read this again
        if (!has_component(component_type::Scylla)) {
            return make_ready_future<>();
        }
        return read_simple<component_type::Scylla>(*_components->scylla_metadata, pc);
    });
}

void
sstable::write_scylla_metadata(const io_priority_class& pc, shard_id shard, sstable_enabled_features features, struct run_identifier identifier,
        std::optional<scylla_metadata::large_data_stats> ld_stats, sstring origin) {
    auto&& first_key = get_first_decorated_key();
    auto&& last_key = get_last_decorated_key();
    auto sm = create_sharding_metadata(_schema, first_key, last_key, shard);

    // sstable write may fail to generate empty metadata if mutation source has only data from other shard.
    // see https://github.com/scylladb/scylla/issues/2932 for details on how it can happen.
    if (sm.token_ranges.elements.empty()) {
        throw std::runtime_error(format("Failed to generate sharding metadata for {}", get_filename()));
    }

    if (!_components->scylla_metadata) {
        _components->scylla_metadata.emplace();
    }

    _components->scylla_metadata->data.set<scylla_metadata_type::Sharding>(std::move(sm));
    _components->scylla_metadata->data.set<scylla_metadata_type::Features>(std::move(features));
    _components->scylla_metadata->data.set<scylla_metadata_type::RunIdentifier>(std::move(identifier));
    if (ld_stats) {
        _components->scylla_metadata->data.set<scylla_metadata_type::LargeDataStats>(std::move(*ld_stats));
    }
    if (!origin.empty()) {
        scylla_metadata::sstable_origin o;
        o.value = bytes(to_bytes_view(sstring_view(origin)));
        _components->scylla_metadata->data.set<scylla_metadata_type::SSTableOrigin>(std::move(o));
    }

    scylla_metadata::scylla_version version;
    version.value = bytes(to_bytes_view(sstring_view(scylla_version())));
    _components->scylla_metadata->data.set<scylla_metadata_type::ScyllaVersion>(std::move(version));
    scylla_metadata::scylla_build_id build_id;
    build_id.value = bytes(to_bytes_view(sstring_view(get_build_id())));
    _components->scylla_metadata->data.set<scylla_metadata_type::ScyllaBuildId>(std::move(build_id));

    write_simple<component_type::Scylla>(*_components->scylla_metadata, pc);
}

bool sstable::may_contain_rows(const query::clustering_row_ranges& ranges) const {
    if (_version < sstables::sstable_version_types::md) {
        return true;
    }

    // Include sstables with tombstones that are not scylla's since
    // they may contain partition tombstones that are not taken into
    // account in min/max coloumn names metadata.
    // We clear min/max metadata for partition tombstones so they
    // will match as containing the rows we're looking for.
    if (!has_scylla_component()) {
        if (get_stats_metadata().estimated_tombstone_drop_time.bin.size()) {
            return true;
        }
    }

    return std::ranges::any_of(ranges, [this] (const query::clustering_range& range) {
        return _min_max_position_range.overlaps(*_schema,
            position_in_partition_view::for_range_start(range),
            position_in_partition_view::for_range_end(range));
    });
}

future<> sstable::seal_sstable(bool backup)
{
    return seal_sstable().then([this, backup] {
        if (backup) {
            auto dir = get_dir() + "/backups/";
            auto fut = sstable_touch_directory_io_check(dir);
            return fut.then([this, dir = std::move(dir)] () mutable {
                return create_links(std::move(dir));
            });
        }
        return make_ready_future<>();
    });
}

sstable_writer sstable::get_writer(const schema& s, uint64_t estimated_partitions,
        const sstable_writer_config& cfg, encoding_stats enc_stats, const io_priority_class& pc, shard_id shard)
{
    // Mark sstable for implicit deletion if destructed before it is sealed.
    _marked_for_deletion = mark_for_deletion::implicit;
    return sstable_writer(*this, s, estimated_partitions, cfg, enc_stats, pc, shard);
}

// Encoding stats for compaction are based on the sstable's stats metadata
// since, in contract to the mc-format encoding_stats that are evaluated
// before the sstable data is written, the stats metadata is updated during
// writing so it provides actual minimum values of the written timestamps.
encoding_stats sstable::get_encoding_stats_for_compaction() const {
    encoding_stats enc_stats;

    auto& stats = get_stats_metadata();
    enc_stats.min_timestamp = stats.min_timestamp;
    enc_stats.min_local_deletion_time = gc_clock::time_point(gc_clock::duration(stats.min_local_deletion_time));
    enc_stats.min_ttl = gc_clock::duration(stats.min_ttl);

    return enc_stats;
}

void sstable::assert_large_data_handler_is_running() {
    if (!get_large_data_handler().running()) {
        on_internal_error(sstlog, "The large data handler is not running");
    }
}

future<> sstable::write_components(
        flat_mutation_reader_v2 mr,
        uint64_t estimated_partitions,
        schema_ptr schema,
        const sstable_writer_config& cfg,
        encoding_stats stats,
        const io_priority_class& pc) {
    assert_large_data_handler_is_running();
    return seastar::async([this, mr = std::move(mr), estimated_partitions, schema = std::move(schema), cfg, stats, &pc] () mutable {
        auto close_mr = deferred_close(mr);
        auto wr = get_writer(*schema, estimated_partitions, cfg, stats, pc);
        mr.consume_in_thread(std::move(wr));
    }).finally([this] {
        assert_large_data_handler_is_running();
    });
}

future<> sstable::generate_summary(const io_priority_class& pc) {
    if (_components->summary) {
        co_return;
    }

    sstlog.info("Summary file {} not found. Generating Summary...", filename(component_type::Summary));
    class summary_generator {
        const dht::i_partitioner& _partitioner;
        summary& _summary;
        index_sampling_state _state;
    public:
        std::optional<key> first_key, last_key;

        summary_generator(const dht::i_partitioner& p, summary& s, double summary_ratio) : _partitioner(p), _summary(s) {
            _state.summary_byte_cost = summary_byte_cost(summary_ratio);
        }
        bool should_continue() {
            return true;
        }
        void consume_entry(parsed_partition_index_entry&& e) {
            auto token = _partitioner.get_token(key_view(to_bytes_view(e.key)));
            maybe_add_summary_entry(_summary, token, to_bytes_view(e.key), e.data_file_offset, e.index_offset, _state);
            if (!first_key) {
                first_key = key(to_bytes(to_bytes_view(e.key)));
            } else {
                last_key = key(to_bytes(to_bytes_view(e.key)));
            }
        }
        const index_sampling_state& state() const {
            return _state;
        }
    };

    auto index_file = co_await new_sstable_component_file(_read_error_handler, component_type::Index, open_flags::ro);
    auto sem = reader_concurrency_semaphore(reader_concurrency_semaphore::no_limits{}, "sstables::generate_summary()");

    std::exception_ptr ex;

    try {
        auto index_size = co_await index_file.size();
        // an upper bound. Surely to be less than this.
        auto estimated_partitions = std::max<uint64_t>(index_size / sizeof(uint64_t), 1);
        prepare_summary(_components->summary, estimated_partitions, _schema->min_index_interval());

        file_input_stream_options options;
        options.buffer_size = sstable_buffer_size;
        options.io_priority_class = pc;

        auto s = summary_generator(_schema->get_partitioner(), _components->summary, _manager.config().sstable_summary_ratio());
            auto ctx = make_lw_shared<index_consume_entry_context<summary_generator>>(
                    *this, sem.make_tracking_only_permit(_schema.get(), "generate-summary", db::no_timeout), s, trust_promoted_index::yes,
                    make_file_input_stream(index_file, 0, index_size, std::move(options)), 0, index_size,
                    (_version >= sstable_version_types::mc
                        ? std::make_optional(get_clustering_values_fixed_lengths(get_serialization_header()))
                        : std::optional<column_values_fixed_lengths>{}));

        try {
            co_await ctx->consume_input();
        } catch (...) {
            ex = std::current_exception();
        }

        co_await ctx->close();

        if (ex) {
            std::rethrow_exception(std::exchange(ex, {}));
        }

        co_await seal_summary(_components->summary, std::move(s.first_key), std::move(s.last_key), s.state());
    } catch (...) {
        ex = std::current_exception();
    }

    co_await sem.stop();

    try {
        co_await index_file.close();
    } catch (...) {
        sstlog.warn("sstable close index_file failed: {}", std::current_exception());
        general_disk_error();
    }

    if (ex) {
        std::rethrow_exception(ex);
    }
}

bool sstable::is_shared() const {
    if (_shards.empty()) {
        on_internal_error(sstlog, format("Shards weren't computed for SSTable: {}", get_filename()));
    }
    return _shards.size() > 1;
}

uint64_t sstable::data_size() const {
    if (has_component(component_type::CompressionInfo)) {
        return _components->compression.uncompressed_file_length();
    }
    return _data_file_size;
}

uint64_t sstable::ondisk_data_size() const {
    return _data_file_size;
}

uint64_t sstable::bytes_on_disk() const {
    assert(_bytes_on_disk > 0);
    return _bytes_on_disk;
}

const bool sstable::has_component(component_type f) const {
    return _recognized_components.contains(f);
}

void sstable::validate_originating_host_id() const {
    if (_version < version_types::me) {
        // earlier formats do not store originating host id
        return;
    }

    auto originating_host_id = get_stats_metadata().originating_host_id;
    if (!originating_host_id) {
        // Scylla always fills in originating host id when writing
        // sstables, so an ME-and-up sstable that does not have it is
        // invalid
        throw std::runtime_error(format("No originating host id in SSTable: {}. Load foreign SSTables via the upload dir instead.", get_filename()));
    }

    auto local_host_id = _manager.get_local_host_id();
    if (!local_host_id) {
        // we don't know the local host id before it is loaded from
        // (or generated and written to) system.local, but some system
        // sstable reads must happen before the bootstrap process gets
        // there, so, welp
        auto msg = format("Unknown local host id while validating SSTable: {}", get_filename());
        if (is_system_keyspace(_schema->ks_name())) {
            sstlog.trace("{}", msg);
        } else {
            on_internal_error(sstlog, msg);
        }
        return;
    }

    if (*originating_host_id != local_host_id) {
        // FIXME refrain from throwing an exception because of #10148
        sstlog.warn("Host id {} does not match local host id {} while validating SSTable: {}. Load foreign SSTables via the upload dir instead.", *originating_host_id, local_host_id, get_filename());
    }
}

future<> sstable::touch_temp_dir() {
    if (_temp_dir) {
        return make_ready_future<>();
    }
    auto temp_dir = get_temp_dir();
    sstlog.debug("Touching temp_dir={}", temp_dir);
    auto fut = sstable_touch_directory_io_check(temp_dir);
    return fut.then([this, temp_dir = std::move(temp_dir)] () mutable {
        _temp_dir = std::move(temp_dir);
    });
}

future<> sstable::remove_temp_dir() {
    if (!_temp_dir) {
        return make_ready_future<>();
    }
    sstlog.debug("Removing temp_dir={}", _temp_dir);
    return remove_file(*_temp_dir).then_wrapped([this] (future<> f) {
        if (!f.failed()) {
            _temp_dir.reset();
            return make_ready_future<>();
        }
        auto ep = f.get_exception();
        sstlog.error("Could not remove temporary directory: {}", ep);
        return make_exception_future<>(ep);
    });
}

std::vector<sstring> sstable::component_filenames() const {
    std::vector<sstring> res;
    for (auto c : sstable_version_constants::get_component_map(_version) | boost::adaptors::map_keys) {
        if (has_component(c)) {
            res.emplace_back(filename(c));
        }
    }
    return res;
}

bool sstable::requires_view_building() const {
    return boost::algorithm::ends_with(_dir, staging_dir);
}

bool sstable::is_quarantined() const noexcept {
    return boost::algorithm::ends_with(_dir, quarantine_dir);
}

bool sstable::is_uploaded() const noexcept {
    return boost::algorithm::ends_with(_dir, upload_dir);
}

sstring sstable::component_basename(const sstring& ks, const sstring& cf, version_types version, generation_type generation,
                                    format_types format, sstring component) {
    sstring v = _version_string.at(version);
    sstring g = to_sstring(generation);
    sstring f = _format_string.at(format);
    switch (version) {
    case sstable::version_types::ka:
        return ks + "-" + cf + "-" + v + "-" + g + "-" + component;
    case sstable::version_types::la:
        return v + "-" + g + "-" + f + "-" + component;
    case sstable::version_types::mc:
    case sstable::version_types::md:
    case sstable::version_types::me:
        return v + "-" + g + "-" + f + "-" + component;
    }
    assert(0 && "invalid version");
}

sstring sstable::component_basename(const sstring& ks, const sstring& cf, version_types version, generation_type generation,
                          format_types format, component_type component) {
    return component_basename(ks, cf, version, generation, format,
            sstable_version_constants::get_component_map(version).at(component));
}

sstring sstable::filename(const sstring& dir, const sstring& ks, const sstring& cf, version_types version, generation_type generation,
                          format_types format, component_type component) {
    return dir + "/" + component_basename(ks, cf, version, generation, format, component);
}

sstring sstable::filename(const sstring& dir, const sstring& ks, const sstring& cf, version_types version, generation_type generation,
                          format_types format, sstring component) {
    return dir + "/" + component_basename(ks, cf, version, generation, format, component);
}

std::vector<std::pair<component_type, sstring>> sstable::all_components() const {
    std::vector<std::pair<component_type, sstring>> all;
    all.reserve(_recognized_components.size() + _unrecognized_components.size());
    for (auto& c : _recognized_components) {
        all.push_back(std::make_pair(c, sstable_version_constants::get_component_map(_version).at(c)));
    }
    for (auto& c : _unrecognized_components) {
        all.push_back(std::make_pair(component_type::Unknown, c));
    }
    return all;
}

static bool is_same_file(const seastar::stat_data& sd1, const seastar::stat_data& sd2) noexcept {
    return sd1.device_id == sd2.device_id && sd1.inode_number == sd2.inode_number;
}

future<bool> same_file(sstring path1, sstring path2) noexcept {
    return when_all_succeed(file_stat(std::move(path1)), file_stat(std::move(path2))).then_unpack([] (seastar::stat_data sd1, seastar::stat_data sd2) {
        return is_same_file(sd1, sd2);
    });
}

// support replay of link by considering link_file EEXIST error as successful when the newpath is hard linked to oldpath.
future<> idempotent_link_file(sstring oldpath, sstring newpath) noexcept {
    return do_with(std::move(oldpath), std::move(newpath), [] (const sstring& oldpath, const sstring& newpath) {
        return link_mirrored_file(oldpath, newpath).handle_exception([&] (std::exception_ptr eptr) mutable {
            try {
                std::rethrow_exception(eptr);
            } catch (const std::system_error& ex) {
                if (ex.code().value() != EEXIST) {
                    throw;
                }
            }
            return same_file(oldpath, newpath).then_wrapped([eptr = std::move(eptr)] (future<bool> fut) mutable {
                if (!fut.failed()) {
                    auto same = fut.get0();
                    if (same) {
                        return make_ready_future<>();
                    }
                }
                return make_exception_future<>(eptr);
            });
        });
    });
}

// Check is the operation is replayed, possibly when moving sstables
// from staging to the base dir, for example, right after create_links completes,
// and right before deleting the source links.
// We end up in two valid sstables in this case, so make create_links idempotent.
future<> sstable::check_create_links_replay(const sstring& dst_dir, generation_type dst_gen,
        const std::vector<std::pair<sstables::component_type, sstring>>& comps) const {
    return parallel_for_each(comps, [this, &dst_dir, dst_gen] (const auto& p) mutable {
        auto comp = p.second;
        auto src = sstable::filename(_dir, _schema->ks_name(), _schema->cf_name(), _version, _generation, _format, comp);
        auto dst = sstable::filename(dst_dir, _schema->ks_name(), _schema->cf_name(), _version, dst_gen, _format, comp);
        return do_with(std::move(src), std::move(dst), [this] (const sstring& src, const sstring& dst) mutable {
            return file_exists(dst).then([&, this] (bool exists) mutable {
                if (!exists) {
                    return make_ready_future<>();
                }
                return same_file(src, dst).then_wrapped([&, this] (future<bool> fut) {
                    if (fut.failed()) {
                        auto eptr = fut.get_exception();
                        sstlog.error("Error while linking SSTable: {} to {}: {}", src, dst, eptr);
                        return make_exception_future<>(eptr);
                    }
                    auto same = fut.get0();
                    if (!same) {
                        auto msg = format("Error while linking SSTable: {} to {}: File exists", src, dst);
                        sstlog.error("{}", msg);
                        return make_exception_future<>(malformed_sstable_exception(msg, _dir));
                    }
                    return make_ready_future<>();
                });
            });
        });
    });
}

/// create_links_common links all component files from the sstable directory to
/// the given destination directory, using the provided generation.
///
/// It first checks if this is a replay of a previous
/// create_links call, by testing if the destination names already
/// exist, and if so, if they point to the same inodes as the
/// source names.  Otherwise, we return an error.
/// This is an indication that something went wrong.
///
/// Creating the links is done by:
/// First, linking the source TOC component to the destination TemporaryTOC,
/// to mark the destination for rollback, in case we crash mid-way.
/// Then, all components are linked.
///
/// Note that if scylla crashes at this point, the destination SSTable
/// will have both a TemporaryTOC file and a regular TOC file.
/// It should be deleted on restart, thus rolling the operation backwards.
///
/// Eventually, if \c mark_for_removal is unset, the detination
/// TemporaryTOC is removed, to "commit" the destination sstable;
///
/// Otherwise, if \c mark_for_removal is set, the TemporaryTOC at the destination
/// is moved to the source directory to mark the source sstable for removal,
/// thus atomically toggling crash recovery from roll-back to roll-forward.
///
/// Similar to the scenario described above, crashing at this point
/// would leave the source sstable marked for removal, possibly
/// having both a TemporaryTOC file and a regular TOC file, and
/// then the source sstable should be deleted on restart, rolling the
/// operation forward.
///
/// Note that idempotent versions of link_file and rename_file
/// are used.  These versions handle EEXIST errors that may happen
/// when the respective operations are replayed.
///
/// \param dir - the destination directory.
/// \param generation - the generation of the destination sstable
/// \param mark_for_removal - mark the sstable for removal after linking it to the destination dir
future<> sstable::create_links_common(const sstring& dir, generation_type generation, bool mark_for_removal) const {
    sstlog.trace("create_links: {} -> {} generation={} mark_for_removal={}", get_filename(), dir, generation, mark_for_removal);
    return do_with(dir, all_components(), [this, generation, mark_for_removal] (const sstring& dir, auto& comps) {
        return check_create_links_replay(dir, generation, comps).then([this, &dir, generation, &comps, mark_for_removal] {
            // TemporaryTOC is always first, TOC is always last
            auto dst = sstable::filename(dir, _schema->ks_name(), _schema->cf_name(), _version, generation, _format, component_type::TemporaryTOC);
            return sstable_write_io_check(idempotent_link_file, filename(component_type::TOC), std::move(dst)).then([this, &dir] {
                return sstable_write_io_check(sync_directory, dir);
            }).then([this, &dir, generation, &comps] {
                return parallel_for_each(comps, [this, &dir, generation] (auto p) {
                    auto src = sstable::filename(_dir, _schema->ks_name(), _schema->cf_name(), _version, _generation, _format, p.second);
                    auto dst = sstable::filename(dir, _schema->ks_name(), _schema->cf_name(), _version, generation, _format, p.second);
                    return sstable_write_io_check(idempotent_link_file, std::move(src), std::move(dst));
                });
            }).then([this, &dir] {
                return sstable_write_io_check(sync_directory, dir);
            });
        }).then([this, &dir, generation, mark_for_removal] {
            auto dst_temp_toc = sstable::filename(dir, _schema->ks_name(), _schema->cf_name(), _version, generation, _format, component_type::TemporaryTOC);
            if (mark_for_removal) {
                // Now that the source sstable is linked to new_dir, mark the source links for
                // deletion by leaving a TemporaryTOC file in the source directory.
                auto src_temp_toc = sstable::filename(_dir, _schema->ks_name(), _schema->cf_name(), _version, _generation, _format, component_type::TemporaryTOC);
                return sstable_write_io_check(rename_mirrored_file, std::move(dst_temp_toc), std::move(src_temp_toc)).then([this] {
                    return sstable_write_io_check(sync_directory, _dir);
                });
            } else {
                // Now that the source sstable is linked to dir, remove
                // the TemporaryTOC file at the destination.
                return sstable_write_io_check(remove_mirrored_file, std::move(dst_temp_toc));
            }
        }).then([this, &dir] {
            return sstable_write_io_check(sync_directory, dir);
        }).then([this, &dir, generation] {
            sstlog.trace("create_links: {} -> {} generation={}: done", get_filename(), dir, generation);
        });
    });
}

future<> sstable::create_links(const sstring& dir, generation_type generation) const {
    return create_links_common(dir, generation, false /* mark_for_removal */);
}

future<> sstable::create_links_and_mark_for_removal(const sstring& dir, generation_type generation) const {
    return create_links_common(dir, generation, true /* mark_for_removal */);
}

<<<<<<< HEAD
future<> sstable::set_generation(generation_type new_generation) {
    sstlog.debug("Setting generation for {} to generation={}", get_filename(), new_generation);
    return create_links(_dir, new_generation).then([this] {
        return remove_mirrored_file(filename(component_type::TOC)).then([this] {
            return sstable_write_io_check(sync_directory, _dir);
        }).then([this] {
            return parallel_for_each(all_components(), [this] (auto p) {
                if (p.first == component_type::TOC) {
                    return make_ready_future<>();
                }
                return remove_mirrored_file(sstable::filename(_dir, _schema->ks_name(), _schema->cf_name(), _version, _generation, _format, p.second));
            });
        });
    }).then([this, new_generation] {
        return sync_directory(_dir).then([this, new_generation] {
            _generation = new_generation;
        });
    });
}

=======
>>>>>>> b551cd25
future<> sstable::move_to_new_dir(sstring new_dir, generation_type new_generation, bool do_sync_dirs) {
    sstring old_dir = get_dir();
    sstlog.debug("Moving {} old_generation={} to {} new_generation={} do_sync_dirs={}",
            get_filename(), _generation, new_dir, new_generation, do_sync_dirs);
    co_await create_links_and_mark_for_removal(new_dir, new_generation);
    _dir = new_dir;
    generation_type old_generation = std::exchange(_generation, new_generation);
    co_await coroutine::parallel_for_each(all_components(), [this, old_generation, old_dir] (auto p) {
        return sstable_write_io_check(remove_mirrored_file, sstable::filename(old_dir, _schema->ks_name(), _schema->cf_name(), _version, old_generation, _format, p.second));
    });
    auto temp_toc = sstable_version_constants::get_component_map(_version).at(component_type::TemporaryTOC);
    co_await sstable_write_io_check(remove_file, sstable::filename(old_dir, _schema->ks_name(), _schema->cf_name(), _version, old_generation, _format, temp_toc));
    if (do_sync_dirs) {
        co_await when_all(sstable_write_io_check(sync_directory, old_dir), sstable_write_io_check(sync_directory, new_dir)).discard_result();
    }
}

future<> sstable::move_to_quarantine(bool do_sync_dirs) {
    auto path = fs::path(_dir);
    sstring basename = path.filename().native();
    if (basename == quarantine_dir) {
        co_return;
    } else if (basename == staging_dir) {
        path = path.parent_path();
    }
    // Note: moving a sstable in a snapshot or in the uploads dir to quarantine
    // will move it into a "quarantine" subdirectory of its current directory.
    auto new_dir = (path / sstables::quarantine_dir).native();
    sstlog.info("Moving SSTable {} to quarantine in {}", get_filename(), new_dir);
    co_await touch_directory(new_dir);
    co_await move_to_new_dir(std::move(new_dir), generation(), do_sync_dirs);
}

flat_mutation_reader_v2
sstable::make_reader(
        schema_ptr schema,
        reader_permit permit,
        const dht::partition_range& range,
        const query::partition_slice& slice,
        const io_priority_class& pc,
        tracing::trace_state_ptr trace_state,
        streamed_mutation::forwarding fwd,
        mutation_reader::forwarding fwd_mr,
        read_monitor& mon) {
    const auto reversed = slice.is_reversed();
    if (_version >= version_types::mc && (!reversed || range.is_singular())) {
        return mx::make_reader(shared_from_this(), std::move(schema), std::move(permit), range, slice, pc, std::move(trace_state), fwd, fwd_mr, mon);
    }

    // Multi-partition reversed queries are not yet supported natively in the mx reader.
    // Therefore in this case we use `make_reversing_reader` over the forward reader.
    // FIXME: remove this workaround eventually.
    auto max_result_size = permit.max_result_size();

    if (_version >= version_types::mc) {
        // The only mx case falling through here is reversed multi-partition reader
        auto rd = make_reversing_reader(mx::make_reader(shared_from_this(), schema->make_reversed(), std::move(permit),
                range, half_reverse_slice(*schema, slice), pc, std::move(trace_state), streamed_mutation::forwarding::no, fwd_mr, mon),
            max_result_size);
        if (fwd) {
            rd = make_forwardable(std::move(rd));
        }
        return rd;
    }

    if (reversed) {
        // The kl reader does not support reversed queries at all.
        // Perform a forward query on it, then reverse the result.
        // Note: we can pass a half-reversed slice, the kl reader performs an unreversed query nevertheless.
        auto rd = make_reversing_reader(kl::make_reader(shared_from_this(), schema->make_reversed(), std::move(permit),
                    range, slice, pc, std::move(trace_state), streamed_mutation::forwarding::no, fwd_mr, mon), max_result_size);
        if (fwd) {
            rd = make_forwardable(std::move(rd));
        }
        return rd;
    }

    return kl::make_reader(shared_from_this(), schema, std::move(permit),
                range, slice, pc, std::move(trace_state), fwd, fwd_mr, mon);
}

flat_mutation_reader_v2
sstable::make_crawling_reader(
        schema_ptr schema,
        reader_permit permit,
        const io_priority_class& pc,
        tracing::trace_state_ptr trace_state,
        read_monitor& monitor) {
    if (_version >= version_types::mc) {
        return mx::make_crawling_reader(shared_from_this(), std::move(schema), std::move(permit), pc, std::move(trace_state), monitor);
    }
    return kl::make_crawling_reader(shared_from_this(), std::move(schema), std::move(permit), pc, std::move(trace_state), monitor);
}

static entry_descriptor make_entry_descriptor(sstring sstdir, sstring fname, sstring* const provided_ks, sstring* const provided_cf) {
    static std::regex la_mx("(la|m[cde])-(\\d+)-(\\w+)-(.*)");
    static std::regex ka("(\\w+)-(\\w+)-ka-(\\d+)-(.*)");

    static std::regex dir(format(".*/([^/]*)/([^/]+)-[\\da-fA-F]+(?:/({}|{}|{}|{})(?:/[^/]+)?)?/?",
            sstables::staging_dir, sstables::quarantine_dir, sstables::upload_dir, sstables::snapshots_dir).c_str());

    std::smatch match;

    sstable::version_types version;

    const auto ks_cf_provided = provided_ks && provided_cf;

    sstring generation;
    sstring format;
    sstring component;
    sstring ks;
    sstring cf;
    if (ks_cf_provided) {
        ks = std::move(*provided_ks);
        cf = std::move(*provided_cf);
    }

    sstlog.debug("Make descriptor sstdir: {}; fname: {}", sstdir, fname);
    std::string s(fname);
    if (std::regex_match(s, match, la_mx)) {
        std::string sdir(sstdir);
        std::smatch dirmatch;
        if (!ks_cf_provided) {
            if (std::regex_match(sdir, dirmatch, dir)) {
                ks = dirmatch[1].str();
                cf = dirmatch[2].str();
            } else {
                throw malformed_sstable_exception(seastar::format("invalid path for file {}: {}. Path doesn't match known pattern.", fname, sstdir));
            }
        }
        version = from_string(match[1].str());
        generation = match[2].str();
        format = sstring(match[3].str());
        component = sstring(match[4].str());
    } else if (std::regex_match(s, match, ka)) {
        if (!ks_cf_provided) {
            ks = match[1].str();
            cf = match[2].str();
        }
        version = sstable::version_types::ka;
        format = sstring("big");
        generation = match[3].str();
        component = sstring(match[4].str());
    } else {
        throw malformed_sstable_exception(seastar::format("invalid version for file {}. Name doesn't match any known version.", fname));
    }
    return entry_descriptor(sstdir, ks, cf, generation_from_value(boost::lexical_cast<unsigned long>(generation)), version, sstable::format_from_sstring(format), sstable::component_from_sstring(version, component));
}

entry_descriptor entry_descriptor::make_descriptor(sstring sstdir, sstring fname) {
    return make_entry_descriptor(std::move(sstdir), std::move(fname), nullptr, nullptr);
}

entry_descriptor entry_descriptor::make_descriptor(sstring sstdir, sstring fname, sstring ks, sstring cf) {
    return make_entry_descriptor(std::move(sstdir), std::move(fname), &ks, &cf);
}

sstable::version_types sstable::version_from_sstring(sstring &s) {
    try {
        return reverse_map(s, _version_string);
    } catch (std::out_of_range&) {
        throw std::out_of_range(seastar::format("Unknown sstable version: {}", s.c_str()));
    }
}

sstable::format_types sstable::format_from_sstring(sstring &s) {
    try {
        return reverse_map(s, _format_string);
    } catch (std::out_of_range&) {
        throw std::out_of_range(seastar::format("Unknown sstable format: {}", s.c_str()));
    }
}

component_type sstable::component_from_sstring(version_types v, sstring &s) {
    try {
        return reverse_map(s, sstable_version_constants::get_component_map(v));
    } catch (std::out_of_range&) {
        return component_type::Unknown;
    }
}

input_stream<char> sstable::data_stream(uint64_t pos, size_t len, const io_priority_class& pc,
        reader_permit permit, tracing::trace_state_ptr trace_state, lw_shared_ptr<file_input_stream_history> history, raw_stream raw) {
    file_input_stream_options options;
    options.buffer_size = sstable_buffer_size;
    options.io_priority_class = pc;
    options.read_ahead = 4;
    options.dynamic_adjustments = std::move(history);

    file f = make_tracked_file(_data_file, std::move(permit));
    if (trace_state) {
        f = tracing::make_traced_file(std::move(f), std::move(trace_state), format("{}:", get_filename()));
    }

    input_stream<char> stream;
    if (_components->compression && raw == raw_stream::no) {
        if (_version >= sstable_version_types::mc) {
             return make_compressed_file_m_format_input_stream(f, &_components->compression,
                pos, len, std::move(options));
        } else {
            return make_compressed_file_k_l_format_input_stream(f, &_components->compression,
                pos, len, std::move(options));
        }
    }

    return make_file_input_stream(f, pos, len, std::move(options));
}

future<temporary_buffer<char>> sstable::data_read(uint64_t pos, size_t len, const io_priority_class& pc, reader_permit permit) {
    return do_with(data_stream(pos, len, pc, std::move(permit), tracing::trace_state_ptr(), {}), [len] (auto& stream) {
        return stream.read_exactly(len).finally([&stream] {
            return stream.close();
        });
    });
}

template <typename ChecksumType>
static future<bool> do_validate_compressed(input_stream<char>& stream, const sstables::compression& c, bool checksum_all, uint32_t expected_digest) {
    bool valid = true;
    uint64_t offset = 0;
    uint32_t actual_full_checksum = ChecksumType::init_checksum();

    auto accessor = c.offsets.get_accessor();
    for (size_t i = 0; i < c.offsets.size(); ++i) {
        auto current_pos = accessor.at(i);
        auto next_pos = i + 1 == c.offsets.size() ? c.compressed_file_length() : accessor.at(i + 1);
        auto chunk_len = next_pos - current_pos;
        auto buf = co_await stream.read_exactly(chunk_len);

        if (!chunk_len) {
            sstlog.error("Found unexpected chunk of length 0 at offset {}", offset);
            valid = false;
            break;
        }

        if (buf.size() < chunk_len) {
            sstlog.error("Truncated file at offset {}: expected to get chunk of size {}, got {}", offset, chunk_len, buf.size());
            valid = false;
            break;
        }

        auto compressed_len = chunk_len - 4;
        auto expected_checksum = read_be<uint32_t>(buf.get() + compressed_len);
        auto actual_checksum = ChecksumType::checksum(buf.get(), compressed_len);
        if (actual_checksum != expected_checksum) {
            sstlog.error("Compressed chunk checksum mismatch at offset {}, for chunk #{} of size {}: expected={}, actual={}", offset, i, chunk_len, expected_checksum, actual_checksum);
            valid = false;
        }

        actual_full_checksum = checksum_combine_or_feed<ChecksumType>(actual_full_checksum, actual_checksum, buf.get(), compressed_len);
        if (checksum_all) {
            uint32_t be_actual_checksum = cpu_to_be(actual_checksum);
            actual_full_checksum = ChecksumType::checksum(actual_full_checksum,
                    reinterpret_cast<const char*>(&be_actual_checksum), sizeof(be_actual_checksum));
        }

        offset += chunk_len;
    }

    if (actual_full_checksum != expected_digest) {
        sstlog.error("Full checksum mismatch: expected={}, actual={}", expected_digest, actual_full_checksum);
        valid = false;
    }

    co_return valid;
}

template <typename ChecksumType>
static future<bool> do_validate_uncompressed(input_stream<char>& stream, const checksum& checksum, uint32_t expected_digest) {
    bool valid = true;
    uint64_t offset = 0;
    uint32_t actual_full_checksum = ChecksumType::init_checksum();

    for (size_t i = 0; i < checksum.checksums.size(); ++i) {
        const auto expected_checksum = checksum.checksums[i];
        auto buf = co_await stream.read_exactly(checksum.chunk_size);

        if (buf.empty()) {
            sstlog.error("Chunk count mismatch between CRC.db and Data.db at offset {}: expected {} chunks but data file has less", offset, checksum.checksums.size());
            valid = false;
            break;
        }

        auto actual_checksum = ChecksumType::checksum(buf.get(), buf.size());

        if (actual_checksum != expected_checksum) {
            sstlog.error("Chunk checksum mismatch at offset {}, for chunk #{} of size {}: expected={}, actual={}", offset, i, checksum.chunk_size, expected_checksum, actual_checksum);
            valid = false;
        }

        actual_full_checksum = checksum_combine_or_feed<ChecksumType>(actual_full_checksum, actual_checksum, buf.begin(), buf.size());

        offset += buf.size();
    }

    if (!stream.eof()) {
        sstlog.error("Chunk count mismatch between CRC.db and Data.db at offset {}: expected {} chunks but data file has more", offset, checksum.checksums.size());
        valid = false;
    }

    if (actual_full_checksum != expected_digest) {
        sstlog.error("Full checksum mismatch: expected={}, actual={}", expected_digest, actual_full_checksum);
        valid = false;
    }

    co_return valid;
}

static future<uint32_t> read_digest(sstring filename, file_input_stream_options options) {
    auto digest_file = co_await open_file_dma(filename, open_flags::ro);
    auto digest_stream = make_file_input_stream(std::move(digest_file), options);

    std::exception_ptr ex;

    sstring digest_str;
    try {
        digest_str = co_await util::read_entire_stream_contiguous(digest_stream);
    } catch (...) {
        ex = std::current_exception();
    }

    co_await digest_stream.close();
    maybe_rethrow_exception(std::move(ex));

    co_return boost::lexical_cast<uint32_t>(digest_str);
}

static future<checksum> read_checksum(sstring filename, file_input_stream_options options) {
    auto crc_file = co_await open_file_dma(filename, open_flags::ro);
    auto crc_stream = make_file_input_stream(std::move(crc_file), options);

    checksum checksum;
    std::exception_ptr ex;

    try {
        const auto size = sizeof(uint32_t);

        auto buf = co_await crc_stream.read_exactly(size);
        check_buf_size(buf, size);
        checksum.chunk_size = net::ntoh(read_unaligned<uint32_t>(buf.get()));

        buf = co_await crc_stream.read_exactly(size);
        while (!buf.empty()) {
            check_buf_size(buf, size);
            checksum.checksums.push_back(net::ntoh(read_unaligned<uint32_t>(buf.get())));
            buf = co_await crc_stream.read_exactly(size);
        }
    } catch (...) {
        ex = std::current_exception();
    }

    co_await crc_stream.close();
    maybe_rethrow_exception(std::move(ex));

    co_return checksum;
}

future<bool> validate_checksums(shared_sstable sst, reader_permit permit, const io_priority_class& pc) {
    file_input_stream_options options;
    options.buffer_size = 4096;
    options.io_priority_class = pc;

    const auto digest = co_await read_digest(sst->filename(component_type::Digest), options);

    auto data_stream = sst->data_stream(0, sst->ondisk_data_size(), pc, permit, nullptr, nullptr, sstable::raw_stream::yes);

    auto valid = true;
    std::exception_ptr ex;

    try {
        if (sst->get_compression()) {
            if (sst->get_version() >= sstable_version_types::mc) {
                valid = co_await do_validate_compressed<crc32_utils>(data_stream, sst->get_compression(), true, digest);
            } else {
                valid = co_await do_validate_compressed<adler32_utils>(data_stream, sst->get_compression(), false, digest);
            }
        } else {
            auto checksum = co_await read_checksum(sst->filename(component_type::CRC), options);
            if (sst->get_version() >= sstable_version_types::mc) {
                valid = co_await do_validate_uncompressed<crc32_utils>(data_stream, checksum, digest);
            } else {
                valid = co_await do_validate_uncompressed<adler32_utils>(data_stream, checksum, digest);
            }
        }
    } catch (...) {
        ex = std::current_exception();
    }

    co_await data_stream.close();
    maybe_rethrow_exception(std::move(ex));

    co_return valid;
}

void sstable::set_first_and_last_keys() {
    if (_first && _last) {
        return;
    }
    auto decorate_key = [this] (const char *m, const bytes& value) {
        auto pk = key::from_bytes(value).to_partition_key(*_schema);
        return dht::decorate_key(*_schema, std::move(pk));
    };
    auto first = decorate_key("first", _components->summary.first_key.value);
    auto last = decorate_key("last", _components->summary.last_key.value);
    if (first.tri_compare(*_schema, last) > 0) {
        throw malformed_sstable_exception(format("{}: first and last keys of summary are misordered: first={} > last={}", get_filename(), first, last));
    }
    _first = std::move(first);
    _last = std::move(last);
}

const partition_key& sstable::get_first_partition_key() const {
    return get_first_decorated_key().key();
 }

const partition_key& sstable::get_last_partition_key() const {
    return get_last_decorated_key().key();
}

const dht::decorated_key& sstable::get_first_decorated_key() const {
    if (!_first) {
        throw std::runtime_error(format("first key of {} wasn't set", get_filename()));
    }
    return *_first;
}

const dht::decorated_key& sstable::get_last_decorated_key() const {
    if (!_last) {
        throw std::runtime_error(format("last key of {} wasn't set", get_filename()));
    }
    return *_last;
}

std::strong_ordering sstable::compare_by_first_key(const sstable& other) const {
    return get_first_decorated_key().tri_compare(*_schema, other.get_first_decorated_key());
}

double sstable::get_compression_ratio() const {
    if (this->has_component(component_type::CompressionInfo)) {
        return double(_components->compression.compressed_file_length()) / _components->compression.uncompressed_file_length();
    } else {
        return metadata_collector::NO_COMPRESSION_RATIO;
    }
}

void sstable::set_sstable_level(uint32_t new_level) {
    auto entry = _components->statistics.contents.find(metadata_type::Stats);
    if (entry == _components->statistics.contents.end()) {
        return;
    }
    auto& p = entry->second;
    if (!p) {
        throw std::runtime_error("Statistics is malformed");
    }
    stats_metadata& s = *static_cast<stats_metadata *>(p.get());
    sstlog.debug("set level of {} with generation {} from {} to {}", get_filename(), _generation, s.sstable_level, new_level);
    s.sstable_level = new_level;
}

future<> sstable::mutate_sstable_level(uint32_t new_level) {
    if (!has_component(component_type::Statistics)) {
        return make_ready_future<>();
    }

    auto entry = _components->statistics.contents.find(metadata_type::Stats);
    if (entry == _components->statistics.contents.end()) {
        return make_ready_future<>();
    }

    auto& p = entry->second;
    if (!p) {
        return make_exception_future<>(std::runtime_error("Statistics is malformed"));
    }
    stats_metadata& s = *static_cast<stats_metadata *>(p.get());
    if (s.sstable_level == new_level) {
        return make_ready_future<>();
    }

    s.sstable_level = new_level;
    // Technically we don't have to write the whole file again. But the assumption that
    // we will always write sequentially is a powerful one, and this does not merit an
    // exception.
    return seastar::async([this] {
        // This is not part of the standard memtable flush path, but there is no reason
        // to come up with a class just for that. It is used by the snapshot/restore mechanism
        // which comprises mostly hard link creation and this operation at the end + this operation,
        // and also (eventually) by some compaction strategy. In any of the cases, it won't be high
        // priority enough so we will use the default priority
        rewrite_statistics(default_priority_class());
    });
}

int sstable::compare_by_max_timestamp(const sstable& other) const {
    auto ts1 = get_stats_metadata().max_timestamp;
    auto ts2 = other.get_stats_metadata().max_timestamp;
    return (ts1 > ts2 ? 1 : (ts1 == ts2 ? 0 : -1));
}

future<> sstable::close_files() {
    auto index_closed = make_ready_future<>();
    if (_index_file) {
        index_closed = _index_file.close().handle_exception([me = shared_from_this()] (auto ep) {
            sstlog.warn("sstable close index_file failed: {}", ep);
            general_disk_error();
        });
    }
    auto data_closed = make_ready_future<>();
    if (_data_file) {
        data_closed = _data_file.close().handle_exception([me = shared_from_this()] (auto ep) {
            sstlog.warn("sstable close data_file failed: {}", ep);
            general_disk_error();
        });
    }

    auto unlinked = make_ready_future<>();
    auto unlinked_temp_dir = make_ready_future<>();
    if (_marked_for_deletion != mark_for_deletion::none) {
        // If a deletion fails for some reason we
        // log and ignore this failure, because on startup we'll again try to
        // clean up unused sstables, and because we'll never reuse the same
        // generation number anyway.
        sstlog.debug("Deleting sstable that is {}marked for deletion", _marked_for_deletion == mark_for_deletion::implicit ? "implicitly " : "");
        try {
            unlinked = unlink().handle_exception(
                        [me = shared_from_this()] (std::exception_ptr eptr) {
                            try {
                                std::rethrow_exception(eptr);
                            } catch (...) {
                                sstlog.warn("Exception when deleting sstable file: {}", eptr);
                            }
                        });
        } catch (...) {
            sstlog.warn("Exception when deleting sstable file: {}", std::current_exception());
        }

        if (_temp_dir) {
            try {
                unlinked_temp_dir = recursive_remove_directory(fs::path(*_temp_dir)).then_wrapped([this] (future<> f) {
                    if (f.failed()) {
                        sstlog.warn("Exception when deleting temporary sstable directory {}: {}", *_temp_dir, f.get_exception());
                    } else {
                        _temp_dir.reset();
                    }
                });
            } catch (...) {
                sstlog.warn("Exception when deleting temporary sstable directory {}: {}", *_temp_dir, std::current_exception());
            }
        }
    }

    _on_closed(*this);

    return when_all_succeed(std::move(index_closed), std::move(data_closed), std::move(unlinked), std::move(unlinked_temp_dir)).discard_result().then([this, me = shared_from_this()] {
        if (_open_mode) {
            if (_open_mode.value() == open_flags::ro) {
                _stats.on_close_for_reading();
            }
        }
        _open_mode.reset();
    });
}

static inline sstring parent_path(const sstring& fname) {
    return fs::canonical(fs::path(fname)).parent_path().string();
}

// Must be called on a directory.
future<>
fsync_directory(const io_error_handler& error_handler, sstring dirname) {
    return ::sstable_io_check(error_handler, [&] {
        return open_checked_directory(error_handler, dirname).then([] (file f) {
            return do_with(std::move(f), [] (file& f) {
                return f.flush().then([&f] {
                    return f.close();
                });
            });
        });
    });
}

future<> remove_by_toc_name(sstring sstable_toc_name) {
    sstring prefix = sstable_toc_name.substr(0, sstable_toc_name.size() - sstable_version_constants::TOC_SUFFIX.size());
    sstring new_toc_name = prefix + sstable_version_constants::TEMPORARY_TOC_SUFFIX;

    sstlog.debug("Removing by TOC name: {}", sstable_toc_name);
    if (co_await sstable_io_check(sstable_write_error_handler, file_exists, sstable_toc_name)) {
        // If new_toc_name exists it will be atomically replaced.  See rename(2)
        co_await sstable_io_check(sstable_write_error_handler, rename_mirrored_file, sstable_toc_name, new_toc_name);
        co_await fsync_directory(sstable_write_error_handler, parent_path(new_toc_name));
    } else {
        if (!co_await sstable_io_check(sstable_write_error_handler, file_exists, new_toc_name)) {
            sstlog.warn("Unable to delete {} because it doesn't exist.", sstable_toc_name);
            co_return;
        }
    }
    auto toc_file = co_await open_checked_file_dma(sstable_write_error_handler, new_toc_name, open_flags::ro);
    auto in = make_file_input_stream(toc_file);
    std::vector<sstring> components;
    std::exception_ptr ex;
    try {
        auto size = co_await toc_file.size();
        auto text = co_await in.read_exactly(size);
        sstring all(text.begin(), text.end());
        boost::split(components, all, boost::is_any_of("\n"));
    } catch (...) {
        ex = std::current_exception();
    }
    co_await in.close();
    if (ex) {
        std::rethrow_exception(std::move(ex));
    }
    co_await coroutine::parallel_for_each(components, [&prefix] (sstring component) -> future<> {
        if (component.empty()) {
            // eof
            co_return;
        }
        if (component == sstable_version_constants::TOC_SUFFIX) {
            // already renamed
            co_return;
        }
        auto fname = prefix + component;
        try {
            co_await sstable_io_check(sstable_write_error_handler, remove_mirrored_file, fname);
        } catch (...) {
            if (!is_system_error_errno(ENOENT)) {
                throw;
            }
            sstlog.debug("Forgiving ENOENT when deleting file {}", fname);
        }
    });
    co_await fsync_directory(sstable_write_error_handler, parent_path(new_toc_name));
    co_await sstable_io_check(sstable_write_error_handler, remove_mirrored_file, new_toc_name);
}

/**
 * Returns a pair of positions [p1, p2) in the summary file corresponding to entries
 * covered by the specified range, or a disengaged optional if no such pair exists.
 */
std::optional<std::pair<uint64_t, uint64_t>> sstable::get_sample_indexes_for_range(const dht::token_range& range) {
    auto entries_size = _components->summary.entries.size();
    auto search = [this](bool before, const dht::token& token) {
        auto kind = before ? key::kind::before_all_keys : key::kind::after_all_keys;
        key k(kind);
        // Binary search will never returns positive values.
        return uint64_t((binary_search(_schema->get_partitioner(), _components->summary.entries, k, token) + 1) * -1);
    };
    uint64_t left = 0;
    if (range.start()) {
        left = search(range.start()->is_inclusive(), range.start()->value());
        if (left == entries_size) {
            // left is past the end of the sampling.
            return std::nullopt;
        }
    }
    uint64_t right = entries_size;
    if (range.end()) {
        right = search(!range.end()->is_inclusive(), range.end()->value());
        if (right == 0) {
            // The first key is strictly greater than right.
            return std::nullopt;
        }
    }
    if (left < right) {
        return std::optional<std::pair<uint64_t, uint64_t>>(std::in_place_t(), left, right);
    }
    return std::nullopt;
}

/**
 * Returns a pair of positions [p1, p2) in the summary file corresponding to
 * pages which may include keys covered by the specified range, or a disengaged
 * optional if the sstable does not include any keys from the range.
 */
std::optional<std::pair<uint64_t, uint64_t>> sstable::get_index_pages_for_range(const dht::token_range& range) {
    const auto& entries = _components->summary.entries;
    auto entries_size = entries.size();
    index_comparator cmp(*_schema);
    dht::ring_position_comparator rp_cmp(*_schema);
    uint64_t left = 0;
    if (range.start()) {
        dht::ring_position_view pos = range.start()->is_inclusive()
            ? dht::ring_position_view::starting_at(range.start()->value())
            : dht::ring_position_view::ending_at(range.start()->value());

        // There is no summary entry for the last key, so in order to determine
        // if pos overlaps with the sstable or not we have to compare with the
        // last key.
        if (rp_cmp(pos, get_last_decorated_key()) > 0) {
            // left is past the end of the sampling.
            return std::nullopt;
        }

        left = std::distance(std::begin(entries),
            std::lower_bound(entries.begin(), entries.end(), pos, cmp));

        if (left) {
            --left;
        }
    }
    uint64_t right = entries_size;
    if (range.end()) {
        dht::ring_position_view pos = range.end()->is_inclusive()
                                      ? dht::ring_position_view::ending_at(range.end()->value())
                                      : dht::ring_position_view::starting_at(range.end()->value());

        right = std::distance(std::begin(entries),
            std::lower_bound(entries.begin(), entries.end(), pos, cmp));
        if (right == 0) {
            // The first key is strictly greater than right.
            return std::nullopt;
        }
    }
    if (left < right) {
        return std::optional<std::pair<uint64_t, uint64_t>>(std::in_place_t(), left, right);
    }
    return std::nullopt;
}

std::vector<dht::decorated_key> sstable::get_key_samples(const schema& s, const dht::token_range& range) {
    auto index_range = get_sample_indexes_for_range(range);
    std::vector<dht::decorated_key> res;
    if (index_range) {
        for (auto idx = index_range->first; idx < index_range->second; ++idx) {
            auto pkey = _components->summary.entries[idx].get_key().to_partition_key(s);
            res.push_back(dht::decorate_key(s, std::move(pkey)));
        }
    }
    return res;
}

uint64_t sstable::estimated_keys_for_range(const dht::token_range& range) {
    auto page_range = get_index_pages_for_range(range);
    if (!page_range) {
        return 0;
    }
    using uint128_t = unsigned __int128;
    uint64_t range_pages = page_range->second - page_range->first;
    auto total_keys = get_estimated_key_count();
    auto total_pages = _components->summary.entries.size();
    uint64_t estimated_keys = (uint128_t)range_pages * total_keys / total_pages;
    return std::max(uint64_t(1), estimated_keys);
}

std::vector<unsigned>
sstable::compute_shards_for_this_sstable() const {
    std::unordered_set<unsigned> shards;
    dht::partition_range_vector token_ranges;
    const auto* sm = _components->scylla_metadata
            ? _components->scylla_metadata->data.get<scylla_metadata_type::Sharding, sharding_metadata>()
            : nullptr;
    if (!sm || sm->token_ranges.elements.empty()) {
        token_ranges.push_back(dht::partition_range::make(
                dht::ring_position::starting_at(get_first_decorated_key().token()),
                dht::ring_position::ending_at(get_last_decorated_key().token())));
    } else {
        auto disk_token_range_to_ring_position_range = [] (const disk_token_range& dtr) {
            auto t1 = dht::token(dht::token::kind::key, bytes_view(dtr.left.token));
            auto t2 = dht::token(dht::token::kind::key, bytes_view(dtr.right.token));
            return dht::partition_range::make(
                    (dtr.left.exclusive ? dht::ring_position::ending_at : dht::ring_position::starting_at)(std::move(t1)),
                    (dtr.right.exclusive ? dht::ring_position::starting_at : dht::ring_position::ending_at)(std::move(t2)));
        };
        token_ranges = boost::copy_range<dht::partition_range_vector>(
                sm->token_ranges.elements
                | boost::adaptors::transformed(disk_token_range_to_ring_position_range));
    }
    auto sharder = dht::ring_position_range_vector_sharder(_schema->get_sharder(), std::move(token_ranges));
    auto rpras = sharder.next(*_schema);
    while (rpras) {
        shards.insert(rpras->shard);
        rpras = sharder.next(*_schema);
    }
    return boost::copy_range<std::vector<unsigned>>(shards);
}

future<bool> sstable::has_partition_key(const utils::hashed_key& hk, const dht::decorated_key& dk) {
    shared_sstable s = shared_from_this();
    if (!filter_has_key(hk)) {
        co_return false;
    }
    bool present;
    std::exception_ptr ex;
    auto sem = reader_concurrency_semaphore(reader_concurrency_semaphore::no_limits{}, "sstables::has_partition_key()");
    try {
        auto lh_index_ptr = std::make_unique<sstables::index_reader>(s, sem.make_tracking_only_permit(_schema.get(), s->get_filename(), db::no_timeout), default_priority_class(), tracing::trace_state_ptr(), use_caching::yes);
        present = co_await lh_index_ptr->advance_lower_and_check_if_present(dk);
    } catch (...) {
        ex = std::current_exception();
    }
    co_await sem.stop();
    if (ex) {
        co_return coroutine::exception(std::move(ex));
    }
    co_return present;
}

utils::hashed_key sstable::make_hashed_key(const schema& s, const partition_key& key) {
    return utils::make_hashed_key(static_cast<bytes_view>(key::from_partition_key(s, key)));
}

future<>
sstable::unlink() noexcept {
    // We must be able to generate toc_filename()
    // in order to delete the sstable.
    // Running out of memory here will terminate.
    auto name = [this] () noexcept {
        memory::scoped_critical_alloc_section _;
        return toc_filename();
    }();

    // remove_by_toc_name doesn't throw
    auto fut = remove_by_toc_name(name);
    // remove_fut never fails
    auto remove_fut = fut.then_wrapped([&name] (future<> f) {
        if (f.failed()) {
            // Log and ignore the failure since there is nothing much we can do about it at this point.
            // a. Compaction will retry deleting the sstable in the next pass, and
            // b. in the future sstables_manager is planned to handle sstables deletion.
            // c. Eventually we may want to record these failures in a system table
            //    and notify the administrator about that for manual handling (rather than aborting).
            sstlog.warn("Failed to delete {}: {}. Ignoring.", name, f.get_exception());
        }
        return make_ready_future<>();
    });

    try {
        co_await get_large_data_handler().maybe_delete_large_data_entries(shared_from_this());
    } catch (...) {
        // Just log and ignore failures to delete large data entries.
        // They are not critical to the operation of the database.
        sstlog.warn("Failed to delete large data entry for {}: {}. Ignoring.", name, std::current_exception());
    }

    co_await std::move(remove_fut);
    _stats.on_delete();
}

thread_local sstables_stats::stats sstables_stats::_shard_stats;
thread_local partition_index_cache::stats partition_index_cache::_shard_stats;
thread_local cached_file::metrics index_page_cache_metrics;
thread_local mc::cached_promoted_index::metrics promoted_index_cache_metrics;
static thread_local seastar::metrics::metric_groups metrics;

future<> init_metrics() {
  return seastar::smp::invoke_on_all([] {
    namespace sm = seastar::metrics;
    metrics.add_group("sstables", {
        sm::make_counter("index_page_hits", [] { return partition_index_cache::shard_stats().hits; },
            sm::description("Index page requests which could be satisfied without waiting")),
        sm::make_counter("index_page_misses", [] { return partition_index_cache::shard_stats().misses; },
            sm::description("Index page requests which initiated a read from disk")),
        sm::make_counter("index_page_blocks", [] { return partition_index_cache::shard_stats().blocks; },
            sm::description("Index page requests which needed to wait due to page not being loaded yet")),
        sm::make_counter("index_page_evictions", [] { return partition_index_cache::shard_stats().evictions; },
            sm::description("Index pages which got evicted from memory")),
        sm::make_counter("index_page_populations", [] { return partition_index_cache::shard_stats().populations; },
            sm::description("Index pages which got populated into memory")),
        sm::make_gauge("index_page_used_bytes", [] { return partition_index_cache::shard_stats().used_bytes; },
            sm::description("Amount of bytes used by index pages in memory")),

        sm::make_counter("index_page_cache_hits", [] { return index_page_cache_metrics.page_hits; },
            sm::description("Index page cache requests which were served from cache")),
        sm::make_counter("index_page_cache_misses", [] { return index_page_cache_metrics.page_misses; },
            sm::description("Index page cache requests which had to perform I/O")),
        sm::make_counter("index_page_cache_evictions", [] { return index_page_cache_metrics.page_evictions; },
            sm::description("Total number of index page cache pages which have been evicted")),
        sm::make_counter("index_page_cache_populations", [] { return index_page_cache_metrics.page_populations; },
            sm::description("Total number of index page cache pages which were inserted into the cache")),
        sm::make_gauge("index_page_cache_bytes", [] { return index_page_cache_metrics.cached_bytes; },
            sm::description("Total number of bytes cached in the index page cache")),
        sm::make_gauge("index_page_cache_bytes_in_std", [] { return index_page_cache_metrics.bytes_in_std; },
            sm::description("Total number of bytes in temporary buffers which live in the std allocator")),

        sm::make_counter("pi_cache_hits_l0", [] { return promoted_index_cache_metrics.hits_l0; },
            sm::description("Number of requests for promoted index block in state l0 which didn't have to go to the page cache")),
        sm::make_counter("pi_cache_hits_l1", [] { return promoted_index_cache_metrics.hits_l1; },
            sm::description("Number of requests for promoted index block in state l1 which didn't have to go to the page cache")),
        sm::make_counter("pi_cache_hits_l2", [] { return promoted_index_cache_metrics.hits_l2; },
            sm::description("Number of requests for promoted index block in state l2 which didn't have to go to the page cache")),
        sm::make_counter("pi_cache_misses_l0", [] { return promoted_index_cache_metrics.misses_l0; },
            sm::description("Number of requests for promoted index block in state l0 which had to go to the page cache")),
        sm::make_counter("pi_cache_misses_l1", [] { return promoted_index_cache_metrics.misses_l1; },
            sm::description("Number of requests for promoted index block in state l1 which had to go to the page cache")),
        sm::make_counter("pi_cache_misses_l2", [] { return promoted_index_cache_metrics.misses_l2; },
            sm::description("Number of requests for promoted index block in state l2 which had to go to the page cache")),
        sm::make_counter("pi_cache_populations", [] { return promoted_index_cache_metrics.populations; },
            sm::description("Number of promoted index blocks which got inserted")),
        sm::make_counter("pi_cache_evictions", [] { return promoted_index_cache_metrics.evictions; },
            sm::description("Number of promoted index blocks which got evicted")),
        sm::make_gauge("pi_cache_bytes", [] { return promoted_index_cache_metrics.used_bytes; },
            sm::description("Number of bytes currently used by cached promoted index blocks")),
        sm::make_gauge("pi_cache_block_count", [] { return promoted_index_cache_metrics.block_count; },
            sm::description("Number of promoted index blocks currently cached")),

        sm::make_counter("partition_writes", [] { return sstables_stats::get_shard_stats().partition_writes; },
            sm::description("Number of partitions written")),
        sm::make_counter("static_row_writes", [] { return sstables_stats::get_shard_stats().static_row_writes; },
            sm::description("Number of static rows written")),
        sm::make_counter("row_writes", [] { return sstables_stats::get_shard_stats().row_writes; },
            sm::description("Number of clustering rows written")),
        sm::make_counter("cell_writes", [] { return sstables_stats::get_shard_stats().cell_writes; },
            sm::description("Number of cells written")),
        sm::make_counter("tombstone_writes", [] { return sstables_stats::get_shard_stats().tombstone_writes; },
            sm::description("Number of tombstones written")),
        sm::make_counter("range_tombstone_writes", [] { return sstables_stats::get_shard_stats().range_tombstone_writes; },
            sm::description("Number of range tombstones written")),
        sm::make_counter("pi_auto_scale_events", [] { return sstables_stats::get_shard_stats().promoted_index_auto_scale_events; },
            sm::description("Number of promoted index auto-scaling events")),

        sm::make_counter("range_tombstone_reads", [] { return sstables_stats::get_shard_stats().range_tombstone_reads; },
            sm::description("Number of range tombstones read")),
        sm::make_counter("row_tombstone_reads", [] { return sstables_stats::get_shard_stats().row_tombstone_reads; },
            sm::description("Number of row tombstones read")),
        sm::make_counter("cell_tombstone_writes", [] { return sstables_stats::get_shard_stats().cell_tombstone_writes; },
            sm::description("Number of cell tombstones written")),
        sm::make_counter("single_partition_reads", [] { return sstables_stats::get_shard_stats().single_partition_reads; },
            sm::description("Number of single partition flat mutation reads")),
        sm::make_counter("range_partition_reads", [] { return sstables_stats::get_shard_stats().range_partition_reads; },
            sm::description("Number of partition range flat mutation reads")),
        sm::make_counter("partition_reads", [] { return sstables_stats::get_shard_stats().partition_reads; },
            sm::description("Number of partitions read")),
        sm::make_counter("partition_seeks", [] { return sstables_stats::get_shard_stats().partition_seeks; },
            sm::description("Number of partitions seeked")),
        sm::make_counter("row_reads", [] { return sstables_stats::get_shard_stats().row_reads; },
            sm::description("Number of rows read")),

        sm::make_counter("capped_local_deletion_time", [] { return sstables_stats::get_shard_stats().capped_local_deletion_time; },
            sm::description("Was local deletion time capped at maximum allowed value in Statistics")),
        sm::make_counter("capped_tombstone_deletion_time", [] { return sstables_stats::get_shard_stats().capped_tombstone_deletion_time; },
            sm::description("Was partition tombstone deletion time capped at maximum allowed value")),

        sm::make_counter("total_open_for_reading", [] { return sstables_stats::get_shard_stats().open_for_reading; },
            sm::description("Counter of sstables open for reading")),
        sm::make_counter("total_open_for_writing", [] { return sstables_stats::get_shard_stats().open_for_writing; },
            sm::description("Counter of sstables open for writing")),

        sm::make_gauge("currently_open_for_reading", [] {
            return sstables_stats::get_shard_stats().open_for_reading -
                   sstables_stats::get_shard_stats().closed_for_reading;
        }, sm::description("Number of sstables currently open for reading")),
        sm::make_gauge("currently_open_for_writing", [] {
            return sstables_stats::get_shard_stats().open_for_writing -
                   sstables_stats::get_shard_stats().closed_for_writing;
        }, sm::description("Number of sstables currently open for writing")),

        sm::make_counter("total_deleted", [] { return sstables_stats::get_shard_stats().deleted; },
            sm::description("Counter of deleted sstables")),

        sm::make_gauge("bloom_filter_memory_size", [] { return utils::filter::bloom_filter::get_shard_stats().memory_size; },
            sm::description("Bloom filter memory usage in bytes.")),
    });
  });
}

mutation_source sstable::as_mutation_source() {
    return mutation_source([sst = shared_from_this()] (schema_ptr s,
            reader_permit permit,
            const dht::partition_range& range,
            const query::partition_slice& slice,
            const io_priority_class& pc,
            tracing::trace_state_ptr trace_state,
            streamed_mutation::forwarding fwd,
            mutation_reader::forwarding fwd_mr) mutable {
        return sst->make_reader(std::move(s), std::move(permit), range, slice, pc, std::move(trace_state), fwd, fwd_mr);
    });
}

sstable::sstable(schema_ptr schema,
        sstring dir,
        generation_type generation,
        version_types v,
        format_types f,
        db::large_data_handler& large_data_handler,
        sstables_manager& manager,
        gc_clock::time_point now,
        io_error_handler_gen error_handler_gen,
        size_t buffer_size)
    : sstable_buffer_size(buffer_size)
    , _schema(std::move(schema))
    , _dir(std::move(dir))
    , _generation(generation)
    , _version(v)
    , _format(f)
    , _index_cache(std::make_unique<partition_index_cache>(
            manager.get_cache_tracker().get_lru(), manager.get_cache_tracker().region()))
    , _now(now)
    , _read_error_handler(error_handler_gen(sstable_read_error))
    , _write_error_handler(error_handler_gen(sstable_write_error))
    , _large_data_handler(large_data_handler)
    , _manager(manager)
{
    manager.add(this);
}

file sstable::uncached_index_file() {
    return _cached_index_file->get_file();
}

void sstable::unused() {
    if (_active) {
        _active = false;
        _manager.deactivate(this);
    } else {
        _manager.remove(this);
    }
}

future<> sstable::destroy() {
    return close_files().finally([this] {
        return _index_cache->evict_gently().then([this] {
            if (_cached_index_file) {
                return _cached_index_file->evict_gently();
            } else {
                return make_ready_future<>();
            }
        });
    });
}

future<file_writer> file_writer::make(file f, file_output_stream_options options, sstring filename) noexcept {
    // note: make_file_output_stream closes the file if the stream creation fails
    return make_file_output_stream(std::move(f), std::move(options))
        .then([filename = std::move(filename)] (output_stream<char>&& out) {
            return file_writer(std::move(out), std::move(filename));
        });
}

std::ostream& operator<<(std::ostream& out, const deletion_time& dt) {
    return out << "{timestamp=" << dt.marked_for_delete_at << ", deletion_time=" << dt.marked_for_delete_at << "}";
}

std::ostream& operator<<(std::ostream& out, const sstables::component_type& comp_type) {
    using ct = sstables::component_type;
    switch (comp_type) {
    case ct::Index: out << "Index"; break;
    case ct::CompressionInfo: out << "CompressionInfo"; break;
    case ct::Data: out << "Data"; break;
    case ct::TOC: out << "TOC"; break;
    case ct::Summary: out << "Summary"; break;
    case ct::Digest: out << "Digest"; break;
    case ct::CRC: out << "CRC"; break;
    case ct::Filter: out << "Filter"; break;
    case ct::Statistics: out << "Statistics"; break;
    case ct::TemporaryTOC: out << "TemporaryTOC"; break;
    case ct::TemporaryStatistics: out << "TemporaryStatistics"; break;
    case ct::Scylla: out << "Scylla"; break;
    case ct::Unknown: out << "Unknown"; break;
    }
    return out;
}

std::optional<large_data_stats_entry> sstable::get_large_data_stat(large_data_type t) const noexcept {
    if (_large_data_stats) {
        auto it = _large_data_stats->map.find(t);
        if (it != _large_data_stats->map.end()) {
            return std::make_optional<large_data_stats_entry>(it->second);
        }
    }
    return std::make_optional<large_data_stats_entry>();
}

// The gc_before returned by the function can only be used to estimate if the
// sstable is worth dropping some tombstones. We only return the maximum
// gc_before for all the partitions that have record in repair history map. It
// is fine that some of the partitions inside the sstable does not have a
// record.
gc_clock::time_point sstable::get_gc_before_for_drop_estimation(const gc_clock::time_point& compaction_time, const tombstone_gc_state& gc_state) const {
    auto s = get_schema();
    auto start = get_first_decorated_key().token();
    auto end = get_last_decorated_key().token();
    auto range = dht::token_range(dht::token_range::bound(start, true), dht::token_range::bound(end, true));
    sstlog.trace("sstable={}, ks={}, cf={}, range={}, gc_state={}, estimate", get_filename(), s->ks_name(), s->cf_name(), range, bool(gc_state));
    return gc_state.get_gc_before_for_range(s, range, compaction_time).max_gc_before;
}

// If the sstable contains any regular live cells, we can not drop the sstable.
// We do not even bother to query the gc_before. Return
// gc_clock::time_point::min() as gc_before.
//
// If the token range of the sstable contains tokens that do not have a record
// in the repair history map, we can not drop the sstable, in such case we
// return gc_clock::time_point::min() as gc_before. Otherwise, return the
// gc_before from the repair history map.
gc_clock::time_point sstable::get_gc_before_for_fully_expire(const gc_clock::time_point& compaction_time, const tombstone_gc_state& gc_state) const {
    auto deletion_time = get_max_local_deletion_time();
    auto s = get_schema();
    // No need to query gc_before for the sstable if the max_deletion_time is max()
    if (deletion_time == gc_clock::time_point(gc_clock::duration(std::numeric_limits<int>::max()))) {
        sstlog.trace("sstable={}, ks={}, cf={}, get_max_local_deletion_time={}, min_timestamp={}, gc_grace_seconds={}, shortcut",
                get_filename(), s->ks_name(), s->cf_name(), deletion_time, get_stats_metadata().min_timestamp, s->gc_grace_seconds().count());
        return gc_clock::time_point::min();
    }
    auto start = get_first_decorated_key().token();
    auto end = get_last_decorated_key().token();
    auto range = dht::token_range(dht::token_range::bound(start, true), dht::token_range::bound(end, true));
    sstlog.trace("sstable={}, ks={}, cf={}, range={}, get_max_local_deletion_time={}, min_timestamp={}, gc_grace_seconds={}, gc_state={}, query",
            get_filename(), s->ks_name(), s->cf_name(), range, deletion_time, get_stats_metadata().min_timestamp, s->gc_grace_seconds().count(), bool(gc_state));
    auto res = gc_state.get_gc_before_for_range(s, range, compaction_time);
    return res.knows_entire_range ? res.min_gc_before : gc_clock::time_point::min();
}

// Returns error code, 0 is success
static future<int> remove_dir(fs::path dir, bool recursive) {
    std::exception_ptr ex;
    int error_code;
    try {
        co_await (recursive ? recursive_remove_directory(dir) : remove_file(dir.native()));
        co_return 0;
    } catch (const std::system_error& e) {
        ex = std::current_exception();
        error_code = e.code().value();
        if (error_code == ENOENT) {
            // Ignore missing directories
            co_return 0;
        }
        if (error_code == EEXIST && !recursive) {
            // Just return failure if the directory is not empty
            // Let the caller decide what to do about it.
            co_return error_code;
        }
    } catch (...) {
        ex = std::current_exception();
        error_code = -1;
    }
    sstlog.warn("Could not remove table directory {}: {}. Ignored.", dir, ex);
    co_return error_code;
}

future<> remove_table_directory_if_has_no_snapshots(fs::path table_dir) {
    // Be paranoid about risky paths
    if (table_dir == "" || table_dir == "/") {
        on_internal_error_noexcept(sstlog, format("Invalid table directory for removal: {}", table_dir));
        abort();
    }

    int error = 0;
    for (auto subdir : sstables::table_subdirectories) {
        // Remove the snapshot directory only if empty
        // while other subdirectories are removed recusresively.
        auto ec = co_await remove_dir(table_dir / subdir, subdir != sstables::snapshots_dir);
        if (subdir == sstables::snapshots_dir && ec == EEXIST) {
            sstlog.info("Leaving table directory {} behind as it has snapshots", table_dir);
        }
        if (!error) {
            error = ec;
        }
    }

    if (!error) {
        // Remove the table directory recursively
        // since it may still hold leftover temporary
        // sstable files and directories
        co_await remove_dir(table_dir, true);
    }
}

} // namespace sstables

namespace seastar {

void
lw_shared_ptr_deleter<sstables::sstable>::dispose(sstables::sstable* s) {
    s->unused();
}


template
sstables::sstable*
seastar::internal::lw_shared_ptr_accessors<sstables::sstable, void>::to_value(seastar::lw_shared_ptr_counter_base*);

}<|MERGE_RESOLUTION|>--- conflicted
+++ resolved
@@ -2217,29 +2217,6 @@
     return create_links_common(dir, generation, true /* mark_for_removal */);
 }
 
-<<<<<<< HEAD
-future<> sstable::set_generation(generation_type new_generation) {
-    sstlog.debug("Setting generation for {} to generation={}", get_filename(), new_generation);
-    return create_links(_dir, new_generation).then([this] {
-        return remove_mirrored_file(filename(component_type::TOC)).then([this] {
-            return sstable_write_io_check(sync_directory, _dir);
-        }).then([this] {
-            return parallel_for_each(all_components(), [this] (auto p) {
-                if (p.first == component_type::TOC) {
-                    return make_ready_future<>();
-                }
-                return remove_mirrored_file(sstable::filename(_dir, _schema->ks_name(), _schema->cf_name(), _version, _generation, _format, p.second));
-            });
-        });
-    }).then([this, new_generation] {
-        return sync_directory(_dir).then([this, new_generation] {
-            _generation = new_generation;
-        });
-    });
-}
-
-=======
->>>>>>> b551cd25
 future<> sstable::move_to_new_dir(sstring new_dir, generation_type new_generation, bool do_sync_dirs) {
     sstring old_dir = get_dir();
     sstlog.debug("Moving {} old_generation={} to {} new_generation={} do_sync_dirs={}",
