--- conflicted
+++ resolved
@@ -40,10 +40,7 @@
 #include "memtable-sstable.hh"
 #include "tests/sstable_assertions.hh"
 #include "flat_mutation_reader_assertions.hh"
-<<<<<<< HEAD
 #include "tests/make_random_string.hh"
-=======
->>>>>>> d540d5ff
 
 #include <stdio.h>
 #include <ftw.h>
@@ -819,7 +816,6 @@
             return t->deserialize_mutation_form(bv).materialize(*t);
         };
 
-<<<<<<< HEAD
         auto sst = make_sstable(s, tmpdir_path, 11, la, big);
         return write_memtable_to_sstable_for_test(*mt, sst).then([s, sst, mt, verifier, tomb, &static_set_col, tmpdir_path] {
             return reusable_sst(s, tmpdir_path, 11).then([s, verifier, tomb, &static_set_col] (auto sstp) mutable {
@@ -827,15 +823,6 @@
                     auto rd = make_lw_shared<flat_mutation_reader>(sstp->read_row_flat(s, key));
                     return read_mutation_from_flat_mutation_reader(*rd).then([sstp, s, verifier, tomb, &static_set_col, rd] (auto mutation) {
                         auto verify_set = [&tomb] (const collection_type_impl::mutation& m) {
-=======
-        auto sst = make_sstable(s, "tests/sstables/tests-temporary", 11, la, big);
-        return write_memtable_to_sstable(*mt, sst).then([s, sst, mt, verifier, tomb, &static_set_col] {
-            return reusable_sst(s, "tests/sstables/tests-temporary", 11).then([s, verifier, tomb, &static_set_col] (auto sstp) mutable {
-                return do_with(make_dkey(s, "key1"), [sstp, s, verifier, tomb, &static_set_col] (auto& key) {
-                    auto rd = make_lw_shared<flat_mutation_reader>(sstp->read_row_flat(s, key));
-                    return read_mutation_from_flat_mutation_reader(*rd).then([sstp, s, verifier, tomb, &static_set_col, rd] (auto mutation) {
-                        auto verify_set = [&tomb] (auto m) {
->>>>>>> d540d5ff
                             BOOST_REQUIRE(bool(m.tomb) == true);
                             BOOST_REQUIRE(m.tomb == tomb);
                             BOOST_REQUIRE(m.cells.size() == 3);
@@ -891,15 +878,9 @@
         m.partition().apply_delete(*s, cp, tomb);
         mt->apply(std::move(m));
 
-<<<<<<< HEAD
         auto sst = make_sstable(s, tmpdir_path, 12, la, big);
         return write_memtable_to_sstable_for_test(*mt, sst).then([s, tomb, tmpdir_path] {
             return reusable_sst(s, tmpdir_path, 12).then([s, tomb] (auto sstp) mutable {
-=======
-        auto sst = make_sstable(s, "tests/sstables/tests-temporary", 12, la, big);
-        return write_memtable_to_sstable(*mt, sst).then([s, tomb] {
-            return reusable_sst(s, "tests/sstables/tests-temporary", 12).then([s, tomb] (auto sstp) mutable {
->>>>>>> d540d5ff
                 return do_with(make_dkey(s, "key1"), [sstp, s, tomb] (auto& key) {
                     auto rd = make_lw_shared<flat_mutation_reader>(sstp->read_row_flat(s, key));
                     return read_mutation_from_flat_mutation_reader(*rd).then([sstp, s, tomb, rd] (auto mutation) {
@@ -933,15 +914,9 @@
         m.partition().apply_delete(*s, cp, tomb);
         mtp->apply(std::move(m));
 
-<<<<<<< HEAD
         auto sst = make_sstable(s, tmpdir_path, generation, la, big);
         return write_memtable_to_sstable_for_test(*mtp, sst).then([s, tomb, generation, tmpdir_path] {
             return reusable_sst(s, tmpdir_path, generation).then([s, tomb] (auto sstp) mutable {
-=======
-        auto sst = make_sstable(s, "tests/sstables/tests-temporary", generation, la, big);
-        return write_memtable_to_sstable(*mtp, sst).then([s, tomb, generation] {
-            return reusable_sst(s, "tests/sstables/tests-temporary", generation).then([s, tomb] (auto sstp) mutable {
->>>>>>> d540d5ff
                 return do_with(make_dkey(s, "key1"), [sstp, s, tomb] (auto& key) {
                     auto rd = make_lw_shared<flat_mutation_reader>(sstp->read_row_flat(s, key));
                     return read_mutation_from_flat_mutation_reader(*rd).then([sstp, s, tomb, rd] (auto mutation) {
@@ -1028,20 +1003,12 @@
 
 // mutation_reader for sstable keeping all the required objects alive.
 static flat_mutation_reader sstable_reader(shared_sstable sst, schema_ptr s) {
-<<<<<<< HEAD
     return sst->as_mutation_source().make_reader(s, query::full_partition_range, s->full_slice());
-=======
-    return sst->as_mutation_source().make_flat_mutation_reader(s, query::full_partition_range, s->full_slice());
->>>>>>> d540d5ff
 
 }
 
 static flat_mutation_reader sstable_reader(shared_sstable sst, schema_ptr s, const dht::partition_range& pr) {
-<<<<<<< HEAD
     return sst->as_mutation_source().make_reader(s, pr, s->full_slice());
-=======
-    return sst->as_mutation_source().make_flat_mutation_reader(s, pr, s->full_slice());
->>>>>>> d540d5ff
 }
 
 SEASTAR_TEST_CASE(compaction_manager_test) {
@@ -1173,15 +1140,10 @@
                         auto &row = rows.begin()->row();
                         BOOST_REQUIRE(!row.deleted_at());
                         auto &cells = row.cells();
-<<<<<<< HEAD
                         auto& cdef1 = *s->get_column_definition("age");
                         auto& cdef2 = *s->get_column_definition("height");
                         BOOST_REQUIRE(cells.cell_at(cdef1.id).as_atomic_cell(cdef1).value() == bytes({0,0,0,40}));
                         BOOST_REQUIRE(cells.cell_at(cdef2.id).as_atomic_cell(cdef2).value() == bytes({0,0,0,(int8_t)170}));
-=======
-                        BOOST_REQUIRE(cells.cell_at(s->get_column_definition("age")->id).as_atomic_cell().value() == bytes({0,0,0,40}));
-                        BOOST_REQUIRE(cells.cell_at(s->get_column_definition("height")->id).as_atomic_cell().value() == bytes({0,0,0,(int8_t)170}));
->>>>>>> d540d5ff
                         return read_mutation_from_flat_mutation_reader(*reader);
                     }).then([reader, s] (mutation_opt m) {
                         BOOST_REQUIRE(m);
@@ -1192,15 +1154,10 @@
                         auto &row = rows.begin()->row();
                         BOOST_REQUIRE(!row.deleted_at());
                         auto &cells = row.cells();
-<<<<<<< HEAD
                         auto& cdef1 = *s->get_column_definition("age");
                         auto& cdef2 = *s->get_column_definition("height");
                         BOOST_REQUIRE(cells.cell_at(cdef1.id).as_atomic_cell(cdef1).value() == bytes({0,0,0,20}));
                         BOOST_REQUIRE(cells.cell_at(cdef2.id).as_atomic_cell(cdef2).value() == bytes({0,0,0,(int8_t)180}));
-=======
-                        BOOST_REQUIRE(cells.cell_at(s->get_column_definition("age")->id).as_atomic_cell().value() == bytes({0,0,0,20}));
-                        BOOST_REQUIRE(cells.cell_at(s->get_column_definition("height")->id).as_atomic_cell().value() == bytes({0,0,0,(int8_t)180}));
->>>>>>> d540d5ff
                         return read_mutation_from_flat_mutation_reader(*reader);
                     }).then([reader, s] (mutation_opt m) {
                         BOOST_REQUIRE(m);
@@ -1211,15 +1168,10 @@
                         auto &row = rows.begin()->row();
                         BOOST_REQUIRE(!row.deleted_at());
                         auto &cells = row.cells();
-<<<<<<< HEAD
                         auto& cdef1 = *s->get_column_definition("age");
                         auto& cdef2 = *s->get_column_definition("height");
                         BOOST_REQUIRE(cells.cell_at(cdef1.id).as_atomic_cell(cdef1).value() == bytes({0,0,0,20}));
                         BOOST_REQUIRE(cells.find_cell(cdef2.id) == nullptr);
-=======
-                        BOOST_REQUIRE(cells.cell_at(s->get_column_definition("age")->id).as_atomic_cell().value() == bytes({0,0,0,20}));
-                        BOOST_REQUIRE(cells.find_cell(s->get_column_definition("height")->id) == nullptr);
->>>>>>> d540d5ff
                         return read_mutation_from_flat_mutation_reader(*reader);
                     }).then([reader, s] (mutation_opt m) {
                         BOOST_REQUIRE(m);
@@ -1445,15 +1397,9 @@
         m.set_clustered_cell(c_key, cl2, make_atomic_cell(bytes_type, bytes_type->decompose(data_value(to_bytes("cl2")))));
         mtp->apply(std::move(m));
 
-<<<<<<< HEAD
         auto sst = make_sstable(s, tmpdir_path, 37, la, big);
         return write_memtable_to_sstable_for_test(*mtp, sst).then([s, tmpdir_path] {
             return reusable_sst(s, tmpdir_path, 37).then([s, tmpdir_path] (auto sstp) {
-=======
-        auto sst = make_sstable(s, "tests/sstables/tests-temporary", 37, la, big);
-        return write_memtable_to_sstable(*mtp, sst).then([s] {
-            return reusable_sst(s, "tests/sstables/tests-temporary", 37).then([s] (auto sstp) {
->>>>>>> d540d5ff
                 return do_with(make_dkey(s, "key1"), [sstp, s] (auto& key) {
                     auto rd = make_lw_shared<flat_mutation_reader>(sstp->read_row_flat(s, key));
                     return read_mutation_from_flat_mutation_reader(*rd).then([sstp, s, rd] (auto mutation) {
@@ -1486,15 +1432,9 @@
         m.set_clustered_cell(c_key, cl3, make_atomic_cell(bytes_type, bytes_type->decompose(data_value(to_bytes("cl3")))));
         mtp->apply(std::move(m));
 
-<<<<<<< HEAD
         auto sst = make_sstable(s, tmpdir_path, 38, la, big);
         return write_memtable_to_sstable_for_test(*mtp, sst).then([s, tmpdir_path] {
             return reusable_sst(s, tmpdir_path, 38).then([s] (auto sstp) {
-=======
-        auto sst = make_sstable(s, "tests/sstables/tests-temporary", 38, la, big);
-        return write_memtable_to_sstable(*mtp, sst).then([s] {
-            return reusable_sst(s, "tests/sstables/tests-temporary", 38).then([s] (auto sstp) {
->>>>>>> d540d5ff
                 return do_with(make_dkey(s, "key1"), [sstp, s] (auto& key) {
                     auto rd = make_lw_shared<flat_mutation_reader>(sstp->read_row_flat(s, key));
                     return read_mutation_from_flat_mutation_reader(*rd).then([sstp, s, rd] (auto mutation) {
@@ -1528,15 +1468,9 @@
         m.set_clustered_cell(c_key, cl2, make_atomic_cell(bytes_type, bytes_type->decompose(data_value(to_bytes("cl2")))));
         mtp->apply(std::move(m));
 
-<<<<<<< HEAD
         auto sst = make_sstable(s, tmpdir_path, 39, la, big);
         return write_memtable_to_sstable_for_test(*mtp, sst).then([s, tmpdir_path] {
             return reusable_sst(s, tmpdir_path, 39).then([s] (auto sstp) {
-=======
-        auto sst = make_sstable(s, "tests/sstables/tests-temporary", 39, la, big);
-        return write_memtable_to_sstable(*mtp, sst).then([s] {
-            return reusable_sst(s, "tests/sstables/tests-temporary", 39).then([s] (auto sstp) {
->>>>>>> d540d5ff
                 return do_with(make_dkey(s, "key1"), [sstp, s] (auto& key) {
                     auto rd = make_lw_shared<flat_mutation_reader>(sstp->read_row_flat(s, key));
                     return read_mutation_from_flat_mutation_reader(*rd).then([sstp, s, rd] (auto mutation) {
@@ -1630,15 +1564,9 @@
         m.partition().apply_delete(*s, std::move(c_key), tomb);
         mt->apply(std::move(m));
 
-<<<<<<< HEAD
         auto sst = make_sstable(s, tmpdir_path, 41, la, big);
         return write_memtable_to_sstable_for_test(*mt, sst).then([s, tomb, tmpdir_path] {
             return reusable_sst(s, tmpdir_path, 41).then([s, tomb] (auto sstp) mutable {
-=======
-        auto sst = make_sstable(s, "tests/sstables/tests-temporary", 41, la, big);
-        return write_memtable_to_sstable(*mt, sst).then([s, tomb] {
-            return reusable_sst(s, "tests/sstables/tests-temporary", 41).then([s, tomb] (auto sstp) mutable {
->>>>>>> d540d5ff
                 return do_with(make_dkey(s, "key1"), [sstp, s, tomb] (auto& key) {
                     auto rd = make_lw_shared<flat_mutation_reader>(sstp->read_row_flat(s, key));
                     return read_mutation_from_flat_mutation_reader(*rd).then([sstp, s, tomb, rd] (auto mutation) {
@@ -1713,13 +1641,8 @@
 }
 
 SEASTAR_TEST_CASE(test_counter_write) {
-<<<<<<< HEAD
     return test_setup::do_with_tmp_directory([] (sstring tmpdir_path) {
         return seastar::async([tmpdir_path] {
-=======
-    return test_setup::do_with_test_directory([] {
-        return seastar::async([] {
->>>>>>> d540d5ff
             auto s = schema_builder(some_keyspace, some_column_family)
                     .with_column("p1", utf8_type, column_kind::partition_key)
                     .with_column("c1", utf8_type, column_kind::clustering_key)
@@ -2434,11 +2357,7 @@
         };
 
         auto make_expiring = [&] (partition_key key, int ttl) {
-<<<<<<< HEAD
             mutation m(s, key);
-=======
-            mutation m(key, s);
->>>>>>> d540d5ff
             m.set_clustered_cell(clustering_key::make_empty(), bytes("value"), data_value(int32_t(1)),
                 gc_clock::now().time_since_epoch().count(), gc_clock::duration(ttl));
             return m;
@@ -2708,11 +2627,7 @@
 void test_sliced_read_row_presence(shared_sstable sst, schema_ptr s, const query::partition_slice& ps,
     std::vector<std::pair<partition_key, std::vector<clustering_key>>> expected)
 {
-<<<<<<< HEAD
     auto reader = sst->as_mutation_source().make_reader(s, query::full_partition_range, ps);
-=======
-    auto reader = sst->as_mutation_source().make_flat_mutation_reader(s, query::full_partition_range, ps);
->>>>>>> d540d5ff
 
     partition_key::equality pk_eq(*s);
     clustering_key::equality ck_eq(*s);
@@ -2897,10 +2812,7 @@
             .produces(kind::range_tombstone, { 2, 2 })
             .produces_partition_end()
             .produces_end_of_stream();
-<<<<<<< HEAD
       }
-=======
->>>>>>> d540d5ff
     });
 }
 
@@ -2997,10 +2909,7 @@
 
             mfopt = reader().get0();
             BOOST_REQUIRE(!mfopt);
-<<<<<<< HEAD
           }
-=======
->>>>>>> d540d5ff
         });
 }
 
@@ -3794,15 +3703,9 @@
 
 // Must be run in a seastar thread
 static
-<<<<<<< HEAD
 shared_sstable make_sstable_easy(sstring path, flat_mutation_reader rd, sstable_writer_config cfg, const sstables::sstable::version_types version) {
     auto s = rd.schema();
     auto sst = make_sstable(s, path, 1, version, big);
-=======
-shared_sstable make_sstable(sstring path, flat_mutation_reader rd, sstable_writer_config cfg) {
-    auto s = rd.schema();
-    auto sst = make_sstable(s, path, 1, sstables::sstable::version_types::ka, big);
->>>>>>> d540d5ff
     sst->write_components(std::move(rd), 1, s, cfg).get();
     sst->load().get();
     return sst;
@@ -3810,10 +3713,7 @@
 
 SEASTAR_TEST_CASE(test_repeated_tombstone_skipping) {
     return seastar::async([] {
-<<<<<<< HEAD
       for (const auto version : all_sstable_versions) {
-=======
->>>>>>> d540d5ff
         storage_service_for_tests ssft;
         simple_schema table;
 
@@ -3846,20 +3746,12 @@
         tmpdir dir;
         sstable_writer_config cfg;
         cfg.promoted_index_block_size = 100;
-<<<<<<< HEAD
         cfg.large_partition_handler = &nop_lp_handler;
         auto mut = mutation(table.schema(), table.make_pkey("key"));
         for (auto&& mf : fragments) {
             mut.apply(mf);
         }
         auto sst = make_sstable_easy(dir.path,  flat_mutation_reader_from_mutations({ std::move(mut) }), cfg, version);
-=======
-        auto mut = mutation(table.make_pkey("key"), table.schema());
-        for (auto&& mf : fragments) {
-            mut.apply(mf);
-        }
-        auto sst = make_sstable(dir.path,  flat_mutation_reader_from_mutations({ std::move(mut) }, streamed_mutation::forwarding::no), cfg);
->>>>>>> d540d5ff
         auto ms = as_mutation_source(sst);
 
         for (uint32_t i = 3; i < seq; i++) {
@@ -3872,11 +3764,7 @@
                 .with_range(query::clustering_range::make_singular(ck2))
                 .with_range(query::clustering_range::make_singular(ck3))
                 .build();
-<<<<<<< HEAD
             flat_mutation_reader rd = ms.make_reader(table.schema(), query::full_partition_range, slice);
-=======
-            flat_mutation_reader rd = ms.make_flat_mutation_reader(table.schema(), query::full_partition_range, slice);
->>>>>>> d540d5ff
             assert_that(std::move(rd)).has_monotonic_positions();
         }
       }
@@ -3885,10 +3773,7 @@
 
 SEASTAR_TEST_CASE(test_skipping_using_index) {
     return seastar::async([] {
-<<<<<<< HEAD
       for (const auto version : all_sstable_versions) {
-=======
->>>>>>> d540d5ff
         storage_service_for_tests ssft;
         simple_schema table;
 
@@ -3916,18 +3801,11 @@
         tmpdir dir;
         sstable_writer_config cfg;
         cfg.promoted_index_block_size = 1; // So that every fragment is indexed
-<<<<<<< HEAD
         cfg.large_partition_handler = &nop_lp_handler;
         auto sst = make_sstable_easy(dir.path, flat_mutation_reader_from_mutations(partitions), cfg, version);
 
         auto ms = as_mutation_source(sst);
         auto rd = ms.make_reader(table.schema(),
-=======
-        auto sst = make_sstable(dir.path, flat_mutation_reader_from_mutations(partitions, streamed_mutation::forwarding::no), cfg);
-
-        auto ms = as_mutation_source(sst);
-        auto rd = ms.make_flat_mutation_reader(table.schema(),
->>>>>>> d540d5ff
             query::full_partition_range,
             table.schema()->full_slice(),
             default_priority_class(),
@@ -3941,11 +3819,7 @@
             assertions
                 .produces_partition_start(keys[0])
                 .fast_forward_to(position_range::all_clustered_rows());
-<<<<<<< HEAD
             for (auto i = 0u; i < rows_per_part; i++) {
-=======
-            for (auto i = 0; i < rows_per_part; i++) {
->>>>>>> d540d5ff
                 assertions.produces_row_with_key(table.make_ckey(i));
             }
             assertions.produces_end_of_stream();
@@ -4435,11 +4309,7 @@
 
         std::set<mutation, mutation_decorated_key_less_comparator> merged;
         merged.insert(mutations.begin(), mutations.end());
-<<<<<<< HEAD
         auto rd = assert_that(sst->as_mutation_source().make_reader(s, query::full_partition_range));
-=======
-        auto rd = assert_that(sst->as_mutation_source().make_flat_mutation_reader(s, query::full_partition_range));
->>>>>>> d540d5ff
         auto keys_read = 0;
         for (auto&& m : merged) {
             keys_read++;
@@ -4449,11 +4319,7 @@
         BOOST_REQUIRE(keys_read == keys_written);
 
         auto r = dht::partition_range::make({mutations.back().decorated_key(), true}, {mutations.back().decorated_key(), true});
-<<<<<<< HEAD
         assert_that(sst->as_mutation_source().make_reader(s, r))
-=======
-        assert_that(sst->as_mutation_source().make_flat_mutation_reader(s, r))
->>>>>>> d540d5ff
             .produces(slice(mutations, r))
             .produces_end_of_stream();
     });
@@ -4656,13 +4522,8 @@
     });
 }
 
-<<<<<<< HEAD
 static std::unique_ptr<index_reader> get_index_reader(shared_sstable sst) {
     return std::make_unique<index_reader>(sst, default_priority_class());
-=======
-static std::unique_ptr<index_reader> get_index_reader(shared_sstable sst, shared_index_lists& sil) {
-    return std::make_unique<index_reader>(sst, default_priority_class(), sil);
->>>>>>> d540d5ff
 }
 
 SEASTAR_TEST_CASE(test_broken_promoted_index_is_skipped) {
@@ -4675,17 +4536,13 @@
     // insert into ks.test (pk, ck, v) values (1, 3, 1);
     // delete from ks.test where pk = 1 and ck = 2;
     return seastar::async([] {
-<<<<<<< HEAD
       for (const auto version : all_sstable_versions) {
-=======
->>>>>>> d540d5ff
         auto s = schema_builder("ks", "test")
                 .with_column("pk", int32_type, column_kind::partition_key)
                 .with_column("ck", int32_type, column_kind::clustering_key)
                 .with_column("v", int32_type)
                 .build(schema_builder::compact_storage::yes);
 
-<<<<<<< HEAD
         auto sst = sstables::make_sstable(s, get_test_dir("broken_non_compound_pi_and_range_tombstone", s), 1, version, big);
         sst->load().get0();
 
@@ -4693,15 +4550,6 @@
             assert_that(get_index_reader(sst)).is_empty(*s);
         }
       }
-=======
-        auto sst = sstables::make_sstable(s, "tests/sstables/broken_non_compound_pi_and_range_tombstone", 1, sstables::sstable::version_types::ka, big);
-        sst->load().get0();
-
-        {
-            shared_index_lists sil;
-            assert_that(get_index_reader(sst, sil)).is_empty(*s);
-        }
->>>>>>> d540d5ff
     });
 }
 
@@ -4715,49 +4563,30 @@
     // insert into ks.test (pk, ck, v) values (1, 3, 1);
     // delete from ks.test where pk = 1 and ck = 2;
     return seastar::async([] {
-<<<<<<< HEAD
       for (const auto version : all_sstable_versions) {
-=======
->>>>>>> d540d5ff
         auto s = schema_builder("ks", "test")
                 .with_column("pk", int32_type, column_kind::partition_key)
                 .with_column("ck", int32_type, column_kind::clustering_key)
                 .with_column("v", int32_type)
                 .build(schema_builder::compact_storage::yes);
 
-<<<<<<< HEAD
         auto sst = sstables::make_sstable(s, get_test_dir("broken_non_compound_pi_and_range_tombstone", s), 1, version, big);
-=======
-        auto sst = sstables::make_sstable(s, "tests/sstables/broken_non_compound_pi_and_range_tombstone", 1, sstables::sstable::version_types::ka, big);
->>>>>>> d540d5ff
         sst->load().get0();
 
         auto pk = partition_key::from_exploded(*s, { int32_type->decompose(1) });
         auto dk = dht::global_partitioner().decorate_key(*s, pk);
         auto ck = clustering_key::from_exploded(*s, {int32_type->decompose(2)});
-<<<<<<< HEAD
         mutation m(s, dk);
         m.set_clustered_cell(ck, *s->get_column_definition("v"), atomic_cell::make_live(*int32_type, 1511270919978349, int32_type->decompose(1), { }));
-=======
-        mutation m(dk, s);
-        m.set_clustered_cell(ck, *s->get_column_definition("v"), atomic_cell::make_live(1511270919978349, int32_type->decompose(1), { }));
->>>>>>> d540d5ff
         m.partition().apply_delete(*s, ck, {1511270943827278, gc_clock::from_time_t(1511270943)});
 
         {
             auto slice = partition_slice_builder(*s).with_range(query::clustering_range::make_singular({ck})).build();
-<<<<<<< HEAD
             assert_that(sst->as_mutation_source().make_reader(s, dht::partition_range::make_singular(dk), slice))
                     .produces(m)
                     .produces_end_of_stream();
         }
       }
-=======
-            assert_that(sst->as_mutation_source().make_flat_mutation_reader(s, dht::partition_range::make_singular(dk), slice))
-                    .produces(m)
-                    .produces_end_of_stream();
-        }
->>>>>>> d540d5ff
     });
 }
 
@@ -4767,21 +4596,12 @@
         auto builder = schema_builder("tests", "test")
                 .with_column("id", utf8_type, column_kind::partition_key)
                 .with_column("value", utf8_type);
-<<<<<<< HEAD
-=======
-        builder.set_compressor_params(compression_parameters({ }));
->>>>>>> d540d5ff
         auto s = builder.build(schema_builder::compact_storage::no);
         const column_definition& col = *s->get_column_definition("value");
 
         auto make_insert = [&] (partition_key key) {
-<<<<<<< HEAD
             mutation m(s, key);
             m.set_clustered_cell(clustering_key::make_empty(), col, make_atomic_cell(utf8_type, bytes(1024, 'a')));
-=======
-            mutation m(key, s);
-            m.set_clustered_cell(clustering_key::make_empty(), col, make_atomic_cell(bytes(1024, 'a')));
->>>>>>> d540d5ff
             return m;
         };
 
@@ -4797,21 +4617,12 @@
         };
         auto sst = make_sstable_containing(sst_gen, mutations);
 
-<<<<<<< HEAD
         summary s1 = sstables::test(sst).move_summary();
         BOOST_REQUIRE(s1.entries.size() > 1);
 
         sstables::test(sst).remove_component(component_type::Summary).get();
         sst = reusable_sst(s, tmp->path, 1).get0();
         summary& s2 = sstables::test(sst).get_summary();
-=======
-        summary s1 = sstables::test(sst).get_summary();
-        BOOST_REQUIRE(s1.entries.size() > 1);
-
-        sstables::test(sst).remove_component(sstable::component_type::Summary).get();
-        sst = reusable_sst(s, tmp->path, 1).get0();
-        summary s2 = sstables::test(sst).get_summary();
->>>>>>> d540d5ff
 
         BOOST_REQUIRE(::memcmp(&s1.header, &s2.header, sizeof(summary::header)) == 0);
         BOOST_REQUIRE(s1.positions == s2.positions);
@@ -4827,35 +4638,21 @@
         auto builder = schema_builder("tests", "test")
                 .with_column("id", utf8_type, column_kind::partition_key)
                 .with_column("value", utf8_type);
-<<<<<<< HEAD
         builder.set_compressor_params(compression_parameters());
-=======
-        builder.set_compressor_params(compression_parameters({ }));
->>>>>>> d540d5ff
         auto s = builder.build(schema_builder::compact_storage::no);
         const column_definition& col = *s->get_column_definition("value");
 
         auto summary_byte_cost = sstables::components_writer::default_summary_byte_cost;
 
         auto make_large_partition = [&] (partition_key key) {
-<<<<<<< HEAD
             mutation m(s, key);
             m.set_clustered_cell(clustering_key::make_empty(), col, make_atomic_cell(utf8_type, bytes(20 * summary_byte_cost, 'a')));
-=======
-            mutation m(key, s);
-            m.set_clustered_cell(clustering_key::make_empty(), col, make_atomic_cell(bytes(20 * summary_byte_cost, 'a')));
->>>>>>> d540d5ff
             return m;
         };
 
         auto make_small_partition = [&] (partition_key key) {
-<<<<<<< HEAD
             mutation m(s, key);
             m.set_clustered_cell(clustering_key::make_empty(), col, make_atomic_cell(utf8_type, bytes(100, 'a')));
-=======
-            mutation m(key, s);
-            m.set_clustered_cell(clustering_key::make_empty(), col, make_atomic_cell(bytes(100, 'a')));
->>>>>>> d540d5ff
             return m;
         };
 
@@ -4889,7 +4686,6 @@
 
             BOOST_REQUIRE(std::abs(int64_t(total_partitions) - int64_t(sst->get_estimated_key_count())) <= s->min_index_interval());
         }
-<<<<<<< HEAD
     });
 }
 
@@ -4924,7 +4720,5 @@
 
         BOOST_REQUIRE(sst->get_stats_metadata().min_timestamp == -50);
         BOOST_REQUIRE(sst->get_stats_metadata().max_timestamp == 5);
-=======
->>>>>>> d540d5ff
     });
 }