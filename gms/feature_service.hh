/*
 * Copyright (C) 2018-present ScyllaDB
 */

/*
 * This file is part of Scylla.
 *
 * See the LICENSE.PROPRIETARY file in the top-level directory for licensing information.
 */

#pragma once

#include <seastar/core/sstring.hh>
#include <seastar/core/future.hh>
#include <seastar/core/shared_future.hh>
#include <unordered_map>
#include <functional>
#include <set>
#include <any>
#include "seastarx.hh"
#include "db/schema_features.hh"
#include "gms/feature.hh"

namespace db { class config; }
namespace service { class storage_service; }

namespace gms {

class feature_service;

struct feature_config {
private:
    std::set<sstring> _disabled_features;
    std::set<sstring> _masked_features;
    feature_config();

    friend class feature_service;
    friend feature_config feature_config_from_db_config(db::config& cfg, std::set<sstring> disabled);
};

feature_config feature_config_from_db_config(db::config& cfg, std::set<sstring> disabled = {});

/**
 * A gossip feature tracks whether all the nodes the current one is
 * aware of support the specified feature.
 *
 * A pointer to `cql3::query_processor` can be optionally supplied
 * if the instance needs to persist enabled features in a system table.
 */
class feature_service final {
    void register_feature(feature& f);
    void unregister_feature(feature& f);
    friend class feature;
    std::unordered_map<sstring, std::reference_wrapper<feature>> _registered_features;

    feature_config _config;
public:
    explicit feature_service(feature_config cfg);
    ~feature_service() = default;
    future<> stop();
    // Has to run inside seastar::async context
    void enable(const sstring& name);
    void support(const std::string_view& name);
    void enable(const std::set<std::string_view>& list);
    db::schema_features cluster_schema_features() const;
    std::set<std::string_view> known_feature_set();
    std::set<std::string_view> supported_feature_set();

    // Key in the 'system.scylla_local' table, that is used to
    // persist enabled features
    static constexpr const char* ENABLED_FEATURES_KEY = "enabled_features";

private:
    gms::feature _udf_feature;
    gms::feature _md_sstable_feature;
    gms::feature _view_virtual_columns;
    gms::feature _digest_insensitive_to_expiry;
    gms::feature _computed_columns;
    gms::feature _cdc_feature;
    gms::feature _nonfrozen_udts;
    gms::feature _hinted_handoff_separate_connection;
    gms::feature _lwt_feature;
    gms::feature _per_table_partitioners_feature;
    gms::feature _per_table_caching_feature;
    gms::feature _digest_for_null_values_feature;
    gms::feature _correct_idx_token_in_secondary_index_feature;
    gms::feature _alternator_streams_feature;
    gms::feature _alternator_ttl_feature;
    gms::feature _range_scan_data_variant;
    gms::feature _cdc_generations_v2;
    gms::feature _uda;
    gms::feature _separate_page_size_and_safety_limit;
    gms::feature _supports_raft_cluster_mgmt;
    gms::feature _uses_raft_cluster_mgmt;
<<<<<<< HEAD
    gms::feature _in_memory_tables;
    gms::feature _workload_prioritization;
=======
    gms::feature _tombstone_gc_options;
>>>>>>> 57188de0

    gms::feature::listener_registration _raft_support_listener;

public:

    const std::unordered_map<sstring, std::reference_wrapper<feature>>& registered_features() const;

    bool cluster_supports_user_defined_functions() const {
        return bool(_udf_feature);
    }

    const feature& cluster_supports_md_sstable() const {
        return _md_sstable_feature;
    }

    const feature& cluster_supports_cdc() const {
        return _cdc_feature;
    }

    const feature& cluster_supports_per_table_partitioners() const {
        return _per_table_partitioners_feature;
    }

    const feature& cluster_supports_per_table_caching() const {
        return _per_table_caching_feature;
    }

    const feature& cluster_supports_digest_for_null_values() const {
        return _digest_for_null_values_feature;
    }

    const feature& cluster_supports_view_virtual_columns() const {
        return _view_virtual_columns;
    }
    const feature& cluster_supports_digest_insensitive_to_expiry() const {
        return _digest_insensitive_to_expiry;
    }

    const feature& cluster_supports_computed_columns() const {
        return _computed_columns;
    }

    bool cluster_supports_nonfrozen_udts() const {
        return bool(_nonfrozen_udts);
    }

    bool cluster_supports_hinted_handoff_separate_connection() {
        return bool(_hinted_handoff_separate_connection);
    }

    bool cluster_supports_lwt() const {
        return bool(_lwt_feature);
    }

    bool cluster_supports_correct_idx_token_in_secondary_index() const {
        return bool(_correct_idx_token_in_secondary_index_feature);
    }

    bool cluster_supports_alternator_streams() const {
        return bool(_alternator_streams_feature);
    }

    bool cluster_supports_alternator_ttl() const {
        return bool(_alternator_ttl_feature);
    }

    // Range scans have a data variant, which produces query::result directly,
    // instead of through the intermediate reconcilable_result format.
    bool cluster_supports_range_scan_data_variant() const {
        return bool(_range_scan_data_variant);
    }

    bool cluster_supports_cdc_generations_v2() const {
        return bool(_cdc_generations_v2);
    }

    bool cluster_supports_user_defined_aggregates() const {
        return bool(_uda);
    }

    // Historically max_result_size contained only two fields: soft_limit and
    // hard_limit. It was somehow obscure because for normal paged queries both
    // fields were equal and meant page size. For unpaged queries and reversed
    // queries soft_limit was used to warn when the size of the result exceeded
    // the soft_limit and hard_limit was used to throw when the result was
    // bigger than this hard_limit. To clean things up, we introduced the third
    // field into max_result_size. It's name is page_size. Now page_size always
    // means the size of the page while soft and hard limits are just what their
    // names suggest. They are no longer interepreted as page size. This is not
    // a backwards compatible change so this new cluster feature is used to make
    // sure the whole cluster supports the new page_size field and we can safely
    // send it to replicas.
    bool cluster_supports_separate_page_size_and_safety_limit() const {
        return bool(_separate_page_size_and_safety_limit);
    }

    bool cluster_supports_tombstone_gc_options() const {
        return bool(_tombstone_gc_options);
    }

    static std::set<sstring> to_feature_set(sstring features_string);
    // Persist enabled feature in the `system.scylla_local` table under the "enabled_features" key.
    // The key itself is maintained as an `unordered_set<string>` and serialized via `to_string`
    // function to preserve readability.
    void persist_enabled_feature_info(const gms::feature& f) const;

    const gms::feature& cluster_supports_in_memory_tables() const {
        return _in_memory_tables;
    }

    const gms::feature& cluster_supports_workload_prioritization() const {
        return _workload_prioritization;
    }
};

} // namespace gms<|MERGE_RESOLUTION|>--- conflicted
+++ resolved
@@ -92,12 +92,9 @@
     gms::feature _separate_page_size_and_safety_limit;
     gms::feature _supports_raft_cluster_mgmt;
     gms::feature _uses_raft_cluster_mgmt;
-<<<<<<< HEAD
+    gms::feature _tombstone_gc_options;
     gms::feature _in_memory_tables;
     gms::feature _workload_prioritization;
-=======
-    gms::feature _tombstone_gc_options;
->>>>>>> 57188de0
 
     gms::feature::listener_registration _raft_support_listener;
 
