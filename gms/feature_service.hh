--- conflicted
+++ resolved
@@ -82,12 +82,9 @@
     gms::feature _per_table_caching_feature;
     gms::feature _digest_for_null_values_feature;
     gms::feature _correct_idx_token_in_secondary_index_feature;
-<<<<<<< HEAD
+    gms::feature _alternator_streams_feature;
     gms::feature _in_memory_tables;
     gms::feature _workload_prioritization;
-=======
-    gms::feature _alternator_streams_feature;
->>>>>>> 70689088
 
 public:
     bool cluster_supports_user_defined_functions() const {
@@ -161,17 +158,16 @@
         return bool(_correct_idx_token_in_secondary_index_feature);
     }
 
-<<<<<<< HEAD
+    bool cluster_supports_alternator_streams() const {
+        return bool(_alternator_streams_feature);
+    }
+
     const gms::feature& cluster_supports_in_memory_tables() const {
         return _in_memory_tables;
     }
 
     const gms::feature& cluster_supports_workload_prioritization() const {
         return _workload_prioritization;
-=======
-    bool cluster_supports_alternator_streams() const {
-        return bool(_alternator_streams_feature);
->>>>>>> 70689088
     }
 };
 
