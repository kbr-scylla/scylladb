--- conflicted
+++ resolved
@@ -89,16 +89,13 @@
     gms::feature _range_scan_data_variant;
     gms::feature _cdc_generations_v2;
     gms::feature _uda;
-<<<<<<< HEAD
-    gms::feature _in_memory_tables;
-    gms::feature _workload_prioritization;
-=======
     gms::feature _separate_page_size_and_safety_limit;
     gms::feature _supports_raft_cluster_mgmt;
     gms::feature _uses_raft_cluster_mgmt;
+    gms::feature _in_memory_tables;
+    gms::feature _workload_prioritization;
 
     gms::feature::listener_registration _raft_support_listener;
->>>>>>> 36905ce1
 
 public:
 
