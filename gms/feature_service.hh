--- conflicted
+++ resolved
@@ -83,12 +83,9 @@
     gms::feature _digest_for_null_values_feature;
     gms::feature _correct_idx_token_in_secondary_index_feature;
     gms::feature _alternator_streams_feature;
-<<<<<<< HEAD
+    gms::feature _range_scan_data_variant;
     gms::feature _in_memory_tables;
     gms::feature _workload_prioritization;
-=======
-    gms::feature _range_scan_data_variant;
->>>>>>> 10364fca
 
 public:
     bool cluster_supports_user_defined_functions() const {
@@ -166,19 +163,18 @@
         return bool(_alternator_streams_feature);
     }
 
-<<<<<<< HEAD
+    // Range scans have a data variant, which produces query::result directly,
+    // instead of through the intermediate reconcilable_result format.
+    bool cluster_supports_range_scan_data_variant() const {
+        return bool(_range_scan_data_variant);
+    }
+
     const gms::feature& cluster_supports_in_memory_tables() const {
         return _in_memory_tables;
     }
 
     const gms::feature& cluster_supports_workload_prioritization() const {
         return _workload_prioritization;
-=======
-    // Range scans have a data variant, which produces query::result directly,
-    // instead of through the intermediate reconcilable_result format.
-    bool cluster_supports_range_scan_data_variant() const {
-        return bool(_range_scan_data_variant);
->>>>>>> 10364fca
     }
 };
 
