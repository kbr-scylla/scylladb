/*
 * This file is part of Scylla.
 *
 * See the LICENSE.PROPRIETARY file in the top-level directory for licensing information.
 *
 * Copyright (C) 2020 ScyllaDB
 */

#include <any>
#include <seastar/core/sstring.hh>
#include <seastar/core/seastar.hh>
#include <seastar/core/smp.hh>
#include "log.hh"
#include "db/config.hh"
#include "gms/feature.hh"
#include "gms/feature_service.hh"

namespace gms {
constexpr std::string_view features::RANGE_TOMBSTONES = "RANGE_TOMBSTONES";
constexpr std::string_view features::LARGE_PARTITIONS = "LARGE_PARTITIONS";
constexpr std::string_view features::MATERIALIZED_VIEWS = "MATERIALIZED_VIEWS";
constexpr std::string_view features::COUNTERS = "COUNTERS";
constexpr std::string_view features::INDEXES = "INDEXES";
constexpr std::string_view features::DIGEST_MULTIPARTITION_READ = "DIGEST_MULTIPARTITION_READ";
constexpr std::string_view features::CORRECT_COUNTER_ORDER = "CORRECT_COUNTER_ORDER";
constexpr std::string_view features::SCHEMA_TABLES_V3 = "SCHEMA_TABLES_V3";
constexpr std::string_view features::CORRECT_NON_COMPOUND_RANGE_TOMBSTONES = "CORRECT_NON_COMPOUND_RANGE_TOMBSTONES";
constexpr std::string_view features::WRITE_FAILURE_REPLY = "WRITE_FAILURE_REPLY";
constexpr std::string_view features::XXHASH = "XXHASH";
constexpr std::string_view features::UDF = "UDF";
constexpr std::string_view features::ROLES = "ROLES";
constexpr std::string_view features::LA_SSTABLE = "LA_SSTABLE_FORMAT";
constexpr std::string_view features::STREAM_WITH_RPC_STREAM = "STREAM_WITH_RPC_STREAM";
constexpr std::string_view features::MC_SSTABLE = "MC_SSTABLE_FORMAT";
constexpr std::string_view features::MD_SSTABLE = "MD_SSTABLE_FORMAT";
constexpr std::string_view features::ROW_LEVEL_REPAIR = "ROW_LEVEL_REPAIR";
constexpr std::string_view features::TRUNCATION_TABLE = "TRUNCATION_TABLE";
constexpr std::string_view features::CORRECT_STATIC_COMPACT_IN_MC = "CORRECT_STATIC_COMPACT_IN_MC";
constexpr std::string_view features::UNBOUNDED_RANGE_TOMBSTONES = "UNBOUNDED_RANGE_TOMBSTONES";
constexpr std::string_view features::VIEW_VIRTUAL_COLUMNS = "VIEW_VIRTUAL_COLUMNS";
constexpr std::string_view features::DIGEST_INSENSITIVE_TO_EXPIRY = "DIGEST_INSENSITIVE_TO_EXPIRY";
constexpr std::string_view features::COMPUTED_COLUMNS = "COMPUTED_COLUMNS";
constexpr std::string_view features::CDC = "CDC";
constexpr std::string_view features::NONFROZEN_UDTS = "NONFROZEN_UDTS";
constexpr std::string_view features::HINTED_HANDOFF_SEPARATE_CONNECTION = "HINTED_HANDOFF_SEPARATE_CONNECTION";
constexpr std::string_view features::LWT = "LWT";
constexpr std::string_view features::PER_TABLE_PARTITIONERS = "PER_TABLE_PARTITIONERS";
constexpr std::string_view features::PER_TABLE_CACHING = "PER_TABLE_CACHING";
<<<<<<< HEAD
constexpr std::string_view features::IN_MEMORY_TABLES = "IN_MEMORY_TABLES";
constexpr std::string_view features::WORKLOAD_PRIORITIZATION = "WORKLOAD_PRIORITIZATION";
=======
constexpr std::string_view features::DIGEST_FOR_NULL_VALUES = "DIGEST_FOR_NULL_VALUES";
>>>>>>> e4798d95

static logging::logger logger("features");

feature_config::feature_config() {
}

feature_service::feature_service(feature_config cfg) : _config(cfg)
        , _range_tombstones_feature(*this, features::RANGE_TOMBSTONES)
        , _large_partitions_feature(*this, features::LARGE_PARTITIONS)
        , _materialized_views_feature(*this, features::MATERIALIZED_VIEWS)
        , _counters_feature(*this, features::COUNTERS)
        , _indexes_feature(*this, features::INDEXES)
        , _digest_multipartition_read_feature(*this, features::DIGEST_MULTIPARTITION_READ)
        , _correct_counter_order_feature(*this, features::CORRECT_COUNTER_ORDER)
        , _schema_tables_v3(*this, features::SCHEMA_TABLES_V3)
        , _correct_non_compound_range_tombstones(*this, features::CORRECT_NON_COMPOUND_RANGE_TOMBSTONES)
        , _write_failure_reply_feature(*this, features::WRITE_FAILURE_REPLY)
        , _xxhash_feature(*this, features::XXHASH)
        , _udf_feature(*this, features::UDF)
        , _roles_feature(*this, features::ROLES)
        , _stream_with_rpc_stream_feature(*this, features::STREAM_WITH_RPC_STREAM)
        , _mc_sstable_feature(*this, features::MC_SSTABLE)
        , _md_sstable_feature(*this, features::MD_SSTABLE)
        , _row_level_repair_feature(*this, features::ROW_LEVEL_REPAIR)
        , _truncation_table(*this, features::TRUNCATION_TABLE)
        , _correct_static_compact_in_mc(*this, features::CORRECT_STATIC_COMPACT_IN_MC)
        , _unbounded_range_tombstones_feature(*this, features::UNBOUNDED_RANGE_TOMBSTONES)
        , _view_virtual_columns(*this, features::VIEW_VIRTUAL_COLUMNS)
        , _digest_insensitive_to_expiry(*this, features::DIGEST_INSENSITIVE_TO_EXPIRY)
        , _computed_columns(*this, features::COMPUTED_COLUMNS)
        , _cdc_feature(*this, features::CDC)
        , _nonfrozen_udts(*this, features::NONFROZEN_UDTS)
        , _hinted_handoff_separate_connection(*this, features::HINTED_HANDOFF_SEPARATE_CONNECTION)
        , _lwt_feature(*this, features::LWT)
        , _per_table_partitioners_feature(*this, features::PER_TABLE_PARTITIONERS)
        , _per_table_caching_feature(*this, features::PER_TABLE_CACHING)
<<<<<<< HEAD
        , _in_memory_tables(*this, features::IN_MEMORY_TABLES)
        , _workload_prioritization(*this, features::WORKLOAD_PRIORITIZATION) {
}
=======
        , _digest_for_null_values_feature(*this, features::DIGEST_FOR_NULL_VALUES)
{}
>>>>>>> e4798d95

feature_config feature_config_from_db_config(db::config& cfg, std::set<sstring> disabled) {
    feature_config fcfg;

    fcfg._masked_features.insert(sstring(gms::features::UNBOUNDED_RANGE_TOMBSTONES));

    fcfg._disabled_features = std::move(disabled);

    if (!cfg.enable_sstables_mc_format()) {
        if (cfg.enable_sstables_md_format()) {
            throw std::runtime_error(
                    "You must use both enable_sstables_mc_format and enable_sstables_md_format "
                    "to enable SSTables md format support");
        }
        fcfg._disabled_features.insert(sstring(gms::features::MC_SSTABLE));
    }
    if (!cfg.enable_sstables_md_format()) {
        fcfg._disabled_features.insert(sstring(gms::features::MD_SSTABLE));
    }
    if (!cfg.enable_user_defined_functions()) {
        fcfg._disabled_features.insert(sstring(gms::features::UDF));
    } else {
        if (!cfg.check_experimental(db::experimental_features_t::UDF)) {
            throw std::runtime_error(
                    "You must use both enable_user_defined_functions and experimental_features:udf "
                    "to enable user-defined functions");
        }
    }

    if (!cfg.check_experimental(db::experimental_features_t::CDC)) {
        fcfg._disabled_features.insert(sstring(gms::features::CDC));
    }

    return fcfg;
}

future<> feature_service::stop() {
    return make_ready_future<>();
}

void feature_service::register_feature(feature& f) {
    auto i = _registered_features.emplace(f.name(), f);
    assert(i.second);
}

void feature_service::unregister_feature(feature& f) {
    _registered_features.erase(f.name());
}


void feature_service::enable(const sstring& name) {
    if (auto it = _registered_features.find(name); it != _registered_features.end()) {
        auto&& f = it->second;
        f.get().enable();
    }
}

void feature_service::support(const std::string_view& name) {
    _config._masked_features.erase(sstring(name));
}

std::set<std::string_view> feature_service::known_feature_set() {
    // Add features known by this local node. When a new feature is
    // introduced in scylla, update it here, e.g.,
    // return sstring("FEATURE1,FEATURE2")
    std::set<std::string_view> features = {
        gms::features::RANGE_TOMBSTONES,
        gms::features::LARGE_PARTITIONS,
        gms::features::COUNTERS,
        gms::features::DIGEST_MULTIPARTITION_READ,
        gms::features::CORRECT_COUNTER_ORDER,
        gms::features::SCHEMA_TABLES_V3,
        gms::features::CORRECT_NON_COMPOUND_RANGE_TOMBSTONES,
        gms::features::WRITE_FAILURE_REPLY,
        gms::features::XXHASH,
        gms::features::ROLES,
        gms::features::LA_SSTABLE,
        gms::features::STREAM_WITH_RPC_STREAM,
        gms::features::MATERIALIZED_VIEWS,
        gms::features::INDEXES,
        gms::features::ROW_LEVEL_REPAIR,
        gms::features::TRUNCATION_TABLE,
        gms::features::CORRECT_STATIC_COMPACT_IN_MC,
        gms::features::VIEW_VIRTUAL_COLUMNS,
        gms::features::DIGEST_INSENSITIVE_TO_EXPIRY,
        gms::features::COMPUTED_COLUMNS,
        gms::features::NONFROZEN_UDTS,
        gms::features::UNBOUNDED_RANGE_TOMBSTONES,
        gms::features::HINTED_HANDOFF_SEPARATE_CONNECTION,
        gms::features::PER_TABLE_PARTITIONERS,
        gms::features::PER_TABLE_CACHING,
        gms::features::LWT,
        gms::features::MC_SSTABLE,
        gms::features::MD_SSTABLE,
        gms::features::UDF,
        gms::features::CDC,
<<<<<<< HEAD
        gms::features::IN_MEMORY_TABLES,
        gms::features::WORKLOAD_PRIORITIZATION,
=======
        gms::features::DIGEST_FOR_NULL_VALUES,
>>>>>>> e4798d95
    };

    for (const sstring& s : _config._disabled_features) {
        features.erase(s);
    }
    return features;
}

std::set<std::string_view> feature_service::supported_feature_set() {
    auto features = known_feature_set();

    for (const sstring& s : _config._masked_features) {
        features.erase(s);
    }
    return features;
}

feature::feature(feature_service& service, std::string_view name, bool enabled)
        : _service(&service)
        , _name(name)
        , _enabled(enabled) {
    _service->register_feature(*this);
}

feature::~feature() {
    if (_service) {
        _service->unregister_feature(*this);
    }
}

feature& feature::operator=(feature&& other) {
    _service->unregister_feature(*this);
    _service = std::exchange(other._service, nullptr);
    _name = other._name;
    _enabled = other._enabled;
    _s = std::move(other._s);
    _service->register_feature(*this);
    return *this;
}

void feature::enable() {
    if (!_enabled) {
        if (this_shard_id() == 0) {
            logger.info("Feature {} is enabled", name());
        }
        _enabled = true;
        _s();
    }
}

db::schema_features feature_service::cluster_schema_features() const {
    db::schema_features f;
    f.set_if<db::schema_feature::VIEW_VIRTUAL_COLUMNS>(bool(_view_virtual_columns));
    f.set_if<db::schema_feature::DIGEST_INSENSITIVE_TO_EXPIRY>(bool(_digest_insensitive_to_expiry));
    f.set_if<db::schema_feature::COMPUTED_COLUMNS>(bool(_computed_columns));
    f.set_if<db::schema_feature::CDC_OPTIONS>(bool(_cdc_feature));
    f.set_if<db::schema_feature::PER_TABLE_PARTITIONERS>(bool(_per_table_partitioners_feature));
    // We wish to be able to migrate from 2.3 and 3.0, as well as enterprise-2018.1.
    // So we set the IN_MEMORY_TABLES feature if either the cluster feature IN_MEMORY_TABLES is present
    // (indicating 2019.1 or later) or if the cluster XXHASH feature is not present (indicating enterprise-2018.1).
    //
    // Equivalently, we disable the feature if we don't have the cluster in-memory feature and do have the xxhash
    // feature (indicating a recent open-source version).
    bool some_features_were_propagated = bool(_range_tombstones_feature);
    bool older_than_2019_1_or_2_3 = !_xxhash_feature;
    bool upgrading_from_2018_1 = some_features_were_propagated && older_than_2019_1_or_2_3;
    logger.info("range_tombstones: {} xxhash: {} in_memory: {} result: {}",
            bool(_range_tombstones_feature), bool(_xxhash_feature), bool(_in_memory_tables),
            bool(_in_memory_tables) || upgrading_from_2018_1);
    f.set_if<db::schema_feature::IN_MEMORY_TABLES>(bool(_in_memory_tables) || upgrading_from_2018_1);
    return f;
}

void feature_service::enable(const std::set<std::string_view>& list) {
    for (gms::feature& f : {
        std::ref(_range_tombstones_feature),
        std::ref(_large_partitions_feature),
        std::ref(_materialized_views_feature),
        std::ref(_counters_feature),
        std::ref(_indexes_feature),
        std::ref(_digest_multipartition_read_feature),
        std::ref(_correct_counter_order_feature),
        std::ref(_schema_tables_v3),
        std::ref(_correct_non_compound_range_tombstones),
        std::ref(_write_failure_reply_feature),
        std::ref(_xxhash_feature),
        std::ref(_udf_feature),
        std::ref(_roles_feature),
        std::ref(_stream_with_rpc_stream_feature),
        std::ref(_mc_sstable_feature),
        std::ref(_md_sstable_feature),
        std::ref(_row_level_repair_feature),
        std::ref(_truncation_table),
        std::ref(_correct_static_compact_in_mc),
        std::ref(_unbounded_range_tombstones_feature),
        std::ref(_view_virtual_columns),
        std::ref(_digest_insensitive_to_expiry),
        std::ref(_computed_columns),
        std::ref(_cdc_feature),
        std::ref(_nonfrozen_udts),
        std::ref(_hinted_handoff_separate_connection),
        std::ref(_lwt_feature),
        std::ref(_per_table_partitioners_feature),
        std::ref(_per_table_caching_feature),
<<<<<<< HEAD
        std::ref(_in_memory_tables),
        std::ref(_workload_prioritization),
=======
        std::ref(_digest_for_null_values_feature),
>>>>>>> e4798d95
    })
    {
        if (list.contains(f.name())) {
            f.enable();
        }
    }
}

} // namespace gms<|MERGE_RESOLUTION|>--- conflicted
+++ resolved
@@ -46,12 +46,9 @@
 constexpr std::string_view features::LWT = "LWT";
 constexpr std::string_view features::PER_TABLE_PARTITIONERS = "PER_TABLE_PARTITIONERS";
 constexpr std::string_view features::PER_TABLE_CACHING = "PER_TABLE_CACHING";
-<<<<<<< HEAD
+constexpr std::string_view features::DIGEST_FOR_NULL_VALUES = "DIGEST_FOR_NULL_VALUES";
 constexpr std::string_view features::IN_MEMORY_TABLES = "IN_MEMORY_TABLES";
 constexpr std::string_view features::WORKLOAD_PRIORITIZATION = "WORKLOAD_PRIORITIZATION";
-=======
-constexpr std::string_view features::DIGEST_FOR_NULL_VALUES = "DIGEST_FOR_NULL_VALUES";
->>>>>>> e4798d95
 
 static logging::logger logger("features");
 
@@ -88,14 +85,10 @@
         , _lwt_feature(*this, features::LWT)
         , _per_table_partitioners_feature(*this, features::PER_TABLE_PARTITIONERS)
         , _per_table_caching_feature(*this, features::PER_TABLE_CACHING)
-<<<<<<< HEAD
+        , _digest_for_null_values_feature(*this, features::DIGEST_FOR_NULL_VALUES)
         , _in_memory_tables(*this, features::IN_MEMORY_TABLES)
-        , _workload_prioritization(*this, features::WORKLOAD_PRIORITIZATION) {
-}
-=======
-        , _digest_for_null_values_feature(*this, features::DIGEST_FOR_NULL_VALUES)
+        , _workload_prioritization(*this, features::WORKLOAD_PRIORITIZATION)
 {}
->>>>>>> e4798d95
 
 feature_config feature_config_from_db_config(db::config& cfg, std::set<sstring> disabled) {
     feature_config fcfg;
@@ -192,12 +185,9 @@
         gms::features::MD_SSTABLE,
         gms::features::UDF,
         gms::features::CDC,
-<<<<<<< HEAD
+        gms::features::DIGEST_FOR_NULL_VALUES,
         gms::features::IN_MEMORY_TABLES,
         gms::features::WORKLOAD_PRIORITIZATION,
-=======
-        gms::features::DIGEST_FOR_NULL_VALUES,
->>>>>>> e4798d95
     };
 
     for (const sstring& s : _config._disabled_features) {
@@ -302,12 +292,9 @@
         std::ref(_lwt_feature),
         std::ref(_per_table_partitioners_feature),
         std::ref(_per_table_caching_feature),
-<<<<<<< HEAD
+        std::ref(_digest_for_null_values_feature),
         std::ref(_in_memory_tables),
         std::ref(_workload_prioritization),
-=======
-        std::ref(_digest_for_null_values_feature),
->>>>>>> e4798d95
     })
     {
         if (list.contains(f.name())) {
