/*
 * This file is part of Scylla.
 *
 * See the LICENSE.PROPRIETARY file in the top-level directory for licensing information.
 *
 * Copyright (C) 2020-present ScyllaDB
 */

#include <any>
#include <seastar/core/sstring.hh>
#include <seastar/core/seastar.hh>
#include <seastar/core/smp.hh>
#include "log.hh"
#include "db/config.hh"
#include "gms/feature.hh"
#include "gms/feature_service.hh"
#include "db/system_keyspace.hh"
#include "db/query_context.hh"
#include "to_string.hh"
#include <boost/algorithm/string/classification.hpp>
#include <boost/algorithm/string/split.hpp>

namespace gms {

// Deprecated features - sent to other nodes via gossip, but assumed true in the code
constexpr std::string_view features::RANGE_TOMBSTONES = "RANGE_TOMBSTONES";
constexpr std::string_view features::LARGE_PARTITIONS = "LARGE_PARTITIONS";
constexpr std::string_view features::MATERIALIZED_VIEWS = "MATERIALIZED_VIEWS";
constexpr std::string_view features::COUNTERS = "COUNTERS";
constexpr std::string_view features::INDEXES = "INDEXES";
constexpr std::string_view features::DIGEST_MULTIPARTITION_READ = "DIGEST_MULTIPARTITION_READ";
constexpr std::string_view features::CORRECT_COUNTER_ORDER = "CORRECT_COUNTER_ORDER";
constexpr std::string_view features::SCHEMA_TABLES_V3 = "SCHEMA_TABLES_V3";
constexpr std::string_view features::CORRECT_NON_COMPOUND_RANGE_TOMBSTONES = "CORRECT_NON_COMPOUND_RANGE_TOMBSTONES";
constexpr std::string_view features::WRITE_FAILURE_REPLY = "WRITE_FAILURE_REPLY";
constexpr std::string_view features::XXHASH = "XXHASH";
constexpr std::string_view features::ROLES = "ROLES";
constexpr std::string_view features::LA_SSTABLE = "LA_SSTABLE_FORMAT";
constexpr std::string_view features::STREAM_WITH_RPC_STREAM = "STREAM_WITH_RPC_STREAM";
constexpr std::string_view features::ROW_LEVEL_REPAIR = "ROW_LEVEL_REPAIR";
constexpr std::string_view features::TRUNCATION_TABLE = "TRUNCATION_TABLE";
constexpr std::string_view features::CORRECT_STATIC_COMPACT_IN_MC = "CORRECT_STATIC_COMPACT_IN_MC";
constexpr std::string_view features::UNBOUNDED_RANGE_TOMBSTONES = "UNBOUNDED_RANGE_TOMBSTONES";
constexpr std::string_view features::MC_SSTABLE = "MC_SSTABLE_FORMAT";

// Up-to-date features
constexpr std::string_view features::UDF = "UDF";
constexpr std::string_view features::MD_SSTABLE = "MD_SSTABLE_FORMAT";
constexpr std::string_view features::VIEW_VIRTUAL_COLUMNS = "VIEW_VIRTUAL_COLUMNS";
constexpr std::string_view features::DIGEST_INSENSITIVE_TO_EXPIRY = "DIGEST_INSENSITIVE_TO_EXPIRY";
constexpr std::string_view features::COMPUTED_COLUMNS = "COMPUTED_COLUMNS";
constexpr std::string_view features::CDC = "CDC";
constexpr std::string_view features::NONFROZEN_UDTS = "NONFROZEN_UDTS";
constexpr std::string_view features::HINTED_HANDOFF_SEPARATE_CONNECTION = "HINTED_HANDOFF_SEPARATE_CONNECTION";
constexpr std::string_view features::LWT = "LWT";
constexpr std::string_view features::PER_TABLE_PARTITIONERS = "PER_TABLE_PARTITIONERS";
constexpr std::string_view features::PER_TABLE_CACHING = "PER_TABLE_CACHING";
constexpr std::string_view features::DIGEST_FOR_NULL_VALUES = "DIGEST_FOR_NULL_VALUES";
constexpr std::string_view features::CORRECT_IDX_TOKEN_IN_SECONDARY_INDEX = "CORRECT_IDX_TOKEN_IN_SECONDARY_INDEX";
constexpr std::string_view features::ALTERNATOR_STREAMS = "ALTERNATOR_STREAMS";
constexpr std::string_view features::ALTERNATOR_TTL = "ALTERNATOR_TTL";
constexpr std::string_view features::RANGE_SCAN_DATA_VARIANT = "RANGE_SCAN_DATA_VARIANT";
constexpr std::string_view features::CDC_GENERATIONS_V2 = "CDC_GENERATIONS_V2";
constexpr std::string_view features::UDA = "UDA";
<<<<<<< HEAD
constexpr std::string_view features::IN_MEMORY_TABLES = "IN_MEMORY_TABLES";
constexpr std::string_view features::WORKLOAD_PRIORITIZATION = "WORKLOAD_PRIORITIZATION";
=======
constexpr std::string_view features::SEPARATE_PAGE_SIZE_AND_SAFETY_LIMIT = "SEPARATE_PAGE_SIZE_AND_SAFETY_LIMIT";
constexpr std::string_view features::SUPPORTS_RAFT_CLUSTER_MANAGEMENT = "SUPPORTS_RAFT_CLUSTER_MANAGEMENT";
constexpr std::string_view features::USES_RAFT_CLUSTER_MANAGEMENT = "USES_RAFT_CLUSTER_MANAGEMENT";
>>>>>>> 36905ce1

static logging::logger logger("features");

feature_config::feature_config() {
}

feature_service::feature_service(feature_config cfg) : _config(cfg)
        , _udf_feature(*this, features::UDF)
        , _md_sstable_feature(*this, features::MD_SSTABLE)
        , _view_virtual_columns(*this, features::VIEW_VIRTUAL_COLUMNS)
        , _digest_insensitive_to_expiry(*this, features::DIGEST_INSENSITIVE_TO_EXPIRY)
        , _computed_columns(*this, features::COMPUTED_COLUMNS)
        , _cdc_feature(*this, features::CDC)
        , _nonfrozen_udts(*this, features::NONFROZEN_UDTS)
        , _hinted_handoff_separate_connection(*this, features::HINTED_HANDOFF_SEPARATE_CONNECTION)
        , _lwt_feature(*this, features::LWT)
        , _per_table_partitioners_feature(*this, features::PER_TABLE_PARTITIONERS)
        , _per_table_caching_feature(*this, features::PER_TABLE_CACHING)
        , _digest_for_null_values_feature(*this, features::DIGEST_FOR_NULL_VALUES)
        , _correct_idx_token_in_secondary_index_feature(*this, features::CORRECT_IDX_TOKEN_IN_SECONDARY_INDEX)
        , _alternator_streams_feature(*this, features::ALTERNATOR_STREAMS)
        , _alternator_ttl_feature(*this, features::ALTERNATOR_TTL)
        , _range_scan_data_variant(*this, features::RANGE_SCAN_DATA_VARIANT)
        , _cdc_generations_v2(*this, features::CDC_GENERATIONS_V2)
        , _uda(*this, features::UDA)
<<<<<<< HEAD
        , _in_memory_tables(*this, features::IN_MEMORY_TABLES)
        , _workload_prioritization(*this, features::WORKLOAD_PRIORITIZATION)
=======
        , _separate_page_size_and_safety_limit(*this, features::SEPARATE_PAGE_SIZE_AND_SAFETY_LIMIT)
        , _supports_raft_cluster_mgmt(*this, features::SUPPORTS_RAFT_CLUSTER_MANAGEMENT)
        , _uses_raft_cluster_mgmt(*this, features::USES_RAFT_CLUSTER_MANAGEMENT)
        , _raft_support_listener(_supports_raft_cluster_mgmt.when_enabled([this] {
            // When the cluster fully supports raft-based cluster management,
            // we can re-enable support for the second gossip feature to trigger
            // actual use of raft-based cluster management procedures.
            support(features::USES_RAFT_CLUSTER_MANAGEMENT);
        }))
>>>>>>> 36905ce1
{}

feature_config feature_config_from_db_config(db::config& cfg, std::set<sstring> disabled) {
    feature_config fcfg;

    fcfg._disabled_features = std::move(disabled);

    if (!cfg.enable_sstables_md_format()) {
        fcfg._disabled_features.insert(sstring(gms::features::MD_SSTABLE));
    }
    if (!cfg.enable_user_defined_functions()) {
        fcfg._disabled_features.insert(sstring(gms::features::UDF));
    } else {
        if (!cfg.check_experimental(db::experimental_features_t::UDF)) {
            throw std::runtime_error(
                    "You must use both enable_user_defined_functions and experimental_features:udf "
                    "to enable user-defined functions");
        }
    }

    if (!cfg.check_experimental(db::experimental_features_t::ALTERNATOR_STREAMS)) {
        fcfg._disabled_features.insert(sstring(gms::features::ALTERNATOR_STREAMS));
    }
    if (!cfg.check_experimental(db::experimental_features_t::ALTERNATOR_TTL)) {
        fcfg._disabled_features.insert(sstring(gms::features::ALTERNATOR_TTL));
    }
    if (!cfg.check_experimental(db::experimental_features_t::RAFT)) {
        fcfg._disabled_features.insert(sstring(gms::features::SUPPORTS_RAFT_CLUSTER_MANAGEMENT));
        fcfg._disabled_features.insert(sstring(gms::features::USES_RAFT_CLUSTER_MANAGEMENT));
    } else {
        // Disable support for using raft cluster management so that it cannot
        // be enabled by accident.
        // This prevents the `USES_RAFT_CLUSTER_MANAGEMENT` feature from being
        // advertised via gossip ahead of time.
        fcfg._masked_features.insert(sstring(gms::features::USES_RAFT_CLUSTER_MANAGEMENT));
    }

    return fcfg;
}

future<> feature_service::stop() {
    return make_ready_future<>();
}

void feature_service::register_feature(feature& f) {
    auto i = _registered_features.emplace(f.name(), f);
    assert(i.second);
}

void feature_service::unregister_feature(feature& f) {
    _registered_features.erase(f.name());
}


void feature_service::enable(const sstring& name) {
    if (auto it = _registered_features.find(name); it != _registered_features.end()) {
        auto&& f = it->second;
        auto& f_ref = f.get();
        if (db::qctx && !f_ref) {
            persist_enabled_feature_info(f_ref);
        }
        f_ref.enable();
    }
}

void feature_service::support(const std::string_view& name) {
    _config._masked_features.erase(sstring(name));
}

std::set<std::string_view> feature_service::known_feature_set() {
    // Add features known by this local node. When a new feature is
    // introduced in scylla, update it here, e.g.,
    // return sstring("FEATURE1,FEATURE2")
    std::set<std::string_view> features = {
        // Deprecated features - sent to other nodes via gossip, but assumed true in the code
        gms::features::RANGE_TOMBSTONES,
        gms::features::LARGE_PARTITIONS,
        gms::features::COUNTERS,
        gms::features::DIGEST_MULTIPARTITION_READ,
        gms::features::CORRECT_COUNTER_ORDER,
        gms::features::SCHEMA_TABLES_V3,
        gms::features::CORRECT_NON_COMPOUND_RANGE_TOMBSTONES,
        gms::features::WRITE_FAILURE_REPLY,
        gms::features::XXHASH,
        gms::features::ROLES,
        gms::features::LA_SSTABLE,
        gms::features::STREAM_WITH_RPC_STREAM,
        gms::features::MATERIALIZED_VIEWS,
        gms::features::INDEXES,
        gms::features::ROW_LEVEL_REPAIR,
        gms::features::TRUNCATION_TABLE,
        gms::features::CORRECT_STATIC_COMPACT_IN_MC,
        gms::features::UNBOUNDED_RANGE_TOMBSTONES,
        gms::features::MC_SSTABLE,

        // Up-to-date features
        gms::features::VIEW_VIRTUAL_COLUMNS,
        gms::features::DIGEST_INSENSITIVE_TO_EXPIRY,
        gms::features::COMPUTED_COLUMNS,
        gms::features::NONFROZEN_UDTS,
        gms::features::HINTED_HANDOFF_SEPARATE_CONNECTION,
        gms::features::PER_TABLE_PARTITIONERS,
        gms::features::PER_TABLE_CACHING,
        gms::features::LWT,
        gms::features::MD_SSTABLE,
        gms::features::UDF,
        gms::features::CDC,
        gms::features::DIGEST_FOR_NULL_VALUES,
        gms::features::CORRECT_IDX_TOKEN_IN_SECONDARY_INDEX,
        gms::features::ALTERNATOR_STREAMS,
        gms::features::ALTERNATOR_TTL,
        gms::features::RANGE_SCAN_DATA_VARIANT,
        gms::features::CDC_GENERATIONS_V2,
        gms::features::UDA,
<<<<<<< HEAD
        gms::features::IN_MEMORY_TABLES,
        gms::features::WORKLOAD_PRIORITIZATION,
=======
        gms::features::SEPARATE_PAGE_SIZE_AND_SAFETY_LIMIT,
        gms::features::SUPPORTS_RAFT_CLUSTER_MANAGEMENT,
        gms::features::USES_RAFT_CLUSTER_MANAGEMENT,
>>>>>>> 36905ce1
    };

    for (const sstring& s : _config._disabled_features) {
        features.erase(s);
    }
    return features;
}

const std::unordered_map<sstring, std::reference_wrapper<feature>>& feature_service::registered_features() const {
    return _registered_features;
}

std::set<std::string_view> feature_service::supported_feature_set() {
    auto features = known_feature_set();

    for (const sstring& s : _config._masked_features) {
        features.erase(s);
    }
    return features;
}

feature::feature(feature_service& service, std::string_view name, bool enabled)
        : _service(&service)
        , _name(name)
        , _enabled(enabled) {
    _service->register_feature(*this);
}

feature::~feature() {
    if (_service) {
        _service->unregister_feature(*this);
    }
}

feature& feature::operator=(feature&& other) {
    _service->unregister_feature(*this);
    _service = std::exchange(other._service, nullptr);
    _name = other._name;
    _enabled = other._enabled;
    _s = std::move(other._s);
    _service->register_feature(*this);
    return *this;
}

void feature::enable() {
    if (!_enabled) {
        if (this_shard_id() == 0) {
            logger.info("Feature {} is enabled", name());
        }
        _enabled = true;
        _s();
    }
}

db::schema_features feature_service::cluster_schema_features() const {
    db::schema_features f;
    f.set_if<db::schema_feature::VIEW_VIRTUAL_COLUMNS>(bool(_view_virtual_columns));
    f.set_if<db::schema_feature::DIGEST_INSENSITIVE_TO_EXPIRY>(bool(_digest_insensitive_to_expiry));
    f.set_if<db::schema_feature::COMPUTED_COLUMNS>(bool(_computed_columns));
    f.set_if<db::schema_feature::CDC_OPTIONS>(bool(_cdc_feature));
    f.set_if<db::schema_feature::PER_TABLE_PARTITIONERS>(bool(_per_table_partitioners_feature));
    f.set_if<db::schema_feature::IN_MEMORY_TABLES>(bool(_in_memory_tables));
    return f;
}

std::set<sstring> feature_service::to_feature_set(sstring features_string) {
    std::set<sstring> features;
    boost::split(features, features_string, boost::is_any_of(","));
    features.erase("");
    return features;
}

void feature_service::persist_enabled_feature_info(const gms::feature& f) const {
    // Executed in seastar::async context, because `gms::feature::enable`
    // is only allowed to run within a thread context

    std::optional<sstring> raw_old_value = db::system_keyspace::get_scylla_local_param(ENABLED_FEATURES_KEY).get0();
    if (!raw_old_value) {
        db::system_keyspace::set_scylla_local_param(ENABLED_FEATURES_KEY, f.name()).get0();
        return;
    }
    auto feats_set = to_feature_set(*raw_old_value);
    feats_set.emplace(f.name());
    db::system_keyspace::set_scylla_local_param(ENABLED_FEATURES_KEY, ::join(",", feats_set)).get0();
}

void feature_service::enable(const std::set<std::string_view>& list) {
    for (gms::feature& f : {
        std::ref(_udf_feature),
        std::ref(_md_sstable_feature),
        std::ref(_view_virtual_columns),
        std::ref(_digest_insensitive_to_expiry),
        std::ref(_computed_columns),
        std::ref(_cdc_feature),
        std::ref(_nonfrozen_udts),
        std::ref(_hinted_handoff_separate_connection),
        std::ref(_lwt_feature),
        std::ref(_per_table_partitioners_feature),
        std::ref(_per_table_caching_feature),
        std::ref(_digest_for_null_values_feature),
        std::ref(_correct_idx_token_in_secondary_index_feature),
        std::ref(_alternator_streams_feature),
        std::ref(_alternator_ttl_feature),
        std::ref(_range_scan_data_variant),
        std::ref(_cdc_generations_v2),
        std::ref(_uda),
<<<<<<< HEAD
        std::ref(_in_memory_tables),
        std::ref(_workload_prioritization),
=======
        std::ref(_separate_page_size_and_safety_limit),
        std::ref(_supports_raft_cluster_mgmt),
        std::ref(_uses_raft_cluster_mgmt),
>>>>>>> 36905ce1
    })
    {
        if (list.contains(f.name())) {
            if (db::qctx && !f) {
                persist_enabled_feature_info(f);
            }
            f.enable();
        }
    }
}

} // namespace gms<|MERGE_RESOLUTION|>--- conflicted
+++ resolved
@@ -62,14 +62,11 @@
 constexpr std::string_view features::RANGE_SCAN_DATA_VARIANT = "RANGE_SCAN_DATA_VARIANT";
 constexpr std::string_view features::CDC_GENERATIONS_V2 = "CDC_GENERATIONS_V2";
 constexpr std::string_view features::UDA = "UDA";
-<<<<<<< HEAD
-constexpr std::string_view features::IN_MEMORY_TABLES = "IN_MEMORY_TABLES";
-constexpr std::string_view features::WORKLOAD_PRIORITIZATION = "WORKLOAD_PRIORITIZATION";
-=======
 constexpr std::string_view features::SEPARATE_PAGE_SIZE_AND_SAFETY_LIMIT = "SEPARATE_PAGE_SIZE_AND_SAFETY_LIMIT";
 constexpr std::string_view features::SUPPORTS_RAFT_CLUSTER_MANAGEMENT = "SUPPORTS_RAFT_CLUSTER_MANAGEMENT";
 constexpr std::string_view features::USES_RAFT_CLUSTER_MANAGEMENT = "USES_RAFT_CLUSTER_MANAGEMENT";
->>>>>>> 36905ce1
+constexpr std::string_view features::IN_MEMORY_TABLES = "IN_MEMORY_TABLES";
+constexpr std::string_view features::WORKLOAD_PRIORITIZATION = "WORKLOAD_PRIORITIZATION";
 
 static logging::logger logger("features");
 
@@ -95,20 +92,17 @@
         , _range_scan_data_variant(*this, features::RANGE_SCAN_DATA_VARIANT)
         , _cdc_generations_v2(*this, features::CDC_GENERATIONS_V2)
         , _uda(*this, features::UDA)
-<<<<<<< HEAD
-        , _in_memory_tables(*this, features::IN_MEMORY_TABLES)
-        , _workload_prioritization(*this, features::WORKLOAD_PRIORITIZATION)
-=======
         , _separate_page_size_and_safety_limit(*this, features::SEPARATE_PAGE_SIZE_AND_SAFETY_LIMIT)
         , _supports_raft_cluster_mgmt(*this, features::SUPPORTS_RAFT_CLUSTER_MANAGEMENT)
         , _uses_raft_cluster_mgmt(*this, features::USES_RAFT_CLUSTER_MANAGEMENT)
+        , _in_memory_tables(*this, features::IN_MEMORY_TABLES)
+        , _workload_prioritization(*this, features::WORKLOAD_PRIORITIZATION)
         , _raft_support_listener(_supports_raft_cluster_mgmt.when_enabled([this] {
             // When the cluster fully supports raft-based cluster management,
             // we can re-enable support for the second gossip feature to trigger
             // actual use of raft-based cluster management procedures.
             support(features::USES_RAFT_CLUSTER_MANAGEMENT);
         }))
->>>>>>> 36905ce1
 {}
 
 feature_config feature_config_from_db_config(db::config& cfg, std::set<sstring> disabled) {
@@ -223,14 +217,11 @@
         gms::features::RANGE_SCAN_DATA_VARIANT,
         gms::features::CDC_GENERATIONS_V2,
         gms::features::UDA,
-<<<<<<< HEAD
-        gms::features::IN_MEMORY_TABLES,
-        gms::features::WORKLOAD_PRIORITIZATION,
-=======
         gms::features::SEPARATE_PAGE_SIZE_AND_SAFETY_LIMIT,
         gms::features::SUPPORTS_RAFT_CLUSTER_MANAGEMENT,
         gms::features::USES_RAFT_CLUSTER_MANAGEMENT,
->>>>>>> 36905ce1
+        gms::features::IN_MEMORY_TABLES,
+        gms::features::WORKLOAD_PRIORITIZATION,
     };
 
     for (const sstring& s : _config._disabled_features) {
@@ -337,14 +328,11 @@
         std::ref(_range_scan_data_variant),
         std::ref(_cdc_generations_v2),
         std::ref(_uda),
-<<<<<<< HEAD
-        std::ref(_in_memory_tables),
-        std::ref(_workload_prioritization),
-=======
         std::ref(_separate_page_size_and_safety_limit),
         std::ref(_supports_raft_cluster_mgmt),
         std::ref(_uses_raft_cluster_mgmt),
->>>>>>> 36905ce1
+        std::ref(_in_memory_tables),
+        std::ref(_workload_prioritization),
     })
     {
         if (list.contains(f.name())) {
