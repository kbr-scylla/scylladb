--- conflicted
+++ resolved
@@ -66,12 +66,9 @@
 constexpr std::string_view features::USES_RAFT_CLUSTER_MANAGEMENT = "USES_RAFT_CLUSTER_MANAGEMENT";
 constexpr std::string_view features::TOMBSTONE_GC_OPTIONS = "TOMBSTONE_GC_OPTIONS";
 constexpr std::string_view features::PARALLELIZED_AGGREGATION = "PARALLELIZED_AGGREGATION";
-<<<<<<< HEAD
+constexpr std::string_view features::KEYSPACE_STORAGE_OPTIONS = "KEYSPACE_STORAGE_OPTIONS";
 constexpr std::string_view features::IN_MEMORY_TABLES = "IN_MEMORY_TABLES";
 constexpr std::string_view features::WORKLOAD_PRIORITIZATION = "WORKLOAD_PRIORITIZATION";
-=======
-constexpr std::string_view features::KEYSPACE_STORAGE_OPTIONS = "KEYSPACE_STORAGE_OPTIONS";
->>>>>>> 4a5082bf
 
 static logging::logger logger("features");
 
@@ -103,12 +100,9 @@
         , _uses_raft_cluster_mgmt(*this, features::USES_RAFT_CLUSTER_MANAGEMENT)
         , _tombstone_gc_options(*this, features::TOMBSTONE_GC_OPTIONS)
         , _parallelized_aggregation(*this, features::PARALLELIZED_AGGREGATION)
-<<<<<<< HEAD
+        , _keyspace_storage_options(*this, features::KEYSPACE_STORAGE_OPTIONS)
         , _in_memory_tables(*this, features::IN_MEMORY_TABLES)
         , _workload_prioritization(*this, features::WORKLOAD_PRIORITIZATION)
-=======
-        , _keyspace_storage_options(*this, features::KEYSPACE_STORAGE_OPTIONS)
->>>>>>> 4a5082bf
 {}
 
 feature_config feature_config_from_db_config(db::config& cfg, std::set<sstring> disabled) {
@@ -247,12 +241,9 @@
         gms::features::USES_RAFT_CLUSTER_MANAGEMENT,
         gms::features::TOMBSTONE_GC_OPTIONS,
         gms::features::PARALLELIZED_AGGREGATION,
-<<<<<<< HEAD
+        gms::features::KEYSPACE_STORAGE_OPTIONS,
         gms::features::IN_MEMORY_TABLES,
         gms::features::WORKLOAD_PRIORITIZATION,
-=======
-        gms::features::KEYSPACE_STORAGE_OPTIONS,
->>>>>>> 4a5082bf
     };
 
     for (const sstring& s : _config._disabled_features) {
@@ -314,11 +305,8 @@
     f.set_if<db::schema_feature::COMPUTED_COLUMNS>(bool(_computed_columns));
     f.set_if<db::schema_feature::CDC_OPTIONS>(bool(_cdc_feature));
     f.set_if<db::schema_feature::PER_TABLE_PARTITIONERS>(bool(_per_table_partitioners_feature));
-<<<<<<< HEAD
+    f.set_if<db::schema_feature::SCYLLA_KEYSPACES>(bool(_keyspace_storage_options));
     f.set_if<db::schema_feature::IN_MEMORY_TABLES>(bool(_in_memory_tables));
-=======
-    f.set_if<db::schema_feature::SCYLLA_KEYSPACES>(bool(_keyspace_storage_options));
->>>>>>> 4a5082bf
     return f;
 }
 
@@ -369,12 +357,9 @@
         std::ref(_uses_raft_cluster_mgmt),
         std::ref(_tombstone_gc_options),
         std::ref(_parallelized_aggregation),
-<<<<<<< HEAD
+        std::ref(_keyspace_storage_options),
         std::ref(_in_memory_tables),
         std::ref(_workload_prioritization),
-=======
-        std::ref(_keyspace_storage_options),
->>>>>>> 4a5082bf
     })
     {
         if (list.contains(f.name())) {
