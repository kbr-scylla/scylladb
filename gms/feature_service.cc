--- conflicted
+++ resolved
@@ -53,12 +53,9 @@
 constexpr std::string_view features::DIGEST_FOR_NULL_VALUES = "DIGEST_FOR_NULL_VALUES";
 constexpr std::string_view features::CORRECT_IDX_TOKEN_IN_SECONDARY_INDEX = "CORRECT_IDX_TOKEN_IN_SECONDARY_INDEX";
 constexpr std::string_view features::ALTERNATOR_STREAMS = "ALTERNATOR_STREAMS";
-<<<<<<< HEAD
+constexpr std::string_view features::RANGE_SCAN_DATA_VARIANT = "RANGE_SCAN_DATA_VARIANT";
 constexpr std::string_view features::IN_MEMORY_TABLES = "IN_MEMORY_TABLES";
 constexpr std::string_view features::WORKLOAD_PRIORITIZATION = "WORKLOAD_PRIORITIZATION";
-=======
-constexpr std::string_view features::RANGE_SCAN_DATA_VARIANT = "RANGE_SCAN_DATA_VARIANT";
->>>>>>> 10364fca
 
 static logging::logger logger("features");
 
@@ -85,12 +82,9 @@
         , _digest_for_null_values_feature(*this, features::DIGEST_FOR_NULL_VALUES)
         , _correct_idx_token_in_secondary_index_feature(*this, features::CORRECT_IDX_TOKEN_IN_SECONDARY_INDEX)
         , _alternator_streams_feature(*this, features::ALTERNATOR_STREAMS)
-<<<<<<< HEAD
+        , _range_scan_data_variant(*this, features::RANGE_SCAN_DATA_VARIANT)
         , _in_memory_tables(*this, features::IN_MEMORY_TABLES)
         , _workload_prioritization(*this, features::WORKLOAD_PRIORITIZATION)
-=======
-        , _range_scan_data_variant(*this, features::RANGE_SCAN_DATA_VARIANT)
->>>>>>> 10364fca
 {}
 
 feature_config feature_config_from_db_config(db::config& cfg, std::set<sstring> disabled) {
@@ -194,12 +188,9 @@
         gms::features::DIGEST_FOR_NULL_VALUES,
         gms::features::CORRECT_IDX_TOKEN_IN_SECONDARY_INDEX,
         gms::features::ALTERNATOR_STREAMS,
-<<<<<<< HEAD
+        gms::features::RANGE_SCAN_DATA_VARIANT,
         gms::features::IN_MEMORY_TABLES,
         gms::features::WORKLOAD_PRIORITIZATION,
-=======
-        gms::features::RANGE_SCAN_DATA_VARIANT,
->>>>>>> 10364fca
     };
 
     for (const sstring& s : _config._disabled_features) {
@@ -282,12 +273,9 @@
         std::ref(_digest_for_null_values_feature),
         std::ref(_correct_idx_token_in_secondary_index_feature),
         std::ref(_alternator_streams_feature),
-<<<<<<< HEAD
+        std::ref(_range_scan_data_variant),
         std::ref(_in_memory_tables),
         std::ref(_workload_prioritization),
-=======
-        std::ref(_range_scan_data_variant),
->>>>>>> 10364fca
     })
     {
         if (list.contains(f.name())) {
