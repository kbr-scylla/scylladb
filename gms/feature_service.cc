--- conflicted
+++ resolved
@@ -55,12 +55,9 @@
 constexpr std::string_view features::ALTERNATOR_STREAMS = "ALTERNATOR_STREAMS";
 constexpr std::string_view features::RANGE_SCAN_DATA_VARIANT = "RANGE_SCAN_DATA_VARIANT";
 constexpr std::string_view features::CDC_GENERATIONS_V2 = "CDC_GENERATIONS_V2";
-<<<<<<< HEAD
+constexpr std::string_view features::UDA = "UDA";
 constexpr std::string_view features::IN_MEMORY_TABLES = "IN_MEMORY_TABLES";
 constexpr std::string_view features::WORKLOAD_PRIORITIZATION = "WORKLOAD_PRIORITIZATION";
-=======
-constexpr std::string_view features::UDA = "UDA";
->>>>>>> 7bd1bcd7
 
 static logging::logger logger("features");
 
@@ -84,12 +81,9 @@
         , _alternator_streams_feature(*this, features::ALTERNATOR_STREAMS)
         , _range_scan_data_variant(*this, features::RANGE_SCAN_DATA_VARIANT)
         , _cdc_generations_v2(*this, features::CDC_GENERATIONS_V2)
-<<<<<<< HEAD
+        , _uda(*this, features::UDA)
         , _in_memory_tables(*this, features::IN_MEMORY_TABLES)
         , _workload_prioritization(*this, features::WORKLOAD_PRIORITIZATION)
-=======
-        , _uda(*this, features::UDA)
->>>>>>> 7bd1bcd7
 {}
 
 feature_config feature_config_from_db_config(db::config& cfg, std::set<sstring> disabled) {
@@ -185,12 +179,9 @@
         gms::features::ALTERNATOR_STREAMS,
         gms::features::RANGE_SCAN_DATA_VARIANT,
         gms::features::CDC_GENERATIONS_V2,
-<<<<<<< HEAD
+        gms::features::UDA,
         gms::features::IN_MEMORY_TABLES,
         gms::features::WORKLOAD_PRIORITIZATION,
-=======
-        gms::features::UDA,
->>>>>>> 7bd1bcd7
     };
 
     for (const sstring& s : _config._disabled_features) {
@@ -270,12 +261,9 @@
         std::ref(_alternator_streams_feature),
         std::ref(_range_scan_data_variant),
         std::ref(_cdc_generations_v2),
-<<<<<<< HEAD
+        std::ref(_uda),
         std::ref(_in_memory_tables),
         std::ref(_workload_prioritization),
-=======
-        std::ref(_uda),
->>>>>>> 7bd1bcd7
     })
     {
         if (list.contains(f.name())) {
