--- conflicted
+++ resolved
@@ -51,12 +51,9 @@
 constexpr std::string_view features::PER_TABLE_PARTITIONERS = "PER_TABLE_PARTITIONERS";
 constexpr std::string_view features::PER_TABLE_CACHING = "PER_TABLE_CACHING";
 constexpr std::string_view features::DIGEST_FOR_NULL_VALUES = "DIGEST_FOR_NULL_VALUES";
-<<<<<<< HEAD
+constexpr std::string_view features::CORRECT_IDX_TOKEN_IN_SECONDARY_INDEX = "CORRECT_IDX_TOKEN_IN_SECONDARY_INDEX";
 constexpr std::string_view features::IN_MEMORY_TABLES = "IN_MEMORY_TABLES";
 constexpr std::string_view features::WORKLOAD_PRIORITIZATION = "WORKLOAD_PRIORITIZATION";
-=======
-constexpr std::string_view features::CORRECT_IDX_TOKEN_IN_SECONDARY_INDEX = "CORRECT_IDX_TOKEN_IN_SECONDARY_INDEX";
->>>>>>> 5b312a12
 
 static logging::logger logger("features");
 
@@ -81,12 +78,9 @@
         , _per_table_partitioners_feature(*this, features::PER_TABLE_PARTITIONERS)
         , _per_table_caching_feature(*this, features::PER_TABLE_CACHING)
         , _digest_for_null_values_feature(*this, features::DIGEST_FOR_NULL_VALUES)
-<<<<<<< HEAD
+        , _correct_idx_token_in_secondary_index_feature(*this, features::CORRECT_IDX_TOKEN_IN_SECONDARY_INDEX)
         , _in_memory_tables(*this, features::IN_MEMORY_TABLES)
         , _workload_prioritization(*this, features::WORKLOAD_PRIORITIZATION)
-=======
-        , _correct_idx_token_in_secondary_index_feature(*this, features::CORRECT_IDX_TOKEN_IN_SECONDARY_INDEX)
->>>>>>> 5b312a12
 {}
 
 feature_config feature_config_from_db_config(db::config& cfg, std::set<sstring> disabled) {
@@ -188,12 +182,9 @@
         gms::features::UDF,
         gms::features::CDC,
         gms::features::DIGEST_FOR_NULL_VALUES,
-<<<<<<< HEAD
+        gms::features::CORRECT_IDX_TOKEN_IN_SECONDARY_INDEX,
         gms::features::IN_MEMORY_TABLES,
         gms::features::WORKLOAD_PRIORITIZATION,
-=======
-        gms::features::CORRECT_IDX_TOKEN_IN_SECONDARY_INDEX
->>>>>>> 5b312a12
     };
 
     for (const sstring& s : _config._disabled_features) {
@@ -274,12 +265,9 @@
         std::ref(_per_table_partitioners_feature),
         std::ref(_per_table_caching_feature),
         std::ref(_digest_for_null_values_feature),
-<<<<<<< HEAD
+        std::ref(_correct_idx_token_in_secondary_index_feature),
         std::ref(_in_memory_tables),
         std::ref(_workload_prioritization),
-=======
-        std::ref(_correct_idx_token_in_secondary_index_feature)
->>>>>>> 5b312a12
     })
     {
         if (list.contains(f.name())) {
