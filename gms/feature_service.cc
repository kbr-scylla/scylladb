--- conflicted
+++ resolved
@@ -177,14 +177,11 @@
         gms::features::HINTED_HANDOFF_SEPARATE_CONNECTION,
         gms::features::PER_TABLE_PARTITIONERS,
         gms::features::PER_TABLE_CACHING,
-<<<<<<< HEAD
-        gms::features::IN_MEMORY_TABLES,
-=======
         gms::features::LWT,
         gms::features::MC_SSTABLE,
         gms::features::UDF,
         gms::features::CDC,
->>>>>>> 9d9d54c8
+        gms::features::IN_MEMORY_TABLES,
     };
 
     for (const sstring& s : _config._disabled_features) {
