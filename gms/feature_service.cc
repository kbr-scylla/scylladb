/*
 * This file is part of Scylla.
 *
 * Scylla is free software: you can redistribute it and/or modify
 * it under the terms of the GNU Affero General Public License as published by
 * the Free Software Foundation, either version 3 of the License, or
 * (at your option) any later version.
 *
 * Scylla is distributed in the hope that it will be useful,
 * but WITHOUT ANY WARRANTY; without even the implied warranty of
 * MERCHANTABILITY or FITNESS FOR A PARTICULAR PURPOSE.  See the
 * GNU General Public License for more details.
 *
 * You should have received a copy of the GNU General Public License
 * along with Scylla.  If not, see <http://www.gnu.org/licenses/>.
 *
 * Copyright (C) 2020 ScyllaDB
 */

#include <any>
#include <seastar/core/sstring.hh>
#include <seastar/core/seastar.hh>
#include <seastar/core/smp.hh>
#include "log.hh"
#include "db/config.hh"
#include "gms/feature.hh"
#include "gms/feature_service.hh"

namespace gms {
constexpr std::string_view features::RANGE_TOMBSTONES = "RANGE_TOMBSTONES";
constexpr std::string_view features::LARGE_PARTITIONS = "LARGE_PARTITIONS";
constexpr std::string_view features::MATERIALIZED_VIEWS = "MATERIALIZED_VIEWS";
constexpr std::string_view features::COUNTERS = "COUNTERS";
constexpr std::string_view features::INDEXES = "INDEXES";
constexpr std::string_view features::DIGEST_MULTIPARTITION_READ = "DIGEST_MULTIPARTITION_READ";
constexpr std::string_view features::CORRECT_COUNTER_ORDER = "CORRECT_COUNTER_ORDER";
constexpr std::string_view features::SCHEMA_TABLES_V3 = "SCHEMA_TABLES_V3";
constexpr std::string_view features::CORRECT_NON_COMPOUND_RANGE_TOMBSTONES = "CORRECT_NON_COMPOUND_RANGE_TOMBSTONES";
constexpr std::string_view features::WRITE_FAILURE_REPLY = "WRITE_FAILURE_REPLY";
constexpr std::string_view features::XXHASH = "XXHASH";
constexpr std::string_view features::UDF = "UDF";
constexpr std::string_view features::ROLES = "ROLES";
constexpr std::string_view features::LA_SSTABLE = "LA_SSTABLE_FORMAT";
constexpr std::string_view features::STREAM_WITH_RPC_STREAM = "STREAM_WITH_RPC_STREAM";
constexpr std::string_view features::MC_SSTABLE = "MC_SSTABLE_FORMAT";
constexpr std::string_view features::ROW_LEVEL_REPAIR = "ROW_LEVEL_REPAIR";
constexpr std::string_view features::TRUNCATION_TABLE = "TRUNCATION_TABLE";
constexpr std::string_view features::CORRECT_STATIC_COMPACT_IN_MC = "CORRECT_STATIC_COMPACT_IN_MC";
constexpr std::string_view features::UNBOUNDED_RANGE_TOMBSTONES = "UNBOUNDED_RANGE_TOMBSTONES";
constexpr std::string_view features::VIEW_VIRTUAL_COLUMNS = "VIEW_VIRTUAL_COLUMNS";
constexpr std::string_view features::DIGEST_INSENSITIVE_TO_EXPIRY = "DIGEST_INSENSITIVE_TO_EXPIRY";
constexpr std::string_view features::COMPUTED_COLUMNS = "COMPUTED_COLUMNS";
constexpr std::string_view features::CDC = "CDC";
constexpr std::string_view features::NONFROZEN_UDTS = "NONFROZEN_UDTS";
constexpr std::string_view features::HINTED_HANDOFF_SEPARATE_CONNECTION = "HINTED_HANDOFF_SEPARATE_CONNECTION";
constexpr std::string_view features::LWT = "LWT";
constexpr std::string_view features::PER_TABLE_PARTITIONERS = "PER_TABLE_PARTITIONERS";
<<<<<<< HEAD
constexpr std::string_view features::IN_MEMORY_TABLES = "IN_MEMORY_TABLES";
=======
constexpr std::string_view features::PER_TABLE_CACHING = "PER_TABLE_CACHING";
>>>>>>> c06cdcdb

static logging::logger logger("features");

feature_config::feature_config() {
}

feature_service::feature_service(feature_config cfg) : _config(cfg)
        , _range_tombstones_feature(*this, features::RANGE_TOMBSTONES)
        , _large_partitions_feature(*this, features::LARGE_PARTITIONS)
        , _materialized_views_feature(*this, features::MATERIALIZED_VIEWS)
        , _counters_feature(*this, features::COUNTERS)
        , _indexes_feature(*this, features::INDEXES)
        , _digest_multipartition_read_feature(*this, features::DIGEST_MULTIPARTITION_READ)
        , _correct_counter_order_feature(*this, features::CORRECT_COUNTER_ORDER)
        , _schema_tables_v3(*this, features::SCHEMA_TABLES_V3)
        , _correct_non_compound_range_tombstones(*this, features::CORRECT_NON_COMPOUND_RANGE_TOMBSTONES)
        , _write_failure_reply_feature(*this, features::WRITE_FAILURE_REPLY)
        , _xxhash_feature(*this, features::XXHASH)
        , _udf_feature(*this, features::UDF)
        , _roles_feature(*this, features::ROLES)
        , _stream_with_rpc_stream_feature(*this, features::STREAM_WITH_RPC_STREAM)
        , _mc_sstable_feature(*this, features::MC_SSTABLE)
        , _row_level_repair_feature(*this, features::ROW_LEVEL_REPAIR)
        , _truncation_table(*this, features::TRUNCATION_TABLE)
        , _correct_static_compact_in_mc(*this, features::CORRECT_STATIC_COMPACT_IN_MC)
        , _unbounded_range_tombstones_feature(*this, features::UNBOUNDED_RANGE_TOMBSTONES)
        , _view_virtual_columns(*this, features::VIEW_VIRTUAL_COLUMNS)
        , _digest_insensitive_to_expiry(*this, features::DIGEST_INSENSITIVE_TO_EXPIRY)
        , _computed_columns(*this, features::COMPUTED_COLUMNS)
        , _cdc_feature(*this, features::CDC)
        , _nonfrozen_udts(*this, features::NONFROZEN_UDTS)
        , _hinted_handoff_separate_connection(*this, features::HINTED_HANDOFF_SEPARATE_CONNECTION)
        , _lwt_feature(*this, features::LWT)
        , _per_table_partitioners_feature(*this, features::PER_TABLE_PARTITIONERS)
<<<<<<< HEAD
        , _in_memory_tables(*this, features::IN_MEMORY_TABLES) {
=======
        , _per_table_caching_feature(*this, features::PER_TABLE_CACHING) {
>>>>>>> c06cdcdb
}

feature_config feature_config_from_db_config(db::config& cfg) {
    feature_config fcfg;

    if (cfg.enable_sstables_mc_format()) {
        fcfg.enable_sstables_mc_format = true;
    }
    if (cfg.enable_user_defined_functions()) {
        if (!cfg.check_experimental(db::experimental_features_t::UDF)) {
            throw std::runtime_error(
                    "You must use both enable_user_defined_functions and experimental_features:udf "
                    "to enable user-defined functions");
        }
        fcfg.enable_user_defined_functions = true;
    }

    if (cfg.check_experimental(db::experimental_features_t::CDC)) {
        fcfg.enable_cdc = true;
    }

    return fcfg;
}

future<> feature_service::stop() {
    return make_ready_future<>();
}

void feature_service::register_feature(feature& f) {
    auto i = _registered_features.emplace(f.name(), f);
    assert(i.second);
}

void feature_service::unregister_feature(feature& f) {
    _registered_features.erase(f.name());
}


void feature_service::enable(const sstring& name) {
    if (auto it = _registered_features.find(name); it != _registered_features.end()) {
        auto&& f = it->second;
        f.get().enable();
    }
}

std::set<std::string_view> feature_service::known_feature_set() {
    // Add features known by this local node. When a new feature is
    // introduced in scylla, update it here, e.g.,
    // return sstring("FEATURE1,FEATURE2")
    std::set<std::string_view> features = {
        gms::features::RANGE_TOMBSTONES,
        gms::features::LARGE_PARTITIONS,
        gms::features::COUNTERS,
        gms::features::DIGEST_MULTIPARTITION_READ,
        gms::features::CORRECT_COUNTER_ORDER,
        gms::features::SCHEMA_TABLES_V3,
        gms::features::CORRECT_NON_COMPOUND_RANGE_TOMBSTONES,
        gms::features::WRITE_FAILURE_REPLY,
        gms::features::XXHASH,
        gms::features::ROLES,
        gms::features::LA_SSTABLE,
        gms::features::STREAM_WITH_RPC_STREAM,
        gms::features::MATERIALIZED_VIEWS,
        gms::features::INDEXES,
        gms::features::ROW_LEVEL_REPAIR,
        gms::features::TRUNCATION_TABLE,
        gms::features::CORRECT_STATIC_COMPACT_IN_MC,
        gms::features::VIEW_VIRTUAL_COLUMNS,
        gms::features::DIGEST_INSENSITIVE_TO_EXPIRY,
        gms::features::COMPUTED_COLUMNS,
        gms::features::NONFROZEN_UDTS,
        gms::features::UNBOUNDED_RANGE_TOMBSTONES,
        gms::features::HINTED_HANDOFF_SEPARATE_CONNECTION,
        gms::features::PER_TABLE_PARTITIONERS,
<<<<<<< HEAD
        gms::features::IN_MEMORY_TABLES,
=======
        gms::features::PER_TABLE_CACHING,
>>>>>>> c06cdcdb
    };

    if (_config.enable_sstables_mc_format) {
        features.insert(gms::features::MC_SSTABLE);
    }
    if (_config.enable_user_defined_functions) {
        features.insert(gms::features::UDF);
    }
    if (_config.enable_cdc) {
        features.insert(gms::features::CDC);
    }
    features.insert(gms::features::LWT);

    for (const sstring& s : _config.disabled_features) {
        features.erase(s);
    }
    return features;
}

feature::feature(feature_service& service, std::string_view name, bool enabled)
        : _service(&service)
        , _name(name)
        , _enabled(enabled) {
    _service->register_feature(*this);
}

feature::~feature() {
    if (_service) {
        _service->unregister_feature(*this);
    }
}

feature& feature::operator=(feature&& other) {
    _service->unregister_feature(*this);
    _service = std::exchange(other._service, nullptr);
    _name = other._name;
    _enabled = other._enabled;
    _s = std::move(other._s);
    _service->register_feature(*this);
    return *this;
}

void feature::enable() {
    if (!_enabled) {
        if (this_shard_id() == 0) {
            logger.info("Feature {} is enabled", name());
        }
        _enabled = true;
        _s();
    }
}

db::schema_features feature_service::cluster_schema_features() const {
    db::schema_features f;
    f.set_if<db::schema_feature::VIEW_VIRTUAL_COLUMNS>(bool(_view_virtual_columns));
    f.set_if<db::schema_feature::DIGEST_INSENSITIVE_TO_EXPIRY>(bool(_digest_insensitive_to_expiry));
    f.set_if<db::schema_feature::COMPUTED_COLUMNS>(bool(_computed_columns));
    f.set_if<db::schema_feature::CDC_OPTIONS>(bool(_cdc_feature));
    f.set_if<db::schema_feature::PER_TABLE_PARTITIONERS>(bool(_per_table_partitioners_feature));
    // We wish to be able to migrate from 2.3 and 3.0, as well as enterprise-2018.1.
    // So we set the IN_MEMORY_TABLES feature if either the cluster feature IN_MEMORY_TABLES is present
    // (indicating 2019.1 or later) or if the cluster XXHASH feature is not present (indicating enterprise-2018.1).
    //
    // Equivalently, we disable the feature if we don't have the cluster in-memory feature and do have the xxhash
    // feature (indicating a recent open-source version).
    bool some_features_were_propagated = bool(_range_tombstones_feature);
    bool older_than_2019_1_or_2_3 = !_xxhash_feature;
    bool upgrading_from_2018_1 = some_features_were_propagated && older_than_2019_1_or_2_3;
    logger.info("range_tombstones: {} xxhash: {} in_memory: {} result: {}",
            bool(_range_tombstones_feature), bool(_xxhash_feature), bool(_in_memory_tables),
            bool(_in_memory_tables) || upgrading_from_2018_1);
    f.set_if<db::schema_feature::IN_MEMORY_TABLES>(bool(_in_memory_tables) || upgrading_from_2018_1);
    return f;
}

void feature_service::enable(const std::set<std::string_view>& list) {
    for (gms::feature& f : {
        std::ref(_range_tombstones_feature),
        std::ref(_large_partitions_feature),
        std::ref(_materialized_views_feature),
        std::ref(_counters_feature),
        std::ref(_indexes_feature),
        std::ref(_digest_multipartition_read_feature),
        std::ref(_correct_counter_order_feature),
        std::ref(_schema_tables_v3),
        std::ref(_correct_non_compound_range_tombstones),
        std::ref(_write_failure_reply_feature),
        std::ref(_xxhash_feature),
        std::ref(_udf_feature),
        std::ref(_roles_feature),
        std::ref(_stream_with_rpc_stream_feature),
        std::ref(_mc_sstable_feature),
        std::ref(_row_level_repair_feature),
        std::ref(_truncation_table),
        std::ref(_correct_static_compact_in_mc),
        std::ref(_unbounded_range_tombstones_feature),
        std::ref(_view_virtual_columns),
        std::ref(_digest_insensitive_to_expiry),
        std::ref(_computed_columns),
        std::ref(_cdc_feature),
        std::ref(_nonfrozen_udts),
        std::ref(_hinted_handoff_separate_connection),
        std::ref(_lwt_feature),
        std::ref(_per_table_partitioners_feature),
<<<<<<< HEAD
        std::ref(_in_memory_tables),
=======
        std::ref(_per_table_caching_feature),
>>>>>>> c06cdcdb
    })
    {
        if (list.count(f.name())) {
            f.enable();
        }
    }
}

} // namespace gms<|MERGE_RESOLUTION|>--- conflicted
+++ resolved
@@ -55,11 +55,8 @@
 constexpr std::string_view features::HINTED_HANDOFF_SEPARATE_CONNECTION = "HINTED_HANDOFF_SEPARATE_CONNECTION";
 constexpr std::string_view features::LWT = "LWT";
 constexpr std::string_view features::PER_TABLE_PARTITIONERS = "PER_TABLE_PARTITIONERS";
-<<<<<<< HEAD
+constexpr std::string_view features::PER_TABLE_CACHING = "PER_TABLE_CACHING";
 constexpr std::string_view features::IN_MEMORY_TABLES = "IN_MEMORY_TABLES";
-=======
-constexpr std::string_view features::PER_TABLE_CACHING = "PER_TABLE_CACHING";
->>>>>>> c06cdcdb
 
 static logging::logger logger("features");
 
@@ -94,11 +91,8 @@
         , _hinted_handoff_separate_connection(*this, features::HINTED_HANDOFF_SEPARATE_CONNECTION)
         , _lwt_feature(*this, features::LWT)
         , _per_table_partitioners_feature(*this, features::PER_TABLE_PARTITIONERS)
-<<<<<<< HEAD
+        , _per_table_caching_feature(*this, features::PER_TABLE_CACHING)
         , _in_memory_tables(*this, features::IN_MEMORY_TABLES) {
-=======
-        , _per_table_caching_feature(*this, features::PER_TABLE_CACHING) {
->>>>>>> c06cdcdb
 }
 
 feature_config feature_config_from_db_config(db::config& cfg) {
@@ -173,11 +167,8 @@
         gms::features::UNBOUNDED_RANGE_TOMBSTONES,
         gms::features::HINTED_HANDOFF_SEPARATE_CONNECTION,
         gms::features::PER_TABLE_PARTITIONERS,
-<<<<<<< HEAD
+        gms::features::PER_TABLE_CACHING,
         gms::features::IN_MEMORY_TABLES,
-=======
-        gms::features::PER_TABLE_CACHING,
->>>>>>> c06cdcdb
     };
 
     if (_config.enable_sstables_mc_format) {
@@ -282,11 +273,8 @@
         std::ref(_hinted_handoff_separate_connection),
         std::ref(_lwt_feature),
         std::ref(_per_table_partitioners_feature),
-<<<<<<< HEAD
+        std::ref(_per_table_caching_feature),
         std::ref(_in_memory_tables),
-=======
-        std::ref(_per_table_caching_feature),
->>>>>>> c06cdcdb
     })
     {
         if (list.count(f.name())) {
