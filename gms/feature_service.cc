--- conflicted
+++ resolved
@@ -54,12 +54,9 @@
 constexpr std::string_view features::CORRECT_IDX_TOKEN_IN_SECONDARY_INDEX = "CORRECT_IDX_TOKEN_IN_SECONDARY_INDEX";
 constexpr std::string_view features::ALTERNATOR_STREAMS = "ALTERNATOR_STREAMS";
 constexpr std::string_view features::RANGE_SCAN_DATA_VARIANT = "RANGE_SCAN_DATA_VARIANT";
-<<<<<<< HEAD
+constexpr std::string_view features::CDC_GENERATIONS_V2 = "CDC_GENERATIONS_V2";
 constexpr std::string_view features::IN_MEMORY_TABLES = "IN_MEMORY_TABLES";
 constexpr std::string_view features::WORKLOAD_PRIORITIZATION = "WORKLOAD_PRIORITIZATION";
-=======
-constexpr std::string_view features::CDC_GENERATIONS_V2 = "CDC_GENERATIONS_V2";
->>>>>>> 846f0bd1
 
 static logging::logger logger("features");
 
@@ -84,12 +81,9 @@
         , _correct_idx_token_in_secondary_index_feature(*this, features::CORRECT_IDX_TOKEN_IN_SECONDARY_INDEX)
         , _alternator_streams_feature(*this, features::ALTERNATOR_STREAMS)
         , _range_scan_data_variant(*this, features::RANGE_SCAN_DATA_VARIANT)
-<<<<<<< HEAD
+        , _cdc_generations_v2(*this, features::CDC_GENERATIONS_V2)
         , _in_memory_tables(*this, features::IN_MEMORY_TABLES)
         , _workload_prioritization(*this, features::WORKLOAD_PRIORITIZATION)
-=======
-        , _cdc_generations_v2(*this, features::CDC_GENERATIONS_V2)
->>>>>>> 846f0bd1
 {}
 
 feature_config feature_config_from_db_config(db::config& cfg, std::set<sstring> disabled) {
@@ -186,12 +180,9 @@
         gms::features::CORRECT_IDX_TOKEN_IN_SECONDARY_INDEX,
         gms::features::ALTERNATOR_STREAMS,
         gms::features::RANGE_SCAN_DATA_VARIANT,
-<<<<<<< HEAD
+        gms::features::CDC_GENERATIONS_V2,
         gms::features::IN_MEMORY_TABLES,
         gms::features::WORKLOAD_PRIORITIZATION,
-=======
-        gms::features::CDC_GENERATIONS_V2,
->>>>>>> 846f0bd1
     };
 
     for (const sstring& s : _config._disabled_features) {
@@ -272,12 +263,9 @@
         std::ref(_correct_idx_token_in_secondary_index_feature),
         std::ref(_alternator_streams_feature),
         std::ref(_range_scan_data_variant),
-<<<<<<< HEAD
+        std::ref(_cdc_generations_v2),
         std::ref(_in_memory_tables),
         std::ref(_workload_prioritization),
-=======
-        std::ref(_cdc_generations_v2),
->>>>>>> 846f0bd1
     })
     {
         if (list.contains(f.name())) {
