/*
 * SPDX-License-Identifier: ScyllaDB-Proprietary
 *
 * Copyright (C) 2020-present ScyllaDB
 */

#include <any>
#include <seastar/core/sstring.hh>
#include <seastar/core/seastar.hh>
#include <seastar/core/smp.hh>
#include "log.hh"
#include "db/config.hh"
#include "gms/feature.hh"
#include "gms/feature_service.hh"
#include "db/system_keyspace.hh"
#include "db/query_context.hh"
#include "to_string.hh"
#include <boost/algorithm/string/classification.hpp>
#include <boost/algorithm/string/split.hpp>

namespace gms {

// Deprecated features - sent to other nodes via gossip, but assumed true in the code
constexpr std::string_view features::RANGE_TOMBSTONES = "RANGE_TOMBSTONES";
constexpr std::string_view features::LARGE_PARTITIONS = "LARGE_PARTITIONS";
constexpr std::string_view features::MATERIALIZED_VIEWS = "MATERIALIZED_VIEWS";
constexpr std::string_view features::COUNTERS = "COUNTERS";
constexpr std::string_view features::INDEXES = "INDEXES";
constexpr std::string_view features::DIGEST_MULTIPARTITION_READ = "DIGEST_MULTIPARTITION_READ";
constexpr std::string_view features::CORRECT_COUNTER_ORDER = "CORRECT_COUNTER_ORDER";
constexpr std::string_view features::SCHEMA_TABLES_V3 = "SCHEMA_TABLES_V3";
constexpr std::string_view features::CORRECT_NON_COMPOUND_RANGE_TOMBSTONES = "CORRECT_NON_COMPOUND_RANGE_TOMBSTONES";
constexpr std::string_view features::WRITE_FAILURE_REPLY = "WRITE_FAILURE_REPLY";
constexpr std::string_view features::XXHASH = "XXHASH";
constexpr std::string_view features::ROLES = "ROLES";
constexpr std::string_view features::LA_SSTABLE = "LA_SSTABLE_FORMAT";
constexpr std::string_view features::STREAM_WITH_RPC_STREAM = "STREAM_WITH_RPC_STREAM";
constexpr std::string_view features::ROW_LEVEL_REPAIR = "ROW_LEVEL_REPAIR";
constexpr std::string_view features::TRUNCATION_TABLE = "TRUNCATION_TABLE";
constexpr std::string_view features::CORRECT_STATIC_COMPACT_IN_MC = "CORRECT_STATIC_COMPACT_IN_MC";
constexpr std::string_view features::UNBOUNDED_RANGE_TOMBSTONES = "UNBOUNDED_RANGE_TOMBSTONES";
constexpr std::string_view features::MC_SSTABLE = "MC_SSTABLE_FORMAT";

// Up-to-date features
constexpr std::string_view features::UDF = "UDF";
constexpr std::string_view features::MD_SSTABLE = "MD_SSTABLE_FORMAT";
constexpr std::string_view features::VIEW_VIRTUAL_COLUMNS = "VIEW_VIRTUAL_COLUMNS";
constexpr std::string_view features::DIGEST_INSENSITIVE_TO_EXPIRY = "DIGEST_INSENSITIVE_TO_EXPIRY";
constexpr std::string_view features::COMPUTED_COLUMNS = "COMPUTED_COLUMNS";
constexpr std::string_view features::CDC = "CDC";
constexpr std::string_view features::NONFROZEN_UDTS = "NONFROZEN_UDTS";
constexpr std::string_view features::HINTED_HANDOFF_SEPARATE_CONNECTION = "HINTED_HANDOFF_SEPARATE_CONNECTION";
constexpr std::string_view features::LWT = "LWT";
constexpr std::string_view features::PER_TABLE_PARTITIONERS = "PER_TABLE_PARTITIONERS";
constexpr std::string_view features::PER_TABLE_CACHING = "PER_TABLE_CACHING";
constexpr std::string_view features::DIGEST_FOR_NULL_VALUES = "DIGEST_FOR_NULL_VALUES";
constexpr std::string_view features::CORRECT_IDX_TOKEN_IN_SECONDARY_INDEX = "CORRECT_IDX_TOKEN_IN_SECONDARY_INDEX";
constexpr std::string_view features::ALTERNATOR_STREAMS = "ALTERNATOR_STREAMS";
constexpr std::string_view features::ALTERNATOR_TTL = "ALTERNATOR_TTL";
constexpr std::string_view features::RANGE_SCAN_DATA_VARIANT = "RANGE_SCAN_DATA_VARIANT";
constexpr std::string_view features::CDC_GENERATIONS_V2 = "CDC_GENERATIONS_V2";
constexpr std::string_view features::UDA = "UDA";
constexpr std::string_view features::SEPARATE_PAGE_SIZE_AND_SAFETY_LIMIT = "SEPARATE_PAGE_SIZE_AND_SAFETY_LIMIT";
constexpr std::string_view features::SUPPORTS_RAFT_CLUSTER_MANAGEMENT = "SUPPORTS_RAFT_CLUSTER_MANAGEMENT";
constexpr std::string_view features::USES_RAFT_CLUSTER_MANAGEMENT = "USES_RAFT_CLUSTER_MANAGEMENT";
constexpr std::string_view features::TOMBSTONE_GC_OPTIONS = "TOMBSTONE_GC_OPTIONS";
<<<<<<< HEAD
constexpr std::string_view features::IN_MEMORY_TABLES = "IN_MEMORY_TABLES";
constexpr std::string_view features::WORKLOAD_PRIORITIZATION = "WORKLOAD_PRIORITIZATION";
=======
constexpr std::string_view features::PARALLELIZED_AGGREGATION = "PARALLELIZED_AGGREGATION";
>>>>>>> 755cec11

static logging::logger logger("features");

feature_config::feature_config() {
}

feature_service::feature_service(feature_config cfg) : _config(cfg)
        , _udf_feature(*this, features::UDF)
        , _md_sstable_feature(*this, features::MD_SSTABLE)
        , _view_virtual_columns(*this, features::VIEW_VIRTUAL_COLUMNS)
        , _digest_insensitive_to_expiry(*this, features::DIGEST_INSENSITIVE_TO_EXPIRY)
        , _computed_columns(*this, features::COMPUTED_COLUMNS)
        , _cdc_feature(*this, features::CDC)
        , _nonfrozen_udts(*this, features::NONFROZEN_UDTS)
        , _hinted_handoff_separate_connection(*this, features::HINTED_HANDOFF_SEPARATE_CONNECTION)
        , _lwt_feature(*this, features::LWT)
        , _per_table_partitioners_feature(*this, features::PER_TABLE_PARTITIONERS)
        , _per_table_caching_feature(*this, features::PER_TABLE_CACHING)
        , _digest_for_null_values_feature(*this, features::DIGEST_FOR_NULL_VALUES)
        , _correct_idx_token_in_secondary_index_feature(*this, features::CORRECT_IDX_TOKEN_IN_SECONDARY_INDEX)
        , _alternator_streams_feature(*this, features::ALTERNATOR_STREAMS)
        , _alternator_ttl_feature(*this, features::ALTERNATOR_TTL)
        , _range_scan_data_variant(*this, features::RANGE_SCAN_DATA_VARIANT)
        , _cdc_generations_v2(*this, features::CDC_GENERATIONS_V2)
        , _uda(*this, features::UDA)
        , _separate_page_size_and_safety_limit(*this, features::SEPARATE_PAGE_SIZE_AND_SAFETY_LIMIT)
        , _supports_raft_cluster_mgmt(*this, features::SUPPORTS_RAFT_CLUSTER_MANAGEMENT)
        , _uses_raft_cluster_mgmt(*this, features::USES_RAFT_CLUSTER_MANAGEMENT)
        , _tombstone_gc_options(*this, features::TOMBSTONE_GC_OPTIONS)
<<<<<<< HEAD
        , _in_memory_tables(*this, features::IN_MEMORY_TABLES)
        , _workload_prioritization(*this, features::WORKLOAD_PRIORITIZATION)
=======
        , _parallelized_aggregation(*this, features::PARALLELIZED_AGGREGATION)
>>>>>>> 755cec11
        , _raft_support_listener(_supports_raft_cluster_mgmt.when_enabled([this] {
            // When the cluster fully supports raft-based cluster management,
            // we can re-enable support for the second gossip feature to trigger
            // actual use of raft-based cluster management procedures.
            support(features::USES_RAFT_CLUSTER_MANAGEMENT);
        }))
{}

feature_config feature_config_from_db_config(db::config& cfg, std::set<sstring> disabled) {
    feature_config fcfg;

    fcfg._disabled_features = std::move(disabled);

    if (!cfg.enable_sstables_md_format()) {
        fcfg._disabled_features.insert(sstring(gms::features::MD_SSTABLE));
    }
    if (!cfg.enable_user_defined_functions()) {
        fcfg._disabled_features.insert(sstring(gms::features::UDF));
    } else {
        if (!cfg.check_experimental(db::experimental_features_t::UDF)) {
            throw std::runtime_error(
                    "You must use both enable_user_defined_functions and experimental_features:udf "
                    "to enable user-defined functions");
        }
    }

    if (!cfg.check_experimental(db::experimental_features_t::ALTERNATOR_STREAMS)) {
        fcfg._disabled_features.insert(sstring(gms::features::ALTERNATOR_STREAMS));
    }
    if (!cfg.check_experimental(db::experimental_features_t::ALTERNATOR_TTL)) {
        fcfg._disabled_features.insert(sstring(gms::features::ALTERNATOR_TTL));
    }
    if (!cfg.check_experimental(db::experimental_features_t::RAFT)) {
        fcfg._disabled_features.insert(sstring(gms::features::SUPPORTS_RAFT_CLUSTER_MANAGEMENT));
        fcfg._disabled_features.insert(sstring(gms::features::USES_RAFT_CLUSTER_MANAGEMENT));
    } else {
        // Disable support for using raft cluster management so that it cannot
        // be enabled by accident.
        // This prevents the `USES_RAFT_CLUSTER_MANAGEMENT` feature from being
        // advertised via gossip ahead of time.
        fcfg._masked_features.insert(sstring(gms::features::USES_RAFT_CLUSTER_MANAGEMENT));
    }

    return fcfg;
}

future<> feature_service::stop() {
    return make_ready_future<>();
}

void feature_service::register_feature(feature& f) {
    auto i = _registered_features.emplace(f.name(), f);
    assert(i.second);
}

void feature_service::unregister_feature(feature& f) {
    _registered_features.erase(f.name());
}


void feature_service::enable(const sstring& name) {
    if (auto it = _registered_features.find(name); it != _registered_features.end()) {
        auto&& f = it->second;
        auto& f_ref = f.get();
        if (db::qctx && !f_ref) {
            persist_enabled_feature_info(f_ref);
        }
        f_ref.enable();
    }
}

void feature_service::support(const std::string_view& name) {
    _config._masked_features.erase(sstring(name));
}

std::set<std::string_view> feature_service::known_feature_set() {
    // Add features known by this local node. When a new feature is
    // introduced in scylla, update it here, e.g.,
    // return sstring("FEATURE1,FEATURE2")
    std::set<std::string_view> features = {
        // Deprecated features - sent to other nodes via gossip, but assumed true in the code
        gms::features::RANGE_TOMBSTONES,
        gms::features::LARGE_PARTITIONS,
        gms::features::COUNTERS,
        gms::features::DIGEST_MULTIPARTITION_READ,
        gms::features::CORRECT_COUNTER_ORDER,
        gms::features::SCHEMA_TABLES_V3,
        gms::features::CORRECT_NON_COMPOUND_RANGE_TOMBSTONES,
        gms::features::WRITE_FAILURE_REPLY,
        gms::features::XXHASH,
        gms::features::ROLES,
        gms::features::LA_SSTABLE,
        gms::features::STREAM_WITH_RPC_STREAM,
        gms::features::MATERIALIZED_VIEWS,
        gms::features::INDEXES,
        gms::features::ROW_LEVEL_REPAIR,
        gms::features::TRUNCATION_TABLE,
        gms::features::CORRECT_STATIC_COMPACT_IN_MC,
        gms::features::UNBOUNDED_RANGE_TOMBSTONES,
        gms::features::MC_SSTABLE,

        // Up-to-date features
        gms::features::VIEW_VIRTUAL_COLUMNS,
        gms::features::DIGEST_INSENSITIVE_TO_EXPIRY,
        gms::features::COMPUTED_COLUMNS,
        gms::features::NONFROZEN_UDTS,
        gms::features::HINTED_HANDOFF_SEPARATE_CONNECTION,
        gms::features::PER_TABLE_PARTITIONERS,
        gms::features::PER_TABLE_CACHING,
        gms::features::LWT,
        gms::features::MD_SSTABLE,
        gms::features::UDF,
        gms::features::CDC,
        gms::features::DIGEST_FOR_NULL_VALUES,
        gms::features::CORRECT_IDX_TOKEN_IN_SECONDARY_INDEX,
        gms::features::ALTERNATOR_STREAMS,
        gms::features::ALTERNATOR_TTL,
        gms::features::RANGE_SCAN_DATA_VARIANT,
        gms::features::CDC_GENERATIONS_V2,
        gms::features::UDA,
        gms::features::SEPARATE_PAGE_SIZE_AND_SAFETY_LIMIT,
        gms::features::SUPPORTS_RAFT_CLUSTER_MANAGEMENT,
        gms::features::USES_RAFT_CLUSTER_MANAGEMENT,
        gms::features::TOMBSTONE_GC_OPTIONS,
<<<<<<< HEAD
        gms::features::IN_MEMORY_TABLES,
        gms::features::WORKLOAD_PRIORITIZATION,
=======
        gms::features::PARALLELIZED_AGGREGATION,
>>>>>>> 755cec11
    };

    for (const sstring& s : _config._disabled_features) {
        features.erase(s);
    }
    return features;
}

const std::unordered_map<sstring, std::reference_wrapper<feature>>& feature_service::registered_features() const {
    return _registered_features;
}

std::set<std::string_view> feature_service::supported_feature_set() {
    auto features = known_feature_set();

    for (const sstring& s : _config._masked_features) {
        features.erase(s);
    }
    return features;
}

feature::feature(feature_service& service, std::string_view name, bool enabled)
        : _service(&service)
        , _name(name)
        , _enabled(enabled) {
    _service->register_feature(*this);
}

feature::~feature() {
    if (_service) {
        _service->unregister_feature(*this);
    }
}

feature& feature::operator=(feature&& other) {
    _service->unregister_feature(*this);
    _service = std::exchange(other._service, nullptr);
    _name = other._name;
    _enabled = other._enabled;
    _s = std::move(other._s);
    _service->register_feature(*this);
    return *this;
}

void feature::enable() {
    if (!_enabled) {
        if (this_shard_id() == 0) {
            logger.info("Feature {} is enabled", name());
        }
        _enabled = true;
        _s();
    }
}

db::schema_features feature_service::cluster_schema_features() const {
    db::schema_features f;
    f.set_if<db::schema_feature::VIEW_VIRTUAL_COLUMNS>(bool(_view_virtual_columns));
    f.set_if<db::schema_feature::DIGEST_INSENSITIVE_TO_EXPIRY>(bool(_digest_insensitive_to_expiry));
    f.set_if<db::schema_feature::COMPUTED_COLUMNS>(bool(_computed_columns));
    f.set_if<db::schema_feature::CDC_OPTIONS>(bool(_cdc_feature));
    f.set_if<db::schema_feature::PER_TABLE_PARTITIONERS>(bool(_per_table_partitioners_feature));
    f.set_if<db::schema_feature::IN_MEMORY_TABLES>(bool(_in_memory_tables));
    return f;
}

std::set<sstring> feature_service::to_feature_set(sstring features_string) {
    std::set<sstring> features;
    boost::split(features, features_string, boost::is_any_of(","));
    features.erase("");
    return features;
}

void feature_service::persist_enabled_feature_info(const gms::feature& f) const {
    // Executed in seastar::async context, because `gms::feature::enable`
    // is only allowed to run within a thread context

    std::optional<sstring> raw_old_value = db::system_keyspace::get_scylla_local_param(ENABLED_FEATURES_KEY).get0();
    if (!raw_old_value) {
        db::system_keyspace::set_scylla_local_param(ENABLED_FEATURES_KEY, f.name()).get0();
        return;
    }
    auto feats_set = to_feature_set(*raw_old_value);
    feats_set.emplace(f.name());
    db::system_keyspace::set_scylla_local_param(ENABLED_FEATURES_KEY, ::join(",", feats_set)).get0();
}

void feature_service::enable(const std::set<std::string_view>& list) {
    for (gms::feature& f : {
        std::ref(_udf_feature),
        std::ref(_md_sstable_feature),
        std::ref(_view_virtual_columns),
        std::ref(_digest_insensitive_to_expiry),
        std::ref(_computed_columns),
        std::ref(_cdc_feature),
        std::ref(_nonfrozen_udts),
        std::ref(_hinted_handoff_separate_connection),
        std::ref(_lwt_feature),
        std::ref(_per_table_partitioners_feature),
        std::ref(_per_table_caching_feature),
        std::ref(_digest_for_null_values_feature),
        std::ref(_correct_idx_token_in_secondary_index_feature),
        std::ref(_alternator_streams_feature),
        std::ref(_alternator_ttl_feature),
        std::ref(_range_scan_data_variant),
        std::ref(_cdc_generations_v2),
        std::ref(_uda),
        std::ref(_separate_page_size_and_safety_limit),
        std::ref(_supports_raft_cluster_mgmt),
        std::ref(_uses_raft_cluster_mgmt),
        std::ref(_tombstone_gc_options),
<<<<<<< HEAD
        std::ref(_in_memory_tables),
        std::ref(_workload_prioritization),
=======
        std::ref(_parallelized_aggregation),
>>>>>>> 755cec11
    })
    {
        if (list.contains(f.name())) {
            if (db::qctx && !f) {
                persist_enabled_feature_info(f);
            }
            f.enable();
        }
    }
}

} // namespace gms<|MERGE_RESOLUTION|>--- conflicted
+++ resolved
@@ -64,12 +64,9 @@
 constexpr std::string_view features::SUPPORTS_RAFT_CLUSTER_MANAGEMENT = "SUPPORTS_RAFT_CLUSTER_MANAGEMENT";
 constexpr std::string_view features::USES_RAFT_CLUSTER_MANAGEMENT = "USES_RAFT_CLUSTER_MANAGEMENT";
 constexpr std::string_view features::TOMBSTONE_GC_OPTIONS = "TOMBSTONE_GC_OPTIONS";
-<<<<<<< HEAD
+constexpr std::string_view features::PARALLELIZED_AGGREGATION = "PARALLELIZED_AGGREGATION";
 constexpr std::string_view features::IN_MEMORY_TABLES = "IN_MEMORY_TABLES";
 constexpr std::string_view features::WORKLOAD_PRIORITIZATION = "WORKLOAD_PRIORITIZATION";
-=======
-constexpr std::string_view features::PARALLELIZED_AGGREGATION = "PARALLELIZED_AGGREGATION";
->>>>>>> 755cec11
 
 static logging::logger logger("features");
 
@@ -99,12 +96,9 @@
         , _supports_raft_cluster_mgmt(*this, features::SUPPORTS_RAFT_CLUSTER_MANAGEMENT)
         , _uses_raft_cluster_mgmt(*this, features::USES_RAFT_CLUSTER_MANAGEMENT)
         , _tombstone_gc_options(*this, features::TOMBSTONE_GC_OPTIONS)
-<<<<<<< HEAD
+        , _parallelized_aggregation(*this, features::PARALLELIZED_AGGREGATION)
         , _in_memory_tables(*this, features::IN_MEMORY_TABLES)
         , _workload_prioritization(*this, features::WORKLOAD_PRIORITIZATION)
-=======
-        , _parallelized_aggregation(*this, features::PARALLELIZED_AGGREGATION)
->>>>>>> 755cec11
         , _raft_support_listener(_supports_raft_cluster_mgmt.when_enabled([this] {
             // When the cluster fully supports raft-based cluster management,
             // we can re-enable support for the second gossip feature to trigger
@@ -229,12 +223,9 @@
         gms::features::SUPPORTS_RAFT_CLUSTER_MANAGEMENT,
         gms::features::USES_RAFT_CLUSTER_MANAGEMENT,
         gms::features::TOMBSTONE_GC_OPTIONS,
-<<<<<<< HEAD
+        gms::features::PARALLELIZED_AGGREGATION,
         gms::features::IN_MEMORY_TABLES,
         gms::features::WORKLOAD_PRIORITIZATION,
-=======
-        gms::features::PARALLELIZED_AGGREGATION,
->>>>>>> 755cec11
     };
 
     for (const sstring& s : _config._disabled_features) {
@@ -345,12 +336,9 @@
         std::ref(_supports_raft_cluster_mgmt),
         std::ref(_uses_raft_cluster_mgmt),
         std::ref(_tombstone_gc_options),
-<<<<<<< HEAD
+        std::ref(_parallelized_aggregation),
         std::ref(_in_memory_tables),
         std::ref(_workload_prioritization),
-=======
-        std::ref(_parallelized_aggregation),
->>>>>>> 755cec11
     })
     {
         if (list.contains(f.name())) {
