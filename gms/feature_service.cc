/*
 * SPDX-License-Identifier: ScyllaDB-Proprietary
 *
 * Copyright (C) 2020-present ScyllaDB
 */

#include <any>
#include <seastar/core/sstring.hh>
#include <seastar/core/seastar.hh>
#include <seastar/core/smp.hh>
#include "log.hh"
#include "db/config.hh"
#include "gms/feature.hh"
#include "gms/feature_service.hh"
#include "db/system_keyspace.hh"
#include "db/query_context.hh"
#include "to_string.hh"
#include <boost/algorithm/string/classification.hpp>
#include <boost/algorithm/string/split.hpp>

namespace gms {

// Deprecated features - sent to other nodes via gossip, but assumed true in the code
constexpr std::string_view features::RANGE_TOMBSTONES = "RANGE_TOMBSTONES";
constexpr std::string_view features::LARGE_PARTITIONS = "LARGE_PARTITIONS";
constexpr std::string_view features::MATERIALIZED_VIEWS = "MATERIALIZED_VIEWS";
constexpr std::string_view features::COUNTERS = "COUNTERS";
constexpr std::string_view features::INDEXES = "INDEXES";
constexpr std::string_view features::DIGEST_MULTIPARTITION_READ = "DIGEST_MULTIPARTITION_READ";
constexpr std::string_view features::CORRECT_COUNTER_ORDER = "CORRECT_COUNTER_ORDER";
constexpr std::string_view features::SCHEMA_TABLES_V3 = "SCHEMA_TABLES_V3";
constexpr std::string_view features::CORRECT_NON_COMPOUND_RANGE_TOMBSTONES = "CORRECT_NON_COMPOUND_RANGE_TOMBSTONES";
constexpr std::string_view features::WRITE_FAILURE_REPLY = "WRITE_FAILURE_REPLY";
constexpr std::string_view features::XXHASH = "XXHASH";
constexpr std::string_view features::ROLES = "ROLES";
constexpr std::string_view features::LA_SSTABLE = "LA_SSTABLE_FORMAT";
constexpr std::string_view features::STREAM_WITH_RPC_STREAM = "STREAM_WITH_RPC_STREAM";
constexpr std::string_view features::ROW_LEVEL_REPAIR = "ROW_LEVEL_REPAIR";
constexpr std::string_view features::TRUNCATION_TABLE = "TRUNCATION_TABLE";
constexpr std::string_view features::CORRECT_STATIC_COMPACT_IN_MC = "CORRECT_STATIC_COMPACT_IN_MC";
constexpr std::string_view features::UNBOUNDED_RANGE_TOMBSTONES = "UNBOUNDED_RANGE_TOMBSTONES";
constexpr std::string_view features::MC_SSTABLE = "MC_SSTABLE_FORMAT";

// Up-to-date features
constexpr std::string_view features::UDF = "UDF";
constexpr std::string_view features::MD_SSTABLE = "MD_SSTABLE_FORMAT";
constexpr std::string_view features::ME_SSTABLE = "ME_SSTABLE_FORMAT";
constexpr std::string_view features::VIEW_VIRTUAL_COLUMNS = "VIEW_VIRTUAL_COLUMNS";
constexpr std::string_view features::DIGEST_INSENSITIVE_TO_EXPIRY = "DIGEST_INSENSITIVE_TO_EXPIRY";
constexpr std::string_view features::COMPUTED_COLUMNS = "COMPUTED_COLUMNS";
constexpr std::string_view features::CDC = "CDC";
constexpr std::string_view features::NONFROZEN_UDTS = "NONFROZEN_UDTS";
constexpr std::string_view features::HINTED_HANDOFF_SEPARATE_CONNECTION = "HINTED_HANDOFF_SEPARATE_CONNECTION";
constexpr std::string_view features::LWT = "LWT";
constexpr std::string_view features::PER_TABLE_PARTITIONERS = "PER_TABLE_PARTITIONERS";
constexpr std::string_view features::PER_TABLE_CACHING = "PER_TABLE_CACHING";
constexpr std::string_view features::DIGEST_FOR_NULL_VALUES = "DIGEST_FOR_NULL_VALUES";
constexpr std::string_view features::CORRECT_IDX_TOKEN_IN_SECONDARY_INDEX = "CORRECT_IDX_TOKEN_IN_SECONDARY_INDEX";
constexpr std::string_view features::ALTERNATOR_STREAMS = "ALTERNATOR_STREAMS";
constexpr std::string_view features::ALTERNATOR_TTL = "ALTERNATOR_TTL";
constexpr std::string_view features::RANGE_SCAN_DATA_VARIANT = "RANGE_SCAN_DATA_VARIANT";
constexpr std::string_view features::CDC_GENERATIONS_V2 = "CDC_GENERATIONS_V2";
constexpr std::string_view features::UDA = "UDA";
constexpr std::string_view features::SEPARATE_PAGE_SIZE_AND_SAFETY_LIMIT = "SEPARATE_PAGE_SIZE_AND_SAFETY_LIMIT";
constexpr std::string_view features::SUPPORTS_RAFT_CLUSTER_MANAGEMENT = "SUPPORTS_RAFT_CLUSTER_MANAGEMENT";
constexpr std::string_view features::USES_RAFT_CLUSTER_MANAGEMENT = "USES_RAFT_CLUSTER_MANAGEMENT";
constexpr std::string_view features::TOMBSTONE_GC_OPTIONS = "TOMBSTONE_GC_OPTIONS";
constexpr std::string_view features::PARALLELIZED_AGGREGATION = "PARALLELIZED_AGGREGATION";
constexpr std::string_view features::IN_MEMORY_TABLES = "IN_MEMORY_TABLES";
constexpr std::string_view features::WORKLOAD_PRIORITIZATION = "WORKLOAD_PRIORITIZATION";

static logging::logger logger("features");

feature_config::feature_config() {
}

feature_service::feature_service(feature_config cfg) : _config(cfg)
        , _udf_feature(*this, features::UDF)
        , _md_sstable_feature(*this, features::MD_SSTABLE)
        , _me_sstable_feature(*this, features::ME_SSTABLE)
        , _view_virtual_columns(*this, features::VIEW_VIRTUAL_COLUMNS)
        , _digest_insensitive_to_expiry(*this, features::DIGEST_INSENSITIVE_TO_EXPIRY)
        , _computed_columns(*this, features::COMPUTED_COLUMNS)
        , _cdc_feature(*this, features::CDC)
        , _nonfrozen_udts(*this, features::NONFROZEN_UDTS)
        , _hinted_handoff_separate_connection(*this, features::HINTED_HANDOFF_SEPARATE_CONNECTION)
        , _lwt_feature(*this, features::LWT)
        , _per_table_partitioners_feature(*this, features::PER_TABLE_PARTITIONERS)
        , _per_table_caching_feature(*this, features::PER_TABLE_CACHING)
        , _digest_for_null_values_feature(*this, features::DIGEST_FOR_NULL_VALUES)
        , _correct_idx_token_in_secondary_index_feature(*this, features::CORRECT_IDX_TOKEN_IN_SECONDARY_INDEX)
        , _alternator_streams_feature(*this, features::ALTERNATOR_STREAMS)
        , _alternator_ttl_feature(*this, features::ALTERNATOR_TTL)
        , _range_scan_data_variant(*this, features::RANGE_SCAN_DATA_VARIANT)
        , _cdc_generations_v2(*this, features::CDC_GENERATIONS_V2)
        , _uda(*this, features::UDA)
        , _separate_page_size_and_safety_limit(*this, features::SEPARATE_PAGE_SIZE_AND_SAFETY_LIMIT)
        , _supports_raft_cluster_mgmt(*this, features::SUPPORTS_RAFT_CLUSTER_MANAGEMENT)
        , _uses_raft_cluster_mgmt(*this, features::USES_RAFT_CLUSTER_MANAGEMENT)
        , _tombstone_gc_options(*this, features::TOMBSTONE_GC_OPTIONS)
        , _parallelized_aggregation(*this, features::PARALLELIZED_AGGREGATION)
<<<<<<< HEAD
        , _in_memory_tables(*this, features::IN_MEMORY_TABLES)
        , _workload_prioritization(*this, features::WORKLOAD_PRIORITIZATION)
        , _raft_support_listener(_supports_raft_cluster_mgmt.when_enabled([this] {
            // When the cluster fully supports raft-based cluster management,
            // we can re-enable support for the second gossip feature to trigger
            // actual use of raft-based cluster management procedures.
            support(features::USES_RAFT_CLUSTER_MANAGEMENT);
        }))
=======
>>>>>>> cd5fec8a
{}

feature_config feature_config_from_db_config(db::config& cfg, std::set<sstring> disabled) {
    feature_config fcfg;

    fcfg._disabled_features = std::move(disabled);

    switch (sstables::from_string(cfg.sstable_format())) {
    case sstables::sstable_version_types::ka:
    case sstables::sstable_version_types::la:
    case sstables::sstable_version_types::mc:
        fcfg._disabled_features.insert(sstring(gms::features::MD_SSTABLE));
        [[fallthrough]];
    case sstables::sstable_version_types::md:
        fcfg._disabled_features.insert(sstring(gms::features::ME_SSTABLE));
        [[fallthrough]];
    case sstables::sstable_version_types::me:
        break;
    }

    if (!cfg.enable_user_defined_functions()) {
        fcfg._disabled_features.insert(sstring(gms::features::UDF));
    } else {
        if (!cfg.check_experimental(db::experimental_features_t::UDF)) {
            throw std::runtime_error(
                    "You must use both enable_user_defined_functions and experimental_features:udf "
                    "to enable user-defined functions");
        }
    }

    if (!cfg.check_experimental(db::experimental_features_t::ALTERNATOR_STREAMS)) {
        fcfg._disabled_features.insert(sstring(gms::features::ALTERNATOR_STREAMS));
    }
    if (!cfg.check_experimental(db::experimental_features_t::ALTERNATOR_TTL)) {
        fcfg._disabled_features.insert(sstring(gms::features::ALTERNATOR_TTL));
    }
    if (!cfg.check_experimental(db::experimental_features_t::RAFT)) {
        fcfg._disabled_features.insert(sstring(gms::features::SUPPORTS_RAFT_CLUSTER_MANAGEMENT));
        fcfg._disabled_features.insert(sstring(gms::features::USES_RAFT_CLUSTER_MANAGEMENT));
    } else {
        // Disable support for using raft cluster management so that it cannot
        // be enabled by accident.
        // This prevents the `USES_RAFT_CLUSTER_MANAGEMENT` feature from being
        // advertised via gossip ahead of time.
        fcfg._masked_features.insert(sstring(gms::features::USES_RAFT_CLUSTER_MANAGEMENT));
    }

    return fcfg;
}

future<> feature_service::stop() {
    return make_ready_future<>();
}

void feature_service::register_feature(feature& f) {
    auto i = _registered_features.emplace(f.name(), f);
    assert(i.second);
}

void feature_service::unregister_feature(feature& f) {
    _registered_features.erase(f.name());
}


void feature_service::enable(const sstring& name) {
    if (auto it = _registered_features.find(name); it != _registered_features.end()) {
        auto&& f = it->second;
        auto& f_ref = f.get();
        if (db::qctx && !f_ref) {
            persist_enabled_feature_info(f_ref);
        }
        f_ref.enable();
    }
}

future<> feature_service::support(const std::string_view& name) {
    _config._masked_features.erase(sstring(name));

    if (db::qctx) {
        // Update `system.local#supported_features` accordingly
        co_await db::system_keyspace::save_local_supported_features(supported_feature_set());
    }
}

std::set<std::string_view> feature_service::known_feature_set() {
    // Add features known by this local node. When a new feature is
    // introduced in scylla, update it here, e.g.,
    // return sstring("FEATURE1,FEATURE2")
    std::set<std::string_view> features = {
        // Deprecated features - sent to other nodes via gossip, but assumed true in the code
        gms::features::RANGE_TOMBSTONES,
        gms::features::LARGE_PARTITIONS,
        gms::features::COUNTERS,
        gms::features::DIGEST_MULTIPARTITION_READ,
        gms::features::CORRECT_COUNTER_ORDER,
        gms::features::SCHEMA_TABLES_V3,
        gms::features::CORRECT_NON_COMPOUND_RANGE_TOMBSTONES,
        gms::features::WRITE_FAILURE_REPLY,
        gms::features::XXHASH,
        gms::features::ROLES,
        gms::features::LA_SSTABLE,
        gms::features::STREAM_WITH_RPC_STREAM,
        gms::features::MATERIALIZED_VIEWS,
        gms::features::INDEXES,
        gms::features::ROW_LEVEL_REPAIR,
        gms::features::TRUNCATION_TABLE,
        gms::features::CORRECT_STATIC_COMPACT_IN_MC,
        gms::features::UNBOUNDED_RANGE_TOMBSTONES,
        gms::features::MC_SSTABLE,

        // Up-to-date features
        gms::features::VIEW_VIRTUAL_COLUMNS,
        gms::features::DIGEST_INSENSITIVE_TO_EXPIRY,
        gms::features::COMPUTED_COLUMNS,
        gms::features::NONFROZEN_UDTS,
        gms::features::HINTED_HANDOFF_SEPARATE_CONNECTION,
        gms::features::PER_TABLE_PARTITIONERS,
        gms::features::PER_TABLE_CACHING,
        gms::features::LWT,
        gms::features::MD_SSTABLE,
        gms::features::ME_SSTABLE,
        gms::features::UDF,
        gms::features::CDC,
        gms::features::DIGEST_FOR_NULL_VALUES,
        gms::features::CORRECT_IDX_TOKEN_IN_SECONDARY_INDEX,
        gms::features::ALTERNATOR_STREAMS,
        gms::features::ALTERNATOR_TTL,
        gms::features::RANGE_SCAN_DATA_VARIANT,
        gms::features::CDC_GENERATIONS_V2,
        gms::features::UDA,
        gms::features::SEPARATE_PAGE_SIZE_AND_SAFETY_LIMIT,
        gms::features::SUPPORTS_RAFT_CLUSTER_MANAGEMENT,
        gms::features::USES_RAFT_CLUSTER_MANAGEMENT,
        gms::features::TOMBSTONE_GC_OPTIONS,
        gms::features::PARALLELIZED_AGGREGATION,
        gms::features::IN_MEMORY_TABLES,
        gms::features::WORKLOAD_PRIORITIZATION,
    };

    for (const sstring& s : _config._disabled_features) {
        features.erase(s);
    }
    return features;
}

const std::unordered_map<sstring, std::reference_wrapper<feature>>& feature_service::registered_features() const {
    return _registered_features;
}

std::set<std::string_view> feature_service::supported_feature_set() {
    auto features = known_feature_set();

    for (const sstring& s : _config._masked_features) {
        features.erase(s);
    }
    return features;
}

feature::feature(feature_service& service, std::string_view name, bool enabled)
        : _service(&service)
        , _name(name)
        , _enabled(enabled) {
    _service->register_feature(*this);
}

feature::~feature() {
    if (_service) {
        _service->unregister_feature(*this);
    }
}

feature& feature::operator=(feature&& other) {
    _service->unregister_feature(*this);
    _service = std::exchange(other._service, nullptr);
    _name = other._name;
    _enabled = other._enabled;
    _s = std::move(other._s);
    _service->register_feature(*this);
    return *this;
}

void feature::enable() {
    if (!_enabled) {
        if (this_shard_id() == 0) {
            logger.info("Feature {} is enabled", name());
        }
        _enabled = true;
        _s();
    }
}

db::schema_features feature_service::cluster_schema_features() const {
    db::schema_features f;
    f.set_if<db::schema_feature::VIEW_VIRTUAL_COLUMNS>(bool(_view_virtual_columns));
    f.set_if<db::schema_feature::DIGEST_INSENSITIVE_TO_EXPIRY>(bool(_digest_insensitive_to_expiry));
    f.set_if<db::schema_feature::COMPUTED_COLUMNS>(bool(_computed_columns));
    f.set_if<db::schema_feature::CDC_OPTIONS>(bool(_cdc_feature));
    f.set_if<db::schema_feature::PER_TABLE_PARTITIONERS>(bool(_per_table_partitioners_feature));
    f.set_if<db::schema_feature::IN_MEMORY_TABLES>(bool(_in_memory_tables));
    return f;
}

std::set<sstring> feature_service::to_feature_set(sstring features_string) {
    std::set<sstring> features;
    boost::split(features, features_string, boost::is_any_of(","));
    features.erase("");
    return features;
}

void feature_service::persist_enabled_feature_info(const gms::feature& f) const {
    // Executed in seastar::async context, because `gms::feature::enable`
    // is only allowed to run within a thread context

    std::optional<sstring> raw_old_value = db::system_keyspace::get_scylla_local_param(ENABLED_FEATURES_KEY).get0();
    if (!raw_old_value) {
        db::system_keyspace::set_scylla_local_param(ENABLED_FEATURES_KEY, f.name()).get0();
        return;
    }
    auto feats_set = to_feature_set(*raw_old_value);
    feats_set.emplace(f.name());
    db::system_keyspace::set_scylla_local_param(ENABLED_FEATURES_KEY, ::join(",", feats_set)).get0();
}

void feature_service::enable(const std::set<std::string_view>& list) {
    for (gms::feature& f : {
        std::ref(_udf_feature),
        std::ref(_md_sstable_feature),
        std::ref(_me_sstable_feature),
        std::ref(_view_virtual_columns),
        std::ref(_digest_insensitive_to_expiry),
        std::ref(_computed_columns),
        std::ref(_cdc_feature),
        std::ref(_nonfrozen_udts),
        std::ref(_hinted_handoff_separate_connection),
        std::ref(_lwt_feature),
        std::ref(_per_table_partitioners_feature),
        std::ref(_per_table_caching_feature),
        std::ref(_digest_for_null_values_feature),
        std::ref(_correct_idx_token_in_secondary_index_feature),
        std::ref(_alternator_streams_feature),
        std::ref(_alternator_ttl_feature),
        std::ref(_range_scan_data_variant),
        std::ref(_cdc_generations_v2),
        std::ref(_uda),
        std::ref(_separate_page_size_and_safety_limit),
        std::ref(_supports_raft_cluster_mgmt),
        std::ref(_uses_raft_cluster_mgmt),
        std::ref(_tombstone_gc_options),
        std::ref(_parallelized_aggregation),
        std::ref(_in_memory_tables),
        std::ref(_workload_prioritization),
    })
    {
        if (list.contains(f.name())) {
            if (db::qctx && !f) {
                persist_enabled_feature_info(f);
            }
            f.enable();
        }
    }
}

} // namespace gms<|MERGE_RESOLUTION|>--- conflicted
+++ resolved
@@ -99,17 +99,8 @@
         , _uses_raft_cluster_mgmt(*this, features::USES_RAFT_CLUSTER_MANAGEMENT)
         , _tombstone_gc_options(*this, features::TOMBSTONE_GC_OPTIONS)
         , _parallelized_aggregation(*this, features::PARALLELIZED_AGGREGATION)
-<<<<<<< HEAD
         , _in_memory_tables(*this, features::IN_MEMORY_TABLES)
         , _workload_prioritization(*this, features::WORKLOAD_PRIORITIZATION)
-        , _raft_support_listener(_supports_raft_cluster_mgmt.when_enabled([this] {
-            // When the cluster fully supports raft-based cluster management,
-            // we can re-enable support for the second gossip feature to trigger
-            // actual use of raft-based cluster management procedures.
-            support(features::USES_RAFT_CLUSTER_MANAGEMENT);
-        }))
-=======
->>>>>>> cd5fec8a
 {}
 
 feature_config feature_config_from_db_config(db::config& cfg, std::set<sstring> disabled) {
