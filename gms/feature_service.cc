/*
 * This file is part of Scylla.
 *
 * See the LICENSE.PROPRIETARY file in the top-level directory for licensing information.
 *
 * Copyright (C) 2020-present ScyllaDB
 */

#include <any>
#include <seastar/core/sstring.hh>
#include <seastar/core/seastar.hh>
#include <seastar/core/smp.hh>
#include "log.hh"
#include "db/config.hh"
#include "gms/feature.hh"
#include "gms/feature_service.hh"
#include "db/system_keyspace.hh"
#include "db/query_context.hh"
#include "to_string.hh"
#include <boost/algorithm/string/classification.hpp>
#include <boost/algorithm/string/split.hpp>

namespace gms {

// Deprecated features - sent to other nodes via gossip, but assumed true in the code
constexpr std::string_view features::RANGE_TOMBSTONES = "RANGE_TOMBSTONES";
constexpr std::string_view features::LARGE_PARTITIONS = "LARGE_PARTITIONS";
constexpr std::string_view features::MATERIALIZED_VIEWS = "MATERIALIZED_VIEWS";
constexpr std::string_view features::COUNTERS = "COUNTERS";
constexpr std::string_view features::INDEXES = "INDEXES";
constexpr std::string_view features::DIGEST_MULTIPARTITION_READ = "DIGEST_MULTIPARTITION_READ";
constexpr std::string_view features::CORRECT_COUNTER_ORDER = "CORRECT_COUNTER_ORDER";
constexpr std::string_view features::SCHEMA_TABLES_V3 = "SCHEMA_TABLES_V3";
constexpr std::string_view features::CORRECT_NON_COMPOUND_RANGE_TOMBSTONES = "CORRECT_NON_COMPOUND_RANGE_TOMBSTONES";
constexpr std::string_view features::WRITE_FAILURE_REPLY = "WRITE_FAILURE_REPLY";
constexpr std::string_view features::XXHASH = "XXHASH";
constexpr std::string_view features::ROLES = "ROLES";
constexpr std::string_view features::LA_SSTABLE = "LA_SSTABLE_FORMAT";
constexpr std::string_view features::STREAM_WITH_RPC_STREAM = "STREAM_WITH_RPC_STREAM";
constexpr std::string_view features::ROW_LEVEL_REPAIR = "ROW_LEVEL_REPAIR";
constexpr std::string_view features::TRUNCATION_TABLE = "TRUNCATION_TABLE";
constexpr std::string_view features::CORRECT_STATIC_COMPACT_IN_MC = "CORRECT_STATIC_COMPACT_IN_MC";
constexpr std::string_view features::UNBOUNDED_RANGE_TOMBSTONES = "UNBOUNDED_RANGE_TOMBSTONES";
constexpr std::string_view features::MC_SSTABLE = "MC_SSTABLE_FORMAT";

// Up-to-date features
constexpr std::string_view features::UDF = "UDF";
constexpr std::string_view features::MD_SSTABLE = "MD_SSTABLE_FORMAT";
constexpr std::string_view features::VIEW_VIRTUAL_COLUMNS = "VIEW_VIRTUAL_COLUMNS";
constexpr std::string_view features::DIGEST_INSENSITIVE_TO_EXPIRY = "DIGEST_INSENSITIVE_TO_EXPIRY";
constexpr std::string_view features::COMPUTED_COLUMNS = "COMPUTED_COLUMNS";
constexpr std::string_view features::CDC = "CDC";
constexpr std::string_view features::NONFROZEN_UDTS = "NONFROZEN_UDTS";
constexpr std::string_view features::HINTED_HANDOFF_SEPARATE_CONNECTION = "HINTED_HANDOFF_SEPARATE_CONNECTION";
constexpr std::string_view features::LWT = "LWT";
constexpr std::string_view features::PER_TABLE_PARTITIONERS = "PER_TABLE_PARTITIONERS";
constexpr std::string_view features::PER_TABLE_CACHING = "PER_TABLE_CACHING";
constexpr std::string_view features::DIGEST_FOR_NULL_VALUES = "DIGEST_FOR_NULL_VALUES";
constexpr std::string_view features::CORRECT_IDX_TOKEN_IN_SECONDARY_INDEX = "CORRECT_IDX_TOKEN_IN_SECONDARY_INDEX";
constexpr std::string_view features::ALTERNATOR_STREAMS = "ALTERNATOR_STREAMS";
constexpr std::string_view features::ALTERNATOR_TTL = "ALTERNATOR_TTL";
constexpr std::string_view features::RANGE_SCAN_DATA_VARIANT = "RANGE_SCAN_DATA_VARIANT";
constexpr std::string_view features::CDC_GENERATIONS_V2 = "CDC_GENERATIONS_V2";
constexpr std::string_view features::UDA = "UDA";
constexpr std::string_view features::SEPARATE_PAGE_SIZE_AND_SAFETY_LIMIT = "SEPARATE_PAGE_SIZE_AND_SAFETY_LIMIT";
constexpr std::string_view features::SUPPORTS_RAFT_CLUSTER_MANAGEMENT = "SUPPORTS_RAFT_CLUSTER_MANAGEMENT";
constexpr std::string_view features::USES_RAFT_CLUSTER_MANAGEMENT = "USES_RAFT_CLUSTER_MANAGEMENT";
<<<<<<< HEAD
constexpr std::string_view features::IN_MEMORY_TABLES = "IN_MEMORY_TABLES";
constexpr std::string_view features::WORKLOAD_PRIORITIZATION = "WORKLOAD_PRIORITIZATION";
=======
constexpr std::string_view features::TOMBSTONE_GC_OPTIONS = "TOMBSTONE_GC_OPTIONS";
>>>>>>> 57188de0

static logging::logger logger("features");

feature_config::feature_config() {
}

feature_service::feature_service(feature_config cfg) : _config(cfg)
        , _udf_feature(*this, features::UDF)
        , _md_sstable_feature(*this, features::MD_SSTABLE)
        , _view_virtual_columns(*this, features::VIEW_VIRTUAL_COLUMNS)
        , _digest_insensitive_to_expiry(*this, features::DIGEST_INSENSITIVE_TO_EXPIRY)
        , _computed_columns(*this, features::COMPUTED_COLUMNS)
        , _cdc_feature(*this, features::CDC)
        , _nonfrozen_udts(*this, features::NONFROZEN_UDTS)
        , _hinted_handoff_separate_connection(*this, features::HINTED_HANDOFF_SEPARATE_CONNECTION)
        , _lwt_feature(*this, features::LWT)
        , _per_table_partitioners_feature(*this, features::PER_TABLE_PARTITIONERS)
        , _per_table_caching_feature(*this, features::PER_TABLE_CACHING)
        , _digest_for_null_values_feature(*this, features::DIGEST_FOR_NULL_VALUES)
        , _correct_idx_token_in_secondary_index_feature(*this, features::CORRECT_IDX_TOKEN_IN_SECONDARY_INDEX)
        , _alternator_streams_feature(*this, features::ALTERNATOR_STREAMS)
        , _alternator_ttl_feature(*this, features::ALTERNATOR_TTL)
        , _range_scan_data_variant(*this, features::RANGE_SCAN_DATA_VARIANT)
        , _cdc_generations_v2(*this, features::CDC_GENERATIONS_V2)
        , _uda(*this, features::UDA)
        , _separate_page_size_and_safety_limit(*this, features::SEPARATE_PAGE_SIZE_AND_SAFETY_LIMIT)
        , _supports_raft_cluster_mgmt(*this, features::SUPPORTS_RAFT_CLUSTER_MANAGEMENT)
        , _uses_raft_cluster_mgmt(*this, features::USES_RAFT_CLUSTER_MANAGEMENT)
<<<<<<< HEAD
        , _in_memory_tables(*this, features::IN_MEMORY_TABLES)
        , _workload_prioritization(*this, features::WORKLOAD_PRIORITIZATION)
=======
        , _tombstone_gc_options(*this, features::TOMBSTONE_GC_OPTIONS)
>>>>>>> 57188de0
        , _raft_support_listener(_supports_raft_cluster_mgmt.when_enabled([this] {
            // When the cluster fully supports raft-based cluster management,
            // we can re-enable support for the second gossip feature to trigger
            // actual use of raft-based cluster management procedures.
            support(features::USES_RAFT_CLUSTER_MANAGEMENT);
        }))
{}

feature_config feature_config_from_db_config(db::config& cfg, std::set<sstring> disabled) {
    feature_config fcfg;

    fcfg._disabled_features = std::move(disabled);

    if (!cfg.enable_sstables_md_format()) {
        fcfg._disabled_features.insert(sstring(gms::features::MD_SSTABLE));
    }
    if (!cfg.enable_user_defined_functions()) {
        fcfg._disabled_features.insert(sstring(gms::features::UDF));
    } else {
        if (!cfg.check_experimental(db::experimental_features_t::UDF)) {
            throw std::runtime_error(
                    "You must use both enable_user_defined_functions and experimental_features:udf "
                    "to enable user-defined functions");
        }
    }

    if (!cfg.check_experimental(db::experimental_features_t::ALTERNATOR_STREAMS)) {
        fcfg._disabled_features.insert(sstring(gms::features::ALTERNATOR_STREAMS));
    }
    if (!cfg.check_experimental(db::experimental_features_t::ALTERNATOR_TTL)) {
        fcfg._disabled_features.insert(sstring(gms::features::ALTERNATOR_TTL));
    }
    if (!cfg.check_experimental(db::experimental_features_t::RAFT)) {
        fcfg._disabled_features.insert(sstring(gms::features::SUPPORTS_RAFT_CLUSTER_MANAGEMENT));
        fcfg._disabled_features.insert(sstring(gms::features::USES_RAFT_CLUSTER_MANAGEMENT));
    } else {
        // Disable support for using raft cluster management so that it cannot
        // be enabled by accident.
        // This prevents the `USES_RAFT_CLUSTER_MANAGEMENT` feature from being
        // advertised via gossip ahead of time.
        fcfg._masked_features.insert(sstring(gms::features::USES_RAFT_CLUSTER_MANAGEMENT));
    }

    return fcfg;
}

future<> feature_service::stop() {
    return make_ready_future<>();
}

void feature_service::register_feature(feature& f) {
    auto i = _registered_features.emplace(f.name(), f);
    assert(i.second);
}

void feature_service::unregister_feature(feature& f) {
    _registered_features.erase(f.name());
}


void feature_service::enable(const sstring& name) {
    if (auto it = _registered_features.find(name); it != _registered_features.end()) {
        auto&& f = it->second;
        auto& f_ref = f.get();
        if (db::qctx && !f_ref) {
            persist_enabled_feature_info(f_ref);
        }
        f_ref.enable();
    }
}

void feature_service::support(const std::string_view& name) {
    _config._masked_features.erase(sstring(name));
}

std::set<std::string_view> feature_service::known_feature_set() {
    // Add features known by this local node. When a new feature is
    // introduced in scylla, update it here, e.g.,
    // return sstring("FEATURE1,FEATURE2")
    std::set<std::string_view> features = {
        // Deprecated features - sent to other nodes via gossip, but assumed true in the code
        gms::features::RANGE_TOMBSTONES,
        gms::features::LARGE_PARTITIONS,
        gms::features::COUNTERS,
        gms::features::DIGEST_MULTIPARTITION_READ,
        gms::features::CORRECT_COUNTER_ORDER,
        gms::features::SCHEMA_TABLES_V3,
        gms::features::CORRECT_NON_COMPOUND_RANGE_TOMBSTONES,
        gms::features::WRITE_FAILURE_REPLY,
        gms::features::XXHASH,
        gms::features::ROLES,
        gms::features::LA_SSTABLE,
        gms::features::STREAM_WITH_RPC_STREAM,
        gms::features::MATERIALIZED_VIEWS,
        gms::features::INDEXES,
        gms::features::ROW_LEVEL_REPAIR,
        gms::features::TRUNCATION_TABLE,
        gms::features::CORRECT_STATIC_COMPACT_IN_MC,
        gms::features::UNBOUNDED_RANGE_TOMBSTONES,
        gms::features::MC_SSTABLE,

        // Up-to-date features
        gms::features::VIEW_VIRTUAL_COLUMNS,
        gms::features::DIGEST_INSENSITIVE_TO_EXPIRY,
        gms::features::COMPUTED_COLUMNS,
        gms::features::NONFROZEN_UDTS,
        gms::features::HINTED_HANDOFF_SEPARATE_CONNECTION,
        gms::features::PER_TABLE_PARTITIONERS,
        gms::features::PER_TABLE_CACHING,
        gms::features::LWT,
        gms::features::MD_SSTABLE,
        gms::features::UDF,
        gms::features::CDC,
        gms::features::DIGEST_FOR_NULL_VALUES,
        gms::features::CORRECT_IDX_TOKEN_IN_SECONDARY_INDEX,
        gms::features::ALTERNATOR_STREAMS,
        gms::features::ALTERNATOR_TTL,
        gms::features::RANGE_SCAN_DATA_VARIANT,
        gms::features::CDC_GENERATIONS_V2,
        gms::features::UDA,
        gms::features::SEPARATE_PAGE_SIZE_AND_SAFETY_LIMIT,
        gms::features::SUPPORTS_RAFT_CLUSTER_MANAGEMENT,
        gms::features::USES_RAFT_CLUSTER_MANAGEMENT,
<<<<<<< HEAD
        gms::features::IN_MEMORY_TABLES,
        gms::features::WORKLOAD_PRIORITIZATION,
=======
        gms::features::TOMBSTONE_GC_OPTIONS,
>>>>>>> 57188de0
    };

    for (const sstring& s : _config._disabled_features) {
        features.erase(s);
    }
    return features;
}

const std::unordered_map<sstring, std::reference_wrapper<feature>>& feature_service::registered_features() const {
    return _registered_features;
}

std::set<std::string_view> feature_service::supported_feature_set() {
    auto features = known_feature_set();

    for (const sstring& s : _config._masked_features) {
        features.erase(s);
    }
    return features;
}

feature::feature(feature_service& service, std::string_view name, bool enabled)
        : _service(&service)
        , _name(name)
        , _enabled(enabled) {
    _service->register_feature(*this);
}

feature::~feature() {
    if (_service) {
        _service->unregister_feature(*this);
    }
}

feature& feature::operator=(feature&& other) {
    _service->unregister_feature(*this);
    _service = std::exchange(other._service, nullptr);
    _name = other._name;
    _enabled = other._enabled;
    _s = std::move(other._s);
    _service->register_feature(*this);
    return *this;
}

void feature::enable() {
    if (!_enabled) {
        if (this_shard_id() == 0) {
            logger.info("Feature {} is enabled", name());
        }
        _enabled = true;
        _s();
    }
}

db::schema_features feature_service::cluster_schema_features() const {
    db::schema_features f;
    f.set_if<db::schema_feature::VIEW_VIRTUAL_COLUMNS>(bool(_view_virtual_columns));
    f.set_if<db::schema_feature::DIGEST_INSENSITIVE_TO_EXPIRY>(bool(_digest_insensitive_to_expiry));
    f.set_if<db::schema_feature::COMPUTED_COLUMNS>(bool(_computed_columns));
    f.set_if<db::schema_feature::CDC_OPTIONS>(bool(_cdc_feature));
    f.set_if<db::schema_feature::PER_TABLE_PARTITIONERS>(bool(_per_table_partitioners_feature));
    f.set_if<db::schema_feature::IN_MEMORY_TABLES>(bool(_in_memory_tables));
    return f;
}

std::set<sstring> feature_service::to_feature_set(sstring features_string) {
    std::set<sstring> features;
    boost::split(features, features_string, boost::is_any_of(","));
    features.erase("");
    return features;
}

void feature_service::persist_enabled_feature_info(const gms::feature& f) const {
    // Executed in seastar::async context, because `gms::feature::enable`
    // is only allowed to run within a thread context

    std::optional<sstring> raw_old_value = db::system_keyspace::get_scylla_local_param(ENABLED_FEATURES_KEY).get0();
    if (!raw_old_value) {
        db::system_keyspace::set_scylla_local_param(ENABLED_FEATURES_KEY, f.name()).get0();
        return;
    }
    auto feats_set = to_feature_set(*raw_old_value);
    feats_set.emplace(f.name());
    db::system_keyspace::set_scylla_local_param(ENABLED_FEATURES_KEY, ::join(",", feats_set)).get0();
}

void feature_service::enable(const std::set<std::string_view>& list) {
    for (gms::feature& f : {
        std::ref(_udf_feature),
        std::ref(_md_sstable_feature),
        std::ref(_view_virtual_columns),
        std::ref(_digest_insensitive_to_expiry),
        std::ref(_computed_columns),
        std::ref(_cdc_feature),
        std::ref(_nonfrozen_udts),
        std::ref(_hinted_handoff_separate_connection),
        std::ref(_lwt_feature),
        std::ref(_per_table_partitioners_feature),
        std::ref(_per_table_caching_feature),
        std::ref(_digest_for_null_values_feature),
        std::ref(_correct_idx_token_in_secondary_index_feature),
        std::ref(_alternator_streams_feature),
        std::ref(_alternator_ttl_feature),
        std::ref(_range_scan_data_variant),
        std::ref(_cdc_generations_v2),
        std::ref(_uda),
        std::ref(_separate_page_size_and_safety_limit),
        std::ref(_supports_raft_cluster_mgmt),
        std::ref(_uses_raft_cluster_mgmt),
<<<<<<< HEAD
        std::ref(_in_memory_tables),
        std::ref(_workload_prioritization),
=======
        std::ref(_tombstone_gc_options),
>>>>>>> 57188de0
    })
    {
        if (list.contains(f.name())) {
            if (db::qctx && !f) {
                persist_enabled_feature_info(f);
            }
            f.enable();
        }
    }
}

} // namespace gms<|MERGE_RESOLUTION|>--- conflicted
+++ resolved
@@ -65,12 +65,9 @@
 constexpr std::string_view features::SEPARATE_PAGE_SIZE_AND_SAFETY_LIMIT = "SEPARATE_PAGE_SIZE_AND_SAFETY_LIMIT";
 constexpr std::string_view features::SUPPORTS_RAFT_CLUSTER_MANAGEMENT = "SUPPORTS_RAFT_CLUSTER_MANAGEMENT";
 constexpr std::string_view features::USES_RAFT_CLUSTER_MANAGEMENT = "USES_RAFT_CLUSTER_MANAGEMENT";
-<<<<<<< HEAD
+constexpr std::string_view features::TOMBSTONE_GC_OPTIONS = "TOMBSTONE_GC_OPTIONS";
 constexpr std::string_view features::IN_MEMORY_TABLES = "IN_MEMORY_TABLES";
 constexpr std::string_view features::WORKLOAD_PRIORITIZATION = "WORKLOAD_PRIORITIZATION";
-=======
-constexpr std::string_view features::TOMBSTONE_GC_OPTIONS = "TOMBSTONE_GC_OPTIONS";
->>>>>>> 57188de0
 
 static logging::logger logger("features");
 
@@ -99,12 +96,9 @@
         , _separate_page_size_and_safety_limit(*this, features::SEPARATE_PAGE_SIZE_AND_SAFETY_LIMIT)
         , _supports_raft_cluster_mgmt(*this, features::SUPPORTS_RAFT_CLUSTER_MANAGEMENT)
         , _uses_raft_cluster_mgmt(*this, features::USES_RAFT_CLUSTER_MANAGEMENT)
-<<<<<<< HEAD
+        , _tombstone_gc_options(*this, features::TOMBSTONE_GC_OPTIONS)
         , _in_memory_tables(*this, features::IN_MEMORY_TABLES)
         , _workload_prioritization(*this, features::WORKLOAD_PRIORITIZATION)
-=======
-        , _tombstone_gc_options(*this, features::TOMBSTONE_GC_OPTIONS)
->>>>>>> 57188de0
         , _raft_support_listener(_supports_raft_cluster_mgmt.when_enabled([this] {
             // When the cluster fully supports raft-based cluster management,
             // we can re-enable support for the second gossip feature to trigger
@@ -228,12 +222,9 @@
         gms::features::SEPARATE_PAGE_SIZE_AND_SAFETY_LIMIT,
         gms::features::SUPPORTS_RAFT_CLUSTER_MANAGEMENT,
         gms::features::USES_RAFT_CLUSTER_MANAGEMENT,
-<<<<<<< HEAD
+        gms::features::TOMBSTONE_GC_OPTIONS,
         gms::features::IN_MEMORY_TABLES,
         gms::features::WORKLOAD_PRIORITIZATION,
-=======
-        gms::features::TOMBSTONE_GC_OPTIONS,
->>>>>>> 57188de0
     };
 
     for (const sstring& s : _config._disabled_features) {
@@ -343,12 +334,9 @@
         std::ref(_separate_page_size_and_safety_limit),
         std::ref(_supports_raft_cluster_mgmt),
         std::ref(_uses_raft_cluster_mgmt),
-<<<<<<< HEAD
+        std::ref(_tombstone_gc_options),
         std::ref(_in_memory_tables),
         std::ref(_workload_prioritization),
-=======
-        std::ref(_tombstone_gc_options),
->>>>>>> 57188de0
     })
     {
         if (list.contains(f.name())) {
