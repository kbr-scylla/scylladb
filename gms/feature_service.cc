--- conflicted
+++ resolved
@@ -21,95 +21,12 @@
 
 namespace gms {
 
-<<<<<<< HEAD
-// Deprecated features - sent to other nodes via gossip, but assumed true in the code
-constexpr std::string_view features::RANGE_TOMBSTONES = "RANGE_TOMBSTONES";
-constexpr std::string_view features::LARGE_PARTITIONS = "LARGE_PARTITIONS";
-constexpr std::string_view features::MATERIALIZED_VIEWS = "MATERIALIZED_VIEWS";
-constexpr std::string_view features::COUNTERS = "COUNTERS";
-constexpr std::string_view features::INDEXES = "INDEXES";
-constexpr std::string_view features::DIGEST_MULTIPARTITION_READ = "DIGEST_MULTIPARTITION_READ";
-constexpr std::string_view features::CORRECT_COUNTER_ORDER = "CORRECT_COUNTER_ORDER";
-constexpr std::string_view features::SCHEMA_TABLES_V3 = "SCHEMA_TABLES_V3";
-constexpr std::string_view features::CORRECT_NON_COMPOUND_RANGE_TOMBSTONES = "CORRECT_NON_COMPOUND_RANGE_TOMBSTONES";
-constexpr std::string_view features::WRITE_FAILURE_REPLY = "WRITE_FAILURE_REPLY";
-constexpr std::string_view features::XXHASH = "XXHASH";
-constexpr std::string_view features::ROLES = "ROLES";
-constexpr std::string_view features::LA_SSTABLE = "LA_SSTABLE_FORMAT";
-constexpr std::string_view features::STREAM_WITH_RPC_STREAM = "STREAM_WITH_RPC_STREAM";
-constexpr std::string_view features::ROW_LEVEL_REPAIR = "ROW_LEVEL_REPAIR";
-constexpr std::string_view features::TRUNCATION_TABLE = "TRUNCATION_TABLE";
-constexpr std::string_view features::CORRECT_STATIC_COMPACT_IN_MC = "CORRECT_STATIC_COMPACT_IN_MC";
-constexpr std::string_view features::UNBOUNDED_RANGE_TOMBSTONES = "UNBOUNDED_RANGE_TOMBSTONES";
-constexpr std::string_view features::MC_SSTABLE = "MC_SSTABLE_FORMAT";
-
-// Up-to-date features
-constexpr std::string_view features::UDF = "UDF";
-constexpr std::string_view features::MD_SSTABLE = "MD_SSTABLE_FORMAT";
-constexpr std::string_view features::ME_SSTABLE = "ME_SSTABLE_FORMAT";
-constexpr std::string_view features::VIEW_VIRTUAL_COLUMNS = "VIEW_VIRTUAL_COLUMNS";
-constexpr std::string_view features::DIGEST_INSENSITIVE_TO_EXPIRY = "DIGEST_INSENSITIVE_TO_EXPIRY";
-constexpr std::string_view features::COMPUTED_COLUMNS = "COMPUTED_COLUMNS";
-constexpr std::string_view features::CDC = "CDC";
-constexpr std::string_view features::NONFROZEN_UDTS = "NONFROZEN_UDTS";
-constexpr std::string_view features::HINTED_HANDOFF_SEPARATE_CONNECTION = "HINTED_HANDOFF_SEPARATE_CONNECTION";
-constexpr std::string_view features::LWT = "LWT";
-constexpr std::string_view features::PER_TABLE_PARTITIONERS = "PER_TABLE_PARTITIONERS";
-constexpr std::string_view features::PER_TABLE_CACHING = "PER_TABLE_CACHING";
-constexpr std::string_view features::DIGEST_FOR_NULL_VALUES = "DIGEST_FOR_NULL_VALUES";
-constexpr std::string_view features::CORRECT_IDX_TOKEN_IN_SECONDARY_INDEX = "CORRECT_IDX_TOKEN_IN_SECONDARY_INDEX";
-constexpr std::string_view features::ALTERNATOR_STREAMS = "ALTERNATOR_STREAMS";
-constexpr std::string_view features::ALTERNATOR_TTL = "ALTERNATOR_TTL";
-constexpr std::string_view features::RANGE_SCAN_DATA_VARIANT = "RANGE_SCAN_DATA_VARIANT";
-constexpr std::string_view features::CDC_GENERATIONS_V2 = "CDC_GENERATIONS_V2";
-constexpr std::string_view features::UDA = "UDA";
-constexpr std::string_view features::SEPARATE_PAGE_SIZE_AND_SAFETY_LIMIT = "SEPARATE_PAGE_SIZE_AND_SAFETY_LIMIT";
-constexpr std::string_view features::SUPPORTS_RAFT_CLUSTER_MANAGEMENT = "SUPPORTS_RAFT_CLUSTER_MANAGEMENT";
-constexpr std::string_view features::USES_RAFT_CLUSTER_MANAGEMENT = "USES_RAFT_CLUSTER_MANAGEMENT";
-constexpr std::string_view features::TOMBSTONE_GC_OPTIONS = "TOMBSTONE_GC_OPTIONS";
-constexpr std::string_view features::PARALLELIZED_AGGREGATION = "PARALLELIZED_AGGREGATION";
-constexpr std::string_view features::KEYSPACE_STORAGE_OPTIONS = "KEYSPACE_STORAGE_OPTIONS";
-constexpr std::string_view features::IN_MEMORY_TABLES = "IN_MEMORY_TABLES";
-constexpr std::string_view features::WORKLOAD_PRIORITIZATION = "WORKLOAD_PRIORITIZATION";
-
-=======
->>>>>>> 9623589c
 static logging::logger logger("features");
 
 feature_config::feature_config() {
 }
 
 feature_service::feature_service(feature_config cfg) : _config(cfg)
-<<<<<<< HEAD
-        , _udf_feature(*this, features::UDF)
-        , _md_sstable_feature(*this, features::MD_SSTABLE)
-        , _me_sstable_feature(*this, features::ME_SSTABLE)
-        , _view_virtual_columns(*this, features::VIEW_VIRTUAL_COLUMNS)
-        , _digest_insensitive_to_expiry(*this, features::DIGEST_INSENSITIVE_TO_EXPIRY)
-        , _computed_columns(*this, features::COMPUTED_COLUMNS)
-        , _cdc_feature(*this, features::CDC)
-        , _nonfrozen_udts(*this, features::NONFROZEN_UDTS)
-        , _hinted_handoff_separate_connection(*this, features::HINTED_HANDOFF_SEPARATE_CONNECTION)
-        , _lwt_feature(*this, features::LWT)
-        , _per_table_partitioners_feature(*this, features::PER_TABLE_PARTITIONERS)
-        , _per_table_caching_feature(*this, features::PER_TABLE_CACHING)
-        , _digest_for_null_values_feature(*this, features::DIGEST_FOR_NULL_VALUES)
-        , _correct_idx_token_in_secondary_index_feature(*this, features::CORRECT_IDX_TOKEN_IN_SECONDARY_INDEX)
-        , _alternator_streams_feature(*this, features::ALTERNATOR_STREAMS)
-        , _alternator_ttl_feature(*this, features::ALTERNATOR_TTL)
-        , _range_scan_data_variant(*this, features::RANGE_SCAN_DATA_VARIANT)
-        , _cdc_generations_v2(*this, features::CDC_GENERATIONS_V2)
-        , _uda(*this, features::UDA)
-        , _separate_page_size_and_safety_limit(*this, features::SEPARATE_PAGE_SIZE_AND_SAFETY_LIMIT)
-        , _supports_raft_cluster_mgmt(*this, features::SUPPORTS_RAFT_CLUSTER_MANAGEMENT)
-        , _uses_raft_cluster_mgmt(*this, features::USES_RAFT_CLUSTER_MANAGEMENT)
-        , _tombstone_gc_options(*this, features::TOMBSTONE_GC_OPTIONS)
-        , _parallelized_aggregation(*this, features::PARALLELIZED_AGGREGATION)
-        , _keyspace_storage_options(*this, features::KEYSPACE_STORAGE_OPTIONS)
-        , _in_memory_tables(*this, features::IN_MEMORY_TABLES)
-        , _workload_prioritization(*this, features::WORKLOAD_PRIORITIZATION)
-=======
->>>>>>> 9623589c
 {}
 
 feature_config feature_config_from_db_config(db::config& cfg, std::set<sstring> disabled) {
@@ -203,56 +120,6 @@
     // return sstring("FEATURE1,FEATURE2")
     std::set<std::string_view> features = {
         // Deprecated features - sent to other nodes via gossip, but assumed true in the code
-<<<<<<< HEAD
-        gms::features::RANGE_TOMBSTONES,
-        gms::features::LARGE_PARTITIONS,
-        gms::features::COUNTERS,
-        gms::features::DIGEST_MULTIPARTITION_READ,
-        gms::features::CORRECT_COUNTER_ORDER,
-        gms::features::SCHEMA_TABLES_V3,
-        gms::features::CORRECT_NON_COMPOUND_RANGE_TOMBSTONES,
-        gms::features::WRITE_FAILURE_REPLY,
-        gms::features::XXHASH,
-        gms::features::ROLES,
-        gms::features::LA_SSTABLE,
-        gms::features::STREAM_WITH_RPC_STREAM,
-        gms::features::MATERIALIZED_VIEWS,
-        gms::features::INDEXES,
-        gms::features::ROW_LEVEL_REPAIR,
-        gms::features::TRUNCATION_TABLE,
-        gms::features::CORRECT_STATIC_COMPACT_IN_MC,
-        gms::features::UNBOUNDED_RANGE_TOMBSTONES,
-        gms::features::MC_SSTABLE,
-
-        // Up-to-date features
-        gms::features::VIEW_VIRTUAL_COLUMNS,
-        gms::features::DIGEST_INSENSITIVE_TO_EXPIRY,
-        gms::features::COMPUTED_COLUMNS,
-        gms::features::NONFROZEN_UDTS,
-        gms::features::HINTED_HANDOFF_SEPARATE_CONNECTION,
-        gms::features::PER_TABLE_PARTITIONERS,
-        gms::features::PER_TABLE_CACHING,
-        gms::features::LWT,
-        gms::features::MD_SSTABLE,
-        gms::features::ME_SSTABLE,
-        gms::features::UDF,
-        gms::features::CDC,
-        gms::features::DIGEST_FOR_NULL_VALUES,
-        gms::features::CORRECT_IDX_TOKEN_IN_SECONDARY_INDEX,
-        gms::features::ALTERNATOR_STREAMS,
-        gms::features::ALTERNATOR_TTL,
-        gms::features::RANGE_SCAN_DATA_VARIANT,
-        gms::features::CDC_GENERATIONS_V2,
-        gms::features::UDA,
-        gms::features::SEPARATE_PAGE_SIZE_AND_SAFETY_LIMIT,
-        gms::features::SUPPORTS_RAFT_CLUSTER_MANAGEMENT,
-        gms::features::USES_RAFT_CLUSTER_MANAGEMENT,
-        gms::features::TOMBSTONE_GC_OPTIONS,
-        gms::features::PARALLELIZED_AGGREGATION,
-        gms::features::KEYSPACE_STORAGE_OPTIONS,
-        gms::features::IN_MEMORY_TABLES,
-        gms::features::WORKLOAD_PRIORITIZATION,
-=======
         "RANGE_TOMBSTONES"sv,
         "LARGE_PARTITIONS"sv,
         "COUNTERS"sv,
@@ -272,7 +139,6 @@
         "CORRECT_STATIC_COMPACT_IN_MC"sv,
         "UNBOUNDED_RANGE_TOMBSTONES"sv,
         "MC_SSTABLE_FORMAT"sv,
->>>>>>> 9623589c
     };
 
     for (auto& [name, f_ref] : _registered_features) {
@@ -333,22 +199,13 @@
 
 db::schema_features feature_service::cluster_schema_features() const {
     db::schema_features f;
-<<<<<<< HEAD
-    f.set_if<db::schema_feature::VIEW_VIRTUAL_COLUMNS>(bool(_view_virtual_columns));
-    f.set_if<db::schema_feature::DIGEST_INSENSITIVE_TO_EXPIRY>(bool(_digest_insensitive_to_expiry));
-    f.set_if<db::schema_feature::COMPUTED_COLUMNS>(bool(_computed_columns));
-    f.set_if<db::schema_feature::CDC_OPTIONS>(bool(_cdc_feature));
-    f.set_if<db::schema_feature::PER_TABLE_PARTITIONERS>(bool(_per_table_partitioners_feature));
-    f.set_if<db::schema_feature::SCYLLA_KEYSPACES>(bool(_keyspace_storage_options));
-    f.set_if<db::schema_feature::IN_MEMORY_TABLES>(bool(_in_memory_tables));
-=======
     f.set_if<db::schema_feature::VIEW_VIRTUAL_COLUMNS>(view_virtual_columns);
     f.set_if<db::schema_feature::DIGEST_INSENSITIVE_TO_EXPIRY>(digest_insensitive_to_expiry);
     f.set_if<db::schema_feature::COMPUTED_COLUMNS>(computed_columns);
     f.set_if<db::schema_feature::CDC_OPTIONS>(cdc);
     f.set_if<db::schema_feature::PER_TABLE_PARTITIONERS>(per_table_partitioners);
     f.set_if<db::schema_feature::SCYLLA_KEYSPACES>(keyspace_storage_options);
->>>>>>> 9623589c
+    f.set_if<db::schema_feature::IN_MEMORY_TABLES>(bool(in_memory_tables));
     return f;
 }
 
@@ -374,40 +231,7 @@
 }
 
 void feature_service::enable(const std::set<std::string_view>& list) {
-<<<<<<< HEAD
-    for (gms::feature& f : {
-        std::ref(_udf_feature),
-        std::ref(_md_sstable_feature),
-        std::ref(_me_sstable_feature),
-        std::ref(_view_virtual_columns),
-        std::ref(_digest_insensitive_to_expiry),
-        std::ref(_computed_columns),
-        std::ref(_cdc_feature),
-        std::ref(_nonfrozen_udts),
-        std::ref(_hinted_handoff_separate_connection),
-        std::ref(_lwt_feature),
-        std::ref(_per_table_partitioners_feature),
-        std::ref(_per_table_caching_feature),
-        std::ref(_digest_for_null_values_feature),
-        std::ref(_correct_idx_token_in_secondary_index_feature),
-        std::ref(_alternator_streams_feature),
-        std::ref(_alternator_ttl_feature),
-        std::ref(_range_scan_data_variant),
-        std::ref(_cdc_generations_v2),
-        std::ref(_uda),
-        std::ref(_separate_page_size_and_safety_limit),
-        std::ref(_supports_raft_cluster_mgmt),
-        std::ref(_uses_raft_cluster_mgmt),
-        std::ref(_tombstone_gc_options),
-        std::ref(_parallelized_aggregation),
-        std::ref(_keyspace_storage_options),
-        std::ref(_in_memory_tables),
-        std::ref(_workload_prioritization),
-    })
-    {
-=======
     for (gms::feature& f : _registered_features | boost::adaptors::map_values) {
->>>>>>> 9623589c
         if (list.contains(f.name())) {
             if (db::qctx && !f) {
                 persist_enabled_feature_info(f);
