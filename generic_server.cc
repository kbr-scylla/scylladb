/*
 * Copyright (C) 2021-present ScyllaDB
 */

/*
 * SPDX-License-Identifier: ScyllaDB-Proprietary
 */

#include "generic_server.hh"

#include "to_string.hh"

#include <seastar/core/when_all.hh>
#include <seastar/core/loop.hh>
#include <seastar/core/reactor.hh>

namespace generic_server {

connection::connection(server& server, connected_socket&& fd)
    : _server{server}
    , _fd{std::move(fd)}
    , _read_buf(_fd.input())
    , _write_buf(_fd.output())
{
    ++_server._total_connections;
    ++_server._current_connections;
    _server._connections_list.push_back(*this);
}

connection::~connection()
{
    --_server._current_connections;
    server::connections_list_t::iterator iter = _server._connections_list.iterator_to(*this);
    for (auto&& gi : _server._gentle_iterators) {
        if (gi.iter == iter) {
            gi.iter++;
        }
    }
    _server._connections_list.erase(iter);
    _server.maybe_stop();
}

<<<<<<< HEAD
connection::execute_under_tenant_type
connection::no_tenant() {
    // return a function that runs the process loop with no scheduling group games
    return [] (connection_process_loop loop) {
        return loop();
    };
}

void connection::switch_tenant(execute_under_tenant_type exec) {
    _execute_under_current_tenant = std::move(exec);
    _tenant_switch = true;
=======
future<> server::for_each_gently(noncopyable_function<void(const connection&)> fn) {
    _gentle_iterators.emplace_front(*this);
    std::list<gentle_iterator>::iterator gi = _gentle_iterators.begin();
    return seastar::do_until([ gi ] { return gi->iter == gi->end; },
        [ gi, fn = std::move(fn) ] {
            fn(*(gi->iter++));
            return make_ready_future<>();
        }
    ).finally([ this, gi ] { _gentle_iterators.erase(gi); });
>>>>>>> f2060ac0
}

static bool is_broken_pipe_or_connection_reset(std::exception_ptr ep) {
    try {
        std::rethrow_exception(ep);
    } catch (const std::system_error& e) {
        return e.code().category() == std::system_category()
            && (e.code().value() == EPIPE || e.code().value() == ECONNRESET);
    } catch (...) {}
    return false;
}

future<> connection::process_until_tenant_switch() {
    _tenant_switch = false;
    {
        return do_until([this] {
            return _read_buf.eof() || _tenant_switch;
        }, [this] {
            return process_request();
        });
    }
}

future<> connection::process()
{
    return with_gate(_pending_requests_gate, [this] {
        return do_until([this] {
            return _read_buf.eof();
        }, [this] {
            return _execute_under_current_tenant([this] {
                return process_until_tenant_switch();
            });
        }).then_wrapped([this] (future<> f) {
            handle_error(std::move(f));
        });
    }).finally([this] {
        return _pending_requests_gate.close().then([this] {
            on_connection_close();
            return _ready_to_respond.handle_exception([] (std::exception_ptr ep) {
                if (is_broken_pipe_or_connection_reset(ep)) {
                    // expected if another side closes a connection or we're shutting down
                    return;
                }
                std::rethrow_exception(ep);
            }).finally([this] {
                 return _write_buf.close();
            });
        });
    });
}

void connection::on_connection_close()
{
}

future<> connection::shutdown()
{
    try {
        _fd.shutdown_input();
        _fd.shutdown_output();
    } catch (...) {
    }
    return make_ready_future<>();
}

server::server(const sstring& server_name, logging::logger& logger)
    : _server_name{server_name}
    , _logger{logger}
{
}

server::~server()
{
}

future<> server::stop() {
    _stopping = true;
    size_t nr = 0;
    size_t nr_total = _listeners.size();
    _logger.debug("abort accept nr_total={}", nr_total);
    for (auto&& l : _listeners) {
        l.abort_accept();
        _logger.debug("abort accept {} out of {} done", ++nr, nr_total);
    }
    auto nr_conn = make_lw_shared<size_t>(0);
    auto nr_conn_total = _connections_list.size();
    _logger.debug("shutdown connection nr_total={}", nr_conn_total);
    return parallel_for_each(_connections_list.begin(), _connections_list.end(), [this, nr_conn, nr_conn_total] (auto&& c) {
        return c.shutdown().then([this, nr_conn, nr_conn_total] {
            _logger.debug("shutdown connection {} out of {} done", ++(*nr_conn), nr_conn_total);
        });
    }).then([this] {
        return std::move(_stopped);
    });
}

future<>
server::listen(socket_address addr, std::shared_ptr<seastar::tls::credentials_builder> creds, bool is_shard_aware, bool keepalive) {
    auto f = make_ready_future<shared_ptr<seastar::tls::server_credentials>>(nullptr);
    if (creds) {
        f = creds->build_reloadable_server_credentials([this](const std::unordered_set<sstring>& files, std::exception_ptr ep) {
            if (ep) {
                _logger.warn("Exception loading {}: {}", files, ep);
            } else {
                _logger.info("Reloaded {}", files);
            }
        });
    }
    return f.then([this, addr, is_shard_aware, keepalive](shared_ptr<seastar::tls::server_credentials> creds) {
        listen_options lo;
        lo.reuse_address = true;
        if (is_shard_aware) {
            lo.lba = server_socket::load_balancing_algorithm::port;
        }
        server_socket ss;
        try {
            ss = creds
                ? seastar::tls::listen(std::move(creds), addr, lo)
                : seastar::listen(addr, lo);
        } catch (...) {
            throw std::runtime_error(format("{} error while listening on {} -> {}", _server_name, addr, std::current_exception()));
        }
        _listeners.emplace_back(std::move(ss));
        _stopped = when_all(std::move(_stopped), do_accepts(_listeners.size() - 1, keepalive, addr)).discard_result();
    });
}

future<> server::do_accepts(int which, bool keepalive, socket_address server_addr) {
    return repeat([this, which, keepalive, server_addr] {
        ++_connections_being_accepted;
        return _listeners[which].accept().then_wrapped([this, which, keepalive, server_addr] (future<accept_result> f_cs_sa) mutable {
            --_connections_being_accepted;
            if (_stopping) {
                f_cs_sa.ignore_ready_future();
                maybe_stop();
                return stop_iteration::yes;
            }
            auto cs_sa = f_cs_sa.get0();
            auto fd = std::move(cs_sa.connection);
            auto addr = std::move(cs_sa.remote_address);
            fd.set_nodelay(true);
            fd.set_keepalive(keepalive);
            auto conn = make_connection(server_addr, std::move(fd), std::move(addr));
            // Move the processing into the background.
            (void)futurize_invoke([this, conn] {
                return advertise_new_connection(conn); // Notify any listeners about new connection.
            }).then_wrapped([this, conn] (future<> f) {
                try {
                    f.get();
                } catch (...) {
                    _logger.info("exception while advertising new connection: {}", std::current_exception());
                }
                // Block while monitoring for lifetime/errors.
                return conn->process().then_wrapped([this, conn] (auto f) {
                    try {
                        f.get();
                    } catch (...) {
                        auto ep = std::current_exception();
                        if (!is_broken_pipe_or_connection_reset(ep)) {
                            // some exceptions are expected if another side closes a connection
                            // or we're shutting down
                            _logger.info("exception while processing connection: {}", ep);
                        }
                    }
                    return unadvertise_connection(conn);
                });
            });
            return stop_iteration::no;
        }).handle_exception([this] (auto ep) {
            _logger.debug("accept failed: {}", ep);
            return stop_iteration::no;
        });
    });
}

future<>
server::advertise_new_connection(shared_ptr<generic_server::connection> raw_conn) {
    return make_ready_future<>();
}

future<>
server::unadvertise_connection(shared_ptr<generic_server::connection> raw_conn) {
    return make_ready_future<>();
}

// Signal that all connections are stopped if the server is stopping and can be stopped.
void server::maybe_stop() {
    if (_stopping && !_connections_being_accepted && !_current_connections) {
        _all_connections_stopped.set_value();
    }
}

}<|MERGE_RESOLUTION|>--- conflicted
+++ resolved
@@ -40,7 +40,6 @@
     _server.maybe_stop();
 }
 
-<<<<<<< HEAD
 connection::execute_under_tenant_type
 connection::no_tenant() {
     // return a function that runs the process loop with no scheduling group games
@@ -52,7 +51,8 @@
 void connection::switch_tenant(execute_under_tenant_type exec) {
     _execute_under_current_tenant = std::move(exec);
     _tenant_switch = true;
-=======
+}
+
 future<> server::for_each_gently(noncopyable_function<void(const connection&)> fn) {
     _gentle_iterators.emplace_front(*this);
     std::list<gentle_iterator>::iterator gi = _gentle_iterators.begin();
@@ -62,7 +62,6 @@
             return make_ready_future<>();
         }
     ).finally([ this, gi ] { _gentle_iterators.erase(gi); });
->>>>>>> f2060ac0
 }
 
 static bool is_broken_pipe_or_connection_reset(std::exception_ptr ep) {
