--- conflicted
+++ resolved
@@ -195,11 +195,8 @@
     request_controller_type _request_controller;
 
     stdx::optional<shared_future<with_clock<db::timeout_clock>>> _segment_allocating;
-<<<<<<< HEAD
     std::unordered_map<sstring, descriptor> _files_to_delete;
     std::vector<file> _files_to_close;
-=======
->>>>>>> d540d5ff
 
     void account_memory_usage(size_t size) {
         _request_controller.consume(size);
