/*
 * Copyright (C) 2015-present ScyllaDB
 *
 */

/*
 * This file is part of Scylla.
 *
 * See the LICENSE.PROPRIETARY file in the top-level directory for licensing information.
 */

#include <unordered_map>
#include <regex>
#include <sstream>

#include <boost/any.hpp>
#include <boost/program_options.hpp>
#include <yaml-cpp/yaml.h>

#include <seastar/core/print.hh>
#include <seastar/util/log.hh>

#include "cdc/cdc_extension.hh"
#include "config.hh"
#include "extensions.hh"
#include "log.hh"
#include "utils/config_file_impl.hh"

namespace utils {

template <typename T>
static
json::json_return_type
value_to_json(const T& value) {
    return json::json_return_type(value);
}

static
json::json_return_type
log_level_to_json(const log_level& ll) {
    return value_to_json(format("{}", ll));
}

static
json::json_return_type
log_level_map_to_json(const std::unordered_map<sstring, log_level>& llm) {
    std::unordered_map<sstring, sstring> converted;
    for (auto&& [k, v] : llm) {
        converted[k] = format("{}", v);
    }
    return value_to_json(converted);
}

static
json::json_return_type
seed_provider_to_json(const db::seed_provider_type& spt) {
    return value_to_json("seed_provider_type");
}

static
json::json_return_type
hinted_handoff_enabled_to_json(const db::config::hinted_handoff_enabled_type& h) {
    return value_to_json(h.to_configuration_string());
}

template <>
config_type config_type_for<bool> = config_type("bool", value_to_json<bool>);

template <>
config_type config_type_for<uint16_t> = config_type("integer", value_to_json<uint16_t>);

template <>
config_type config_type_for<uint32_t> = config_type("integer", value_to_json<uint32_t>);

template <>
config_type config_type_for<uint64_t> = config_type("integer", value_to_json<uint64_t>);

template <>
config_type config_type_for<float> = config_type("float", value_to_json<float>);

template <>
config_type config_type_for<double> = config_type("double", value_to_json<double>);

template <>
config_type config_type_for<log_level> = config_type("string", log_level_to_json);

template <>
config_type config_type_for<sstring> = config_type("string", value_to_json<sstring>);

template <>
config_type config_type_for<std::vector<sstring>> = config_type("string list", value_to_json<std::vector<sstring>>);

template <>
config_type config_type_for<std::unordered_map<sstring, sstring>> = config_type("string map", value_to_json<std::unordered_map<sstring, sstring>>);

template <>
config_type config_type_for<std::unordered_map<sstring, std::unordered_map<sstring, sstring>>> = config_type("string map map", value_to_json<std::unordered_map<sstring, std::unordered_map<sstring, sstring>>>);

template <>
config_type config_type_for<std::unordered_map<sstring, log_level>> = config_type("string map", log_level_map_to_json);

template <>
config_type config_type_for<int64_t> = config_type("integer", value_to_json<int64_t>);

template <>
config_type config_type_for<int32_t> = config_type("integer", value_to_json<int32_t>);

template <>
config_type config_type_for<db::seed_provider_type> = config_type("seed provider", seed_provider_to_json);

template <>
const config_type config_type_for<std::vector<enum_option<db::experimental_features_t>>> = config_type(
        "experimental features", value_to_json<std::vector<sstring>>);

template <>
const config_type config_type_for<enum_option<db::tri_mode_restriction_t>> = config_type(
        "restriction mode", value_to_json<sstring>);

template <>
const config_type config_type_for<db::config::hinted_handoff_enabled_type> = config_type("hinted handoff enabled", hinted_handoff_enabled_to_json);

}

namespace YAML {

// yaml-cpp conversion would do well to have some enable_if-stuff to make it possible
// to do more broad spectrum converters.
template<>
struct convert<seastar::log_level> {
    static bool decode(const Node& node, seastar::log_level& rhs) {
        std::string tmp;
        if (!convert<std::string>::decode(node, tmp)) {
            return false;
        }
        rhs = boost::lexical_cast<seastar::log_level>(tmp);
        return true;
    }
};

template<>
struct convert<db::config::seed_provider_type> {
    static bool decode(const Node& node, db::config::seed_provider_type& rhs) {
        if (!node.IsSequence()) {
            return false;
        }
        rhs = db::config::seed_provider_type();
        for (auto& n : node) {
            if (!n.IsMap()) {
                continue;
            }
            for (auto& n2 : n) {
                if (n2.first.as<sstring>() == "class_name") {
                    rhs.class_name = n2.second.as<sstring>();
                }
                if (n2.first.as<sstring>() == "parameters") {
                    auto v = n2.second.as<std::vector<db::config::string_map>>();
                    if (!v.empty()) {
                        rhs.parameters = v.front();
                    }
                }
            }
        }
        return true;
    }
};

template<>
struct convert<db::config::hinted_handoff_enabled_type> {
    static bool decode(const Node& node, db::config::hinted_handoff_enabled_type& rhs) {
        std::string opt;
        if (!convert<std::string>::decode(node, opt)) {
            return false;
        }
        rhs = db::hints::host_filter::parse_from_config_string(std::move(opt));
        return true;
    }
};

template <>
class convert<enum_option<db::experimental_features_t>> {
public:
    static bool decode(const Node& node, enum_option<db::experimental_features_t>& rhs) {
        std::string name;
        if (!convert<std::string>::decode(node, name)) {
            return false;
        }
        try {
            std::istringstream(name) >> rhs;
        } catch (boost::program_options::invalid_option_value&) {
            return false;
        }
        return true;
    }
};

template <>
class convert<enum_option<db::tri_mode_restriction_t>> {
public:
    static bool decode(const Node& node, enum_option<db::tri_mode_restriction_t>& rhs) {
        std::string name;
        if (!convert<std::string>::decode(node, name)) {
            return false;
        }
        try {
            std::istringstream(name) >> rhs;
        } catch (boost::program_options::invalid_option_value&) {
            return false;
        }
        return true;
    }
};

}

#if defined(DEBUG)
#define ENABLE_SSTABLE_KEY_VALIDATION true
#else
#define ENABLE_SSTABLE_KEY_VALIDATION false
#endif

#define str(x)  #x
#define _mk_init(name, type, deflt, status, desc, ...)  , name(this, str(name), value_status::status, type(deflt), desc)

db::config::config(std::shared_ptr<db::extensions> exts)
    : utils::config_file()

    , background_writer_scheduling_quota(this, "background_writer_scheduling_quota", value_status::Unused, 1.0,
        "max cpu usage ratio (between 0 and 1) for compaction process. Not intended for setting in normal operations. Setting it to 1 or higher will disable it, recommended operational setting is 0.5.")
    , auto_adjust_flush_quota(this, "auto_adjust_flush_quota", value_status::Unused, false,
        "true: auto-adjust memtable shares for flush processes")
    , memtable_flush_static_shares(this, "memtable_flush_static_shares", value_status::Used, 0,
        "If set to higher than 0, ignore the controller's output and set the memtable shares statically. Do not set this unless you know what you are doing and suspect a problem in the controller. This option will be retired when the controller reaches more maturity")
    , compaction_static_shares(this, "compaction_static_shares", value_status::Used, 0,
        "If set to higher than 0, ignore the controller's output and set the compaction shares statically. Do not set this unless you know what you are doing and suspect a problem in the controller. This option will be retired when the controller reaches more maturity")
    , compaction_enforce_min_threshold(this, "compaction_enforce_min_threshold", liveness::LiveUpdate, value_status::Used, false,
        "If set to true, enforce the min_threshold option for compactions strictly. If false (default), Scylla may decide to compact even if below min_threshold")
    /* Initialization properties */
    /* The minimal properties needed for configuring a cluster. */
    , cluster_name(this, "cluster_name", value_status::Used, "",
        "The name of the cluster; used to prevent machines in one logical cluster from joining another. All nodes participating in a cluster must have the same value.")
    , listen_address(this, "listen_address", value_status::Used, "localhost",
        "The IP address or hostname that Scylla binds to for connecting to other Scylla nodes. You must change the default setting for multiple nodes to communicate. Do not set to 0.0.0.0, unless you have set broadcast_address to an address that other nodes can use to reach this node.")
    , listen_interface(this, "listen_interface", value_status::Unused, "eth0",
        "The interface that Scylla binds to for connecting to other Scylla nodes. Interfaces must correspond to a single address, IP aliasing is not supported. See listen_address.")
    , listen_interface_prefer_ipv6(this, "listen_interface_prefer_ipv6", value_status::Used, false,
        "If you choose to specify the interface by name and the interface has an ipv4 and an ipv6 address\n"
        "you can specify which should be chosen using listen_interface_prefer_ipv6. If false the first ipv4\n"
        "address will be used. If true the first ipv6 address will be used. Defaults to false preferring\n"
        "ipv4. If there is only one address it will be selected regardless of ipv4/ipv6."
    )
    /* Default directories */
    /* If you have changed any of the default directories during installation, make sure you have root access and set these properties: */
    , work_directory(this, "workdir,W", value_status::Used, "/var/lib/scylla",
        "The directory in which Scylla will put all its subdirectories. The location of individual subdirs can be overriden by the respective *_directory options.")
    , commitlog_directory(this, "commitlog_directory", value_status::Used, "",
        "The directory where the commit log is stored. For optimal write performance, it is recommended the commit log be on a separate disk partition (ideally, a separate physical device) from the data file directories.")
    , data_file_directories(this, "data_file_directories", "datadir", value_status::Used, { },
        "The directory location where table data (SSTables) is stored")
    , hints_directory(this, "hints_directory", value_status::Used, "",
        "The directory where hints files are stored if hinted handoff is enabled.")
    , view_hints_directory(this, "view_hints_directory", value_status::Used, "",
        "The directory where materialized-view updates are stored while a view replica is unreachable.")
    , saved_caches_directory(this, "saved_caches_directory", value_status::Unused, "",
        "The directory location where table key and row caches are stored.")
    /* Commonly used properties */
    /* Properties most frequently used when configuring Scylla. */
    /* Before starting a node for the first time, you should carefully evaluate your requirements. */
    /* Common initialization properties */
    /* Note: Be sure to set the properties in the Quick start section as well. */
    , commit_failure_policy(this, "commit_failure_policy", value_status::Unused, "stop",
        "Policy for commit disk failures:\n"
        "\n"
        "\tdie          Shut down gossip and Thrift and kill the JVM, so the node can be replaced.\n"
        "\tstop         Shut down gossip and Thrift, leaving the node effectively dead, but can be inspected using JMX.\n"
        "\tstop_commit  Shut down the commit log, letting writes collect but continuing to service reads (as in pre-2.0.5 Cassandra).\n"
        "\tignore       Ignore fatal errors and let the batches fail."
        , {"die", "stop", "stop_commit", "ignore"})
    , disk_failure_policy(this, "disk_failure_policy", value_status::Unused, "stop",
        "Sets how Scylla responds to disk failure. Recommend settings are stop or best_effort.\n"
        "\n"
        "\tdie              Shut down gossip and Thrift and kill the JVM for any file system errors or single SSTable errors, so the node can be replaced.\n"
        "\tstop_paranoid    Shut down gossip and Thrift even for single SSTable errors.\n"
        "\tstop             Shut down gossip and Thrift, leaving the node effectively dead, but available for inspection using JMX.\n"
        "\tbest_effort      Stop using the failed disk and respond to requests based on the remaining available SSTables. This means you will see obsolete data at consistency level of ONE.\n"
        "\tignore           Ignores fatal errors and lets the requests fail; all file system errors are logged but otherwise ignored. Scylla acts as in versions prior to Cassandra 1.2.\n"
        "\n"
        "Related information: Handling Disk Failures In Cassandra 1.2 blog and Recovering from a single disk failure using JBOD.\n"
        , {"die", "stop_paranoid", "stop", "best_effort", "ignore"})
    , endpoint_snitch(this, "endpoint_snitch", value_status::Used, "org.apache.cassandra.locator.SimpleSnitch",
        "Set to a class that implements the IEndpointSnitch. Scylla uses snitches for locating nodes and routing requests.\n\n"
        "\tSimpleSnitch: Use for single-data center deployments or single-zone in public clouds. Does not recognize data center or rack information. It treats strategy order as proximity, which can improve cache locality when disabling read repair.\n\n"
        "\tGossipingPropertyFileSnitch: Recommended for production. The rack and data center for the local node are defined in the cassandra-rackdc.properties file and propagated to other nodes via gossip. To allow migration from the PropertyFileSnitch, it uses the cassandra-topology.properties file if it is present.\n\n"
        /*"\tPropertyFileSnitch: Determines proximity by rack and data center, which are explicitly configured in the cassandra-topology.properties file.\n\n"    */
        "\tEc2Snitch: For EC2 deployments in a single region. Loads region and availability zone information from the EC2 API. The region is treated as the data center and the availability zone as the rack. Uses only private IPs. Subsequently it does not work across multiple regions.\n\n"
        "\tEc2MultiRegionSnitch: Uses public IPs as the broadcast_address to allow cross-region connectivity. This means you must also set seed addresses to the public IP and open the storage_port or ssl_storage_port on the public IP firewall. For intra-region traffic, Scylla switches to the private IP after establishing a connection.\n\n"
        "\tGoogleCloudSnitch: For deployments on Google Cloud Platform across one or more regions. The region is treated as a datacenter and the availability zone is treated as a rack within the datacenter. The communication should occur over private IPs within the same logical network.\n\n"
        "\tRackInferringSnitch: Proximity is determined by rack and data center, which are assumed to correspond to the 3rd and 2nd octet of each node's IP address, respectively. This snitch is best used as an example for writing a custom snitch class (unless this happens to match your deployment conventions).\n"
        "\n"
        "Related information: Snitches\n")
    , rpc_address(this, "rpc_address", value_status::Used, "localhost",
        "The listen address for client connections (Thrift RPC service and native transport).Valid values are:\n"
        "\n"
        "\tunset:   Resolves the address using the hostname configuration of the node. If left unset, the hostname must resolve to the IP address of this node using /etc/hostname, /etc/hosts, or DNS.\n"
        "\t0.0.0.0 : Listens on all configured interfaces, but you must set the broadcast_rpc_address to a value other than 0.0.0.0.\n"
        "\tIP address\n"
        "\thostname\n"
        "Related information: Network\n")
    , rpc_interface(this, "rpc_interface", value_status::Unused, "eth1",
        "The listen address for client connections. Interfaces must correspond to a single address, IP aliasing is not supported. See rpc_address.")
    , rpc_interface_prefer_ipv6(this, "rpc_interface_prefer_ipv6", value_status::Used, false,
        "If you choose to specify the interface by name and the interface has an ipv4 and an ipv6 address\n"
        "you can specify which should be chosen using rpc_interface_prefer_ipv6. If false the first ipv4\n"
        "address will be used. If true the first ipv6 address will be used. Defaults to false preferring\n"
        "ipv4. If there is only one address it will be selected regardless of ipv4/ipv6"
    )
    , seed_provider(this, "seed_provider", value_status::Used, seed_provider_type("org.apache.cassandra.locator.SimpleSeedProvider"),
        "The addresses of hosts deemed contact points. Scylla nodes use the -seeds list to find each other and learn the topology of the ring.\n"
        "\n"
        "  class_name (Default: org.apache.cassandra.locator.SimpleSeedProvider)\n"
        "  \tThe class within Scylla that handles the seed logic. It can be customized, but this is typically not required.\n"
        "  \t- seeds (Default: 127.0.0.1)    A comma-delimited list of IP addresses used by gossip for bootstrapping new nodes joining a cluster. When running multiple nodes, you must change the list from the default value. In multiple data-center clusters, the seed list should include at least one node from each data center (replication group). More than a single seed node per data center is recommended for fault tolerance. Otherwise, gossip has to communicate with another data center when bootstrapping a node. Making every node a seed node is not recommended because of increased maintenance and reduced gossip performance. Gossip optimization is not critical, but it is recommended to use a small seed list (approximately three nodes per data center).\n"
        "\n"
        "Related information: Initializing a multiple node cluster (single data center) and Initializing a multiple node cluster (multiple data centers).")
    /* Common compaction settings */
    , compaction_throughput_mb_per_sec(this, "compaction_throughput_mb_per_sec", value_status::Unused, 16,
        "Throttles compaction to the specified total throughput across the entire system. The faster you insert data, the faster you need to compact in order to keep the SSTable count down. The recommended Value is 16 to 32 times the rate of write throughput (in MBs/second). Setting the value to 0 disables compaction throttling.\n"
        "Related information: Configuring compaction")
    , compaction_large_partition_warning_threshold_mb(this, "compaction_large_partition_warning_threshold_mb", value_status::Used, 1000,
        "Log a warning when writing partitions larger than this value")
    , compaction_large_row_warning_threshold_mb(this, "compaction_large_row_warning_threshold_mb", value_status::Used, 10,
        "Log a warning when writing rows larger than this value")
    , compaction_large_cell_warning_threshold_mb(this, "compaction_large_cell_warning_threshold_mb", value_status::Used, 1,
        "Log a warning when writing cells larger than this value")
    , compaction_rows_count_warning_threshold(this, "compaction_rows_count_warning_threshold", value_status::Used, 100000,
        "Log a warning when writing a number of rows larger than this value")
    /* Common memtable settings */
    , memtable_total_space_in_mb(this, "memtable_total_space_in_mb", value_status::Invalid, 0,
        "Specifies the total memory used for all memtables on a node. This replaces the per-table storage settings memtable_operations_in_millions and memtable_throughput_in_mb.")
    /* Common disk settings */
    , concurrent_reads(this, "concurrent_reads", value_status::Invalid, 32,
        "For workloads with more data than can fit in memory, the bottleneck is reads fetching data from disk. Setting to (16 × number_of_drives) allows operations to queue low enough in the stack so that the OS and drives can reorder them.")
    , concurrent_writes(this, "concurrent_writes", value_status::Invalid, 32,
        "Writes in Cassandra are rarely I/O bound, so the ideal number of concurrent writes depends on the number of CPU cores in your system. The recommended value is (8 x number_of_cpu_cores).")
    , concurrent_counter_writes(this, "concurrent_counter_writes", value_status::Unused, 32,
        "Counter writes read the current values before incrementing and writing them back. The recommended value is (16 × number_of_drives) .")
    /* Common automatic backup settings */
    , incremental_backups(this, "incremental_backups", value_status::Used, false,
        "Backs up data updated since the last snapshot was taken. When enabled, Scylla creates a hard link to each SSTable flushed or streamed locally in a backups/ subdirectory of the keyspace data. Removing these links is the operator's responsibility.\n"
        "Related information: Enabling incremental backups")
    , snapshot_before_compaction(this, "snapshot_before_compaction", value_status::Unused, false,
        "Enable or disable taking a snapshot before each compaction. This option is useful to back up data when there is a data format change. Be careful using this option because Cassandra does not clean up older snapshots automatically.\n"
        "Related information: Configuring compaction")
    /* Common fault detection setting */
    , phi_convict_threshold(this, "phi_convict_threshold", value_status::Used, 8,
        "Adjusts the sensitivity of the failure detector on an exponential scale. Generally this setting never needs adjusting.\n"
        "Related information: Failure detection and recovery")
    , failure_detector_timeout_in_ms(this, "failure_detector_timeout_in_ms", liveness::LiveUpdate, value_status::Used, 20 * 1000, "Maximum time between two successful echo message before gossip mark a node down in milliseconds.\n")
    /* Performance tuning properties */
    /* Tuning performance and system reso   urce utilization, including commit log, compaction, memory, disk I/O, CPU, reads, and writes. */
    /* Commit log settings */
    , commitlog_sync(this, "commitlog_sync", value_status::Used, "periodic",
        "The method that Scylla uses to acknowledge writes in milliseconds:\n"
        "\n"
        "\tperiodic : Used with commitlog_sync_period_in_ms (Default: 10000 - 10 seconds ) to control how often the commit log is synchronized to disk. Periodic syncs are acknowledged immediately.\n"
        "\tbatch : Used with commitlog_sync_batch_window_in_ms (Default: disabled **) to control how long Scylla waits for other writes before performing a sync. When using this method, writes are not acknowledged until fsynced to disk.\n"
        "Related information: Durability")
    , commitlog_segment_size_in_mb(this, "commitlog_segment_size_in_mb", value_status::Used, 64,
        "Sets the size of the individual commitlog file segments. A commitlog segment may be archived, deleted, or recycled after all its data has been flushed to SSTables. This amount of data can potentially include commitlog segments from every table in the system. The default size is usually suitable for most commitlog archiving, but if you want a finer granularity, 8 or 16 MB is reasonable. See Commit log archive configuration.\n"
        "Related information: Commit log archive configuration")
    /* Note: does not exist on the listing page other than in above comment, wtf? */
    , commitlog_sync_period_in_ms(this, "commitlog_sync_period_in_ms", value_status::Used, 10000,
        "Controls how long the system waits for other writes before performing a sync in \"periodic\" mode.")
    /* Note: does not exist on the listing page other than in above comment, wtf? */
    , commitlog_sync_batch_window_in_ms(this, "commitlog_sync_batch_window_in_ms", value_status::Used, 10000,
        "Controls how long the system waits for other writes before performing a sync in \"batch\" mode.")
    , commitlog_total_space_in_mb(this, "commitlog_total_space_in_mb", value_status::Used, -1,
        "Total space used for commitlogs. If the used space goes above this value, Scylla rounds up to the next nearest segment multiple and flushes memtables to disk for the oldest commitlog segments, removing those log segments. This reduces the amount of data to replay on startup, and prevents infrequently-updated tables from indefinitely keeping commitlog segments. A small total commitlog space tends to cause more flush activity on less-active tables.\n"
        "Related information: Configuring memtable throughput")
    , commitlog_reuse_segments(this, "commitlog_reuse_segments", value_status::Used, true,
        "Whether or not to re-use commitlog segments when finished instead of deleting them. Can improve commitlog latency on some file systems.\n")
    , commitlog_use_o_dsync(this, "commitlog_use_o_dsync", value_status::Used, true,
        "Whether or not to use O_DSYNC mode for commitlog segments IO. Can improve commitlog latency on some file systems.\n")
    /* Compaction settings */
    /* Related information: Configuring compaction */
    , compaction_preheat_key_cache(this, "compaction_preheat_key_cache", value_status::Unused, true,
        "When set to true , cached row keys are tracked during compaction, and re-cached to their new positions in the compacted SSTable. If you have extremely large key caches for tables, set the value to false ; see Global row and key caches properties.")
    , concurrent_compactors(this, "concurrent_compactors", value_status::Invalid, 0,
        "Sets the number of concurrent compaction processes allowed to run simultaneously on a node, not including validation compactions for anti-entropy repair. Simultaneous compactions help preserve read performance in a mixed read-write workload by mitigating the tendency of small SSTables to accumulate during a single long-running compaction. If compactions run too slowly or too fast, change compaction_throughput_mb_per_sec first.")
    , in_memory_compaction_limit_in_mb(this, "in_memory_compaction_limit_in_mb", value_status::Invalid, 64,
        "Size limit for rows being compacted in memory. Larger rows spill to disk and use a slower two-pass compaction process. When this occurs, a message is logged specifying the row key. The recommended value is 5 to 10 percent of the available Java heap size.")
    , preheat_kernel_page_cache(this, "preheat_kernel_page_cache", value_status::Unused, false,
        "Enable or disable kernel page cache preheating from contents of the key cache after compaction. When enabled it preheats only first page (4KB) of each row to optimize for sequential access. It can be harmful for fat rows, see CASSANDRA-4937 for more details.")
    , sstable_preemptive_open_interval_in_mb(this, "sstable_preemptive_open_interval_in_mb", value_status::Unused, 50,
        "When compacting, the replacement opens SSTables before they are completely written and uses in place of the prior SSTables for any range previously written. This setting helps to smoothly transfer reads between the SSTables by reducing page cache churn and keeps hot rows hot.")
    , defragment_memory_on_idle(this, "defragment_memory_on_idle", value_status::Used, false, "When set to true, will defragment memory when the cpu is idle.  This reduces the amount of work Scylla performs when processing client requests.")
    /* Memtable settings */
    , memtable_allocation_type(this, "memtable_allocation_type", value_status::Invalid, "heap_buffers",
        "Specify the way Cassandra allocates and manages memtable memory. See Off-heap memtables in Cassandra 2.1. Options are:\n"
        "\theap_buffers     On heap NIO (non-blocking I/O) buffers.\n"
        "\toffheap_buffers  Off heap (direct) NIO buffers.\n"
        "\toffheap_objects  Native memory, eliminating NIO buffer heap overhead.")
    , memtable_cleanup_threshold(this, "memtable_cleanup_threshold", value_status::Invalid, .11,
        "Ratio of occupied non-flushing memtable size to total permitted size for triggering a flush of the largest memtable. Larger values mean larger flushes and less compaction, but also less concurrent flush activity, which can make it difficult to keep your disks saturated under heavy write load.")
    , file_cache_size_in_mb(this, "file_cache_size_in_mb", value_status::Unused, 512,
        "Total memory to use for SSTable-reading buffers.")
    , memtable_flush_queue_size(this, "memtable_flush_queue_size", value_status::Unused, 4,
        "The number of full memtables to allow pending flush (memtables waiting for a write thread). At a minimum, set to the maximum number of indexes created on a single table.\n"
        "Related information: Flushing data from the memtable")
    , memtable_flush_writers(this, "memtable_flush_writers", value_status::Invalid, 1,
        "Sets the number of memtable flush writer threads. These threads are blocked by disk I/O, and each one holds a memtable in memory while blocked. If you have a large Java heap size and many data directories, you can increase the value for better flush performance.")
    , memtable_heap_space_in_mb(this, "memtable_heap_space_in_mb", value_status::Unused, 0,
        "Total permitted memory to use for memtables. Triggers a flush based on memtable_cleanup_threshold. Cassandra stops accepting writes when the limit is exceeded until a flush completes. If unset, sets to default.")
    , memtable_offheap_space_in_mb(this, "memtable_offheap_space_in_mb", value_status::Unused, 0,
        "See memtable_heap_space_in_mb")
    /* Cache and index settings */
    , column_index_size_in_kb(this, "column_index_size_in_kb", value_status::Used, 64,
        "Granularity of the index of rows within a partition. For huge rows, decrease this setting to improve seek time. If you use key cache, be careful not to make this setting too large because key cache will be overwhelmed. If you're unsure of the size of the rows, it's best to use the default setting.")
    , index_summary_capacity_in_mb(this, "index_summary_capacity_in_mb", value_status::Unused, 0,
        "Fixed memory pool size in MB for SSTable index summaries. If the memory usage of all index summaries exceeds this limit, any SSTables with low read rates shrink their index summaries to meet this limit. This is a best-effort process. In extreme conditions, Cassandra may need to use more than this amount of memory.")
    , index_summary_resize_interval_in_minutes(this, "index_summary_resize_interval_in_minutes", value_status::Unused, 60,
        "How frequently index summaries should be re-sampled. This is done periodically to redistribute memory from the fixed-size pool to SSTables proportional their recent read rates. To disable, set to -1. This leaves existing index summaries at their current sampling level.")
    , reduce_cache_capacity_to(this, "reduce_cache_capacity_to", value_status::Invalid, .6,
        "Sets the size percentage to which maximum cache capacity is reduced when Java heap usage reaches the threshold defined by reduce_cache_sizes_at. Together with flush_largest_memtables_at, these properties constitute an emergency measure for preventing sudden out-of-memory (OOM) errors.")
    , reduce_cache_sizes_at(this, "reduce_cache_sizes_at", value_status::Invalid, .85,
        "When Java heap usage (after a full concurrent mark sweep (CMS) garbage collection) exceeds this percentage, Cassandra reduces the cache capacity to the fraction of the current size as specified by reduce_cache_capacity_to. To disable, set the value to 1.0.")
    /* Disks settings */
    , stream_throughput_outbound_megabits_per_sec(this, "stream_throughput_outbound_megabits_per_sec", value_status::Unused, 400,
        "Throttles all outbound streaming file transfers on a node to the specified throughput. Cassandra does mostly sequential I/O when streaming data during bootstrap or repair, which can lead to saturating the network connection and degrading client (RPC) performance.")
    , inter_dc_stream_throughput_outbound_megabits_per_sec(this, "inter_dc_stream_throughput_outbound_megabits_per_sec", value_status::Unused, 0,
        "Throttles all streaming file transfer between the data centers. This setting allows throttles streaming throughput betweens data centers in addition to throttling all network stream traffic as configured with stream_throughput_outbound_megabits_per_sec.")
    , trickle_fsync(this, "trickle_fsync", value_status::Unused, false,
        "When doing sequential writing, enabling this option tells fsync to force the operating system to flush the dirty buffers at a set interval trickle_fsync_interval_in_kb. Enable this parameter to avoid sudden dirty buffer flushing from impacting read latencies. Recommended to use on SSDs, but not on HDDs.")
    , trickle_fsync_interval_in_kb(this, "trickle_fsync_interval_in_kb", value_status::Unused, 10240,
        "Sets the size of the fsync in kilobytes.")
    /* Advanced properties */
    /* Properties for advanced users or properties that are less commonly used. */
    /* Advanced initialization properties */
    , auto_bootstrap(this, "auto_bootstrap", value_status::Used, true,
        "This setting has been removed from default configuration. It makes new (non-seed) nodes automatically migrate the right data to themselves. Do not set this to false unless you really know what you are doing.\n"
        "Related information: Initializing a multiple node cluster (single data center) and Initializing a multiple node cluster (multiple data centers).")
    , batch_size_warn_threshold_in_kb(this, "batch_size_warn_threshold_in_kb", value_status::Used, 128,
        "Log WARN on any batch size exceeding this value in kilobytes. Caution should be taken on increasing the size of this threshold as it can lead to node instability.")
    , batch_size_fail_threshold_in_kb(this, "batch_size_fail_threshold_in_kb", value_status::Used, 1024,
        "Fail any multiple-partition batch exceeding this value. 1 MiB (8x warn threshold) by default.")
    , broadcast_address(this, "broadcast_address", value_status::Used, {/* listen_address */},
        "The IP address a node tells other nodes in the cluster to contact it by. It allows public and private address to be different. For example, use the broadcast_address parameter in topologies where not all nodes have access to other nodes by their private IP addresses.\n"
        "If your Scylla cluster is deployed across multiple Amazon EC2 regions and you use the EC2MultiRegionSnitch , set the broadcast_address to public IP address of the node and the listen_address to the private IP.")
    , listen_on_broadcast_address(this, "listen_on_broadcast_address", value_status::Used, false, "When using multiple physical network interfaces, set this to true to listen on broadcast_address in addition to the listen_address, allowing nodes to communicate in both interfaces.  Ignore this property if the network configuration automatically routes between the public and private networks such as EC2."
    )
    , initial_token(this, "initial_token", value_status::Used, {/* N/A */},
        "Used in the single-node-per-token architecture, where a node owns exactly one contiguous range in the ring space. Setting this property overrides num_tokens.\n"
        "If you not using vnodes or have num_tokens set it to 1 or unspecified (#num_tokens), you should always specify this parameter when setting up a production cluster for the first time and when adding capacity. For more information, see this parameter in the Cassandra 1.1 Node and Cluster Configuration documentation.\n"
        "This parameter can be used with num_tokens (vnodes ) in special cases such as Restoring from a snapshot.")
    , num_tokens(this, "num_tokens", value_status::Used, 1,
        "Defines the number of tokens randomly assigned to this node on the ring when using virtual nodes (vnodes). The more tokens, relative to other nodes, the larger the proportion of data that the node stores. Generally all nodes should have the same number of tokens assuming equal hardware capability. The recommended value is 256. If unspecified (#num_tokens), Scylla uses 1 (equivalent to #num_tokens : 1) for legacy compatibility and uses the initial_token setting.\n"
        "If not using vnodes, comment #num_tokens : 256 or set num_tokens : 1 and use initial_token. If you already have an existing cluster with one token per node and wish to migrate to vnodes, see Enabling virtual nodes on an existing production cluster.\n"
        "Note: If using DataStax Enterprise, the default setting of this property depends on the type of node and type of install.")
    , partitioner(this, "partitioner", value_status::Used, "org.apache.cassandra.dht.Murmur3Partitioner",
        "Distributes rows (by partition key) across all nodes in the cluster. At the moment, only Murmur3Partitioner is supported. For new clusters use the default partitioner.\n"
        "\n"
        "Related information: Partitioners"
        , {"org.apache.cassandra.dht.Murmur3Partitioner"})
    , storage_port(this, "storage_port", value_status::Used, 7000,
        "The port for inter-node communication.")
    /* Advanced automatic backup setting */
    , auto_snapshot(this, "auto_snapshot", value_status::Used, true,
        "Enable or disable whether a snapshot is taken of the data before keyspace truncation or dropping of tables. To prevent data loss, using the default setting is strongly advised. If you set to false, you will lose data on truncation or drop.")
    /* Key caches and global row properties */
    /* When creating or modifying tables, you enable or disable the key cache (partition key cache) or row cache for that table by setting the caching parameter. Other row and key cache tuning and configuration options are set at the global (node) level. Cassandra uses these settings to automatically distribute memory for each table on the node based on the overall workload and specific table usage. You can also configure the save periods for these caches globally. */
    /* Related information: Configuring caches */
    , key_cache_keys_to_save(this, "key_cache_keys_to_save", value_status::Unused, 0,
        "Number of keys from the key cache to save. (0: all)")
    , key_cache_save_period(this, "key_cache_save_period", value_status::Unused, 14400,
        "Duration in seconds that keys are saved in cache. Caches are saved to saved_caches_directory. Saved caches greatly improve cold-start speeds and has relatively little effect on I/O.")
    , key_cache_size_in_mb(this, "key_cache_size_in_mb", value_status::Unused, 100,
        "A global cache setting for tables. It is the maximum size of the key cache in memory. To disable set to 0.\n"
        "Related information: nodetool setcachecapacity.")
    , row_cache_keys_to_save(this, "row_cache_keys_to_save", value_status::Unused, 0,
        "Number of keys from the row cache to save.")
    , row_cache_size_in_mb(this, "row_cache_size_in_mb", value_status::Unused, 0,
        "Maximum size of the row cache in memory. Row cache can save more time than key_cache_size_in_mb, but is space-intensive because it contains the entire row. Use the row cache only for hot rows or static rows. If you reduce the size, you may not get you hottest keys loaded on start up.")
    , row_cache_save_period(this, "row_cache_save_period", value_status::Unused, 0,
        "Duration in seconds that rows are saved in cache. Caches are saved to saved_caches_directory.")
    , memory_allocator(this, "memory_allocator", value_status::Invalid, "NativeAllocator",
        "The off-heap memory allocator. In addition to caches, this property affects storage engine meta data. Supported values:\n"
        "\tNativeAllocator\n"
        "\tJEMallocAllocator\n"
        "\n"
        "Experiments show that jemalloc saves some memory compared to the native allocator because it is more fragmentation resistant. To use, install jemalloc as a library and modify cassandra-env.sh (instructions in file).")
    /* Counter caches properties */
    /* Counter cache helps to reduce counter locks' contention for hot counter cells. In case of RF = 1 a counter cache hit will cause Cassandra to skip the read before write entirely. With RF > 1 a counter cache hit will still help to reduce the duration of the lock hold, helping with hot counter cell updates, but will not allow skipping the read entirely. Only the local (clock, count) tuple of a counter cell is kept in memory, not the whole counter, so it's relatively cheap. */
    /* Note: Reducing the size counter cache may result in not getting the hottest keys loaded on start-up. */
    , counter_cache_size_in_mb(this, "counter_cache_size_in_mb", value_status::Unused, 0,
        "When no value is specified a minimum of 2.5% of Heap or 50MB. If you perform counter deletes and rely on low gc_grace_seconds, you should disable the counter cache. To disable, set to 0")
    , counter_cache_save_period(this, "counter_cache_save_period", value_status::Unused, 7200,
        "Duration after which Cassandra should save the counter cache (keys only). Caches are saved to saved_caches_directory.")
    , counter_cache_keys_to_save(this, "counter_cache_keys_to_save", value_status::Unused, 0,
        "Number of keys from the counter cache to save. When disabled all keys are saved.")
    /* Tombstone settings */
    /* When executing a scan, within or across a partition, tombstones must be kept in memory to allow returning them to the coordinator. The coordinator uses them to ensure other replicas know about the deleted rows. Workloads that generate numerous tombstones may cause performance problems and exhaust the server heap. See Cassandra anti-patterns: Queues and queue-like datasets. Adjust these thresholds only if you understand the impact and want to scan more tombstones. Additionally, you can adjust these thresholds at runtime using the StorageServiceMBean. */
    /* Related information: Cassandra anti-patterns: Queues and queue-like datasets */
    , tombstone_warn_threshold(this, "tombstone_warn_threshold", value_status::Unused, 1000,
        "The maximum number of tombstones a query can scan before warning.")
    , tombstone_failure_threshold(this, "tombstone_failure_threshold", value_status::Unused, 100000,
        "The maximum number of tombstones a query can scan before aborting.")
    /* Network timeout settings */
    , range_request_timeout_in_ms(this, "range_request_timeout_in_ms", value_status::Used, 10000,
        "The time in milliseconds that the coordinator waits for sequential or index scans to complete.")
    , read_request_timeout_in_ms(this, "read_request_timeout_in_ms", value_status::Used, 5000,
        "The time that the coordinator waits for read operations to complete")
    , counter_write_request_timeout_in_ms(this, "counter_write_request_timeout_in_ms", value_status::Used, 5000,
        "The time that the coordinator waits for counter writes to complete.")
    , cas_contention_timeout_in_ms(this, "cas_contention_timeout_in_ms", value_status::Used, 1000,
        "The time that the coordinator continues to retry a CAS (compare and set) operation that contends with other proposals for the same row.")
    , truncate_request_timeout_in_ms(this, "truncate_request_timeout_in_ms", value_status::Used, 60000,
        "The time that the coordinator waits for truncates (remove all data from a table) to complete. The long default value allows for a snapshot to be taken before removing the data. If auto_snapshot is disabled (not recommended), you can reduce this time.")
    , write_request_timeout_in_ms(this, "write_request_timeout_in_ms", value_status::Used, 2000,
        "The time in milliseconds that the coordinator waits for write operations to complete.\n"
        "Related information: About hinted handoff writes")
    , request_timeout_in_ms(this, "request_timeout_in_ms", value_status::Used, 10000,
        "The default timeout for other, miscellaneous operations.\n"
        "Related information: About hinted handoff writes")
    /* Inter-node settings */
    , cross_node_timeout(this, "cross_node_timeout", value_status::Unused, false,
        "Enable or disable operation timeout information exchange between nodes (to accurately measure request timeouts). If disabled Cassandra assumes the request was forwarded to the replica instantly by the coordinator.\n"
        "CAUTION:\n"
        "Before enabling this property make sure NTP (network time protocol) is installed and the times are synchronized between the nodes.")
    , internode_send_buff_size_in_bytes(this, "internode_send_buff_size_in_bytes", value_status::Unused, 0,
        "Sets the sending socket buffer size in bytes for inter-node calls.\n"
        "When setting this parameter and internode_recv_buff_size_in_bytes, the buffer size is limited by net.core.wmem_max. When unset, buffer size is defined by net.ipv4.tcp_wmem. See man tcp and:\n"
        "\n"
        "\t/proc/sys/net/core/wmem_max\n"
        "\t/proc/sys/net/core/rmem_max\n"
        "\t/proc/sys/net/ipv4/tcp_wmem\n"
        "\t/proc/sys/net/ipv4/tcp_wmem\n")
    , internode_recv_buff_size_in_bytes(this, "internode_recv_buff_size_in_bytes", value_status::Unused, 0,
        "Sets the receiving socket buffer size in bytes for inter-node calls.")
    , internode_compression(this, "internode_compression", value_status::Used, "none",
        "Controls whether traffic between nodes is compressed. The valid values are:\n"
        "\n"
        "\tall: All traffic is compressed.\n"
        "\tdc : Traffic between data centers is compressed.\n"
        "\tnone : No compression.")
    , inter_dc_tcp_nodelay(this, "inter_dc_tcp_nodelay", value_status::Used, false,
        "Enable or disable tcp_nodelay for inter-data center communication. When disabled larger, but fewer, network packets are sent. This reduces overhead from the TCP protocol itself. However, if cross data-center responses are blocked, it will increase latency.")
    , streaming_socket_timeout_in_ms(this, "streaming_socket_timeout_in_ms", value_status::Unused, 0,
        "Enable or disable socket timeout for streaming operations. When a timeout occurs during streaming, streaming is retried from the start of the current file. Avoid setting this value too low, as it can result in a significant amount of data re-streaming.")
    /* Native transport (CQL Binary Protocol) */
    , start_native_transport(this, "start_native_transport", value_status::Used, true,
        "Enable or disable the native transport server. Uses the same address as the rpc_address, but the port is different from the rpc_port. See native_transport_port.")
    , native_transport_port(this, "native_transport_port", "cql_port", value_status::Used, 9042,
        "Port on which the CQL native transport listens for clients.")
    , native_transport_port_ssl(this, "native_transport_port_ssl", value_status::Used, 9142,
        "Port on which the CQL TLS native transport listens for clients."
        "Enabling client encryption and keeping native_transport_port_ssl disabled will use encryption"
        "for native_transport_port. Setting native_transport_port_ssl to a different value"
        "from native_transport_port will use encryption for native_transport_port_ssl while"
        "keeping native_transport_port unencrypted")
    , native_shard_aware_transport_port(this, "native_shard_aware_transport_port", value_status::Used, 19042,
        "Like native_transport_port, but clients-side port number (modulo smp) is used to route the connection to the specific shard.")
    , native_shard_aware_transport_port_ssl(this, "native_shard_aware_transport_port_ssl", value_status::Used, 19142,
        "Like native_transport_port_ssl, but clients-side port number (modulo smp) is used to route the connection to the specific shard.")
    , native_transport_max_threads(this, "native_transport_max_threads", value_status::Invalid, 128,
        "The maximum number of thread handling requests. The meaning is the same as rpc_max_threads.\n"
        "Default is different (128 versus unlimited).\n"
        "No corresponding native_transport_min_threads.\n"
        "Idle threads are stopped after 30 seconds.\n")
    , native_transport_max_frame_size_in_mb(this, "native_transport_max_frame_size_in_mb", value_status::Unused, 256,
        "The maximum size of allowed frame. Frame (requests) larger than this are rejected as invalid.")
    /* RPC (remote procedure call) settings */
    /* Settings for configuring and tuning client connections. */
    , broadcast_rpc_address(this, "broadcast_rpc_address", value_status::Used, {/* unset */},
        "RPC address to broadcast to drivers and other Scylla nodes. This cannot be set to 0.0.0.0. If blank, it is set to the value of the rpc_address or rpc_interface. If rpc_address or rpc_interfaceis set to 0.0.0.0, this property must be set.\n")
    , rpc_port(this, "rpc_port", "thrift_port", value_status::Used, 9160,
        "Thrift port for client connections.")
    , start_rpc(this, "start_rpc", value_status::Used, false,
        "Starts the Thrift RPC server")
    , rpc_keepalive(this, "rpc_keepalive", value_status::Used, true,
        "Enable or disable keepalive on client connections (RPC or native).")
    , rpc_max_threads(this, "rpc_max_threads", value_status::Invalid, 0,
        "Regardless of your choice of RPC server (rpc_server_type), the number of maximum requests in the RPC thread pool dictates how many concurrent requests are possible. However, if you are using the parameter sync in the rpc_server_type, it also dictates the number of clients that can be connected. For a large number of client connections, this could cause excessive memory usage for the thread stack. Connection pooling on the client side is highly recommended. Setting a maximum thread pool size acts as a safeguard against misbehaved clients. If the maximum is reached, Cassandra blocks additional connections until a client disconnects.")
    , rpc_min_threads(this, "rpc_min_threads", value_status::Invalid, 16,
        "Sets the minimum thread pool size for remote procedure calls.")
    , rpc_recv_buff_size_in_bytes(this, "rpc_recv_buff_size_in_bytes", value_status::Unused, 0,
        "Sets the receiving socket buffer size for remote procedure calls.")
    , rpc_send_buff_size_in_bytes(this, "rpc_send_buff_size_in_bytes", value_status::Unused, 0,
        "Sets the sending socket buffer size in bytes for remote procedure calls.")
    , rpc_server_type(this, "rpc_server_type", value_status::Unused, "sync",
        "Cassandra provides three options for the RPC server. On Windows, sync is about 30% slower than hsha. On Linux, sync and hsha performance is about the same, but hsha uses less memory.\n"
        "\n"
        "\tsync    (Default One thread per Thrift connection.) For a very large number of clients, memory is the limiting factor. On a 64-bit JVM, 180KB is the minimum stack size per thread and corresponds to your use of virtual memory. Physical memory may be limited depending on use of stack space.\n"
        "\thsh      Half synchronous, half asynchronous. All Thrift clients are handled asynchronously using a small number of threads that does not vary with the number of clients and thus scales well to many clients. The RPC requests are synchronous (one thread per active request).\n"
        "\t         Note: When selecting this option, you must change the default value (unlimited) of rpc_max_threads.\n"
        "\tYour own RPC server: You must provide a fully-qualified class name of an o.a.c.t.TServerFactory that can create a server instance.")
    , cache_hit_rate_read_balancing(this, "cache_hit_rate_read_balancing", value_status::Used, true,
        "This boolean controls whether the replicas for read query will be choosen based on cache hit ratio")
    /* Advanced fault detection settings */
    /* Settings to handle poorly performing or failing nodes. */
    , dynamic_snitch_badness_threshold(this, "dynamic_snitch_badness_threshold", value_status::Unused, 0,
        "Sets the performance threshold for dynamically routing requests away from a poorly performing node. A value of 0.2 means Cassandra continues to prefer the static snitch values until the node response time is 20% worse than the best performing node. Until the threshold is reached, incoming client requests are statically routed to the closest replica (as determined by the snitch). Having requests consistently routed to a given replica can help keep a working set of data hot when read repair is less than 1.")
    , dynamic_snitch_reset_interval_in_ms(this, "dynamic_snitch_reset_interval_in_ms", value_status::Unused, 60000,
        "Time interval in milliseconds to reset all node scores, which allows a bad node to recover.")
    , dynamic_snitch_update_interval_in_ms(this, "dynamic_snitch_update_interval_in_ms", value_status::Unused, 100,
        "The time interval for how often the snitch calculates node scores. Because score calculation is CPU intensive, be careful when reducing this interval.")
    , hinted_handoff_enabled(this, "hinted_handoff_enabled", value_status::Used, db::config::hinted_handoff_enabled_type(db::config::hinted_handoff_enabled_type::enabled_for_all_tag()),
        "Enable or disable hinted handoff. To enable per data center, add data center list. For example: hinted_handoff_enabled: DC1,DC2. A hint indicates that the write needs to be replayed to an unavailable node. "
        "Related information: About hinted handoff writes")
    , hinted_handoff_throttle_in_kb(this, "hinted_handoff_throttle_in_kb", value_status::Unused, 1024,
        "Maximum throttle per delivery thread in kilobytes per second. This rate reduces proportionally to the number of nodes in the cluster. For example, if there are two nodes in the cluster, each delivery thread will use the maximum rate. If there are three, each node will throttle to half of the maximum, since the two nodes are expected to deliver hints simultaneously.")
    , max_hint_window_in_ms(this, "max_hint_window_in_ms", value_status::Used, 10800000,
        "Maximum amount of time that hints are generates hints for an unresponsive node. After this interval, new hints are no longer generated until the node is back up and responsive. If the node goes down again, a new interval begins. This setting can prevent a sudden demand for resources when a node is brought back online and the rest of the cluster attempts to replay a large volume of hinted writes.\n"
        "Related information: Failure detection and recovery")
    , max_hints_delivery_threads(this, "max_hints_delivery_threads", value_status::Invalid, 2,
        "Number of threads with which to deliver hints. In multiple data-center deployments, consider increasing this number because cross data-center handoff is generally slower.")
    , batchlog_replay_throttle_in_kb(this, "batchlog_replay_throttle_in_kb", value_status::Unused, 1024,
        "Total maximum throttle. Throttling is reduced proportionally to the number of nodes in the cluster.")
    /* Request scheduler properties */
    /* Settings to handle incoming client requests according to a defined policy. If you need to use these properties, your nodes are overloaded and dropping requests. It is recommended that you add more nodes and not try to prioritize requests. */
    , request_scheduler(this, "request_scheduler", value_status::Unused, "org.apache.cassandra.scheduler.NoScheduler",
        "Defines a scheduler to handle incoming client requests according to a defined policy. This scheduler is useful for throttling client requests in single clusters containing multiple keyspaces. This parameter is specifically for requests from the client and does not affect inter-node communication. Valid values are:\n"
        "\n"
        "\torg.apache.cassandra.scheduler.NoScheduler   No scheduling takes place.\n"
        "\torg.apache.cassandra.scheduler.RoundRobinScheduler   Round robin of client requests to a node with a separate queue for each request_scheduler_id property.\n"
        "\tA Java class that implements the RequestScheduler interface."
        , {"org.apache.cassandra.scheduler.NoScheduler", "org.apache.cassandra.scheduler.RoundRobinScheduler"})
    , request_scheduler_id(this, "request_scheduler_id", value_status::Unused, {/* keyspace */},
        "An identifier on which to perform request scheduling. Currently the only valid value is keyspace. See weights.")
    , request_scheduler_options(this, "request_scheduler_options", value_status::Unused, {/* disabled */},
        "Contains a list of properties that define configuration options for request_scheduler:\n"
        "\n"
        "\tthrottle_limit: The number of in-flight requests per client. Requests beyond this limit are queued up until running requests complete. Recommended value is ((concurrent_reads + concurrent_writes) × 2)\n"
        "\tdefault_weight: (Default: 1 **)  How many requests are handled during each turn of the RoundRobin.\n"
        "\tweights: (Default: Keyspace: 1)  Takes a list of keyspaces. It sets how many requests are handled during each turn of the RoundRobin, based on the request_scheduler_id.")
    /* Thrift interface properties */
    /* Legacy API for older clients. CQL is a simpler and better API for Scylla. */
    , thrift_framed_transport_size_in_mb(this, "thrift_framed_transport_size_in_mb", value_status::Unused, 15,
        "Frame size (maximum field length) for Thrift. The frame is the row or part of the row the application is inserting.")
    , thrift_max_message_length_in_mb(this, "thrift_max_message_length_in_mb", value_status::Used, 16,
        "The maximum length of a Thrift message in megabytes, including all fields and internal Thrift overhead (1 byte of overhead for each frame). Message length is usually used in conjunction with batches. A frame length greater than or equal to 24 accommodates a batch with four inserts, each of which is 24 bytes. The required message length is greater than or equal to 24+24+24+24+4 (number of frames).")
    /* Security properties */
    /* Server and client security settings. */
    , authenticator(this, "authenticator", value_status::Used, "org.apache.cassandra.auth.AllowAllAuthenticator",
        "The authentication backend, used to identify users. The available authenticators are:\n"
        "\n"
        "\torg.apache.cassandra.auth.AllowAllAuthenticator : Disables authentication; no checks are performed.\n"
        "\torg.apache.cassandra.auth.PasswordAuthenticator : Authenticates users with user names and hashed passwords stored in the system_auth.credentials table. If you use the default, 1, and the node with the lone replica goes down, you will not be able to log into the cluster because the system_auth keyspace was not replicated.\n"
        "\tcom.scylladb.auth.TransitionalAuthenticator : Wraps around the PasswordAuthenticator, logging them in if username/password pair provided is correct and treating them as anonymous users otherwise.\n"
        "\tcom.scylladb.auth.SaslauthdAuthenticator : Use saslauthd for authentication.\n"
        "Related information: Internal authentication"
        , {"AllowAllAuthenticator", "PasswordAuthenticator", "org.apache.cassandra.auth.PasswordAuthenticator", "org.apache.cassandra.auth.AllowAllAuthenticator", "com.scylladb.auth.TransitionalAuthenticator", "com.scylladb.auth.SaslauthdAuthenticator"})
    , internode_authenticator(this, "internode_authenticator", value_status::Unused, "enabled",
        "Internode authentication backend. It implements org.apache.cassandra.auth.AllowAllInternodeAuthenticator to allows or disallow connections from peer nodes.")
    , authorizer(this, "authorizer", value_status::Used, "org.apache.cassandra.auth.AllowAllAuthorizer",
        "The authorization backend. It implements IAuthenticator, which limits access and provides permissions. The available authorizers are:\n"
        "\n"
        "\tAllowAllAuthorizer : Disables authorization; allows any action to any user.\n"
        "\tCassandraAuthorizer : Stores permissions in system_auth.permissions table. If you use the default, 1, and the node with the lone replica goes down, you will not be able to log into the cluster because the system_auth keyspace was not replicated.\n"
        "\tcom.scylladb.auth.TransitionalAuthorizer : Wraps around the CassandraAuthorizer, which is used to authorize permission management. Other actions are allowed for all users.\n"
        "Related information: Object permissions"
        , {"AllowAllAuthorizer", "CassandraAuthorizer", "org.apache.cassandra.auth.AllowAllAuthorizer", "org.apache.cassandra.auth.CassandraAuthorizer", "com.scylladb.auth.TransitionalAuthorizer"})
    , role_manager(this, "role_manager", value_status::Used, "org.apache.cassandra.auth.CassandraRoleManager",
        "The role-management backend, used to maintain grantts and memberships between roles.\n"
        "The available role-managers are:\n"
        "\torg.apache.cassandra.auth.CassandraRoleManager : Stores role data in the system_auth keyspace;\n"
        "\tcom.scylladb.auth.LDAPRoleManager : Fetches role data from an LDAP server;")
    , permissions_validity_in_ms(this, "permissions_validity_in_ms", value_status::Used, 10000,
        "How long permissions in cache remain valid. Depending on the authorizer, such as CassandraAuthorizer, fetching permissions can be resource intensive. Permissions caching is disabled when this property is set to 0 or when AllowAllAuthorizer is used. The cached value is considered valid as long as both its value is not older than the permissions_validity_in_ms "
        "and the cached value has been read at least once during the permissions_validity_in_ms time frame. If any of these two conditions doesn't hold the cached value is going to be evicted from the cache.\n"
        "Related information: Object permissions")
    , permissions_update_interval_in_ms(this, "permissions_update_interval_in_ms", value_status::Used, 2000,
        "Refresh interval for permissions cache (if enabled). After this interval, cache entries become eligible for refresh. An async reload is scheduled every permissions_update_interval_in_ms time period and the old value is returned until it completes. If permissions_validity_in_ms has a non-zero value, then this property must also have a non-zero value. It's recommended to set this value to be at least 3 times smaller than the permissions_validity_in_ms.")
    , permissions_cache_max_entries(this, "permissions_cache_max_entries", value_status::Used, 1000,
        "Maximum cached permission entries. Must have a non-zero value if permissions caching is enabled (see a permissions_validity_in_ms description).")
    , server_encryption_options(this, "server_encryption_options", value_status::Used, {/*none*/},
        "Enable or disable inter-node encryption. You must also generate keys and provide the appropriate key and trust store locations and passwords. The available options are:\n"
        "\n"
        "internode_encryption : (Default: none ) Enable or disable encryption of inter-node communication using the TLS_RSA_WITH_AES_128_CBC_SHA cipher suite for authentication, key exchange, and encryption of data transfers. The available inter-node options are:\n"
        "\tall : Encrypt all inter-node communications.\n"
        "\tnone : No encryption.\n"
        "\tdc : Encrypt the traffic between the data centers (server only).\n"
        "\track : Encrypt the traffic between the racks(server only).\n"
        "certificate : (Default: conf/scylla.crt) The location of a PEM-encoded x509 certificate used to identify and encrypt the internode communication.\n"
        "keyfile : (Default: conf/scylla.key) PEM Key file associated with certificate.\n"
        "truststore : (Default: <system truststore> ) Location of the truststore containing the trusted certificate for authenticating remote servers.\n"
        "\n"
        "The advanced settings are:\n"
        "\n"
        "\tpriority_string : GnuTLS priority string controlling TLS algorithms used/allowed.\n"
        "\trequire_client_auth : (Default: false ) Enables or disables certificate authentication.\n"
        "Related information: Node-to-node encryption")
    , client_encryption_options(this, "client_encryption_options", value_status::Used, {/*none*/},
        "Enable or disable client-to-node encryption. You must also generate keys and provide the appropriate key and certificate. The available options are:\n"
        "\n"
        "\tenabled : (Default: false ) To enable, set to true.\n"
        "\tcertificate: (Default: conf/scylla.crt) The location of a PEM-encoded x509 certificate used to identify and encrypt the client/server communication.\n"
        "\tkeyfile: (Default: conf/scylla.key) PEM Key file associated with certificate.\n"
        "truststore : (Default: <system truststore> ) Location of the truststore containing the trusted certificate for authenticating remote servers.\n"
        "\n"
        "The advanced settings are:\n"
        "\n"
        "\tpriority_string : GnuTLS priority string controlling TLS algorithms used/allowed.\n"
        "\trequire_client_auth : (Default: false ) Enables or disables certificate authentication.\n"
        "Related information: Client-to-node encryption")
    , alternator_encryption_options(this, "alternator_encryption_options", value_status::Used, {/*none*/},
        "When Alternator via HTTPS is enabled with alternator_https_port, where to take the key and certificate. The available options are:\n"
        "\n"
        "\tcertificate: (Default: conf/scylla.crt) The location of a PEM-encoded x509 certificate used to identify and encrypt the client/server communication.\n"
        "\tkeyfile: (Default: conf/scylla.key) PEM Key file associated with certificate.\n"
        "\n"
        "The advanced settings are:\n"
        "\n"
        "\tpriority_string : GnuTLS priority string controlling TLS algorithms used/allowed.")
    , ssl_storage_port(this, "ssl_storage_port", value_status::Used, 7001,
        "The SSL port for encrypted communication. Unused unless enabled in encryption_options.")
    , enable_in_memory_data_store(this, "enable_in_memory_data_store", value_status::Used, false, "Enable in memory mode (system tables are always persisted)")
    , enable_cache(this, "enable_cache", value_status::Used, true, "Enable cache")
    , enable_commitlog(this, "enable_commitlog", value_status::Used, true, "Enable commitlog")
    , volatile_system_keyspace_for_testing(this, "volatile_system_keyspace_for_testing", value_status::Used, false, "Don't persist system keyspace - testing only!")
    , api_port(this, "api_port", value_status::Used, 10000, "Http Rest API port")
    , api_address(this, "api_address", value_status::Used, "", "Http Rest API address")
    , api_ui_dir(this, "api_ui_dir", value_status::Used, "swagger-ui/dist/", "The directory location of the API GUI")
    , api_doc_dir(this, "api_doc_dir", value_status::Used, "api/api-doc/", "The API definition file directory")
    , load_balance(this, "load_balance", value_status::Unused, "none", "CQL request load balancing: 'none' or round-robin'")
    , consistent_rangemovement(this, "consistent_rangemovement", value_status::Used, true, "When set to true, range movements will be consistent. It means: 1) it will refuse to bootstrap a new node if other bootstrapping/leaving/moving nodes detected. 2) data will be streamed to a new node only from the node which is no longer responsible for the token range. Same as -Dcassandra.consistent.rangemovement in cassandra")
    , join_ring(this, "join_ring", value_status::Unused, true, "When set to true, a node will join the token ring. When set to false, a node will not join the token ring. User can use nodetool join to initiate ring joinging later. Same as -Dcassandra.join_ring in cassandra.")
    , load_ring_state(this, "load_ring_state", value_status::Used, true, "When set to true, load tokens and host_ids previously saved. Same as -Dcassandra.load_ring_state in cassandra.")
    , replace_node(this, "replace_node", value_status::Used, "", "The UUID of the node to replace. Same as -Dcassandra.replace_node in cssandra.")
    , replace_token(this, "replace_token", value_status::Used, "", "The tokens of the node to replace. Same as -Dcassandra.replace_token in cassandra.")
    , replace_address(this, "replace_address", value_status::Used, "", "The listen_address or broadcast_address of the dead node to replace. Same as -Dcassandra.replace_address.")
    , replace_address_first_boot(this, "replace_address_first_boot", value_status::Used, "", "Like replace_address option, but if the node has been bootstrapped successfully it will be ignored. Same as -Dcassandra.replace_address_first_boot.")
    , override_decommission(this, "override_decommission", value_status::Used, false, "Set true to force a decommissioned node to join the cluster")
    , enable_repair_based_node_ops(this, "enable_repair_based_node_ops", liveness::LiveUpdate, value_status::Used, false, "Set true to use enable repair based node operations instead of streaming based")
    , wait_for_hint_replay_before_repair(this, "wait_for_hint_replay_before_repair", liveness::LiveUpdate, value_status::Used, true, "If set to true, the cluster will first wait until the cluster sends its hints towards the nodes participating in repair before proceeding with the repair itself. This reduces the amount of data needed to be transferred during repair.")
    , ring_delay_ms(this, "ring_delay_ms", value_status::Used, 30 * 1000, "Time a node waits to hear from other nodes before joining the ring in milliseconds. Same as -Dcassandra.ring_delay_ms in cassandra.")
    , shadow_round_ms(this, "shadow_round_ms", value_status::Used, 300 * 1000, "The maximum gossip shadow round time. Can be used to reduce the gossip feature check time during node boot up.")
    , fd_max_interval_ms(this, "fd_max_interval_ms", value_status::Used, 2 * 1000, "The maximum failure_detector interval time in milliseconds. Interval larger than the maximum will be ignored. Larger cluster may need to increase the default.")
    , fd_initial_value_ms(this, "fd_initial_value_ms", value_status::Used, 2 * 1000, "The initial failure_detector interval time in milliseconds.")
    , shutdown_announce_in_ms(this, "shutdown_announce_in_ms", value_status::Used, 2 * 1000, "Time a node waits after sending gossip shutdown message in milliseconds. Same as -Dcassandra.shutdown_announce_in_ms in cassandra.")
    , developer_mode(this, "developer_mode", value_status::Used, false, "Relax environment checks. Setting to true can reduce performance and reliability significantly.")
    , skip_wait_for_gossip_to_settle(this, "skip_wait_for_gossip_to_settle", value_status::Used, -1, "An integer to configure the wait for gossip to settle. -1: wait normally, 0: do not wait at all, n: wait for at most n polls. Same as -Dcassandra.skip_wait_for_gossip_to_settle in cassandra.")
    , force_gossip_generation(this, "force_gossip_generation", liveness::LiveUpdate, value_status::Used, -1 , "Force gossip to use the generation number provided by user")
    , experimental(this, "experimental", value_status::Used, false, "Set to true to unlock all experimental features.")
    , experimental_features(this, "experimental_features", value_status::Used, {}, "Unlock experimental features provided as the option arguments (possible values: 'lwt', 'cdc', 'udf'). Can be repeated.")
    , lsa_reclamation_step(this, "lsa_reclamation_step", value_status::Used, 1, "Minimum number of segments to reclaim in a single step")
    , prometheus_port(this, "prometheus_port", value_status::Used, 9180, "Prometheus port, set to zero to disable")
    , prometheus_address(this, "prometheus_address", value_status::Used, "0.0.0.0", "Prometheus listening address")
    , prometheus_prefix(this, "prometheus_prefix", value_status::Used, "scylla", "Set the prefix of the exported Prometheus metrics. Changing this will break Scylla's dashboard compatibility, do not change unless you know what you are doing.")
    , abort_on_lsa_bad_alloc(this, "abort_on_lsa_bad_alloc", value_status::Used, false, "Abort when allocation in LSA region fails")
    , murmur3_partitioner_ignore_msb_bits(this, "murmur3_partitioner_ignore_msb_bits", value_status::Used, 12, "Number of most siginificant token bits to ignore in murmur3 partitioner; increase for very large clusters")
    , virtual_dirty_soft_limit(this, "virtual_dirty_soft_limit", value_status::Used, 0.6, "Soft limit of virtual dirty memory expressed as a portion of the hard limit")
    , sstable_summary_ratio(this, "sstable_summary_ratio", value_status::Used, 0.0005, "Enforces that 1 byte of summary is written for every N (2000 by default) "
        "bytes written to data file. Value must be between 0 and 1.")
    , large_memory_allocation_warning_threshold(this, "large_memory_allocation_warning_threshold", value_status::Used, size_t(1) << 20, "Warn about memory allocations above this size; set to zero to disable")
    , enable_deprecated_partitioners(this, "enable_deprecated_partitioners", value_status::Used, false, "Enable the byteordered and random partitioners. These partitioners are deprecated and will be removed in a future version.")
    , enable_keyspace_column_family_metrics(this, "enable_keyspace_column_family_metrics", value_status::Used, false, "Enable per keyspace and per column family metrics reporting")
    , enable_sstable_data_integrity_check(this, "enable_sstable_data_integrity_check", value_status::Used, false, "Enable interposer which checks for integrity of every sstable write."
        " Performance is affected to some extent as a result. Useful to help debugging problems that may arise at another layers.")
    , enable_sstable_key_validation(this, "enable_sstable_key_validation", value_status::Used, ENABLE_SSTABLE_KEY_VALIDATION, "Enable validation of partition and clustering keys monotonicity"
        " Performance is affected to some extent as a result. Useful to help debugging problems that may arise at another layers.")
    , cpu_scheduler(this, "cpu_scheduler", value_status::Used, true, "Enable cpu scheduling")
    , view_building(this, "view_building", value_status::Used, true, "Enable view building; should only be set to false when the node is experience issues due to view building")
    , enable_sstables_mc_format(this, "enable_sstables_mc_format", value_status::Unused, true, "Enable SSTables 'mc' format to be used as the default file format")
    , enable_sstables_md_format(this, "enable_sstables_md_format", value_status::Used, true, "Enable SSTables 'md' format to be used as the default file format")
    , enable_dangerous_direct_import_of_cassandra_counters(this, "enable_dangerous_direct_import_of_cassandra_counters", value_status::Used, false, "Only turn this option on if you want to import tables from Cassandra containing counters, and you are SURE that no counters in that table were created in a version earlier than Cassandra 2.1."
        " It is not enough to have ever since upgraded to newer versions of Cassandra. If you EVER used a version earlier than 2.1 in the cluster where these SSTables come from, DO NOT TURN ON THIS OPTION! You will corrupt your data. You have been warned.")
    , enable_shard_aware_drivers(this, "enable_shard_aware_drivers", value_status::Used, true, "Enable native transport drivers to use connection-per-shard for better performance")
    , enable_ipv6_dns_lookup(this, "enable_ipv6_dns_lookup", value_status::Used, false, "Use IPv6 address resolution")
    , abort_on_internal_error(this, "abort_on_internal_error", liveness::LiveUpdate, value_status::Used, false, "Abort the server instead of throwing exception when internal invariants are violated")
    , max_partition_key_restrictions_per_query(this, "max_partition_key_restrictions_per_query", liveness::LiveUpdate, value_status::Used, 100,
            "Maximum number of distinct partition keys restrictions per query. This limit places a bound on the size of IN tuples, "
            "especially when multiple partition key columns have IN restrictions. Increasing this value can result in server instability.")
    , max_clustering_key_restrictions_per_query(this, "max_clustering_key_restrictions_per_query", liveness::LiveUpdate, value_status::Used, 100,
            "Maximum number of distinct clustering key restrictions per query. This limit places a bound on the size of IN tuples, "
            "especially when multiple clustering key columns have IN restrictions. Increasing this value can result in server instability.")
    , max_memory_for_unlimited_query_soft_limit(this, "max_memory_for_unlimited_query_soft_limit", liveness::LiveUpdate, value_status::Used, uint64_t(1) << 20,
            "Maximum amount of memory a query, whose memory consumption is not naturally limited, is allowed to consume, e.g. non-paged and reverse queries. "
            "This is the soft limit, there will be a warning logged for queries violating this limit.")
    , max_memory_for_unlimited_query_hard_limit(this, "max_memory_for_unlimited_query_hard_limit", "max_memory_for_unlimited_query", liveness::LiveUpdate, value_status::Used, (uint64_t(100) << 20),
            "Maximum amount of memory a query, whose memory consumption is not naturally limited, is allowed to consume, e.g. non-paged and reverse queries. "
            "This is the hard limit, queries violating this limit will be aborted.")
    , initial_sstable_loading_concurrency(this, "initial_sstable_loading_concurrency", value_status::Used, 4u,
            "Maximum amount of sstables to load in parallel during initialization. A higher number can lead to more memory consumption. You should not need to touch this")
    , enable_3_1_0_compatibility_mode(this, "enable_3_1_0_compatibility_mode", value_status::Used, false,
        "Set to true if the cluster was initially installed from 3.1.0. If it was upgraded from an earlier version,"
        " or installed from a later version, leave this set to false. This adjusts the communication protocol to"
        " work around a bug in Scylla 3.1.0")
    , enable_user_defined_functions(this, "enable_user_defined_functions", value_status::Used, false,  "Enable user defined functions. You must also set experimental-features=udf")
    , user_defined_function_time_limit_ms(this, "user_defined_function_time_limit_ms", value_status::Used, 10, "The time limit for each UDF invocation")
    , user_defined_function_allocation_limit_bytes(this, "user_defined_function_allocation_limit_bytes", value_status::Used, 1024*1024, "How much memory each UDF invocation can allocate")
    , user_defined_function_contiguous_allocation_limit_bytes(this, "user_defined_function_contiguous_allocation_limit_bytes", value_status::Used, 1024*1024, "How much memory each UDF invocation can allocate in one chunk")
    , schema_registry_grace_period(this, "schema_registry_grace_period", value_status::Used, 1,
        "Time period in seconds after which unused schema versions will be evicted from the local schema registry cache. Default is 1 second.")
    , max_concurrent_requests_per_shard(this, "max_concurrent_requests_per_shard",liveness::LiveUpdate, value_status::Used, std::numeric_limits<uint32_t>::max(),
        "Maximum number of concurrent requests a single shard can handle before it starts shedding extra load. By default, no requests will be shed.")
    , cdc_dont_rewrite_streams(this, "cdc_dont_rewrite_streams", value_status::Used, false,
            "Disable rewriting streams from cdc_streams_descriptions to cdc_streams_descriptions_v2. Should not be necessary, but the procedure is expensive and prone to failures; this config option is left as a backdoor in case some user requires manual intervention.")
    , alternator_port(this, "alternator_port", value_status::Used, 0, "Alternator API port")
    , alternator_https_port(this, "alternator_https_port", value_status::Used, 0, "Alternator API HTTPS port")
    , alternator_address(this, "alternator_address", value_status::Used, "0.0.0.0", "Alternator API listening address")
    , alternator_enforce_authorization(this, "alternator_enforce_authorization", value_status::Used, false, "Enforce checking the authorization header for every request in Alternator")
    , alternator_write_isolation(this, "alternator_write_isolation", value_status::Used, "", "Default write isolation policy for Alternator")
    , alternator_streams_time_window_s(this, "alternator_streams_time_window_s", value_status::Used, 10, "CDC query confidence window for alternator streams")
    , alternator_timeout_in_ms(this, "alternator_timeout_in_ms", value_status::Used, 10000,
        "The server-side timeout for completing Alternator API requests.")
    , abort_on_ebadf(this, "abort_on_ebadf", value_status::Used, true, "Abort the server on incorrect file descriptor access. Throws exception when disabled.")
    , redis_port(this, "redis_port", value_status::Used, 0, "Port on which the REDIS transport listens for clients.")
    , redis_ssl_port(this, "redis_ssl_port", value_status::Used, 0, "Port on which the REDIS TLS native transport listens for clients.")
    , redis_read_consistency_level(this, "redis_read_consistency_level", value_status::Used, "LOCAL_QUORUM", "Consistency level for read operations for redis.")
    , redis_write_consistency_level(this, "redis_write_consistency_level", value_status::Used, "LOCAL_QUORUM", "Consistency level for write operations for redis.")
    , redis_database_count(this, "redis_database_count", value_status::Used, 16, "Database count for the redis. You can use the default settings (16).")
    , redis_keyspace_replication_strategy_options(this, "redis_keyspace_replication_strategy", value_status::Used, {}, 
        "Set the replication strategy for the redis keyspace. The setting is used by the first node in the boot phase when the keyspace is not exists to create keyspace for redis.\n"
        "The replication strategy determines how many copies of the data are kept in a given data center. This setting impacts consistency, availability and request speed.\n"
        "Two strategies are available: SimpleStrategy and NetworkTopologyStrategy.\n\n"
        "\tclass: (Default: SimpleStrategy ). Set the replication strategy for redis keyspace.\n"
        "\t'replication_factor':N, (Default: 'replication_factor':1) IFF the class is SimpleStrategy, assign the same replication factor to the entire cluster.\n"
        "\t'datacenter_name':N [,...], (Default: 'dc1:1') IFF the class is NetworkTopologyStrategy, assign replication factors to each data center in a comma separated list.\n"
        "\n"
        "Related information: About replication strategy.")
<<<<<<< HEAD
    , audit(this, "audit", value_status::Used, "none",
        "Controls the audit feature:\n"
        "\n"
        "\tnone : No auditing enabled.\n"
        "\ttable : Audit messages written to column family named audit.audit_log.\n")
    , audit_categories(this, "audit_categories", value_status::Used, "DCL,DDL,AUTH", "Comma separated list of operation categories that should be audited.")
    , audit_tables(this, "audit_tables", value_status::Used, "", "Comma separated list of table names (<keyspace>.<table>) that will be audited.")
    , audit_keyspaces(this, "audit_keyspaces", value_status::Used, "", "Comma separated list of keyspaces that will be audited. All tables in those keyspaces will be audited")
    , audit_syslog_write_buffer_size(this, "audit_syslog_write_buffer_size", value_status::Used, 1048576, "The size (in bytes) of a write buffer used when writting to syslog socket.")
    , ldap_url_template(this, "ldap_url_template", value_status::Used, "", "LDAP URL template used by LDAPRoleManager for crafting queries.")
    , ldap_attr_role(this, "ldap_attr_role", value_status::Used, "", "LDAP attribute containing Scylla role.")
    , ldap_bind_dn(this, "ldap_bind_dn", value_status::Used, "", "Distinguished name used by LDAPRoleManager for binding to LDAP server.")
    , ldap_bind_passwd(this, "ldap_bind_passwd", value_status::Used, "", "Password used by LDAPRoleManager for binding to LDAP server.")
    , saslauthd_socket_path(this, "saslauthd_socket_path", value_status::Used, "", "UNIX domain socket on which saslauthd is listening.")

=======
    , restrict_replication_simplestrategy(this, "restrict_replication_simplestrategy", liveness::LiveUpdate, value_status::Used, db::tri_mode_restriction_t::mode::FALSE, "Controls whether to disable SimpleStrategy replication. Can be true, false, or warn.")
>>>>>>> 846f0bd1
    , default_log_level(this, "default_log_level", value_status::Used)
    , logger_log_level(this, "logger_log_level", value_status::Used)
    , log_to_stdout(this, "log_to_stdout", value_status::Used)
    , log_to_syslog(this, "log_to_syslog", value_status::Used)
    , _extensions(std::move(exts))
{}

db::config::config()
    : config(std::make_shared<db::extensions>())
{}

db::config::~config()
{}

void db::config::add_cdc_extension() {
    _extensions->add_schema_extension<cdc::cdc_extension>(cdc::cdc_extension::NAME);
}

void db::config::setup_directories() {
    maybe_in_workdir(commitlog_directory, "commitlog");
    maybe_in_workdir(data_file_directories, "data");
    maybe_in_workdir(hints_directory, "hints");
    maybe_in_workdir(view_hints_directory, "view_hints");
    maybe_in_workdir(saved_caches_directory, "saved_caches");
}

void db::config::maybe_in_workdir(named_value<sstring>& to, const char* sub) {
    if (!to.is_set()) {
        to(work_directory() + "/" + sub);
    }
}

void db::config::maybe_in_workdir(named_value<string_list>& tos, const char* sub) {
    if (!tos.is_set()) {
        string_list n;
        n.push_back(work_directory() + "/" + sub);
        tos(n);
    }
}

const sstring db::config::default_tls_priority("SECURE128:-VERS-TLS1.0");


namespace db {

std::ostream& operator<<(std::ostream& os, const db::seed_provider_type& s) {
    os << "seed_provider_type{class=" << s.class_name << ", params=" << s.parameters << "}";
    return os;
}

}

namespace utils {

template<>
void config_file::named_value<db::config::seed_provider_type>::add_command_line_option(
                boost::program_options::options_description_easy_init& init) {
    init((hyphenate(name()) + "-class-name").data(),
                    value_ex<sstring>()->notifier(
                                    [this](sstring new_class_name) {
                                        auto old_seed_provider = operator()();
                                        old_seed_provider.class_name = new_class_name;
                                        set(std::move(old_seed_provider), config_source::CommandLine);
                                    }),
                    desc().data());
    init((hyphenate(name()) + "-parameters").data(),
                    value_ex<std::unordered_map<sstring, sstring>>()->notifier(
                                    [this](std::unordered_map<sstring, sstring> new_parameters) {
                                        auto old_seed_provider = operator()();
                                        old_seed_provider.parameters = new_parameters;
                                        set(std::move(old_seed_provider), config_source::CommandLine);
                                    }),
                    desc().data());
}

}

db::fs::path db::config::get_conf_dir() {
    using namespace db::fs;

    path confdir;
    auto* cd = std::getenv("SCYLLA_CONF");
    if (cd != nullptr) {
        confdir = path(cd);
    } else {
        auto* p = std::getenv("SCYLLA_HOME");
        if (p != nullptr) {
            confdir = path(p);
        }
        confdir /= "conf";
    }

    return confdir;
}

db::fs::path db::config::get_conf_sub(db::fs::path sub) {
    return get_conf_dir() / sub;
}

bool db::config::check_experimental(experimental_features_t::feature f) const {
    if (experimental() && f != experimental_features_t::UNUSED && f != experimental_features_t::UNUSED_CDC) {
        return true;
    }
    const auto& optval = experimental_features();
    return find(begin(optval), end(optval), enum_option<experimental_features_t>{f}) != end(optval);
}

namespace bpo = boost::program_options;

logging::settings db::config::logging_settings(const bpo::variables_map& map) const {
    struct convert {
        std::unordered_map<sstring, seastar::log_level> operator()(const seastar::program_options::string_map& map) const {
            std::unordered_map<sstring, seastar::log_level> res;
            for (auto& p : map) {
                res.emplace(p.first, (*this)(p.second));
            };
            return res;
        }
        seastar::log_level operator()(const sstring& s) const {
            return boost::lexical_cast<seastar::log_level>(s);
        }
        bool operator()(bool b) const {
            return b;
        }
    };

    auto value = [&map](auto& v, auto dummy) {
        auto name = utils::hyphenate(v.name());
        const bpo::variable_value& opt = map[name];

        if (opt.defaulted() && v.is_set()) {
            return v();
        }
        using expected = std::decay_t<decltype(dummy)>;

        return convert()(opt.as<expected>());
    };

    return logging::settings{ value(logger_log_level, seastar::program_options::string_map())
        , value(default_log_level, sstring())
        , value(log_to_stdout, bool())
        , value(log_to_syslog, bool())
    };
}

const db::extensions& db::config::extensions() const {
    return *_extensions;
}

std::unordered_map<sstring, db::experimental_features_t::feature> db::experimental_features_t::map() {
    // We decided against using the construct-on-first-use idiom here:
    // https://github.com/scylladb/scylla/pull/5369#discussion_r353614807
    // Lightweight transactions are no longer experimental. Map them
    // to UNUSED switch for a while, then remove altogether.
    // Change Data Capture is no longer experimental. Map it
    // to UNUSED_CDC switch for a while, then remove altogether.
    return {{"lwt", UNUSED}, {"udf", UDF}, {"cdc", UNUSED_CDC}, {"alternator-streams", ALTERNATOR_STREAMS}};
}

std::vector<enum_option<db::experimental_features_t>> db::experimental_features_t::all() {
    return {UDF, ALTERNATOR_STREAMS};
}

std::unordered_map<sstring, db::tri_mode_restriction_t::mode> db::tri_mode_restriction_t::map() {
    return {{"true", db::tri_mode_restriction_t::mode::TRUE},
            {"1", db::tri_mode_restriction_t::mode::TRUE},
            {"false", db::tri_mode_restriction_t::mode::FALSE},
            {"0", db::tri_mode_restriction_t::mode::FALSE},
            {"warn", db::tri_mode_restriction_t::mode::WARN}};
}

template struct utils::config_file::named_value<seastar::log_level>;

namespace utils {

sstring
config_value_as_json(const db::seed_provider_type& v) {
    // We don't support converting this to json yet
    return "seed_provider_type";
}

sstring
config_value_as_json(const log_level& v) {
    // We don't support converting this to json yet; and because the log_level config items
    // aren't part of config_file::value(), it won't be converted to json in REST
    throw std::runtime_error("config_value_as_json(log_level) is not implemented");
}

sstring config_value_as_json(const std::unordered_map<sstring, log_level>& v) {
    // We don't support converting this to json yet; and because the log_level config items
    // aren't part of config_file::value(), it won't be listed
    throw std::runtime_error("config_value_as_json(const std::unordered_map<sstring, log_level>& v) is not implemented");
}

}<|MERGE_RESOLUTION|>--- conflicted
+++ resolved
@@ -817,7 +817,7 @@
         "\t'datacenter_name':N [,...], (Default: 'dc1:1') IFF the class is NetworkTopologyStrategy, assign replication factors to each data center in a comma separated list.\n"
         "\n"
         "Related information: About replication strategy.")
-<<<<<<< HEAD
+    , restrict_replication_simplestrategy(this, "restrict_replication_simplestrategy", liveness::LiveUpdate, value_status::Used, db::tri_mode_restriction_t::mode::FALSE, "Controls whether to disable SimpleStrategy replication. Can be true, false, or warn.")
     , audit(this, "audit", value_status::Used, "none",
         "Controls the audit feature:\n"
         "\n"
@@ -833,9 +833,6 @@
     , ldap_bind_passwd(this, "ldap_bind_passwd", value_status::Used, "", "Password used by LDAPRoleManager for binding to LDAP server.")
     , saslauthd_socket_path(this, "saslauthd_socket_path", value_status::Used, "", "UNIX domain socket on which saslauthd is listening.")
 
-=======
-    , restrict_replication_simplestrategy(this, "restrict_replication_simplestrategy", liveness::LiveUpdate, value_status::Used, db::tri_mode_restriction_t::mode::FALSE, "Controls whether to disable SimpleStrategy replication. Can be true, false, or warn.")
->>>>>>> 846f0bd1
     , default_log_level(this, "default_log_level", value_status::Used)
     , logger_log_level(this, "logger_log_level", value_status::Used)
     , log_to_stdout(this, "log_to_stdout", value_status::Used)
