--- conflicted
+++ resolved
@@ -853,8 +853,7 @@
     , flush_schema_tables_after_modification(this, "flush_schema_tables_after_modification", liveness::LiveUpdate, value_status::Used, true,
         "Flush tables in the system_schema keyspace after schema modification. This is required for crash recovery, but slows down tests and can be disabled for them")
     , restrict_replication_simplestrategy(this, "restrict_replication_simplestrategy", liveness::LiveUpdate, value_status::Used, db::tri_mode_restriction_t::mode::FALSE, "Controls whether to disable SimpleStrategy replication. Can be true, false, or warn.")
-<<<<<<< HEAD
-    , restrict_dtcs(this, "restrict_dtcs", liveness::LiveUpdate, value_status::Used, db::tri_mode_restriction_t::mode::FALSE, "Controls whether to prevent setting DateTieredCompactionStrategy. Can be true, false, or warn.")
+    , restrict_dtcs(this, "restrict_dtcs", liveness::LiveUpdate, value_status::Used, db::tri_mode_restriction_t::mode::WARN, "Controls whether to prevent setting DateTieredCompactionStrategy. Can be true, false, or warn.")
     , audit(this, "audit", value_status::Used, "none",
         "Controls the audit feature:\n"
         "\n"
@@ -870,9 +869,6 @@
     , ldap_bind_passwd(this, "ldap_bind_passwd", value_status::Used, "", "Password used by LDAPRoleManager for binding to LDAP server.")
     , saslauthd_socket_path(this, "saslauthd_socket_path", value_status::Used, "", "UNIX domain socket on which saslauthd is listening.")
 
-=======
-    , restrict_dtcs(this, "restrict_dtcs", liveness::LiveUpdate, value_status::Used, db::tri_mode_restriction_t::mode::WARN, "Controls whether to prevent setting DateTieredCompactionStrategy. Can be true, false, or warn.")
->>>>>>> b3d5651f
     , default_log_level(this, "default_log_level", value_status::Used)
     , logger_log_level(this, "logger_log_level", value_status::Used)
     , log_to_stdout(this, "log_to_stdout", value_status::Used)
