--- conflicted
+++ resolved
@@ -117,7 +117,6 @@
     return schema;
 }
 
-<<<<<<< HEAD
 schema_ptr service_levels() {
     static thread_local auto schema = [] {
         auto id = generate_legacy_id(system_distributed_keyspace::NAME, system_distributed_keyspace::SERVICE_LEVELS);
@@ -134,11 +133,14 @@
     return std::vector({service_levels()});
 }
 
+static const sstring CDC_TIMESTAMPS_KEY = "timestamps";
+
 static std::vector<schema_ptr> all_tables(const database& db) {
     auto ret = std::vector<schema_ptr>({
         view_build_status(),
         cdc_generations(),
         cdc_desc(),
+        cdc_timestamps(),
     });
 
     if (db.get_config().create_service_levels_table &&
@@ -148,17 +150,6 @@
     }
 
     return ret;
-=======
-static const sstring CDC_TIMESTAMPS_KEY = "timestamps";
-
-static std::vector<schema_ptr> all_tables() {
-    return {
-        view_build_status(),
-        cdc_generations(),
-        cdc_desc(),
-        cdc_timestamps(),
-    };
->>>>>>> 10364fca
 }
 
 bool system_distributed_keyspace::is_extra_durable(const sstring& cf_name) {
@@ -171,16 +162,7 @@
         , _sp(sp) {
 }
 
-<<<<<<< HEAD
 future<> system_distributed_keyspace::create_tables(std::vector<schema_ptr> tables) {
-=======
-future<> system_distributed_keyspace::start() {
-    if (this_shard_id() != 0) {
-        _started = true;
-        return make_ready_future<>();
-    }
-
->>>>>>> 10364fca
     static auto ignore_existing = [] (seastar::noncopyable_function<future<>()> func) {
         return futurize_invoke(std::move(func)).handle_exception_type([] (exceptions::already_exists_exception& ignored) { });
     };
@@ -218,6 +200,7 @@
 
 future<> system_distributed_keyspace::start() {
     if (this_shard_id() != 0) {
+        _started = true;
         return make_ready_future<>();
     }
     return create_tables(all_tables(_qp.db()));
@@ -571,7 +554,23 @@
     co_return result;
 }
 
-<<<<<<< HEAD
+future<std::vector<db_clock::time_point>>
+system_distributed_keyspace::get_cdc_desc_v1_timestamps(context ctx) {
+    std::vector<db_clock::time_point> res;
+    co_await _qp.query_internal(
+            // This is a long and expensive scan (mostly due to #8061).
+            // Give it a bit more time than usual.
+            format("SELECT time FROM {}.{} USING TIMEOUT 60s", NAME, CDC_DESC_V1),
+            quorum_if_many(ctx.num_token_owners),
+            {},
+            1000,
+            [&] (const cql3::untyped_result_set_row& r) {
+        res.push_back(r.get_as<db_clock::time_point>("time"));
+        return make_ready_future<stop_iteration>(stop_iteration::no);
+    });
+    co_return res;
+}
+
 bool system_distributed_keyspace::workload_prioritization_tables_exists() {
     auto tables = workload_prioritization_tables();
     auto table_exists = [this] (schema_ptr& table) {
@@ -584,7 +583,7 @@
     static sstring prepared_query = format("SELECT * FROM {}.{};", NAME, SERVICE_LEVELS);
     return _qp.execute_internal(prepared_query,
             db::consistency_level::ONE,
-            internal_distributed_timeout_config,
+            internal_distributed_query_state(),
             {}, true).then([] (shared_ptr<cql3::untyped_result_set> result_set) {
         qos::service_levels_info service_levels;
         for (auto &&row : *result_set) {
@@ -600,7 +599,7 @@
     static sstring prepared_query = format("SELECT * FROM {}.{} WHERE service_level = ?;", NAME, SERVICE_LEVELS);
     return _qp.execute_internal(prepared_query,
             db::consistency_level::ONE,
-            internal_distributed_timeout_config,
+            internal_distributed_query_state(),
             {service_level_name}, true).then([] (shared_ptr<cql3::untyped_result_set> result_set) {
         qos::service_levels_info service_levels;
         if (!result_set->empty()) {
@@ -617,7 +616,7 @@
     static sstring prepared_query = format("INSERT INTO {}.{} (service_level, shares) VALUES (?, ?);", NAME, SERVICE_LEVELS);
     return _qp.execute_internal(prepared_query,
             db::consistency_level::ONE,
-            internal_distributed_timeout_config,
+            internal_distributed_query_state(),
             {service_level_name, slo.shares}, true).discard_result();
 }
 
@@ -625,25 +624,8 @@
     static sstring prepared_query = format("DELETE FROM {}.{} WHERE service_level= ?;", NAME, SERVICE_LEVELS);
     return _qp.execute_internal(prepared_query,
             db::consistency_level::ONE,
-            internal_distributed_timeout_config,
+            internal_distributed_query_state(),
             {service_level_name}, true).discard_result();
-=======
-future<std::vector<db_clock::time_point>>
-system_distributed_keyspace::get_cdc_desc_v1_timestamps(context ctx) {
-    std::vector<db_clock::time_point> res;
-    co_await _qp.query_internal(
-            // This is a long and expensive scan (mostly due to #8061).
-            // Give it a bit more time than usual.
-            format("SELECT time FROM {}.{} USING TIMEOUT 60s", NAME, CDC_DESC_V1),
-            quorum_if_many(ctx.num_token_owners),
-            {},
-            1000,
-            [&] (const cql3::untyped_result_set_row& r) {
-        res.push_back(r.get_as<db_clock::time_point>("time"));
-        return make_ready_future<stop_iteration>(stop_iteration::no);
-    });
-    co_return res;
->>>>>>> 10364fca
 }
 
 }