/*
 * Copyright (C) 2018 ScyllaDB
 */

/*
 * This file is part of Scylla.
 *
 * See the LICENSE.PROPRIETARY file in the top-level directory for licensing information.
 */

#include "db/system_distributed_keyspace.hh"

#include "cql3/untyped_result_set.hh"
#include "database.hh"
#include "db/consistency_level_type.hh"
#include "db/system_keyspace.hh"
#include "db/config.hh"
#include "schema_builder.hh"
#include "timeout_config.hh"
#include "types.hh"
#include "types/tuple.hh"
#include "types/set.hh"
#include "cdc/generation.hh"
#include "cql3/query_processor.hh"

#include <seastar/core/seastar.hh>
#include <seastar/core/shared_ptr.hh>

#include <boost/range/adaptor/transformed.hpp>

#include <optional>
#include <vector>
#include <optional>

extern logging::logger cdc_log;

namespace db {

thread_local data_type cdc_streams_set_type = set_type_impl::get_instance(bytes_type, false);

/* See `token_range_description` struct */
thread_local data_type cdc_streams_list_type = list_type_impl::get_instance(bytes_type, false);
thread_local data_type cdc_token_range_description_type = tuple_type_impl::get_instance(
        { long_type             // dht::token token_range_end;
        , cdc_streams_list_type // std::vector<stream_id> streams;
        , byte_type             // uint8_t sharding_ignore_msb;
        });
thread_local data_type cdc_generation_description_type = list_type_impl::get_instance(cdc_token_range_description_type, false);

schema_ptr view_build_status() {
    static thread_local auto schema = [] {
        auto id = generate_legacy_id(system_distributed_keyspace::NAME, system_distributed_keyspace::VIEW_BUILD_STATUS);
        return schema_builder(system_distributed_keyspace::NAME, system_distributed_keyspace::VIEW_BUILD_STATUS, std::make_optional(id))
                .with_column("keyspace_name", utf8_type, column_kind::partition_key)
                .with_column("view_name", utf8_type, column_kind::partition_key)
                .with_column("host_id", uuid_type, column_kind::clustering_key)
                .with_column("status", utf8_type)
                .with_version(system_keyspace::generate_schema_version(id))
                .build();
    }();
    return schema;
}

/* An internal table used by nodes to exchange CDC generation data. */
schema_ptr cdc_generations() {
    thread_local auto schema = [] {
        auto id = generate_legacy_id(system_distributed_keyspace::NAME, system_distributed_keyspace::CDC_TOPOLOGY_DESCRIPTION);
        return schema_builder(system_distributed_keyspace::NAME, system_distributed_keyspace::CDC_TOPOLOGY_DESCRIPTION, {id})
                /* The timestamp of this CDC generation. */
                .with_column("time", timestamp_type, column_kind::partition_key)
                /* The description of this CDC generation (see `cdc::topology_description`). */
                .with_column("description", cdc_generation_description_type)
                /* Expiration time of this CDC generation (or null if not expired). */
                .with_column("expired", timestamp_type)
                .with_version(system_keyspace::generate_schema_version(id))
                .build();
    }();
    return schema;
}

/* A user-facing table providing identifiers of the streams used in CDC generations. */
schema_ptr cdc_desc() {
    thread_local auto schema = [] {
        auto id = generate_legacy_id(system_distributed_keyspace::NAME, system_distributed_keyspace::CDC_DESC);
        return schema_builder(system_distributed_keyspace::NAME, system_distributed_keyspace::CDC_DESC, {id})
                /* The timestamp of this CDC generation. */
                .with_column("time", timestamp_type, column_kind::partition_key)
                /* The set of stream identifiers used in this CDC generation. */
                .with_column("streams", cdc_streams_set_type)
                /* Expiration time of this CDC generation (or null if not expired). */
                .with_column("expired", timestamp_type)
                .with_version(system_keyspace::generate_schema_version(id))
                .build();
    }();
    return schema;
}

schema_ptr service_levels() {
    static thread_local auto schema = [] {
        auto id = generate_legacy_id(system_distributed_keyspace::NAME, system_distributed_keyspace::SERVICE_LEVELS);
        return schema_builder(system_distributed_keyspace::NAME, system_distributed_keyspace::SERVICE_LEVELS, std::make_optional(id))
                .with_column("service_level", utf8_type, column_kind::partition_key)
                .with_column("shares", int32_type)
                .with_version(db::system_keyspace::generate_schema_version(id))
                .build();
    }();
    return schema;
}

static std::vector<schema_ptr> all_tables(const db::config& cfg) {
    auto ret = std::vector<schema_ptr>({
        view_build_status(),
        cdc_generations(),
        cdc_desc(),
    });
    if (cfg.create_service_levels_table) {
        ret.push_back(service_levels());
    }
    return ret;
}

system_distributed_keyspace::system_distributed_keyspace(cql3::query_processor& qp, service::migration_manager& mm)
        : _qp(qp)
        , _mm(mm) {
}

future<> system_distributed_keyspace::start() {
    if (this_shard_id() != 0) {
        return make_ready_future<>();
    }

    static auto ignore_existing = [] (seastar::noncopyable_function<future<>()> func) {
        return futurize_invoke(std::move(func)).handle_exception_type([] (exceptions::already_exists_exception& ignored) { });
    };

    // We use min_timestamp so that the default keyspace metadata will lose with any manual adjustments.
    // See issue #2129.
    return ignore_existing([this] {
        auto ksm = keyspace_metadata::new_keyspace(
                NAME,
                "org.apache.cassandra.locator.SimpleStrategy",
                {{"replication_factor", "3"}},
                true);
        return _mm.announce_new_keyspace(ksm, api::min_timestamp, false);
    }).then([this] {
        return do_with(all_tables(_qp.db().get_config()), [this] (std::vector<schema_ptr>& tables) {
            return do_for_each(tables, [this] (schema_ptr table) {
                return ignore_existing([this, table = std::move(table)] {
                    return _mm.announce_new_column_family(std::move(table), api::min_timestamp, false);
                });
            });
        });
    });
}

future<> system_distributed_keyspace::stop() {
    return make_ready_future<>();
}

static const timeout_config internal_distributed_timeout_config = [] {
    using namespace std::chrono_literals;
    const auto t = 10s;
    return timeout_config{ t, t, t, t, t, t, t };
}();

future<std::unordered_map<utils::UUID, sstring>> system_distributed_keyspace::view_status(sstring ks_name, sstring view_name) const {
    return _qp.execute_internal(
            format("SELECT host_id, status FROM {}.{} WHERE keyspace_name = ? AND view_name = ?", NAME, VIEW_BUILD_STATUS),
            db::consistency_level::ONE,
            internal_distributed_timeout_config,
            { std::move(ks_name), std::move(view_name) },
            false).then([this] (::shared_ptr<cql3::untyped_result_set> cql_result) {
        return boost::copy_range<std::unordered_map<utils::UUID, sstring>>(*cql_result
                | boost::adaptors::transformed([] (const cql3::untyped_result_set::row& row) {
                    auto host_id = row.get_as<utils::UUID>("host_id");
                    auto status = row.get_as<sstring>("status");
                    return std::pair(std::move(host_id), std::move(status));
                }));
    });
}

future<> system_distributed_keyspace::start_view_build(sstring ks_name, sstring view_name) const {
    return db::system_keyspace::get_local_host_id().then([this, ks_name = std::move(ks_name), view_name = std::move(view_name)] (utils::UUID host_id) {
        return _qp.execute_internal(
                format("INSERT INTO {}.{} (keyspace_name, view_name, host_id, status) VALUES (?, ?, ?, ?)", NAME, VIEW_BUILD_STATUS),
                db::consistency_level::ONE,
                internal_distributed_timeout_config,
                { std::move(ks_name), std::move(view_name), std::move(host_id), "STARTED" },
                false).discard_result();
    });
}

future<> system_distributed_keyspace::finish_view_build(sstring ks_name, sstring view_name) const {
    return db::system_keyspace::get_local_host_id().then([this, ks_name = std::move(ks_name), view_name = std::move(view_name)] (utils::UUID host_id) {
        return _qp.execute_internal(
                format("UPDATE {}.{} SET status = ? WHERE keyspace_name = ? AND view_name = ? AND host_id = ?", NAME, VIEW_BUILD_STATUS),
                db::consistency_level::ONE,
                internal_distributed_timeout_config,
                { "SUCCESS", std::move(ks_name), std::move(view_name), std::move(host_id) },
                false).discard_result();
    });
}

future<> system_distributed_keyspace::remove_view(sstring ks_name, sstring view_name) const {
    return _qp.execute_internal(
            format("DELETE FROM {}.{} WHERE keyspace_name = ? AND view_name = ?", NAME, VIEW_BUILD_STATUS),
            db::consistency_level::ONE,
            internal_distributed_timeout_config,
            { std::move(ks_name), std::move(view_name) },
            false).discard_result();
}

/* We want to make sure that writes/reads to/from cdc_generations and cdc_streams
 * are consistent: a read following an acknowledged write to the same partition should contact
 * at least one of the replicas that the write contacted.
 * Normally we would achieve that by always using CL = QUORUM,
 * but there's one special case when that's impossible: a single-node cluster. In that case we'll
 * use CL = ONE for writing the data, which will do the right thing -- saving the data in the only
 * possible replica. Until another node joins, reads will also use CL = ONE, retrieving the data
 * from the only existing replica.
 *
 * There is one case where queries wouldn't see the read: if we extend the single-node cluster
 * with two nodes without bootstrapping (so the data won't be streamed to new replicas),
 * and the admin forgets to run repair. Then QUORUM reads might contact only the two new nodes
 * and miss the written entry.
 *
 * Fortunately (aside from the fact that nodes shouldn't be joined without bootstrapping),
 * after the second node joins, it will propose a new CDC generation, so the old entry
 * that was written with CL=ONE won't be used by the cluster anymore. All nodes other than
 * the first one use QUORUM to make the write.
 *
 * And even if the old entry was still needed for some reason, by the time the third node joins,
 * the second node would have already fixed our issue by running read repair on the old entry.
 */
static db::consistency_level quorum_if_many(size_t num_token_owners) {
    return num_token_owners > 1 ? db::consistency_level::QUORUM : db::consistency_level::ONE;
}

static list_type_impl::native_type prepare_cdc_generation_description(const cdc::topology_description& description) {
    list_type_impl::native_type ret;
    for (auto& e: description.entries()) {
        list_type_impl::native_type streams;
        for (auto& s: e.streams) {
            streams.push_back(data_value(s.to_bytes()));
        }

        ret.push_back(make_tuple_value(cdc_token_range_description_type,
                { data_value(dht::token::to_int64(e.token_range_end))
                , make_list_value(cdc_streams_list_type, std::move(streams))
                , data_value(int8_t(e.sharding_ignore_msb))
                }));
    }
    return ret;
}

static std::vector<cdc::stream_id> get_streams_from_list_value(const data_value& v) {
    std::vector<cdc::stream_id> ret;
    auto& list_val = value_cast<list_type_impl::native_type>(v);
    for (auto& s_val: list_val) {
        ret.push_back(value_cast<bytes>(s_val));
    }
    return ret;
}

static cdc::token_range_description get_token_range_description_from_value(const data_value& v) {
    auto& tup = value_cast<tuple_type_impl::native_type>(v);
    if (tup.size() != 3) {
        on_internal_error(cdc_log, "get_token_range_description_from_value: stream tuple type size != 3");
    }

    auto token = dht::token::from_int64(value_cast<int64_t>(tup[0]));
    auto streams = get_streams_from_list_value(tup[1]);
    auto sharding_ignore_msb = uint8_t(value_cast<int8_t>(tup[2]));

    return {std::move(token), std::move(streams), sharding_ignore_msb};
}

future<>
system_distributed_keyspace::insert_cdc_topology_description(
        db_clock::time_point time,
        const cdc::topology_description& description,
        context ctx) {
    return _qp.execute_internal(
            format("INSERT INTO {}.{} (time, description) VALUES (?,?)", NAME, CDC_TOPOLOGY_DESCRIPTION),
            quorum_if_many(ctx.num_token_owners),
            internal_distributed_timeout_config,
            { time, make_list_value(cdc_generation_description_type, prepare_cdc_generation_description(description)) },
            false).discard_result();
}

future<std::optional<cdc::topology_description>>
system_distributed_keyspace::read_cdc_topology_description(
        db_clock::time_point time,
        context ctx) {
    return _qp.execute_internal(
            format("SELECT description FROM {}.{} WHERE time = ?", NAME, CDC_TOPOLOGY_DESCRIPTION),
            quorum_if_many(ctx.num_token_owners),
            internal_distributed_timeout_config,
            { time },
            false
    ).then([] (::shared_ptr<cql3::untyped_result_set> cql_result) -> std::optional<cdc::topology_description> {
        if (cql_result->empty() || !cql_result->one().has("description")) {
            return {};
        }

        std::vector<cdc::token_range_description> entries;

        auto entries_val = value_cast<list_type_impl::native_type>(
                cdc_generation_description_type->deserialize(cql_result->one().get_view("description")));
        for (const auto& e_val: entries_val) {
            entries.push_back(get_token_range_description_from_value(e_val));
        }

        return { std::move(entries) };
    });
}

future<>
system_distributed_keyspace::expire_cdc_topology_description(
        db_clock::time_point streams_ts,
        db_clock::time_point expiration_time,
        context ctx) {
    return _qp.execute_internal(
            format("UPDATE {}.{} SET expired = ? WHERE time = ?", NAME, CDC_TOPOLOGY_DESCRIPTION),
            quorum_if_many(ctx.num_token_owners),
            internal_distributed_timeout_config,
            { expiration_time, streams_ts },
            false).discard_result();
}

static set_type_impl::native_type prepare_cdc_streams(const std::vector<cdc::stream_id>& streams) {
    set_type_impl::native_type ret;
    for (auto& s: streams) {
        ret.push_back(data_value(s.to_bytes()));
    }
    return ret;
}

future<>
system_distributed_keyspace::create_cdc_desc(
        db_clock::time_point time,
        const std::vector<cdc::stream_id>& streams,
        context ctx) {
    return _qp.execute_internal(
            format("INSERT INTO {}.{} (time, streams) VALUES (?,?)", NAME, CDC_DESC),
            quorum_if_many(ctx.num_token_owners),
            internal_distributed_timeout_config,
            { time, make_set_value(cdc_streams_set_type, prepare_cdc_streams(streams)) },
            false).discard_result();
}

future<>
system_distributed_keyspace::expire_cdc_desc(
        db_clock::time_point streams_ts,
        db_clock::time_point expiration_time,
        context ctx) {
    return _qp.execute_internal(
            format("UPDATE {}.{} SET expired = ? WHERE time = ?", NAME, CDC_DESC),
            quorum_if_many(ctx.num_token_owners),
            internal_distributed_timeout_config,
            { expiration_time, streams_ts },
            false).discard_result();
}

future<bool>
system_distributed_keyspace::cdc_desc_exists(
        db_clock::time_point streams_ts,
        context ctx) {
    return _qp.execute_internal(
            format("SELECT time FROM {}.{} WHERE time = ?", NAME, CDC_DESC),
            quorum_if_many(ctx.num_token_owners),
            internal_distributed_timeout_config,
            { streams_ts },
            false
    ).then([] (::shared_ptr<cql3::untyped_result_set> cql_result) -> bool {
        return !cql_result->empty() && cql_result->one().has("time");
    });
}

<<<<<<< HEAD
future<qos::service_levels_info> system_distributed_keyspace::get_service_levels() const {
    static sstring prepared_query = format("SELECT * FROM {}.{};", NAME, SERVICE_LEVELS);
    return _qp.execute_internal(prepared_query,
            db::consistency_level::ONE,
            internal_distributed_timeout_config,
            {}, true).then([] (shared_ptr<cql3::untyped_result_set> result_set) {
        qos::service_levels_info service_levels;
        for (auto &&row : *result_set) {
            auto service_level_name = row.get_as<sstring>("service_level");
            qos::service_level_options slo{row.get_as<int>("shares")};
            service_levels.emplace(service_level_name, slo);
        }
        return service_levels;
    });
}

future<qos::service_levels_info> system_distributed_keyspace::get_service_level(sstring service_level_name) const {
    static sstring prepared_query = format("SELECT * FROM {}.{} WHERE service_level = ?;", NAME, SERVICE_LEVELS);
    return _qp.execute_internal(prepared_query,
            db::consistency_level::ONE,
            internal_distributed_timeout_config,
            {service_level_name}, true).then([] (shared_ptr<cql3::untyped_result_set> result_set) {
        qos::service_levels_info service_levels;
        if (!result_set->empty()) {
            auto &&row = result_set->one();
            auto service_level_name = row.get_as<sstring>("service_level");
            qos::service_level_options slo{row.get_as<int>("shares")};
            service_levels.emplace(service_level_name, slo);
        }
        return service_levels;
    });
}

future<> system_distributed_keyspace::set_service_level(sstring service_level_name, qos::service_level_options slo) const {
    static sstring prepared_query = format("INSERT INTO {}.{} (service_level, shares) VALUES (?, ?);", NAME, SERVICE_LEVELS);
    return _qp.execute_internal(prepared_query,
            db::consistency_level::ONE,
            internal_distributed_timeout_config,
            {service_level_name, slo.shares}, true).discard_result();
}

future<> system_distributed_keyspace::drop_service_level(sstring service_level_name) const {
    static sstring prepared_query = format("DELETE FROM {}.{} WHERE service_level= ?;", NAME, SERVICE_LEVELS);
    return _qp.execute_internal(prepared_query,
            db::consistency_level::ONE,
            internal_distributed_timeout_config,
            {service_level_name}, true).discard_result();
}
=======
future<std::map<db_clock::time_point, cdc::streams_version>> 
system_distributed_keyspace::cdc_get_versioned_streams(context ctx) {
    return _qp.execute_internal(
            format("SELECT * FROM {}.{}", NAME, CDC_DESC),
            quorum_if_many(ctx.num_token_owners),
            internal_distributed_timeout_config,
            {},
            false
    ).then([] (::shared_ptr<cql3::untyped_result_set> cql_result) {
        std::map<db_clock::time_point, cdc::streams_version> result;

        for (auto& row : *cql_result) {
            auto ts = row.get_as<db_clock::time_point>("time");
            auto exp = row.get_opt<db_clock::time_point>("expired");
            std::vector<cdc::stream_id> ids;
            row.get_list_data<bytes>("streams", std::back_inserter(ids)); 
            result.emplace(ts, cdc::streams_version(std::move(ids), ts, exp));
        }

        return result;
    });
}


>>>>>>> 44cf4d74
}<|MERGE_RESOLUTION|>--- conflicted
+++ resolved
@@ -377,7 +377,29 @@
     });
 }
 
-<<<<<<< HEAD
+future<std::map<db_clock::time_point, cdc::streams_version>> 
+system_distributed_keyspace::cdc_get_versioned_streams(context ctx) {
+    return _qp.execute_internal(
+            format("SELECT * FROM {}.{}", NAME, CDC_DESC),
+            quorum_if_many(ctx.num_token_owners),
+            internal_distributed_timeout_config,
+            {},
+            false
+    ).then([] (::shared_ptr<cql3::untyped_result_set> cql_result) {
+        std::map<db_clock::time_point, cdc::streams_version> result;
+
+        for (auto& row : *cql_result) {
+            auto ts = row.get_as<db_clock::time_point>("time");
+            auto exp = row.get_opt<db_clock::time_point>("expired");
+            std::vector<cdc::stream_id> ids;
+            row.get_list_data<bytes>("streams", std::back_inserter(ids)); 
+            result.emplace(ts, cdc::streams_version(std::move(ids), ts, exp));
+        }
+
+        return result;
+    });
+}
+
 future<qos::service_levels_info> system_distributed_keyspace::get_service_levels() const {
     static sstring prepared_query = format("SELECT * FROM {}.{};", NAME, SERVICE_LEVELS);
     return _qp.execute_internal(prepared_query,
@@ -426,30 +448,5 @@
             internal_distributed_timeout_config,
             {service_level_name}, true).discard_result();
 }
-=======
-future<std::map<db_clock::time_point, cdc::streams_version>> 
-system_distributed_keyspace::cdc_get_versioned_streams(context ctx) {
-    return _qp.execute_internal(
-            format("SELECT * FROM {}.{}", NAME, CDC_DESC),
-            quorum_if_many(ctx.num_token_owners),
-            internal_distributed_timeout_config,
-            {},
-            false
-    ).then([] (::shared_ptr<cql3::untyped_result_set> cql_result) {
-        std::map<db_clock::time_point, cdc::streams_version> result;
-
-        for (auto& row : *cql_result) {
-            auto ts = row.get_as<db_clock::time_point>("time");
-            auto exp = row.get_opt<db_clock::time_point>("expired");
-            std::vector<cdc::stream_id> ids;
-            row.get_list_data<bytes>("streams", std::back_inserter(ids)); 
-            result.emplace(ts, cdc::streams_version(std::move(ids), ts, exp));
-        }
-
-        return result;
-    });
-}
-
-
->>>>>>> 44cf4d74
+
 }