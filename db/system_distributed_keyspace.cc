/*
 * Copyright (C) 2018-present ScyllaDB
 */

/*
 * This file is part of Scylla.
 *
 * See the LICENSE.PROPRIETARY file in the top-level directory for licensing information.
 */

#include "db/system_distributed_keyspace.hh"

#include "cql3/untyped_result_set.hh"
#include "database.hh"
#include "db/consistency_level_type.hh"
#include "db/system_keyspace.hh"
#include "db/config.hh"
#include "schema_builder.hh"
#include "timeout_config.hh"
#include "types.hh"
#include "types/tuple.hh"
#include "types/set.hh"
#include "cdc/generation.hh"
#include "cql3/query_processor.hh"
#include "service/storage_proxy.hh"
<<<<<<< HEAD
#include "gms/feature_service.hh"
=======
#include "service/migration_manager.hh"
>>>>>>> 846f0bd1

#include <seastar/core/seastar.hh>
#include <seastar/core/shared_ptr.hh>
#include <seastar/core/coroutine.hh>
#include <seastar/core/future-util.hh>

#include <boost/range/adaptor/transformed.hpp>

#include <optional>
#include <vector>
#include <set>

static logging::logger dlogger("system_distributed_keyspace");
extern logging::logger cdc_log;

namespace db {

thread_local data_type cdc_streams_set_type = set_type_impl::get_instance(bytes_type, false);

/* See `token_range_description` struct */
thread_local data_type cdc_streams_list_type = list_type_impl::get_instance(bytes_type, false);
thread_local data_type cdc_token_range_description_type = tuple_type_impl::get_instance(
        { long_type             // dht::token token_range_end;
        , cdc_streams_list_type // std::vector<stream_id> streams;
        , byte_type             // uint8_t sharding_ignore_msb;
        });
thread_local data_type cdc_generation_description_type = list_type_impl::get_instance(cdc_token_range_description_type, false);

schema_ptr view_build_status() {
    static thread_local auto schema = [] {
        auto id = generate_legacy_id(system_distributed_keyspace::NAME, system_distributed_keyspace::VIEW_BUILD_STATUS);
        return schema_builder(system_distributed_keyspace::NAME, system_distributed_keyspace::VIEW_BUILD_STATUS, std::make_optional(id))
                .with_column("keyspace_name", utf8_type, column_kind::partition_key)
                .with_column("view_name", utf8_type, column_kind::partition_key)
                .with_column("host_id", uuid_type, column_kind::clustering_key)
                .with_column("status", utf8_type)
                .with_version(system_keyspace::generate_schema_version(id))
                .build();
    }();
    return schema;
}

/* An internal table used by nodes to exchange CDC generation data. */
schema_ptr cdc_generations_v2() {
    thread_local auto schema = [] {
        auto id = generate_legacy_id(system_distributed_keyspace::NAME_EVERYWHERE, system_distributed_keyspace::CDC_GENERATIONS_V2);
        return schema_builder(system_distributed_keyspace::NAME_EVERYWHERE, system_distributed_keyspace::CDC_GENERATIONS_V2, {id})
                /* The unique identifier of this generation. */
                .with_column("id", uuid_type, column_kind::partition_key)
                /* The generation describes a mapping from all tokens in the token ring to a set of stream IDs.
                 * This mapping is built from a bunch of smaller mappings, each describing how tokens in a subrange
                 * of the token ring are mapped to stream IDs; these subranges together cover the entire token ring.
                 * Each such range-local mapping is represented by a row of this table.
                 * The clustering key of the row is the end of the range being described by this row.
                 * The start of this range is the range_end of the previous row (in the clustering order, which is the integer order)
                 * or of the last row of this partition if this is the first the first row. */
                .with_column("range_end", long_type, column_kind::clustering_key)
                /* The set of streams mapped to in this range.
                 * The number of streams mapped to a single range in a CDC generation is bounded from above by the number
                 * of shards on the owner of that range in the token ring.
                 * In other words, the number of elements of this set is bounded by the maximum of the number of shards
                 * over all nodes. The serialized size is obtained by counting about 20B for each stream.
                 * For example, if all nodes in the cluster have at most 128 shards,
                 * the serialized size of this set will be bounded by ~2.5 KB. */
                .with_column("streams", cdc_streams_set_type)
                /* The value of the `ignore_msb` sharding parameter of the node which was the owner of this token range
                 * when the generation was first created. Together with the set of streams above it fully describes
                 * the mapping for this particular range. */
                .with_column("ignore_msb", byte_type)
                /* Column used for sanity checking.
                 * For a given generation it's equal to the number of ranges in this generation;
                 * thus, after the generation is fully inserted, it must be equal to the number of rows in the partition. */
                .with_column("num_ranges", int32_type, column_kind::static_column)
                .with_version(system_keyspace::generate_schema_version(id))
                .build();
    }();
    return schema;
}

/* A user-facing table providing identifiers of the streams used in CDC generations. */
schema_ptr cdc_desc() {
    thread_local auto schema = [] {
        auto id = generate_legacy_id(system_distributed_keyspace::NAME, system_distributed_keyspace::CDC_DESC_V2);
        return schema_builder(system_distributed_keyspace::NAME, system_distributed_keyspace::CDC_DESC_V2, {id})
                /* The timestamp of this CDC generation. */
                .with_column("time", timestamp_type, column_kind::partition_key)
                /* For convenience, the list of stream IDs in this generation is split into token ranges
                 * which the stream IDs were mapped to (by the partitioner) when the generation was created.  */
                .with_column("range_end", long_type, column_kind::clustering_key)
                /* The set of stream identifiers used in this CDC generation for the token range
                 * ending on `range_end`. */
                .with_column("streams", cdc_streams_set_type)
                .with_version(system_keyspace::generate_schema_version(id))
                .build();
    }();
    return schema;
}

/* A user-facing table providing CDC generation timestamps. */
schema_ptr cdc_timestamps() {
    thread_local auto schema = [] {
        auto id = generate_legacy_id(system_distributed_keyspace::NAME, system_distributed_keyspace::CDC_TIMESTAMPS);
        return schema_builder(system_distributed_keyspace::NAME, system_distributed_keyspace::CDC_TIMESTAMPS, {id})
                /* This is a single-partition table. The partition key is always "timestamps". */
                .with_column("key", utf8_type, column_kind::partition_key)
                /* The timestamp of this CDC generation. */
                .with_column("time", reversed_type_impl::get_instance(timestamp_type), column_kind::clustering_key)
                /* Expiration time of this CDC generation (or null if not expired). */
                .with_column("expired", timestamp_type)
                .with_version(system_keyspace::generate_schema_version(id))
                .build();
    }();
    return schema;
}

schema_ptr service_levels() {
    static thread_local auto schema = [] {
        auto id = generate_legacy_id(system_distributed_keyspace::NAME, system_distributed_keyspace::SERVICE_LEVELS);
        return schema_builder(system_distributed_keyspace::NAME, system_distributed_keyspace::SERVICE_LEVELS, std::make_optional(id))
                .with_column("service_level", utf8_type, column_kind::partition_key)
                .with_column("shares", int32_type)
                .with_version(db::system_keyspace::generate_schema_version(id))
                .build();
    }();
    return schema;
}

<<<<<<< HEAD
static std::vector<schema_ptr> workload_prioritization_tables() {
    return std::vector({service_levels()});
}

static const sstring CDC_TIMESTAMPS_KEY = "timestamps";

static std::vector<schema_ptr> all_tables(const database& db) {
    auto ret = std::vector<schema_ptr>({
=======
// This is the set of tables which this node ensures to exist in the cluster.
// It does that by announcing the creation of these schemas on initialization
// of the `system_distributed_keyspace` service (see `start()`), unless it first
// detects that the table already exists.
//
// Note: this module (system distributed keyspace) may also provide schema definitions
// and access functions for tables that are not listed here, i.e. tables which this node
// does not ensure to exist. Such definitions exist most likely for backward compatibility
// with previous versions of Scylla (needed during upgrades), but since they are not listed here,
// they won't be created in new clusters.
static std::vector<schema_ptr> ensured_tables() {
    return {
>>>>>>> 846f0bd1
        view_build_status(),
        cdc_generations_v2(),
        cdc_desc(),
        cdc_timestamps(),
    });

    if (db.get_config().create_service_levels_table &&
            db.features().cluster_supports_workload_prioritization()) {
        auto wp_tables = workload_prioritization_tables();
        std::copy(std::begin(wp_tables), std::end(wp_tables), std::back_inserter(ret));
    }

    return ret;
}

// Precondition: `ks_name` is either "system_distributed" or "system_distributed_everywhere".
static void check_exists(std::string_view ks_name, std::string_view cf_name, const database& db) {
    if (!db.has_schema(ks_name, cf_name)) {
        on_internal_error(dlogger, format("expected {}.{} to exist but it doesn't", ks_name, cf_name));
    }
}

bool system_distributed_keyspace::is_extra_durable(const sstring& cf_name) {
    return cf_name == CDC_TOPOLOGY_DESCRIPTION || cf_name == CDC_GENERATIONS_V2;
}

system_distributed_keyspace::system_distributed_keyspace(cql3::query_processor& qp, service::migration_manager& mm, service::storage_proxy& sp)
        : _qp(qp)
        , _mm(mm)
        , _sp(sp) {
}

static future<> add_new_columns_if_missing(database& db, ::service::migration_manager& mm) noexcept {
    static thread_local std::pair<std::string_view, data_type> new_columns[] {
        {"timeout", duration_type},
        {"workload_type", utf8_type}
    };
    try {
        auto schema = db.find_schema(system_distributed_keyspace::NAME, system_distributed_keyspace::SERVICE_LEVELS);
        schema_builder b(schema);
        bool updated = false;
        for (const auto& col : new_columns) {
            auto& [col_name, col_type] = col;
            bytes options_name = to_bytes(col_name.data());
            if (schema->get_column_definition(options_name)) {
                continue;
            }
            updated = true;
            b.with_column(options_name, col_type, column_kind::regular_column);
        }
        if (!updated) {
            return make_ready_future<>();
        }
        schema_ptr table = b.build();
        return mm.announce_column_family_update(table, false, {}, api::timestamp_type(1)).handle_exception([] (const std::exception_ptr&) {});
    } catch (...) {
        dlogger.warn("Failed to update options column in the role attributes table: {}", std::current_exception());
        return make_ready_future<>();
    }
}

future<> system_distributed_keyspace::create_tables(std::vector<schema_ptr> tables) {
    static auto ignore_existing = [] (seastar::noncopyable_function<future<>()> func) {
        return futurize_invoke(std::move(func)).handle_exception_type([] (exceptions::already_exists_exception& ignored) { });
    };

    // We use min_timestamp so that the default keyspace metadata will lose with any manual adjustments.
    // See issue #2129.
    co_await ignore_existing([this] {
        auto ksm = keyspace_metadata::new_keyspace(
                NAME,
                "org.apache.cassandra.locator.SimpleStrategy",
                {{"replication_factor", "3"}},
                true /* durable_writes */);
        return _mm.announce_new_keyspace(ksm, api::min_timestamp);
    });

    co_await ignore_existing([this] {
        auto ksm = keyspace_metadata::new_keyspace(
                NAME_EVERYWHERE,
                "org.apache.cassandra.locator.EverywhereStrategy",
                {},
                true /* durable_writes */);
        return _mm.announce_new_keyspace(ksm, api::min_timestamp);
    });

<<<<<<< HEAD
    for (auto&& table : tables) {
=======
    for (auto&& table : ensured_tables()) {
>>>>>>> 846f0bd1
        co_await ignore_existing([this, table = std::move(table)] {
            return _mm.announce_new_column_family(std::move(table), api::min_timestamp);
        });
    }

    _started = true;
    co_await add_new_columns_if_missing(_qp.db(), _mm);
}

future<> system_distributed_keyspace::start_workload_prioritization() {
    if (this_shard_id() != 0) {
        return make_ready_future<>();
    }
    if (_qp.db().get_config().create_service_levels_table &&
            _qp.db().features().cluster_supports_workload_prioritization()) {
        return create_tables(workload_prioritization_tables());
    }
    return make_ready_future();
}

future<> system_distributed_keyspace::start() {
    if (this_shard_id() != 0) {
        _started = true;
        co_return;
    }

    co_await create_tables(all_tables(_qp.db()));
}

future<> system_distributed_keyspace::stop() {
    return make_ready_future<>();
}

static service::query_state& internal_distributed_query_state() {
    using namespace std::chrono_literals;
    const auto t = 10s;
    static timeout_config tc{ t, t, t, t, t, t, t };
    static thread_local service::client_state cs(service::client_state::internal_tag{}, tc);
    static thread_local service::query_state qs(cs, empty_service_permit());
    return qs;
};

future<std::unordered_map<utils::UUID, sstring>> system_distributed_keyspace::view_status(sstring ks_name, sstring view_name) const {
    return _qp.execute_internal(
            format("SELECT host_id, status FROM {}.{} WHERE keyspace_name = ? AND view_name = ?", NAME, VIEW_BUILD_STATUS),
            db::consistency_level::ONE,
            internal_distributed_query_state(),
            { std::move(ks_name), std::move(view_name) },
            false).then([this] (::shared_ptr<cql3::untyped_result_set> cql_result) {
        return boost::copy_range<std::unordered_map<utils::UUID, sstring>>(*cql_result
                | boost::adaptors::transformed([] (const cql3::untyped_result_set::row& row) {
                    auto host_id = row.get_as<utils::UUID>("host_id");
                    auto status = row.get_as<sstring>("status");
                    return std::pair(std::move(host_id), std::move(status));
                }));
    });
}

future<> system_distributed_keyspace::start_view_build(sstring ks_name, sstring view_name) const {
    return db::system_keyspace::get_local_host_id().then([this, ks_name = std::move(ks_name), view_name = std::move(view_name)] (utils::UUID host_id) {
        return _qp.execute_internal(
                format("INSERT INTO {}.{} (keyspace_name, view_name, host_id, status) VALUES (?, ?, ?, ?)", NAME, VIEW_BUILD_STATUS),
                db::consistency_level::ONE,
                internal_distributed_query_state(),
                { std::move(ks_name), std::move(view_name), std::move(host_id), "STARTED" },
                false).discard_result();
    });
}

future<> system_distributed_keyspace::finish_view_build(sstring ks_name, sstring view_name) const {
    return db::system_keyspace::get_local_host_id().then([this, ks_name = std::move(ks_name), view_name = std::move(view_name)] (utils::UUID host_id) {
        return _qp.execute_internal(
                format("UPDATE {}.{} SET status = ? WHERE keyspace_name = ? AND view_name = ? AND host_id = ?", NAME, VIEW_BUILD_STATUS),
                db::consistency_level::ONE,
                internal_distributed_query_state(),
                { "SUCCESS", std::move(ks_name), std::move(view_name), std::move(host_id) },
                false).discard_result();
    });
}

future<> system_distributed_keyspace::remove_view(sstring ks_name, sstring view_name) const {
    return _qp.execute_internal(
            format("DELETE FROM {}.{} WHERE keyspace_name = ? AND view_name = ?", NAME, VIEW_BUILD_STATUS),
            db::consistency_level::ONE,
            internal_distributed_query_state(),
            { std::move(ks_name), std::move(view_name) },
            false).discard_result();
}

/* We want to make sure that writes/reads to/from CDC management-related distributed tables
 * are consistent: a read following an acknowledged write to the same partition should contact
 * at least one of the replicas that the write contacted.
 *
 * Normally we would achieve that by always using CL = QUORUM,
 * but there's one special case when that's impossible: a single-node cluster. In that case we'll
 * use CL = ONE for writing the data, which will do the right thing -- saving the data in the only
 * possible replica. Until another node joins, reads will also use CL = ONE, retrieving the data
 * from the only existing replica.
 *
 * With system_distributed_everywhere tables things are simpler since they are using the Everywhere
 * replication strategy. We perform all writes to these tables with CL=ALL.
 * The number of replicas in the Everywhere strategy depends on the number of token owners:
 * if there's one token owner, then CL=ALL means one replica, if there's two, then two etc.
 * We don't need to modify the CL in the query parameters.
 */
static db::consistency_level quorum_if_many(size_t num_token_owners) {
    return num_token_owners > 1 ? db::consistency_level::QUORUM : db::consistency_level::ONE;
}

static list_type_impl::native_type prepare_cdc_generation_description(const cdc::topology_description& description) {
    list_type_impl::native_type ret;
    for (auto& e: description.entries()) {
        list_type_impl::native_type streams;
        for (auto& s: e.streams) {
            streams.push_back(data_value(s.to_bytes()));
        }

        ret.push_back(make_tuple_value(cdc_token_range_description_type,
                { data_value(dht::token::to_int64(e.token_range_end))
                , make_list_value(cdc_streams_list_type, std::move(streams))
                , data_value(int8_t(e.sharding_ignore_msb))
                }));
    }
    return ret;
}

static std::vector<cdc::stream_id> get_streams_from_list_value(const data_value& v) {
    std::vector<cdc::stream_id> ret;
    auto& list_val = value_cast<list_type_impl::native_type>(v);
    for (auto& s_val: list_val) {
        ret.push_back(value_cast<bytes>(s_val));
    }
    return ret;
}

static cdc::token_range_description get_token_range_description_from_value(const data_value& v) {
    auto& tup = value_cast<tuple_type_impl::native_type>(v);
    if (tup.size() != 3) {
        on_internal_error(cdc_log, "get_token_range_description_from_value: stream tuple type size != 3");
    }

    auto token = dht::token::from_int64(value_cast<int64_t>(tup[0]));
    auto streams = get_streams_from_list_value(tup[1]);
    auto sharding_ignore_msb = uint8_t(value_cast<int8_t>(tup[2]));

    return {std::move(token), std::move(streams), sharding_ignore_msb};
}

future<>
system_distributed_keyspace::insert_cdc_topology_description(
        cdc::generation_id_v1 gen_id,
        const cdc::topology_description& description,
        context ctx) {
    check_exists(NAME, CDC_TOPOLOGY_DESCRIPTION, _qp.db());
    return _qp.execute_internal(
            format("INSERT INTO {}.{} (time, description) VALUES (?,?)", NAME, CDC_TOPOLOGY_DESCRIPTION),
            quorum_if_many(ctx.num_token_owners),
            internal_distributed_query_state(),
            { gen_id.ts, make_list_value(cdc_generation_description_type, prepare_cdc_generation_description(description)) },
            false).discard_result();
}

future<std::optional<cdc::topology_description>>
system_distributed_keyspace::read_cdc_topology_description(
        cdc::generation_id_v1 gen_id,
        context ctx) {
    check_exists(NAME, CDC_TOPOLOGY_DESCRIPTION, _qp.db());
    return _qp.execute_internal(
            format("SELECT description FROM {}.{} WHERE time = ?", NAME, CDC_TOPOLOGY_DESCRIPTION),
            quorum_if_many(ctx.num_token_owners),
            internal_distributed_query_state(),
            { gen_id.ts },
            false
    ).then([] (::shared_ptr<cql3::untyped_result_set> cql_result) -> std::optional<cdc::topology_description> {
        if (cql_result->empty() || !cql_result->one().has("description")) {
            return {};
        }

        std::vector<cdc::token_range_description> entries;

        auto entries_val = value_cast<list_type_impl::native_type>(
                cdc_generation_description_type->deserialize(cql_result->one().get_view("description")));
        for (const auto& e_val: entries_val) {
            entries.push_back(get_token_range_description_from_value(e_val));
        }

        return { std::move(entries) };
    });
}

static future<utils::chunked_vector<mutation>> get_cdc_generation_mutations(
        const database& db,
        utils::UUID id,
        size_t num_replicas,
        size_t concurrency,
        const cdc::topology_description& desc) {
    auto s = db.find_schema(system_distributed_keyspace::NAME_EVERYWHERE, system_distributed_keyspace::CDC_GENERATIONS_V2);

    // To insert the data quickly and efficiently we send it in batches of multiple rows
    // (each batch represented by a single mutation). We also send multiple such batches concurrently.
    // However, we need to limit the memory consumption of the operation.
    // I assume that the memory consumption grows linearly with the number of replicas
    // (we send to all replicas ``at the same time''), with the batch size (the data must
    // be copied for each replica?) and with concurrency. These assumptions may be too conservative
    // but that won't hurt in a significant way (it may hurt the efficiency of the operation a little).
    // Thus, if we want to limit the memory consumption to L, it should be true that
    // mutation_size * num_replicas * concurrency <= L, hence
    // mutation_size <= L / (num_replicas * concurrency).
    // For example, say L = 10MB, concurrency = 10, num_replicas = 100; we get
    // mutation_size <= 10MB / 1000 = 10KB.
    // On the other hand we must have mutation_size >= size of a single row,
    // so we will use mutation_size <= max(size of single row, L/(num_replicas*concurrency)).

    // It has been tested that sending 1MB batches to 3 replicas with concurrency 20 works OK,
    // which would correspond to L ~= 60MB. Hence that's the limit we use here.
    const size_t L = 60'000'000;
    const auto new_mutation_threshold = std::max(size_t(1), L / (num_replicas * concurrency));

    auto ts = api::new_timestamp();
    utils::chunked_vector<mutation> res;
    res.emplace_back(s, partition_key::from_singular(*s, id));
    res.back().set_static_cell(to_bytes("num_ranges"), int32_t(desc.entries().size()), ts);
    size_t size_estimate = 0;
    for (auto& e : desc.entries()) {
        if (size_estimate >= new_mutation_threshold) {
            res.emplace_back(s, partition_key::from_singular(*s, id));
            size_estimate = 0;
        }

        set_type_impl::native_type streams;
        streams.reserve(e.streams.size());
        for (auto& stream: e.streams) {
            streams.push_back(data_value(stream.to_bytes()));
        }

        size_estimate += e.streams.size() * 20;
        auto ckey = clustering_key::from_singular(*s, dht::token::to_int64(e.token_range_end));
        res.back().set_cell(ckey, to_bytes("streams"), make_set_value(cdc_streams_set_type, std::move(streams)), ts);
        res.back().set_cell(ckey, to_bytes("ignore_msb"), int8_t(e.sharding_ignore_msb), ts);

        co_await make_ready_future<>(); // maybe yield
    }

    co_return res;
}

future<>
system_distributed_keyspace::insert_cdc_generation(
        utils::UUID id,
        const cdc::topology_description& desc,
        context ctx) {
    using namespace std::chrono_literals;

    const size_t concurrency = 10;

    auto ms = co_await get_cdc_generation_mutations(_qp.db(), id, ctx.num_token_owners, concurrency, desc);
    co_await max_concurrent_for_each(ms, concurrency, [&] (mutation& m) -> future<> {
        co_await _sp.mutate(
            { std::move(m) },
            db::consistency_level::ALL,
            db::timeout_clock::now() + 60s,
            nullptr, // trace_state
            empty_service_permit(),
            false // raw_counters
        );
    });
}

future<std::optional<cdc::topology_description>>
system_distributed_keyspace::read_cdc_generation(utils::UUID id) {
    std::vector<cdc::token_range_description> entries;
    auto num_ranges = 0;
    co_await _qp.query_internal(
            // This should be a local read so 20s should be more than enough
            format("SELECT range_end, streams, ignore_msb, num_ranges FROM {}.{} WHERE id = ? USING TIMEOUT 20s", NAME_EVERYWHERE, CDC_GENERATIONS_V2),
            db::consistency_level::ONE, // we wrote the generation with ALL so ONE must see it (or there's something really wrong)
            { id },
            1000, // for ~1KB rows, ~1MB page size
            [&] (const cql3::untyped_result_set_row& row) {

        std::vector<cdc::stream_id> streams;
        row.get_list_data<bytes>("streams", std::back_inserter(streams));
        entries.push_back(cdc::token_range_description{
                dht::token::from_int64(row.get_as<int64_t>("range_end")),
                std::move(streams),
                uint8_t(row.get_as<int8_t>("ignore_msb"))});
        num_ranges = row.get_as<int32_t>("num_ranges");
        return make_ready_future<stop_iteration>(stop_iteration::no);
    });

    if (entries.empty()) {
        co_return std::nullopt;
    }

    // Paranoic sanity check. Partial reads should not happen since generations should be retrieved only after they
    // were written successfully with CL=ALL. But nobody uses EverywhereStrategy tables so they weren't ever properly
    // tested, so just in case...
    if (entries.size() != num_ranges) {
        throw std::runtime_error(format(
                "read_cdc_generation: wrong number of rows. The `num_ranges` column claimed {} rows,"
                " but reading the partition returned {}.", num_ranges, entries.size()));
    }

    co_return std::optional{cdc::topology_description(std::move(entries))};
}

static future<std::vector<mutation>> get_cdc_streams_descriptions_v2_mutation(
        const database& db,
        db_clock::time_point time,
        const cdc::topology_description& desc) {
    auto s = db.find_schema(system_distributed_keyspace::NAME, system_distributed_keyspace::CDC_DESC_V2);

    auto ts = api::new_timestamp();
    std::vector<mutation> res;
    res.emplace_back(s, partition_key::from_singular(*s, time));
    size_t size_estimate = 0;
    for (auto& e : desc.entries()) {
        // We want to keep each mutation below ~1 MB.
        if (size_estimate >= 1000 * 1000) {
            res.emplace_back(s, partition_key::from_singular(*s, time));
            size_estimate = 0;
        }

        set_type_impl::native_type streams;
        streams.reserve(e.streams.size());
        for (auto& stream : e.streams) {
            streams.push_back(data_value(stream.to_bytes()));
        }

        // We estimate 20 bytes per stream ID.
        // Stream IDs themselves weigh 16 bytes each (2 * sizeof(int64_t))
        // but there's metadata to be taken into account.
        // It has been verified experimentally that 20 bytes per stream ID is a good estimate.
        size_estimate += e.streams.size() * 20;
        res.back().set_cell(clustering_key::from_singular(*s, dht::token::to_int64(e.token_range_end)),
                to_bytes("streams"), make_set_value(cdc_streams_set_type, std::move(streams)), ts);

        co_await make_ready_future<>(); // maybe yield
    }

    co_return res;
}

future<>
system_distributed_keyspace::create_cdc_desc(
        db_clock::time_point time,
        const cdc::topology_description& desc,
        context ctx) {
    using namespace std::chrono_literals;

    auto ms = co_await get_cdc_streams_descriptions_v2_mutation(_qp.db(), time, desc);
    co_await max_concurrent_for_each(ms, 20, [&] (mutation& m) -> future<> {
        // We use the storage_proxy::mutate API since CQL is not the best for handling large batches.
        co_await _sp.mutate(
            { std::move(m) },
            quorum_if_many(ctx.num_token_owners),
            db::timeout_clock::now() + 30s,
            nullptr, // trace_state
            empty_service_permit(),
            false // raw_counters
        );
    });

    // Commit the description.
    co_await _qp.execute_internal(
            format("INSERT INTO {}.{} (key, time) VALUES (?, ?)", NAME, CDC_TIMESTAMPS),
            quorum_if_many(ctx.num_token_owners),
            internal_distributed_query_state(),
            { CDC_TIMESTAMPS_KEY, time },
            false).discard_result();
}

future<bool>
system_distributed_keyspace::cdc_desc_exists(
        db_clock::time_point streams_ts,
        context ctx) {
    // Reading from this table on a freshly upgraded node that is the first to announce the CDC_TIMESTAMPS
    // schema would most likely result in replicas refusing to return data, telling the node that they can't
    // find the schema. Indeed, it takes some time for the nodes to synchronize their schema; schema is
    // only eventually consistent.
    //
    // This problem doesn't occur on writes since writes enforce schema pull if the receiving replica
    // notices that the write comes from an unknown schema, but it does occur on reads.
    //
    // Hence we work around it with a hack: we send a mutation with an empty partition to force our replicas
    // to pull the schema.
    //
    // This is not strictly necessary; the code that calls this function does it in a retry loop
    // so eventually, after the schema gets pulled, the read would succeed.
    // Still, the errors are also unnecessary and if we can get rid of them - let's do it.
    //
    // FIXME: find a more elegant way to deal with this ``problem''.
    if (!_forced_cdc_timestamps_schema_sync) {
        using namespace std::chrono_literals;
        auto s = _qp.db().find_schema(system_distributed_keyspace::NAME, system_distributed_keyspace::CDC_TIMESTAMPS);
        mutation m(s, partition_key::from_singular(*s, CDC_TIMESTAMPS_KEY));
        co_await _sp.mutate(
            { std::move(m) },
            quorum_if_many(ctx.num_token_owners),
            db::timeout_clock::now() + 10s,
            nullptr, // trace_state
            empty_service_permit(),
            false // raw_counters
        );

        _forced_cdc_timestamps_schema_sync = true;
    }

    // At this point replicas know the schema, we can perform the actual read...
    co_return co_await _qp.execute_internal(
            format("SELECT time FROM {}.{} WHERE key = ? AND time = ?", NAME, CDC_TIMESTAMPS),
            quorum_if_many(ctx.num_token_owners),
            internal_distributed_query_state(),
            { CDC_TIMESTAMPS_KEY, streams_ts },
            false
    ).then([] (::shared_ptr<cql3::untyped_result_set> cql_result) -> bool {
        return !cql_result->empty() && cql_result->one().has("time");
    });
}

future<std::map<db_clock::time_point, cdc::streams_version>> 
system_distributed_keyspace::cdc_get_versioned_streams(db_clock::time_point not_older_than, context ctx) {
    auto timestamps_cql = co_await _qp.execute_internal(
            format("SELECT time FROM {}.{} WHERE key = ?", NAME, CDC_TIMESTAMPS),
            quorum_if_many(ctx.num_token_owners),
            internal_distributed_query_state(),
            { CDC_TIMESTAMPS_KEY },
            false);

    std::vector<db_clock::time_point> timestamps;
    timestamps.reserve(timestamps_cql->size());
    for (auto& row : *timestamps_cql) {
        timestamps.push_back(row.get_as<db_clock::time_point>("time"));
    }

    // `time` is the table's clustering key, so the results are already sorted
    auto first = std::lower_bound(timestamps.rbegin(), timestamps.rend(), not_older_than);
    // need first gen _intersecting_ the timestamp.
    if (first != timestamps.rbegin()) {
        --first;
    }

    std::map<db_clock::time_point, cdc::streams_version> result;
    co_await max_concurrent_for_each(first, timestamps.rend(), 5, [this, &ctx, &result] (db_clock::time_point ts) -> future<> {
        auto streams_cql = co_await _qp.execute_internal(
                format("SELECT streams FROM {}.{} WHERE time = ?", NAME, CDC_DESC_V2),
                quorum_if_many(ctx.num_token_owners),
                internal_distributed_query_state(),
                { ts },
                false);

        utils::chunked_vector<cdc::stream_id> ids;
        for (auto& row : *streams_cql) {
            row.get_list_data<bytes>("streams", std::back_inserter(ids));
            co_await make_ready_future<>(); // maybe yield
        }

        result.emplace(ts, cdc::streams_version{std::move(ids), ts});
    });

    co_return result;
}

future<db_clock::time_point> 
system_distributed_keyspace::cdc_current_generation_timestamp(context ctx) {
    auto timestamp_cql = co_await _qp.execute_internal(
            format("SELECT time FROM {}.{} WHERE key = ? limit 1", NAME, CDC_TIMESTAMPS),
            quorum_if_many(ctx.num_token_owners),
            internal_distributed_query_state(),
            { CDC_TIMESTAMPS_KEY },
            false);

    co_return timestamp_cql->one().get_as<db_clock::time_point>("time");
}

future<std::vector<db_clock::time_point>>
system_distributed_keyspace::get_cdc_desc_v1_timestamps(context ctx) {
    std::vector<db_clock::time_point> res;
    co_await _qp.query_internal(
            // This is a long and expensive scan (mostly due to #8061).
            // Give it a bit more time than usual.
            format("SELECT time FROM {}.{} USING TIMEOUT 60s", NAME, CDC_DESC_V1),
            quorum_if_many(ctx.num_token_owners),
            {},
            1000,
            [&] (const cql3::untyped_result_set_row& r) {
        res.push_back(r.get_as<db_clock::time_point>("time"));
        return make_ready_future<stop_iteration>(stop_iteration::no);
    });
    co_return res;
}

static qos::service_level_options::timeout_type get_duration(const cql3::untyped_result_set_row&row, std::string_view col_name) {
    auto dur_opt = row.get_opt<cql_duration>(col_name);
    if (!dur_opt) {
        return qos::service_level_options::unset_marker{};
    }
    return std::chrono::duration_cast<lowres_clock::duration>(std::chrono::nanoseconds(dur_opt->nanoseconds));
};

static qos::service_level_options::shares_type get_shares(const cql3::untyped_result_set_row& row, std::string_view col_name) {
    auto shares_opt = row.get_opt<int32_t>(col_name);
    if (!shares_opt) {
        return qos::service_level_options::unset_marker{};
    }
    return *shares_opt;
}

bool system_distributed_keyspace::workload_prioritization_tables_exists() {
    auto tables = workload_prioritization_tables();
    auto table_exists = [this] (schema_ptr& table) {
        return  _qp.db().has_schema(NAME, table->cf_name());
    };
    return std::all_of(std::begin(tables), std::end(tables), table_exists);
}

future<qos::service_levels_info> system_distributed_keyspace::get_service_levels() const {
    static sstring prepared_query = format("SELECT * FROM {}.{};", NAME, SERVICE_LEVELS);
    return _qp.execute_internal(prepared_query,
            db::consistency_level::ONE,
            internal_distributed_query_state(),
            {}, true).then([] (shared_ptr<cql3::untyped_result_set> result_set) {
        qos::service_levels_info service_levels;
        for (auto &&row : *result_set) {
<<<<<<< HEAD
            auto service_level_name = row.get_as<sstring>("service_level");
            qos::service_level_options slo{
                .timeout = get_duration(row, "timeout"),
                .shares = get_shares(row, "shares"),
            };
            service_levels.emplace(service_level_name, slo);
=======
            try {
                auto service_level_name = row.get_as<sstring>("service_level");
                auto workload = qos::service_level_options::parse_workload_type(row.get_opt<sstring>("workload_type").value_or(""));
                qos::service_level_options slo{
                    .timeout = get_duration(row, "timeout"),
                    .workload = workload.value_or(qos::service_level_options::workload_type::unspecified),
                };
                service_levels.emplace(service_level_name, slo);
            } catch (...) {
                dlogger.warn("Failed to fetch data for service levels: {}", std::current_exception());
            }
>>>>>>> 846f0bd1
        }
        return service_levels;
    });
}

future<qos::service_levels_info> system_distributed_keyspace::get_service_level(sstring service_level_name) const {
    static sstring prepared_query = format("SELECT * FROM {}.{} WHERE service_level = ?;", NAME, SERVICE_LEVELS);
<<<<<<< HEAD
    return _qp.execute_internal(prepared_query,
            db::consistency_level::ONE,
            internal_distributed_query_state(),
            {service_level_name}, true).then([] (shared_ptr<cql3::untyped_result_set> result_set) {
        qos::service_levels_info service_levels;
        if (!result_set->empty()) {
            auto &&row = result_set->one();
            auto service_level_name = row.get_as<sstring>("service_level");
            qos::service_level_options slo{
                .timeout = get_duration(row, "timeout"),
                .shares = get_shares(row, "shares"),
            };
            service_levels.emplace(service_level_name, slo);
=======
    return _qp.execute_internal(prepared_query, db::consistency_level::ONE, internal_distributed_query_state(), {service_level_name}).then(
                [service_level_name = std::move(service_level_name)] (shared_ptr<cql3::untyped_result_set> result_set) {
        qos::service_levels_info service_levels;
        if (!result_set->empty()) {
            try {
                auto &&row = result_set->one();
                auto workload = qos::service_level_options::parse_workload_type(row.get_opt<sstring>("workload_type").value_or(""));
                qos::service_level_options slo{
                    .timeout = get_duration(row, "timeout"),
                    .workload = workload.value_or(qos::service_level_options::workload_type::unspecified),
                };
                service_levels.emplace(service_level_name, slo);
            } catch (...) {
                dlogger.warn("Failed to fetch data for service level {}: {}", service_level_name, std::current_exception());
            }
>>>>>>> 846f0bd1
        }
        return service_levels;
    });
}

future<> system_distributed_keyspace::set_service_level(sstring service_level_name, qos::service_level_options slo) const {
    static sstring prepared_query = format("INSERT INTO {}.{} (service_level) VALUES (?);", NAME, SERVICE_LEVELS);
    co_await _qp.execute_internal(prepared_query, db::consistency_level::ONE, internal_distributed_query_state(), {service_level_name});
    auto to_data_value = [&] (const qos::service_level_options::timeout_type& tv) {
        return std::visit(overloaded_functor {
            [&] (const qos::service_level_options::unset_marker&) {
                return data_value::make_null(duration_type);
            },
            [&] (const qos::service_level_options::delete_marker&) {
                return data_value::make_null(duration_type);
            },
            [&] (const lowres_clock::duration& d) {
                return data_value(cql_duration(months_counter{0},
                        days_counter{0},
                        nanoseconds_counter{std::chrono::duration_cast<std::chrono::nanoseconds>(d).count()}));
            },
        }, tv);
    };
<<<<<<< HEAD
    auto to_data_value_g = [&] <typename T> (const std::variant<qos::service_level_options::unset_marker, qos::service_level_options::delete_marker, T>& v) {
        return std::visit(overloaded_functor {
            [&] (const qos::service_level_options::unset_marker&) {
                return data_value::make_null(data_type_for<T>());
            },
            [&] (const qos::service_level_options::delete_marker&) {
                return data_value::make_null(data_type_for<T>());
            },
            [&] (const T& v) {
                return data_value(v);
            },
        }, v);
    };
    co_await _qp.execute_internal(format("UPDATE {}.{} SET timeout = ? WHERE service_level = ?;", NAME, SERVICE_LEVELS),
                db::consistency_level::ONE,
                internal_distributed_query_state(),
                {to_data_value(slo.timeout), service_level_name});
    co_await _qp.execute_internal(format("UPDATE {}.{} SET shares = ? WHERE service_level = ?;", NAME, SERVICE_LEVELS),
                db::consistency_level::ONE,
                internal_distributed_query_state(),
                {to_data_value_g(slo.shares), service_level_name});
=======
    data_value workload = slo.workload == qos::service_level_options::workload_type::unspecified
            ? data_value::make_null(utf8_type)
            : data_value(qos::service_level_options::to_string(slo.workload));
    co_await _qp.execute_internal(format("UPDATE {}.{} SET timeout = ?, workload_type = ? WHERE service_level = ?;", NAME, SERVICE_LEVELS),
                db::consistency_level::ONE,
                internal_distributed_query_state(),
                {to_data_value(slo.timeout),
                    workload,
                    service_level_name});
>>>>>>> 846f0bd1
}

future<> system_distributed_keyspace::drop_service_level(sstring service_level_name) const {
    static sstring prepared_query = format("DELETE FROM {}.{} WHERE service_level= ?;", NAME, SERVICE_LEVELS);
    return _qp.execute_internal(prepared_query,
            db::consistency_level::ONE,
            internal_distributed_query_state(),
            {service_level_name}, true).discard_result();
}

}<|MERGE_RESOLUTION|>--- conflicted
+++ resolved
@@ -23,11 +23,9 @@
 #include "cdc/generation.hh"
 #include "cql3/query_processor.hh"
 #include "service/storage_proxy.hh"
-<<<<<<< HEAD
 #include "gms/feature_service.hh"
-=======
+
 #include "service/migration_manager.hh"
->>>>>>> 846f0bd1
 
 #include <seastar/core/seastar.hh>
 #include <seastar/core/shared_ptr.hh>
@@ -155,16 +153,12 @@
     return schema;
 }
 
-<<<<<<< HEAD
-static std::vector<schema_ptr> workload_prioritization_tables() {
-    return std::vector({service_levels()});
-}
-
+ static std::vector<schema_ptr> workload_prioritization_tables() {
+     return std::vector({service_levels()});
+ }
+ 
 static const sstring CDC_TIMESTAMPS_KEY = "timestamps";
 
-static std::vector<schema_ptr> all_tables(const database& db) {
-    auto ret = std::vector<schema_ptr>({
-=======
 // This is the set of tables which this node ensures to exist in the cluster.
 // It does that by announcing the creation of these schemas on initialization
 // of the `system_distributed_keyspace` service (see `start()`), unless it first
@@ -177,20 +171,12 @@
 // they won't be created in new clusters.
 static std::vector<schema_ptr> ensured_tables() {
     return {
->>>>>>> 846f0bd1
         view_build_status(),
         cdc_generations_v2(),
         cdc_desc(),
         cdc_timestamps(),
-    });
-
-    if (db.get_config().create_service_levels_table &&
-            db.features().cluster_supports_workload_prioritization()) {
-        auto wp_tables = workload_prioritization_tables();
-        std::copy(std::begin(wp_tables), std::end(wp_tables), std::back_inserter(ret));
-    }
-
-    return ret;
+        service_levels(),
+    };
 }
 
 // Precondition: `ks_name` is either "system_distributed" or "system_distributed_everywhere".
@@ -264,11 +250,7 @@
         return _mm.announce_new_keyspace(ksm, api::min_timestamp);
     });
 
-<<<<<<< HEAD
     for (auto&& table : tables) {
-=======
-    for (auto&& table : ensured_tables()) {
->>>>>>> 846f0bd1
         co_await ignore_existing([this, table = std::move(table)] {
             return _mm.announce_new_column_family(std::move(table), api::min_timestamp);
         });
@@ -278,24 +260,24 @@
     co_await add_new_columns_if_missing(_qp.db(), _mm);
 }
 
-future<> system_distributed_keyspace::start_workload_prioritization() {
-    if (this_shard_id() != 0) {
-        return make_ready_future<>();
-    }
-    if (_qp.db().get_config().create_service_levels_table &&
-            _qp.db().features().cluster_supports_workload_prioritization()) {
-        return create_tables(workload_prioritization_tables());
-    }
-    return make_ready_future();
-}
-
+ future<> system_distributed_keyspace::start_workload_prioritization() {
+     if (this_shard_id() != 0) {
+         return make_ready_future<>();
+     }
+     if (_qp.db().get_config().create_service_levels_table &&
+             _qp.db().features().cluster_supports_workload_prioritization()) {
+         return create_tables(workload_prioritization_tables());
+     }
+     return make_ready_future();
+}
+ 
 future<> system_distributed_keyspace::start() {
     if (this_shard_id() != 0) {
         _started = true;
         co_return;
     }
 
-    co_await create_tables(all_tables(_qp.db()));
+    co_await create_tables(ensured_tables());
 }
 
 future<> system_distributed_keyspace::stop() {
@@ -793,26 +775,18 @@
             {}, true).then([] (shared_ptr<cql3::untyped_result_set> result_set) {
         qos::service_levels_info service_levels;
         for (auto &&row : *result_set) {
-<<<<<<< HEAD
-            auto service_level_name = row.get_as<sstring>("service_level");
-            qos::service_level_options slo{
-                .timeout = get_duration(row, "timeout"),
-                .shares = get_shares(row, "shares"),
-            };
-            service_levels.emplace(service_level_name, slo);
-=======
             try {
                 auto service_level_name = row.get_as<sstring>("service_level");
                 auto workload = qos::service_level_options::parse_workload_type(row.get_opt<sstring>("workload_type").value_or(""));
                 qos::service_level_options slo{
                     .timeout = get_duration(row, "timeout"),
                     .workload = workload.value_or(qos::service_level_options::workload_type::unspecified),
+                    .shares = get_shares(row, "shares"),
                 };
                 service_levels.emplace(service_level_name, slo);
             } catch (...) {
                 dlogger.warn("Failed to fetch data for service levels: {}", std::current_exception());
             }
->>>>>>> 846f0bd1
         }
         return service_levels;
     });
@@ -820,21 +794,6 @@
 
 future<qos::service_levels_info> system_distributed_keyspace::get_service_level(sstring service_level_name) const {
     static sstring prepared_query = format("SELECT * FROM {}.{} WHERE service_level = ?;", NAME, SERVICE_LEVELS);
-<<<<<<< HEAD
-    return _qp.execute_internal(prepared_query,
-            db::consistency_level::ONE,
-            internal_distributed_query_state(),
-            {service_level_name}, true).then([] (shared_ptr<cql3::untyped_result_set> result_set) {
-        qos::service_levels_info service_levels;
-        if (!result_set->empty()) {
-            auto &&row = result_set->one();
-            auto service_level_name = row.get_as<sstring>("service_level");
-            qos::service_level_options slo{
-                .timeout = get_duration(row, "timeout"),
-                .shares = get_shares(row, "shares"),
-            };
-            service_levels.emplace(service_level_name, slo);
-=======
     return _qp.execute_internal(prepared_query, db::consistency_level::ONE, internal_distributed_query_state(), {service_level_name}).then(
                 [service_level_name = std::move(service_level_name)] (shared_ptr<cql3::untyped_result_set> result_set) {
         qos::service_levels_info service_levels;
@@ -845,12 +804,12 @@
                 qos::service_level_options slo{
                     .timeout = get_duration(row, "timeout"),
                     .workload = workload.value_or(qos::service_level_options::workload_type::unspecified),
+                    .shares = get_shares(row, "shares"),
                 };
                 service_levels.emplace(service_level_name, slo);
             } catch (...) {
                 dlogger.warn("Failed to fetch data for service level {}: {}", service_level_name, std::current_exception());
             }
->>>>>>> 846f0bd1
         }
         return service_levels;
     });
@@ -874,7 +833,6 @@
             },
         }, tv);
     };
-<<<<<<< HEAD
     auto to_data_value_g = [&] <typename T> (const std::variant<qos::service_level_options::unset_marker, qos::service_level_options::delete_marker, T>& v) {
         return std::visit(overloaded_functor {
             [&] (const qos::service_level_options::unset_marker&) {
@@ -888,15 +846,6 @@
             },
         }, v);
     };
-    co_await _qp.execute_internal(format("UPDATE {}.{} SET timeout = ? WHERE service_level = ?;", NAME, SERVICE_LEVELS),
-                db::consistency_level::ONE,
-                internal_distributed_query_state(),
-                {to_data_value(slo.timeout), service_level_name});
-    co_await _qp.execute_internal(format("UPDATE {}.{} SET shares = ? WHERE service_level = ?;", NAME, SERVICE_LEVELS),
-                db::consistency_level::ONE,
-                internal_distributed_query_state(),
-                {to_data_value_g(slo.shares), service_level_name});
-=======
     data_value workload = slo.workload == qos::service_level_options::workload_type::unspecified
             ? data_value::make_null(utf8_type)
             : data_value(qos::service_level_options::to_string(slo.workload));
@@ -906,7 +855,10 @@
                 {to_data_value(slo.timeout),
                     workload,
                     service_level_name});
->>>>>>> 846f0bd1
+    co_await _qp.execute_internal(format("UPDATE {}.{} SET shares = ? WHERE service_level = ?;", NAME, SERVICE_LEVELS),
+                db::consistency_level::ONE,
+                internal_distributed_query_state(),
+                {to_data_value_g(slo.shares), service_level_name});
 }
 
 future<> system_distributed_keyspace::drop_service_level(sstring service_level_name) const {
