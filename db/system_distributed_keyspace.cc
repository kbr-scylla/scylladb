/*
 * Copyright (C) 2018 ScyllaDB
 */

/*
 * This file is part of Scylla.
 *
 * See the LICENSE.PROPRIETARY file in the top-level directory for licensing information.
 */

#include "db/system_distributed_keyspace.hh"

#include "cql3/untyped_result_set.hh"
#include "database.hh"
#include "db/consistency_level_type.hh"
#include "db/system_keyspace.hh"
#include "db/config.hh"
#include "schema_builder.hh"
#include "timeout_config.hh"
#include "types.hh"
#include "types/tuple.hh"
#include "types/set.hh"
#include "cdc/generation.hh"
#include "cql3/query_processor.hh"
#include "service/storage_proxy.hh"
#include "gms/feature_service.hh"

#include <seastar/core/seastar.hh>
#include <seastar/core/shared_ptr.hh>
#include <seastar/core/coroutine.hh>
#include <seastar/core/future-util.hh>

#include <boost/range/adaptor/transformed.hpp>

#include <optional>
#include <vector>
#include <set>

static logging::logger dlogger("system_distributed_keyspace");
extern logging::logger cdc_log;

namespace db {

thread_local data_type cdc_streams_set_type = set_type_impl::get_instance(bytes_type, false);

/* See `token_range_description` struct */
thread_local data_type cdc_streams_list_type = list_type_impl::get_instance(bytes_type, false);
thread_local data_type cdc_token_range_description_type = tuple_type_impl::get_instance(
        { long_type             // dht::token token_range_end;
        , cdc_streams_list_type // std::vector<stream_id> streams;
        , byte_type             // uint8_t sharding_ignore_msb;
        });
thread_local data_type cdc_generation_description_type = list_type_impl::get_instance(cdc_token_range_description_type, false);

schema_ptr view_build_status() {
    static thread_local auto schema = [] {
        auto id = generate_legacy_id(system_distributed_keyspace::NAME, system_distributed_keyspace::VIEW_BUILD_STATUS);
        return schema_builder(system_distributed_keyspace::NAME, system_distributed_keyspace::VIEW_BUILD_STATUS, std::make_optional(id))
                .with_column("keyspace_name", utf8_type, column_kind::partition_key)
                .with_column("view_name", utf8_type, column_kind::partition_key)
                .with_column("host_id", uuid_type, column_kind::clustering_key)
                .with_column("status", utf8_type)
                .with_version(system_keyspace::generate_schema_version(id))
                .build();
    }();
    return schema;
}

/* An internal table used by nodes to exchange CDC generation data. */
schema_ptr cdc_generations() {
    thread_local auto schema = [] {
        auto id = generate_legacy_id(system_distributed_keyspace::NAME, system_distributed_keyspace::CDC_TOPOLOGY_DESCRIPTION);
        return schema_builder(system_distributed_keyspace::NAME, system_distributed_keyspace::CDC_TOPOLOGY_DESCRIPTION, {id})
                /* The timestamp of this CDC generation. */
                .with_column("time", timestamp_type, column_kind::partition_key)
                /* The description of this CDC generation (see `cdc::topology_description`). */
                .with_column("description", cdc_generation_description_type)
                /* Expiration time of this CDC generation (or null if not expired). */
                .with_column("expired", timestamp_type)
                .with_version(system_keyspace::generate_schema_version(id))
                .build();
    }();
    return schema;
}

/* A user-facing table providing identifiers of the streams used in CDC generations. */
schema_ptr cdc_desc() {
    thread_local auto schema = [] {
        auto id = generate_legacy_id(system_distributed_keyspace::NAME, system_distributed_keyspace::CDC_DESC_V2);
        return schema_builder(system_distributed_keyspace::NAME, system_distributed_keyspace::CDC_DESC_V2, {id})
                /* The timestamp of this CDC generation. */
                .with_column("time", timestamp_type, column_kind::partition_key)
                /* For convenience, the list of stream IDs in this generation is split into token ranges
                 * which the stream IDs were mapped to (by the partitioner) when the generation was created.  */
                .with_column("range_end", long_type, column_kind::clustering_key)
                /* The set of stream identifiers used in this CDC generation for the token range
                 * ending on `range_end`. */
                .with_column("streams", cdc_streams_set_type)
                .with_version(system_keyspace::generate_schema_version(id))
                .build();
    }();
    return schema;
}

/* A user-facing table providing CDC generation timestamps. */
schema_ptr cdc_timestamps() {
    thread_local auto schema = [] {
        auto id = generate_legacy_id(system_distributed_keyspace::NAME, system_distributed_keyspace::CDC_TIMESTAMPS);
        return schema_builder(system_distributed_keyspace::NAME, system_distributed_keyspace::CDC_TIMESTAMPS, {id})
                /* This is a single-partition table. The partition key is always "timestamps". */
                .with_column("key", utf8_type, column_kind::partition_key)
                /* The timestamp of this CDC generation. */
                .with_column("time", reversed_type_impl::get_instance(timestamp_type), column_kind::clustering_key)
                /* Expiration time of this CDC generation (or null if not expired). */
                .with_column("expired", timestamp_type)
                .with_version(system_keyspace::generate_schema_version(id))
                .build();
    }();
    return schema;
}

schema_ptr service_levels() {
    static thread_local auto schema = [] {
        auto id = generate_legacy_id(system_distributed_keyspace::NAME, system_distributed_keyspace::SERVICE_LEVELS);
        return schema_builder(system_distributed_keyspace::NAME, system_distributed_keyspace::SERVICE_LEVELS, std::make_optional(id))
                .with_column("service_level", utf8_type, column_kind::partition_key)
                .with_column("shares", int32_type)
                .with_version(db::system_keyspace::generate_schema_version(id))
                .build();
    }();
    return schema;
}

static std::vector<schema_ptr> workload_prioritization_tables() {
    return std::vector({service_levels()});
}

static const sstring CDC_TIMESTAMPS_KEY = "timestamps";

static std::vector<schema_ptr> all_tables(const database& db) {
    auto ret = std::vector<schema_ptr>({
        view_build_status(),
        cdc_generations(),
        cdc_desc(),
        cdc_timestamps(),
    });

    if (db.get_config().create_service_levels_table &&
            db.features().cluster_supports_workload_prioritization()) {
        auto wp_tables = workload_prioritization_tables();
        std::copy(std::begin(wp_tables), std::end(wp_tables), std::back_inserter(ret));
    }

    return ret;
}

bool system_distributed_keyspace::is_extra_durable(const sstring& cf_name) {
    return cf_name == CDC_TOPOLOGY_DESCRIPTION;
}

system_distributed_keyspace::system_distributed_keyspace(cql3::query_processor& qp, service::migration_manager& mm, service::storage_proxy& sp)
        : _qp(qp)
        , _mm(mm)
        , _sp(sp) {
}

<<<<<<< HEAD
future<> system_distributed_keyspace::create_tables(std::vector<schema_ptr> tables) {
=======
static future<> add_new_columns_if_missing(database& db, ::service::migration_manager& mm) noexcept {
    static std::string_view new_columns[] {
        "timeout"
    };
    try {
        auto schema = db.find_schema(system_distributed_keyspace::NAME, system_distributed_keyspace::SERVICE_LEVELS);
        schema_builder b(schema);
        bool updated = false;
        for (const std::string_view& col_name : new_columns) {
            bytes options_name = to_bytes(col_name.data());
            if (schema->get_column_definition(options_name)) {
                continue;
            }
            updated = true;
            b.with_column(options_name, duration_type, column_kind::regular_column);
        }
        if (!updated) {
            return make_ready_future<>();
        }
        schema_ptr table = b.build();
        return mm.announce_column_family_update(table, false, {}, api::timestamp_type(0)).handle_exception([] (const std::exception_ptr&) {});
    } catch (...) {
        dlogger.warn("Failed to update options column in the role attributes table: {}", std::current_exception());
        return make_ready_future<>();
    }
}

future<> system_distributed_keyspace::start() {
    if (this_shard_id() != 0) {
        _started = true;
        co_return;
    }

>>>>>>> b4d6bdb1
    static auto ignore_existing = [] (seastar::noncopyable_function<future<>()> func) {
        return futurize_invoke(std::move(func)).handle_exception_type([] (exceptions::already_exists_exception& ignored) { });
    };

    // We use min_timestamp so that the default keyspace metadata will lose with any manual adjustments.
    // See issue #2129.
    co_await ignore_existing([this] {
        auto ksm = keyspace_metadata::new_keyspace(
                NAME,
                "org.apache.cassandra.locator.SimpleStrategy",
                {{"replication_factor", "3"}},
                true /* durable_writes */);
        return _mm.announce_new_keyspace(ksm, api::min_timestamp);
    });

    co_await ignore_existing([this] {
        auto ksm = keyspace_metadata::new_keyspace(
                NAME_EVERYWHERE,
                "org.apache.cassandra.locator.EverywhereStrategy",
                {},
                true /* durable_writes */);
        return _mm.announce_new_keyspace(ksm, api::min_timestamp);
    });

    for (auto&& table : tables) {
        co_await ignore_existing([this, table = std::move(table)] {
            return _mm.announce_new_column_family(std::move(table), api::min_timestamp);
        });
    }

    _started = true;
    co_await add_new_columns_if_missing(_qp.db(), _mm);
}

future<> system_distributed_keyspace::start_workload_prioritization() {
    if (this_shard_id() != 0) {
        return make_ready_future<>();
    }
    if (_qp.db().get_config().create_service_levels_table &&
            _qp.db().features().cluster_supports_workload_prioritization()) {
        return create_tables(workload_prioritization_tables());
    }
    return make_ready_future();
}

future<> system_distributed_keyspace::start() {
    if (this_shard_id() != 0) {
        _started = true;
        co_return;
    }

    co_await create_tables(all_tables(_qp.db()));
}

future<> system_distributed_keyspace::stop() {
    return make_ready_future<>();
}

static service::query_state& internal_distributed_query_state() {
    using namespace std::chrono_literals;
    const auto t = 10s;
    static timeout_config tc{ t, t, t, t, t, t, t };
    static thread_local service::client_state cs(service::client_state::internal_tag{}, tc);
    static thread_local service::query_state qs(cs, empty_service_permit());
    return qs;
};

future<std::unordered_map<utils::UUID, sstring>> system_distributed_keyspace::view_status(sstring ks_name, sstring view_name) const {
    return _qp.execute_internal(
            format("SELECT host_id, status FROM {}.{} WHERE keyspace_name = ? AND view_name = ?", NAME, VIEW_BUILD_STATUS),
            db::consistency_level::ONE,
            internal_distributed_query_state(),
            { std::move(ks_name), std::move(view_name) },
            false).then([this] (::shared_ptr<cql3::untyped_result_set> cql_result) {
        return boost::copy_range<std::unordered_map<utils::UUID, sstring>>(*cql_result
                | boost::adaptors::transformed([] (const cql3::untyped_result_set::row& row) {
                    auto host_id = row.get_as<utils::UUID>("host_id");
                    auto status = row.get_as<sstring>("status");
                    return std::pair(std::move(host_id), std::move(status));
                }));
    });
}

future<> system_distributed_keyspace::start_view_build(sstring ks_name, sstring view_name) const {
    return db::system_keyspace::get_local_host_id().then([this, ks_name = std::move(ks_name), view_name = std::move(view_name)] (utils::UUID host_id) {
        return _qp.execute_internal(
                format("INSERT INTO {}.{} (keyspace_name, view_name, host_id, status) VALUES (?, ?, ?, ?)", NAME, VIEW_BUILD_STATUS),
                db::consistency_level::ONE,
                internal_distributed_query_state(),
                { std::move(ks_name), std::move(view_name), std::move(host_id), "STARTED" },
                false).discard_result();
    });
}

future<> system_distributed_keyspace::finish_view_build(sstring ks_name, sstring view_name) const {
    return db::system_keyspace::get_local_host_id().then([this, ks_name = std::move(ks_name), view_name = std::move(view_name)] (utils::UUID host_id) {
        return _qp.execute_internal(
                format("UPDATE {}.{} SET status = ? WHERE keyspace_name = ? AND view_name = ? AND host_id = ?", NAME, VIEW_BUILD_STATUS),
                db::consistency_level::ONE,
                internal_distributed_query_state(),
                { "SUCCESS", std::move(ks_name), std::move(view_name), std::move(host_id) },
                false).discard_result();
    });
}

future<> system_distributed_keyspace::remove_view(sstring ks_name, sstring view_name) const {
    return _qp.execute_internal(
            format("DELETE FROM {}.{} WHERE keyspace_name = ? AND view_name = ?", NAME, VIEW_BUILD_STATUS),
            db::consistency_level::ONE,
            internal_distributed_query_state(),
            { std::move(ks_name), std::move(view_name) },
            false).discard_result();
}

/* We want to make sure that writes/reads to/from CDC management-related distributed tables
 * are consistent: a read following an acknowledged write to the same partition should contact
 * at least one of the replicas that the write contacted.
 *
 * Normally we would achieve that by always using CL = QUORUM,
 * but there's one special case when that's impossible: a single-node cluster. In that case we'll
 * use CL = ONE for writing the data, which will do the right thing -- saving the data in the only
 * possible replica. Until another node joins, reads will also use CL = ONE, retrieving the data
 * from the only existing replica.
 */
static db::consistency_level quorum_if_many(size_t num_token_owners) {
    return num_token_owners > 1 ? db::consistency_level::QUORUM : db::consistency_level::ONE;
}

static list_type_impl::native_type prepare_cdc_generation_description(const cdc::topology_description& description) {
    list_type_impl::native_type ret;
    for (auto& e: description.entries()) {
        list_type_impl::native_type streams;
        for (auto& s: e.streams) {
            streams.push_back(data_value(s.to_bytes()));
        }

        ret.push_back(make_tuple_value(cdc_token_range_description_type,
                { data_value(dht::token::to_int64(e.token_range_end))
                , make_list_value(cdc_streams_list_type, std::move(streams))
                , data_value(int8_t(e.sharding_ignore_msb))
                }));
    }
    return ret;
}

static std::vector<cdc::stream_id> get_streams_from_list_value(const data_value& v) {
    std::vector<cdc::stream_id> ret;
    auto& list_val = value_cast<list_type_impl::native_type>(v);
    for (auto& s_val: list_val) {
        ret.push_back(value_cast<bytes>(s_val));
    }
    return ret;
}

static cdc::token_range_description get_token_range_description_from_value(const data_value& v) {
    auto& tup = value_cast<tuple_type_impl::native_type>(v);
    if (tup.size() != 3) {
        on_internal_error(cdc_log, "get_token_range_description_from_value: stream tuple type size != 3");
    }

    auto token = dht::token::from_int64(value_cast<int64_t>(tup[0]));
    auto streams = get_streams_from_list_value(tup[1]);
    auto sharding_ignore_msb = uint8_t(value_cast<int8_t>(tup[2]));

    return {std::move(token), std::move(streams), sharding_ignore_msb};
}

future<>
system_distributed_keyspace::insert_cdc_topology_description(
        cdc::generation_id gen_id,
        const cdc::topology_description& description,
        context ctx) {
    return _qp.execute_internal(
            format("INSERT INTO {}.{} (time, description) VALUES (?,?)", NAME, CDC_TOPOLOGY_DESCRIPTION),
            quorum_if_many(ctx.num_token_owners),
            internal_distributed_query_state(),
            { gen_id.ts, make_list_value(cdc_generation_description_type, prepare_cdc_generation_description(description)) },
            false).discard_result();
}

future<std::optional<cdc::topology_description>>
system_distributed_keyspace::read_cdc_topology_description(
        cdc::generation_id gen_id,
        context ctx) {
    return _qp.execute_internal(
            format("SELECT description FROM {}.{} WHERE time = ?", NAME, CDC_TOPOLOGY_DESCRIPTION),
            quorum_if_many(ctx.num_token_owners),
            internal_distributed_query_state(),
            { gen_id.ts },
            false
    ).then([] (::shared_ptr<cql3::untyped_result_set> cql_result) -> std::optional<cdc::topology_description> {
        if (cql_result->empty() || !cql_result->one().has("description")) {
            return {};
        }

        std::vector<cdc::token_range_description> entries;

        auto entries_val = value_cast<list_type_impl::native_type>(
                cdc_generation_description_type->deserialize(cql_result->one().get_view("description")));
        for (const auto& e_val: entries_val) {
            entries.push_back(get_token_range_description_from_value(e_val));
        }

        return { std::move(entries) };
    });
}

static future<std::vector<mutation>> get_cdc_streams_descriptions_v2_mutation(
        const database& db,
        db_clock::time_point time,
        const cdc::topology_description& desc) {
    auto s = db.find_schema(system_distributed_keyspace::NAME, system_distributed_keyspace::CDC_DESC_V2);

    auto ts = api::new_timestamp();
    std::vector<mutation> res;
    res.emplace_back(s, partition_key::from_singular(*s, time));
    size_t size_estimate = 0;
    for (auto& e : desc.entries()) {
        // We want to keep each mutation below ~1 MB.
        if (size_estimate >= 1000 * 1000) {
            res.emplace_back(s, partition_key::from_singular(*s, time));
            size_estimate = 0;
        }

        set_type_impl::native_type streams;
        streams.reserve(e.streams.size());
        for (auto& stream : e.streams) {
            streams.push_back(data_value(stream.to_bytes()));
        }

        // We estimate 20 bytes per stream ID.
        // Stream IDs themselves weigh 16 bytes each (2 * sizeof(int64_t))
        // but there's metadata to be taken into account.
        // It has been verified experimentally that 20 bytes per stream ID is a good estimate.
        size_estimate += e.streams.size() * 20;
        res.back().set_cell(clustering_key::from_singular(*s, dht::token::to_int64(e.token_range_end)),
                to_bytes("streams"), make_set_value(cdc_streams_set_type, std::move(streams)), ts);

        co_await make_ready_future<>(); // maybe yield
    }

    co_return res;
}

future<>
system_distributed_keyspace::create_cdc_desc(
        db_clock::time_point time,
        const cdc::topology_description& desc,
        context ctx) {
    using namespace std::chrono_literals;

    auto ms = co_await get_cdc_streams_descriptions_v2_mutation(_qp.db(), time, desc);
    co_await max_concurrent_for_each(ms, 20, [&] (mutation& m) -> future<> {
        // We use the storage_proxy::mutate API since CQL is not the best for handling large batches.
        co_await _sp.mutate(
            { std::move(m) },
            quorum_if_many(ctx.num_token_owners),
            db::timeout_clock::now() + 10s,
            nullptr, // trace_state
            empty_service_permit(),
            false // raw_counters
        );
    });

    // Commit the description.
    co_await _qp.execute_internal(
            format("INSERT INTO {}.{} (key, time) VALUES (?, ?)", NAME, CDC_TIMESTAMPS),
            quorum_if_many(ctx.num_token_owners),
            internal_distributed_query_state(),
            { CDC_TIMESTAMPS_KEY, time },
            false).discard_result();
}

future<bool>
system_distributed_keyspace::cdc_desc_exists(
        db_clock::time_point streams_ts,
        context ctx) {
    // Reading from this table on a freshly upgraded node that is the first to announce the CDC_TIMESTAMPS
    // schema would most likely result in replicas refusing to return data, telling the node that they can't
    // find the schema. Indeed, it takes some time for the nodes to synchronize their schema; schema is
    // only eventually consistent.
    //
    // This problem doesn't occur on writes since writes enforce schema pull if the receiving replica
    // notices that the write comes from an unknown schema, but it does occur on reads.
    //
    // Hence we work around it with a hack: we send a mutation with an empty partition to force our replicas
    // to pull the schema.
    //
    // This is not strictly necessary; the code that calls this function does it in a retry loop
    // so eventually, after the schema gets pulled, the read would succeed.
    // Still, the errors are also unnecessary and if we can get rid of them - let's do it.
    //
    // FIXME: find a more elegant way to deal with this ``problem''.
    if (!_forced_cdc_timestamps_schema_sync) {
        using namespace std::chrono_literals;
        auto s = _qp.db().find_schema(system_distributed_keyspace::NAME, system_distributed_keyspace::CDC_TIMESTAMPS);
        mutation m(s, partition_key::from_singular(*s, CDC_TIMESTAMPS_KEY));
        co_await _sp.mutate(
            { std::move(m) },
            quorum_if_many(ctx.num_token_owners),
            db::timeout_clock::now() + 10s,
            nullptr, // trace_state
            empty_service_permit(),
            false // raw_counters
        );

        _forced_cdc_timestamps_schema_sync = true;
    }

    // At this point replicas know the schema, we can perform the actual read...
    co_return co_await _qp.execute_internal(
            format("SELECT time FROM {}.{} WHERE key = ? AND time = ?", NAME, CDC_TIMESTAMPS),
            quorum_if_many(ctx.num_token_owners),
            internal_distributed_query_state(),
            { CDC_TIMESTAMPS_KEY, streams_ts },
            false
    ).then([] (::shared_ptr<cql3::untyped_result_set> cql_result) -> bool {
        return !cql_result->empty() && cql_result->one().has("time");
    });
}

future<std::map<db_clock::time_point, cdc::streams_version>> 
system_distributed_keyspace::cdc_get_versioned_streams(db_clock::time_point not_older_than, context ctx) {
    auto timestamps_cql = co_await _qp.execute_internal(
            format("SELECT time FROM {}.{} WHERE key = ?", NAME, CDC_TIMESTAMPS),
            quorum_if_many(ctx.num_token_owners),
            internal_distributed_query_state(),
            { CDC_TIMESTAMPS_KEY },
            false);

    std::vector<db_clock::time_point> timestamps;
    timestamps.reserve(timestamps_cql->size());
    for (auto& row : *timestamps_cql) {
        timestamps.push_back(row.get_as<db_clock::time_point>("time"));
    }

    // `time` is the table's clustering key, so the results are already sorted
    auto first = std::lower_bound(timestamps.rbegin(), timestamps.rend(), not_older_than);
    // need first gen _intersecting_ the timestamp.
    if (first != timestamps.rbegin()) {
        --first;
    }

    std::map<db_clock::time_point, cdc::streams_version> result;
    co_await max_concurrent_for_each(first, timestamps.rend(), 5, [this, &ctx, &result] (db_clock::time_point ts) -> future<> {
        auto streams_cql = co_await _qp.execute_internal(
                format("SELECT streams FROM {}.{} WHERE time = ?", NAME, CDC_DESC_V2),
                quorum_if_many(ctx.num_token_owners),
                internal_distributed_query_state(),
                { ts },
                false);

        utils::chunked_vector<cdc::stream_id> ids;
        for (auto& row : *streams_cql) {
            row.get_list_data<bytes>("streams", std::back_inserter(ids));
            co_await make_ready_future<>(); // maybe yield
        }

        result.emplace(ts, cdc::streams_version{std::move(ids), ts});
    });

    co_return result;
}

future<db_clock::time_point> 
system_distributed_keyspace::cdc_current_generation_timestamp(context ctx) {
    auto timestamp_cql = co_await _qp.execute_internal(
            format("SELECT time FROM {}.{} WHERE key = ? limit 1", NAME, CDC_TIMESTAMPS),
            quorum_if_many(ctx.num_token_owners),
            internal_distributed_query_state(),
            { CDC_TIMESTAMPS_KEY },
            false);

    co_return timestamp_cql->one().get_as<db_clock::time_point>("time");
}

future<std::vector<db_clock::time_point>>
system_distributed_keyspace::get_cdc_desc_v1_timestamps(context ctx) {
    std::vector<db_clock::time_point> res;
    co_await _qp.query_internal(
            // This is a long and expensive scan (mostly due to #8061).
            // Give it a bit more time than usual.
            format("SELECT time FROM {}.{} USING TIMEOUT 60s", NAME, CDC_DESC_V1),
            quorum_if_many(ctx.num_token_owners),
            {},
            1000,
            [&] (const cql3::untyped_result_set_row& r) {
        res.push_back(r.get_as<db_clock::time_point>("time"));
        return make_ready_future<stop_iteration>(stop_iteration::no);
    });
    co_return res;
}

<<<<<<< HEAD
bool system_distributed_keyspace::workload_prioritization_tables_exists() {
    auto tables = workload_prioritization_tables();
    auto table_exists = [this] (schema_ptr& table) {
        return  _qp.db().has_schema(NAME, table->cf_name());
    };
    return std::all_of(std::begin(tables), std::end(tables), table_exists);
}
=======
static qos::service_level_options::timeout_type get_duration(const cql3::untyped_result_set_row&row, std::string_view col_name) {
    auto dur_opt = row.get_opt<cql_duration>(col_name);
    if (!dur_opt) {
        return qos::service_level_options::unset_marker{};
    }
    return std::chrono::duration_cast<lowres_clock::duration>(std::chrono::nanoseconds(dur_opt->nanoseconds));
};
>>>>>>> b4d6bdb1

future<qos::service_levels_info> system_distributed_keyspace::get_service_levels() const {
    static sstring prepared_query = format("SELECT * FROM {}.{};", NAME, SERVICE_LEVELS);
    return _qp.execute_internal(prepared_query,
            db::consistency_level::ONE,
            internal_distributed_query_state(),
            {}, true).then([] (shared_ptr<cql3::untyped_result_set> result_set) {
        qos::service_levels_info service_levels;
        for (auto &&row : *result_set) {
            auto service_level_name = row.get_as<sstring>("service_level");
<<<<<<< HEAD
            qos::service_level_options slo{row.get_as<int>("shares")};
=======
            qos::service_level_options slo{
                .timeout = get_duration(row, "timeout"),
            };
>>>>>>> b4d6bdb1
            service_levels.emplace(service_level_name, slo);
        }
        return service_levels;
    });
}

future<qos::service_levels_info> system_distributed_keyspace::get_service_level(sstring service_level_name) const {
    static sstring prepared_query = format("SELECT * FROM {}.{} WHERE service_level = ?;", NAME, SERVICE_LEVELS);
    return _qp.execute_internal(prepared_query,
            db::consistency_level::ONE,
            internal_distributed_query_state(),
            {service_level_name}, true).then([] (shared_ptr<cql3::untyped_result_set> result_set) {
        qos::service_levels_info service_levels;
        if (!result_set->empty()) {
            auto &&row = result_set->one();
            auto service_level_name = row.get_as<sstring>("service_level");
<<<<<<< HEAD
            qos::service_level_options slo{row.get_as<int>("shares")};
=======
            qos::service_level_options slo{
                .timeout = get_duration(row, "timeout"),
            };
>>>>>>> b4d6bdb1
            service_levels.emplace(service_level_name, slo);
        }
        return service_levels;
    });
}

future<> system_distributed_keyspace::set_service_level(sstring service_level_name, qos::service_level_options slo) const {
<<<<<<< HEAD
    static sstring prepared_query = format("INSERT INTO {}.{} (service_level, shares) VALUES (?, ?);", NAME, SERVICE_LEVELS);
    return _qp.execute_internal(prepared_query,
            db::consistency_level::ONE,
            internal_distributed_query_state(),
            {service_level_name, slo.shares}, true).discard_result();
=======
    static sstring prepared_query = format("INSERT INTO {}.{} (service_level) VALUES (?);", NAME, SERVICE_LEVELS);
    co_await _qp.execute_internal(prepared_query, db::consistency_level::ONE, internal_distributed_query_state(), {service_level_name});
    auto to_data_value = [&] (const qos::service_level_options::timeout_type& tv) {
        return std::visit(overloaded_functor {
            [&] (const qos::service_level_options::unset_marker&) {
                return data_value::make_null(duration_type);
            },
            [&] (const qos::service_level_options::delete_marker&) {
                return data_value::make_null(duration_type);
            },
            [&] (const lowres_clock::duration& d) {
                return data_value(cql_duration(months_counter{0},
                        days_counter{0},
                        nanoseconds_counter{std::chrono::duration_cast<std::chrono::nanoseconds>(d).count()}));
            },
        }, tv);
    };
    co_await _qp.execute_internal(format("UPDATE {}.{} SET timeout = ? WHERE service_level = ?;", NAME, SERVICE_LEVELS),
                db::consistency_level::ONE,
                internal_distributed_query_state(),
                {to_data_value(slo.timeout), service_level_name});
>>>>>>> b4d6bdb1
}

future<> system_distributed_keyspace::drop_service_level(sstring service_level_name) const {
    static sstring prepared_query = format("DELETE FROM {}.{} WHERE service_level= ?;", NAME, SERVICE_LEVELS);
    return _qp.execute_internal(prepared_query,
            db::consistency_level::ONE,
            internal_distributed_query_state(),
            {service_level_name}, true).discard_result();
}

}<|MERGE_RESOLUTION|>--- conflicted
+++ resolved
@@ -164,9 +164,6 @@
         , _sp(sp) {
 }
 
-<<<<<<< HEAD
-future<> system_distributed_keyspace::create_tables(std::vector<schema_ptr> tables) {
-=======
 static future<> add_new_columns_if_missing(database& db, ::service::migration_manager& mm) noexcept {
     static std::string_view new_columns[] {
         "timeout"
@@ -194,13 +191,7 @@
     }
 }
 
-future<> system_distributed_keyspace::start() {
-    if (this_shard_id() != 0) {
-        _started = true;
-        co_return;
-    }
-
->>>>>>> b4d6bdb1
+future<> system_distributed_keyspace::create_tables(std::vector<schema_ptr> tables) {
     static auto ignore_existing = [] (seastar::noncopyable_function<future<>()> func) {
         return futurize_invoke(std::move(func)).handle_exception_type([] (exceptions::already_exists_exception& ignored) { });
     };
@@ -594,7 +585,22 @@
     co_return res;
 }
 
-<<<<<<< HEAD
+static qos::service_level_options::timeout_type get_duration(const cql3::untyped_result_set_row&row, std::string_view col_name) {
+    auto dur_opt = row.get_opt<cql_duration>(col_name);
+    if (!dur_opt) {
+        return qos::service_level_options::unset_marker{};
+    }
+    return std::chrono::duration_cast<lowres_clock::duration>(std::chrono::nanoseconds(dur_opt->nanoseconds));
+};
+
+static qos::service_level_options::shares_type get_shares(const cql3::untyped_result_set_row& row, std::string_view col_name) {
+    auto shares_opt = row.get_opt<int32_t>(col_name);
+    if (!shares_opt) {
+        return qos::service_level_options::unset_marker{};
+    }
+    return *shares_opt;
+}
+
 bool system_distributed_keyspace::workload_prioritization_tables_exists() {
     auto tables = workload_prioritization_tables();
     auto table_exists = [this] (schema_ptr& table) {
@@ -602,15 +608,6 @@
     };
     return std::all_of(std::begin(tables), std::end(tables), table_exists);
 }
-=======
-static qos::service_level_options::timeout_type get_duration(const cql3::untyped_result_set_row&row, std::string_view col_name) {
-    auto dur_opt = row.get_opt<cql_duration>(col_name);
-    if (!dur_opt) {
-        return qos::service_level_options::unset_marker{};
-    }
-    return std::chrono::duration_cast<lowres_clock::duration>(std::chrono::nanoseconds(dur_opt->nanoseconds));
-};
->>>>>>> b4d6bdb1
 
 future<qos::service_levels_info> system_distributed_keyspace::get_service_levels() const {
     static sstring prepared_query = format("SELECT * FROM {}.{};", NAME, SERVICE_LEVELS);
@@ -621,13 +618,10 @@
         qos::service_levels_info service_levels;
         for (auto &&row : *result_set) {
             auto service_level_name = row.get_as<sstring>("service_level");
-<<<<<<< HEAD
-            qos::service_level_options slo{row.get_as<int>("shares")};
-=======
             qos::service_level_options slo{
                 .timeout = get_duration(row, "timeout"),
+                .shares = get_shares(row, "shares"),
             };
->>>>>>> b4d6bdb1
             service_levels.emplace(service_level_name, slo);
         }
         return service_levels;
@@ -644,13 +638,10 @@
         if (!result_set->empty()) {
             auto &&row = result_set->one();
             auto service_level_name = row.get_as<sstring>("service_level");
-<<<<<<< HEAD
-            qos::service_level_options slo{row.get_as<int>("shares")};
-=======
             qos::service_level_options slo{
                 .timeout = get_duration(row, "timeout"),
+                .shares = get_shares(row, "shares"),
             };
->>>>>>> b4d6bdb1
             service_levels.emplace(service_level_name, slo);
         }
         return service_levels;
@@ -658,13 +649,6 @@
 }
 
 future<> system_distributed_keyspace::set_service_level(sstring service_level_name, qos::service_level_options slo) const {
-<<<<<<< HEAD
-    static sstring prepared_query = format("INSERT INTO {}.{} (service_level, shares) VALUES (?, ?);", NAME, SERVICE_LEVELS);
-    return _qp.execute_internal(prepared_query,
-            db::consistency_level::ONE,
-            internal_distributed_query_state(),
-            {service_level_name, slo.shares}, true).discard_result();
-=======
     static sstring prepared_query = format("INSERT INTO {}.{} (service_level) VALUES (?);", NAME, SERVICE_LEVELS);
     co_await _qp.execute_internal(prepared_query, db::consistency_level::ONE, internal_distributed_query_state(), {service_level_name});
     auto to_data_value = [&] (const qos::service_level_options::timeout_type& tv) {
@@ -682,11 +666,27 @@
             },
         }, tv);
     };
+    auto to_data_value_g = [&] <typename T> (const std::variant<qos::service_level_options::unset_marker, qos::service_level_options::delete_marker, T>& v) {
+        return std::visit(overloaded_functor {
+            [&] (const qos::service_level_options::unset_marker&) {
+                return data_value::make_null(data_type_for<T>());
+            },
+            [&] (const qos::service_level_options::delete_marker&) {
+                return data_value::make_null(data_type_for<T>());
+            },
+            [&] (const T& v) {
+                return data_value(v);
+            },
+        }, v);
+    };
     co_await _qp.execute_internal(format("UPDATE {}.{} SET timeout = ? WHERE service_level = ?;", NAME, SERVICE_LEVELS),
                 db::consistency_level::ONE,
                 internal_distributed_query_state(),
                 {to_data_value(slo.timeout), service_level_name});
->>>>>>> b4d6bdb1
+    co_await _qp.execute_internal(format("UPDATE {}.{} SET shares = ? WHERE service_level = ?;", NAME, SERVICE_LEVELS),
+                db::consistency_level::ONE,
+                internal_distributed_query_state(),
+                {to_data_value_g(slo.shares), service_level_name});
 }
 
 future<> system_distributed_keyspace::drop_service_level(sstring service_level_name) const {
