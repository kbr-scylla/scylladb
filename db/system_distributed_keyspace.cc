--- conflicted
+++ resolved
@@ -106,7 +106,6 @@
     return schema;
 }
 
-<<<<<<< HEAD
 schema_ptr service_levels() {
     static thread_local auto schema = [] {
         auto id = generate_legacy_id(system_distributed_keyspace::NAME, system_distributed_keyspace::SERVICE_LEVELS);
@@ -121,14 +120,8 @@
 
 static std::vector<schema_ptr> all_tables(const db::config& cfg) {
     auto ret = std::vector<schema_ptr>({
-            view_build_status(),
-        cdc_topology_description(),
-=======
-static std::vector<schema_ptr> all_tables() {
-    return {
         view_build_status(),
         cdc_generations(),
->>>>>>> 218b7d5b
         cdc_desc(),
     });
     if (cfg.create_service_levels_table) {
