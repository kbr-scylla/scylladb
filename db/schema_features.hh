/*
 * Copyright (C) 2019-present ScyllaDB
 */

/*
 * SPDX-License-Identifier: ScyllaDB-Proprietary
 */

#pragma once

#include "enum_set.hh"

namespace db {

enum class schema_feature {
    VIEW_VIRTUAL_COLUMNS,

    // When set, the schema digest is calcualted in a way such that it doesn't change after all
    // tombstones in an empty partition expire.
    // See https://github.com/scylladb/scylla/issues/4485
    DIGEST_INSENSITIVE_TO_EXPIRY,
    COMPUTED_COLUMNS,
    CDC_OPTIONS,
    PER_TABLE_PARTITIONERS,
<<<<<<< HEAD
    IN_MEMORY_TABLES,
=======
    SCYLLA_KEYSPACES,
>>>>>>> 4a5082bf
};

using schema_features = enum_set<super_enum<schema_feature,
    schema_feature::VIEW_VIRTUAL_COLUMNS,
    schema_feature::DIGEST_INSENSITIVE_TO_EXPIRY,
    schema_feature::COMPUTED_COLUMNS,
    schema_feature::CDC_OPTIONS,
    schema_feature::PER_TABLE_PARTITIONERS,
<<<<<<< HEAD
    schema_feature::IN_MEMORY_TABLES
=======
    schema_feature::SCYLLA_KEYSPACES
>>>>>>> 4a5082bf
    >>;

}<|MERGE_RESOLUTION|>--- conflicted
+++ resolved
@@ -22,11 +22,8 @@
     COMPUTED_COLUMNS,
     CDC_OPTIONS,
     PER_TABLE_PARTITIONERS,
-<<<<<<< HEAD
+    SCYLLA_KEYSPACES,
     IN_MEMORY_TABLES,
-=======
-    SCYLLA_KEYSPACES,
->>>>>>> 4a5082bf
 };
 
 using schema_features = enum_set<super_enum<schema_feature,
@@ -35,11 +32,8 @@
     schema_feature::COMPUTED_COLUMNS,
     schema_feature::CDC_OPTIONS,
     schema_feature::PER_TABLE_PARTITIONERS,
-<<<<<<< HEAD
+    schema_feature::SCYLLA_KEYSPACES,
     schema_feature::IN_MEMORY_TABLES
-=======
-    schema_feature::SCYLLA_KEYSPACES
->>>>>>> 4a5082bf
     >>;
 
 }