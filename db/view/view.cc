/*
 * Licensed to the Apache Software Foundation (ASF) under one
 * or more contributor license agreements.  See the NOTICE file
 * distributed with this work for additional information
 * regarding copyright ownership.  The ASF licenses this file
 * to you under the Apache License, Version 2.0 (the
 * "License"); you may not use this file except in compliance
 * with the License.  You may obtain a copy of the License at
 *
 *     http://www.apache.org/licenses/LICENSE-2.0
 *
 * Unless required by applicable law or agreed to in writing, software
 * distributed under the License is distributed on an "AS IS" BASIS,
 * WITHOUT WARRANTIES OR CONDITIONS OF ANY KIND, either express or implied.
 * See the License for the specific language governing permissions and
 * limitations under the License.
 */

/*
 * Copyright (C) 2017 ScyllaDB
 *
 * Modified by ScyllaDB
 */

/*
 * This file is part of Scylla.
 *
 * See the LICENSE.PROPRIETARY file in the top-level directory for licensing information.
 */

#include <deque>
#include <functional>
#include <optional>
#include <unordered_set>
#include <vector>

#include <boost/range/algorithm/find_if.hpp>
#include <boost/range/algorithm/remove_if.hpp>
#include <boost/range/algorithm/transform.hpp>
#include <boost/range/adaptors.hpp>

#include <seastar/core/future-util.hh>

#include "database.hh"
#include "clustering_bounds_comparator.hh"
#include "cql3/statements/select_statement.hh"
#include "cql3/util.hh"
#include "db/view/view.hh"
#include "db/view/view_builder.hh"
#include "gms/inet_address.hh"
#include "keys.hh"
#include "locator/network_topology_strategy.hh"
#include "mutation.hh"
#include "mutation_partition.hh"
#include "service/migration_manager.hh"
#include "service/storage_service.hh"
#include "view_info.hh"

using namespace std::chrono_literals;

static logging::logger vlogger("view");

view_info::view_info(const schema& schema, const raw_view_info& raw_view_info)
        : _schema(schema)
        , _raw(raw_view_info)
{ }

cql3::statements::select_statement& view_info::select_statement() const {
    if (!_select_statement) {
        shared_ptr<cql3::statements::raw::select_statement> raw;
        if (is_index()) {
            // Token column is the first clustering column
            auto token_column_it = boost::range::find_if(_schema.all_columns(), std::mem_fn(&column_definition::is_clustering_key));
            auto real_columns = _schema.all_columns() | boost::adaptors::filtered([this, token_column_it](const column_definition& cdef) {
                return std::addressof(cdef) != std::addressof(*token_column_it);
            });
            schema::columns_type columns = boost::copy_range<schema::columns_type>(std::move(real_columns));
            raw = cql3::util::build_select_statement(base_name(), where_clause(), include_all_columns(), columns);
        } else {
            raw = cql3::util::build_select_statement(base_name(), where_clause(), include_all_columns(), _schema.all_columns());
        }
        raw->prepare_keyspace(_schema.ks_name());
        raw->set_bound_variables({});
        cql3::cql_stats ignored;
        auto prepared = raw->prepare(service::get_local_storage_proxy().get_db().local(), ignored, true);
        _select_statement = static_pointer_cast<cql3::statements::select_statement>(prepared->statement);
    }
    return *_select_statement;
}

const query::partition_slice& view_info::partition_slice() const {
    if (!_partition_slice) {
        _partition_slice = select_statement().make_partition_slice(cql3::query_options({ }));
    }
    return *_partition_slice;
}

const dht::partition_range_vector& view_info::partition_ranges() const {
    if (!_partition_ranges) {
        _partition_ranges = select_statement().get_restrictions()->get_partition_key_ranges(cql3::query_options({ }));
    }
    return *_partition_ranges;
}

const column_definition* view_info::view_column(const schema& base, column_id base_id) const {
    // FIXME: Map base column_ids to view_column_ids, which can be something like
    // a boost::small_vector where the position is the base column_id, and the
    // value is either empty or the view's column_id.
    return view_column(base.regular_column_at(base_id));
}

const column_definition* view_info::view_column(const column_definition& base_def) const {
    return _schema.get_column_definition(base_def.name());
}

stdx::optional<column_id> view_info::base_non_pk_column_in_view_pk() const {
    return _base_non_pk_column_in_view_pk;
}

void view_info::initialize_base_dependent_fields(const schema& base) {
    for (auto&& view_col : boost::range::join(_schema.partition_key_columns(), _schema.clustering_key_columns())) {
        auto* base_col = base.get_column_definition(view_col.name());
        if (base_col && !base_col->is_primary_key()) {
            _base_non_pk_column_in_view_pk.emplace(base_col->id);
            break;
        }
    }
}

bool view_info::is_index() const {
    //TODO(sarna): result of this call can be cached instead of calling index_manager::is_index every time
    column_family& base_cf = service::get_local_storage_service().db().local().find_column_family(base_id());
    return base_cf.get_index_manager().is_index(view_ptr(_schema.shared_from_this()));
}

namespace db {

namespace view {

bool partition_key_matches(const schema& base, const view_info& view, const dht::decorated_key& key) {
    return view.select_statement().get_restrictions()->get_partition_key_restrictions()->is_satisfied_by(
            base, key.key(), clustering_key_prefix::make_empty(), row(), cql3::query_options({ }), gc_clock::now());
}

bool clustering_prefix_matches(const schema& base, const view_info& view, const partition_key& key, const clustering_key_prefix& ck) {
    return view.select_statement().get_restrictions()->get_clustering_columns_restrictions()->is_satisfied_by(
            base, key, ck, row(), cql3::query_options({ }), gc_clock::now());
}

bool may_be_affected_by(const schema& base, const view_info& view, const dht::decorated_key& key, const rows_entry& update) {
    // We can guarantee that the view won't be affected if:
    //  - the primary key is excluded by the view filter (note that this isn't true of the filter on regular columns:
    //    even if an update don't match a view condition on a regular column, that update can still invalidate a
    //    pre-existing entry) - note that the upper layers should already have checked the partition key;
    return clustering_prefix_matches(base, view, key.key(), update.key());
}

static bool update_requires_read_before_write(const schema& base,
        const std::vector<view_ptr>& views,
        const dht::decorated_key& key,
        const rows_entry& update) {
    for (auto&& v : views) {
        view_info& vf = *v->view_info();
        if (may_be_affected_by(base, vf, key, update)) {
            return true;
        }
    }
    return false;
}

static bool is_partition_key_empty(
        const schema& base,
        const schema& view_schema,
        const partition_key& base_key,
        const clustering_row& update) {
    // Empty partition keys are not supported on normal tables - they cannot
    // be inserted or queried, so enforce those rules here.
    if (view_schema.partition_key_columns().size() > 1) {
        // Composite partition keys are different: all components
        // are then allowed to be empty.
        return false;
    }
    auto* base_col = base.get_column_definition(view_schema.partition_key_columns().front().name());
    switch (base_col->kind) {
    case column_kind::partition_key:
        return base_key.get_component(base, base_col->position()).empty();
    case column_kind::clustering_key:
        return update.key().get_component(base, base_col->position()).empty();
    default:
        // No multi-cell columns in the view's partition key
        auto& c = update.cells().cell_at(base_col->id);
        return c.as_atomic_cell(*base_col).value().empty();
    }
}

bool matches_view_filter(const schema& base, const view_info& view, const partition_key& key, const clustering_row& update, gc_clock::time_point now) {
    return clustering_prefix_matches(base, view, key, update.key())
            && boost::algorithm::all_of(
                view.select_statement().get_restrictions()->get_non_pk_restriction() | boost::adaptors::map_values,
                [&] (auto&& r) {
                    return r->is_satisfied_by(base, key, update.key(), update.cells(), cql3::query_options({ }), now);
                });
}

class view_updates final {
    view_ptr _view;
    const view_info& _view_info;
    schema_ptr _base;
    std::unordered_map<partition_key, mutation_partition, partition_key::hashing, partition_key::equality> _updates;
public:
    explicit view_updates(view_ptr view, schema_ptr base)
            : _view(std::move(view))
            , _view_info(*_view->view_info())
            , _base(std::move(base))
            , _updates(8, partition_key::hashing(*_view), partition_key::equality(*_view)) {
    }

    void move_to(std::vector<mutation>& mutations) && {
        auto& partitioner = dht::global_partitioner();
        std::transform(_updates.begin(), _updates.end(), std::back_inserter(mutations), [&, this] (auto&& m) {
            return mutation(_view, partitioner.decorate_key(*_view, std::move(m.first)), std::move(m.second));
        });
    }

    void generate_update(const partition_key& base_key, const clustering_row& update, const stdx::optional<clustering_row>& existing, gc_clock::time_point now);
private:
    mutation_partition& partition_for(partition_key&& key) {
        auto it = _updates.find(key);
        if (it != _updates.end()) {
            return it->second;
        }
        return _updates.emplace(std::move(key), mutation_partition(_view)).first->second;
    }
    row_marker compute_row_marker(const clustering_row& base_row) const;
    dht::token token_for(const partition_key& base_key);
    deletable_row& get_view_row(const partition_key& base_key, const clustering_row& update);
    void create_entry(const partition_key& base_key, const clustering_row& update, gc_clock::time_point now);
    void delete_old_entry(const partition_key& base_key, const clustering_row& existing, const clustering_row& update, gc_clock::time_point now);
    void do_delete_old_entry(const partition_key& base_key, const clustering_row& existing, const clustering_row& update, gc_clock::time_point now);
    void update_entry(const partition_key& base_key, const clustering_row& update, const clustering_row& existing, gc_clock::time_point now);
    void replace_entry(const partition_key& base_key, const clustering_row& update, const clustering_row& existing, gc_clock::time_point now) {
        create_entry(base_key, update, now);
        delete_old_entry(base_key, existing, update, now);
    }
};

row_marker view_updates::compute_row_marker(const clustering_row& base_row) const {
    /*
     * We need to compute both the timestamp and expiration.
     *
     * There are 3 cases:
     *   1) There is a column that is not in the base PK but is in the view PK. In that case, as long as that column
     *      lives, the view entry does too, but as soon as it expires (or is deleted for that matter) the entry also
     *      should expire. So the expiration for the view is the one of that column, regardless of any other expiration.
     *      To take an example of that case, if you have:
     *        CREATE TABLE t (a int, b int, c int, PRIMARY KEY (a, b))
     *        CREATE MATERIALIZED VIEW mv AS SELECT * FROM t WHERE c IS NOT NULL AND a IS NOT NULL AND b IS NOT NULL PRIMARY KEY (c, a, b)
     *        INSERT INTO t(a, b) VALUES (0, 0) USING TTL 3;
     *        UPDATE t SET c = 0 WHERE a = 0 AND b = 0;
     *      then even after 3 seconds elapsed, the row will still exist (it just won't have a "row marker" anymore) and so
     *      the MV should still have a corresponding entry.
     *      This cell determines the liveness of the view row.
     *   2) The columns for the base and view PKs are exactly the same, and all base columns are selected by the view.
     *      In that case, all components (marker, deletion and cells) are the same and trivially mapped.
     *   3) The columns for the base and view PKs are exactly the same, but some base columns are not selected in the view.
     *      Use the max timestamp out of the base row marker and all the unselected columns - this ensures we can keep the
     *      view row alive. Do the same thing for the expiration, if the marker is dead or will expire, and so
     *      will all unselected columns.
     */

    auto marker = base_row.marker();
    auto col_id = _view_info.base_non_pk_column_in_view_pk();
    if (col_id) {
        auto& def = _base->regular_column_at(*col_id);
        // Note: multi-cell columns can't be part of the primary key.
        auto cell = base_row.cells().cell_at(*col_id).as_atomic_cell(def);
        return cell.is_live_and_has_ttl() ? row_marker(cell.timestamp(), cell.ttl(), cell.expiry()) : row_marker(cell.timestamp());
    }

    if (_view_info.include_all_columns()) {
        return marker;
    }

    auto timestamp = marker.timestamp();
    bool has_non_expiring_live_cell = false;
    expiry_opt biggest_expiry;
    gc_clock::duration ttl = gc_clock::duration::min();
    if (marker.is_expiring()) {
        biggest_expiry = marker.expiry();
        ttl = marker.ttl();
    }
    auto maybe_update_expiry_and_ttl = [&] (atomic_cell_view&& cell) {
        timestamp = std::max(timestamp, cell.timestamp());
        if (cell.is_live_and_has_ttl()) {
            if (cell.expiry() >= biggest_expiry.value_or(cell.expiry())) {
                biggest_expiry = cell.expiry();
                ttl = cell.ttl();
            }
        } else if (cell.is_live()) {
            has_non_expiring_live_cell = true;
        }
    };

    // Iterate over regular cells not in the view, as we already have the timestamps of the included columns.
    base_row.cells().for_each_cell([&] (column_id id, const atomic_cell_or_collection& c) {
        auto& def = _base->regular_column_at(id);
        if (_view_info.view_column(def)) {
            return;
        }
        if (def.is_atomic()) {
            maybe_update_expiry_and_ttl(c.as_atomic_cell(def));
        } else {
            auto ctype = static_pointer_cast<const collection_type_impl>(def.type);
            ctype->for_each_cell(c.as_collection_mutation(), maybe_update_expiry_and_ttl);
        }
    });

    if ((marker.is_live() && !marker.is_expiring()) || has_non_expiring_live_cell) {
        return row_marker(timestamp);
    }
    if (biggest_expiry) {
        return row_marker(timestamp, ttl, *biggest_expiry);
    }
    return marker;
}

dht::token view_updates::token_for(const partition_key& base_key) {
    return dht::global_partitioner().get_token(*_base, base_key);
}

deletable_row& view_updates::get_view_row(const partition_key& base_key, const clustering_row& update) {
    std::vector<bytes> linearized_values;
    auto get_value = boost::adaptors::transformed([&, this] (const column_definition& cdef) -> bytes_view {
        auto* base_col = _base->get_column_definition(cdef.name());
        if (!base_col) {
            if (!_view_info.is_index()) {
                throw std::logic_error(sprint("Column %s doesn't exist in base and this view is not backing a secondary index", cdef.name_as_text()));
            }
            auto& partitioner = dht::global_partitioner();
            return linearized_values.emplace_back(partitioner.token_to_bytes(token_for(base_key)));
        }
        switch (base_col->kind) {
        case column_kind::partition_key:
            return base_key.get_component(*_base, base_col->position());
        case column_kind::clustering_key:
            return update.key().get_component(*_base, base_col->position());
        default:
            auto& c = update.cells().cell_at(base_col->id);
            auto value_view = base_col->is_atomic() ? c.as_atomic_cell(cdef).value() : c.as_collection_mutation().data;
            if (value_view.is_fragmented()) {
                return linearized_values.emplace_back(value_view.linearize());
            }
            return value_view.first_fragment();
        }
    });
    auto& partition = partition_for(partition_key::from_range(_view->partition_key_columns() | get_value));
    auto ckey = clustering_key::from_range(_view->clustering_key_columns() | get_value);
    return partition.clustered_row(*_view, std::move(ckey));
}

static const column_definition* view_column(const schema& base, const schema& view, column_id base_id) {
    // FIXME: Map base column_ids to view_column_ids, which can be something like
    // a boost::small_vector where the position is the base column_id, and the
    // value is either empty or the view's column_id.
    return view.get_column_definition(base.regular_column_at(base_id).name());
}

static void add_cells_to_view(const schema& base, const schema& view, row base_cells, row& view_cells) {
    base_cells.for_each_cell([&] (column_id id, atomic_cell_or_collection& c) {
        auto* view_col = view_column(base, view, id);
        if (view_col && !view_col->is_primary_key()) {
            view_cells.append_cell(view_col->id, std::move(c));
        }
    });
}

/**
 * Creates a view entry corresponding to the provided base row.
 * This method checks that the base row does match the view filter before applying anything.
 */
void view_updates::create_entry(const partition_key& base_key, const clustering_row& update, gc_clock::time_point now) {
    if (is_partition_key_empty(*_base, *_view, base_key, update) || !matches_view_filter(*_base, _view_info, base_key, update, now)) {
        return;
    }
    deletable_row& r = get_view_row(base_key, update);
    auto marker = compute_row_marker(update);
    r.apply(marker);
    r.apply(update.tomb());
    add_cells_to_view(*_base, *_view, row(*_base, column_kind::regular_column, update.cells()), r.cells());
}

/**
 * Deletes the view entry corresponding to the provided base row.
 * This method checks that the base row does match the view filter before bothering.
 */
void view_updates::delete_old_entry(const partition_key& base_key, const clustering_row& existing, const clustering_row& update, gc_clock::time_point now) {
    // Before deleting an old entry, make sure it was matching the view filter
    // (otherwise there is nothing to delete)
    if (!is_partition_key_empty(*_base, *_view, base_key, existing) && matches_view_filter(*_base, _view_info, base_key, existing, now)) {
        do_delete_old_entry(base_key, existing, update, now);
    }
}

void view_updates::do_delete_old_entry(const partition_key& base_key, const clustering_row& existing, const clustering_row& update, gc_clock::time_point now) {
    auto& r = get_view_row(base_key, existing);
    auto col_id = _view_info.base_non_pk_column_in_view_pk();
    if (col_id) {
        // We delete the old row using a shadowable row tombstone, making sure that
        // the tombstone deletes everything in the row (or it might still show up).
        // Note: multi-cell columns can't be part of the primary key.
        auto& def = _base->regular_column_at(*col_id);
        auto cell = existing.cells().cell_at(*col_id).as_atomic_cell(def);
        if (cell.is_live()) {
            r.apply(shadowable_tombstone(cell.timestamp(), now));
        }
    } else {
        auto ts = existing.marker().timestamp();
        auto set_max_ts = [&ts] (atomic_cell_view&& cell) {
            ts = std::max(ts, cell.timestamp());
        };
        if (!_view_info.include_all_columns()) {
            existing.cells().for_each_cell([&, this] (column_id id, const atomic_cell_or_collection& cell) {
                auto& def = _base->regular_column_at(id);
                if (_view_info.view_column(def)) {
                    return;
                }
                // Unselected columns are used regardless of being live or dead, since we don't know if
                // they were used to compute the view entry's row marker.
                if (def.is_atomic()) {
                    set_max_ts(cell.as_atomic_cell(def));
                } else {
                    auto ctype = static_pointer_cast<const collection_type_impl>(def.type);
                    ctype->for_each_cell(cell.as_collection_mutation(), set_max_ts);
                }
            });
        }
        auto marker = row_marker(tombstone(ts, now));
        r.apply(marker);
        auto diff = update.cells().difference(*_base, column_kind::regular_column, existing.cells());
        add_cells_to_view(*_base, *_view, std::move(diff), r.cells());
    }
    r.apply(update.tomb());
}

/**
 * Creates the updates to apply to the existing view entry given the base table row before
 * and after the update, assuming that the update hasn't changed to which view entry the
 * row corresponds (that is, we know the columns composing the view PK haven't changed).
 *
 * This method checks that the base row (before and after) matches the view filter before
 * applying anything.
 */
void view_updates::update_entry(const partition_key& base_key, const clustering_row& update, const clustering_row& existing, gc_clock::time_point now) {
    // While we know update and existing correspond to the same view entry,
    // they may not match the view filter.
    if (is_partition_key_empty(*_base, *_view, base_key, existing) || !matches_view_filter(*_base, _view_info, base_key, existing, now)) {
        create_entry(base_key, update, now);
        return;
    }
    if (is_partition_key_empty(*_base, *_view, base_key, update) || !matches_view_filter(*_base, _view_info, base_key, update, now)) {
        do_delete_old_entry(base_key, existing, update, now);
        return;
    }

    deletable_row& r = get_view_row(base_key, update);
    auto marker = compute_row_marker(update);
    r.apply(marker);
    r.apply(update.tomb());

    auto diff = update.cells().difference(*_base, column_kind::regular_column, existing.cells());
    add_cells_to_view(*_base, *_view, std::move(diff), r.cells());
}

void view_updates::generate_update(
        const partition_key& base_key,
        const clustering_row& update,
        const stdx::optional<clustering_row>& existing,
        gc_clock::time_point now) {
    // Note that the base PK columns in update and existing are the same, since we're intrinsically dealing
    // with the same base row. So we have to check 3 things:
    //   1) that the clustering key doesn't have a null, which can happen for compact tables. If that's the case,
    //      there is no corresponding entries.
    //   2) if there is a column not part of the base PK in the view PK, whether it is changed by the update.
    //   3) whether the update actually matches the view SELECT filter

    if (!update.key().is_full(*_base)) {
        return;
    }

    auto col_id = _view_info.base_non_pk_column_in_view_pk();
    if (!col_id) {
        // The view key is necessarily the same pre and post update.
        if (existing && existing->is_live(*_base)) {
            if (update.is_live(*_base)) {
                update_entry(base_key, update, *existing, now);
            } else {
                delete_old_entry(base_key, *existing, update, now);
            }
        } else if (update.is_live(*_base)) {
            create_entry(base_key, update, now);
        }
        return;
    }

    auto* after = update.cells().find_cell(*col_id);
    // Note: multi-cell columns can't be part of the primary key.
    auto& cdef = _base->regular_column_at(*col_id);
    if (existing) {
        auto* before = existing->cells().find_cell(*col_id);
        if (before && before->as_atomic_cell(cdef).is_live()) {
            if (after && after->as_atomic_cell(cdef).is_live()) {
                auto cmp = compare_atomic_cell_for_merge(before->as_atomic_cell(cdef), after->as_atomic_cell(cdef));
                if (cmp == 0) {
                    update_entry(base_key, update, *existing, now);
                } else {
                    replace_entry(base_key, update, *existing, now);
                }
            } else {
                delete_old_entry(base_key, *existing, update, now);
            }
            return;
        }
    }

    // No existing row or the cell wasn't live
    if (after && after->as_atomic_cell(cdef).is_live()) {
        create_entry(base_key, update, now);
    }
}

class view_update_builder {
    schema_ptr _schema; // The base schema
    std::vector<view_updates> _view_updates;
    flat_mutation_reader _updates;
    flat_mutation_reader_opt _existings;
    range_tombstone_accumulator _update_tombstone_tracker;
    range_tombstone_accumulator _existing_tombstone_tracker;
    mutation_fragment_opt _update;
    mutation_fragment_opt _existing;
    gc_clock::time_point _now;
    partition_key _key = partition_key::make_empty();
public:

    view_update_builder(schema_ptr s,
        std::vector<view_updates>&& views_to_update,
        flat_mutation_reader&& updates,
        flat_mutation_reader_opt&& existings)
            : _schema(std::move(s))
            , _view_updates(std::move(views_to_update))
            , _updates(std::move(updates))
            , _existings(std::move(existings))
            , _update_tombstone_tracker(*_schema, false)
            , _existing_tombstone_tracker(*_schema, false)
            , _now(gc_clock::now()) {
    }

    future<std::vector<mutation>> build();

private:
    void generate_update(clustering_row&& update, stdx::optional<clustering_row>&& existing);
    future<stop_iteration> on_results();

    future<stop_iteration> advance_all() {
        auto existings_f = _existings ? (*_existings)() : make_ready_future<optimized_optional<mutation_fragment>>();
        return when_all(_updates(), std::move(existings_f)).then([this] (auto&& fragments) mutable {
            _update = std::move(std::get<mutation_fragment_opt>(std::get<0>(fragments).get()));
            _existing = std::move(std::get<mutation_fragment_opt>(std::get<1>(fragments).get()));
            return stop_iteration::no;
        });
    }

    future<stop_iteration> advance_updates() {
        return _updates().then([this] (auto&& update) mutable {
            _update = std::move(update);
            return stop_iteration::no;
        });
    }

    future<stop_iteration> advance_existings() {
        if (!_existings) {
            return make_ready_future<stop_iteration>(stop_iteration::no);
        }
        return (*_existings)().then([this] (auto&& existing) mutable {
            _existing = std::move(existing);
            return stop_iteration::no;
        });
    }

    future<stop_iteration> stop() const {
        return make_ready_future<stop_iteration>(stop_iteration::yes);
    }
};

future<std::vector<mutation>> view_update_builder::build() {
    return advance_all().then([this] (auto&& ignored) {
        assert(_update && _update->is_partition_start());
        _key = std::move(std::move(_update)->as_partition_start().key().key());
        _update_tombstone_tracker.set_partition_tombstone(_update->as_partition_start().partition_tombstone());
        if (_existing && _existing->is_partition_start()) {
            _existing_tombstone_tracker.set_partition_tombstone(_existing->as_partition_start().partition_tombstone());
        }
    }).then([this] {
        return advance_all().then([this] (auto&& ignored) {
            return repeat([this] {
                return this->on_results();
            });
        });
    }).then([this] {
        std::vector<mutation> mutations;
        for (auto&& update : _view_updates) {
            std::move(update).move_to(mutations);
        }
        return mutations;
    });
}

void view_update_builder::generate_update(clustering_row&& update, stdx::optional<clustering_row>&& existing) {
    // If we have no update at all, we shouldn't get there.
    if (update.empty()) {
        throw std::logic_error("Empty materialized view updated");
    }

    auto gc_before = _now - _schema->gc_grace_seconds();

    // We allow existing to be disengaged, which we treat the same as an empty row.
    if (existing) {
        existing->marker().compact_and_expire(existing->tomb().tomb(), _now, always_gc, gc_before);
        existing->cells().compact_and_expire(*_schema, column_kind::regular_column, existing->tomb(), _now, always_gc, gc_before, existing->marker());
        update.apply(*_schema, *existing);
    }

    update.marker().compact_and_expire(update.tomb().tomb(), _now, always_gc, gc_before);
    update.cells().compact_and_expire(*_schema, column_kind::regular_column, update.tomb(), _now, always_gc, gc_before, update.marker());

    for (auto&& v : _view_updates) {
        v.generate_update(_key, update, existing, _now);
    }
}

static void apply_tracked_tombstones(range_tombstone_accumulator& tracker, clustering_row& row) {
    row.apply(tracker.tombstone_for_row(row.key()));
}

future<stop_iteration> view_update_builder::on_results() {
    if (_update && !_update->is_end_of_partition() && _existing && !_existing->is_end_of_partition()) {
        int cmp = position_in_partition::tri_compare(*_schema)(_update->position(), _existing->position());
        if (cmp < 0) {
            // We have an update where there was nothing before
            if (_update->is_range_tombstone()) {
                _update_tombstone_tracker.apply(std::move(_update->as_range_tombstone()));
            } else if (_update->is_clustering_row()) {
                auto& update = _update->as_mutable_clustering_row();
                apply_tracked_tombstones(_update_tombstone_tracker, update);
                auto tombstone = _existing_tombstone_tracker.current_tombstone();
                auto existing = tombstone
                              ? stdx::optional<clustering_row>(stdx::in_place, update.key(), row_tombstone(std::move(tombstone)), row_marker(), ::row())
                              : stdx::nullopt;
                generate_update(std::move(update), std::move(existing));
            }
            return advance_updates();
        }
        if (cmp > 0) {
            // We have something existing but no update (which will happen either because it's a range tombstone marker in
            // existing, or because we've fetched the existing row due to some partition/range deletion in the updates)
            if (_existing->is_range_tombstone()) {
                _existing_tombstone_tracker.apply(std::move(_existing->as_range_tombstone()));
            } else if (_existing->is_clustering_row()) {
                auto& existing = _existing->as_mutable_clustering_row();
                apply_tracked_tombstones(_existing_tombstone_tracker, existing);
                auto tombstone = _update_tombstone_tracker.current_tombstone();
                // The way we build the read command used for existing rows, we should always have a non-empty
                // tombstone, since we wouldn't have read the existing row otherwise. We don't assert that in case the
                // read method ever changes.
                if (tombstone) {
                    auto update = clustering_row(existing.key(), row_tombstone(std::move(tombstone)), row_marker(), ::row());
                    generate_update(std::move(update), { std::move(existing) });
                }
            }
            return advance_existings();
        }
        // We're updating a row that had pre-existing data
        if (_update->is_range_tombstone()) {
            assert(_existing->is_range_tombstone());
            _existing_tombstone_tracker.apply(std::move(*_existing).as_range_tombstone());
            _update_tombstone_tracker.apply(std::move(*_update).as_range_tombstone());
        } else if (_update->is_clustering_row()) {
            assert(_existing->is_clustering_row());
            apply_tracked_tombstones(_update_tombstone_tracker, _update->as_mutable_clustering_row());
            apply_tracked_tombstones(_existing_tombstone_tracker, _existing->as_mutable_clustering_row());
            generate_update(std::move(*_update).as_clustering_row(), { std::move(*_existing).as_clustering_row() });
        }
        return advance_all();
    }

    auto tombstone = _update_tombstone_tracker.current_tombstone();
    if (tombstone && _existing && !_existing->is_end_of_partition()) {
        // We don't care if it's a range tombstone, as we're only looking for existing entries that get deleted
        if (_existing->is_clustering_row()) {
            auto existing = clustering_row(*_schema, _existing->as_clustering_row());
            auto update = clustering_row(existing.key(), row_tombstone(std::move(tombstone)), row_marker(), ::row());
            generate_update(std::move(update), { std::move(existing) });
        }
        return advance_existings();
    }

    // If we have updates and it's a range tombstone, it removes nothing pre-exisiting, so we can ignore it
<<<<<<< HEAD
    if (_update && !_update->is_end_of_partition()) {
=======
    if (_update) {
>>>>>>> d540d5ff
        if (_update->is_clustering_row()) {
            generate_update(std::move(*_update).as_clustering_row(), { });
        }
        return advance_updates();
    }

    return stop();
}

future<std::vector<mutation>> generate_view_updates(
        const schema_ptr& base,
        std::vector<view_ptr>&& views_to_update,
        flat_mutation_reader&& updates,
        flat_mutation_reader_opt&& existings) {
    auto vs = boost::copy_range<std::vector<view_updates>>(views_to_update | boost::adaptors::transformed([&] (auto&& v) {
        return view_updates(std::move(v), base);
    }));
    auto builder = std::make_unique<view_update_builder>(base, std::move(vs), std::move(updates), std::move(existings));
    auto f = builder->build();
    return f.finally([builder = std::move(builder)] { });
}

query::clustering_row_ranges calculate_affected_clustering_ranges(const schema& base,
        const dht::decorated_key& key,
        const mutation_partition& mp,
        const std::vector<view_ptr>& views) {
    std::vector<nonwrapping_range<clustering_key_prefix_view>> row_ranges;
    std::vector<nonwrapping_range<clustering_key_prefix_view>> view_row_ranges;
    clustering_key_prefix_view::tri_compare cmp(base);
    if (mp.partition_tombstone() || !mp.row_tombstones().empty()) {
        for (auto&& v : views) {
            // FIXME: #2371
            if (v->view_info()->select_statement().get_restrictions()->has_unrestricted_clustering_columns()) {
                view_row_ranges.push_back(nonwrapping_range<clustering_key_prefix_view>::make_open_ended_both_sides());
                break;
            }
            for (auto&& r : v->view_info()->partition_slice().default_row_ranges()) {
                view_row_ranges.push_back(r.transform(std::mem_fn(&clustering_key_prefix::view)));
            }
        }
    }
    if (mp.partition_tombstone()) {
        std::swap(row_ranges, view_row_ranges);
    } else {
        // FIXME: Optimize, as most often than not clustering keys will not be restricted.
        for (auto&& rt : mp.row_tombstones()) {
            nonwrapping_range<clustering_key_prefix_view> rtr(
                    bound_view::to_range_bound<nonwrapping_range>(rt.start_bound()),
                    bound_view::to_range_bound<nonwrapping_range>(rt.end_bound()));
            for (auto&& vr : view_row_ranges) {
                auto overlap = rtr.intersection(vr, cmp);
                if (overlap) {
                    row_ranges.push_back(std::move(overlap).value());
                }
            }
        }
    }

    for (auto&& row : mp.clustered_rows()) {
        if (update_requires_read_before_write(base, views, key, row)) {
            row_ranges.emplace_back(row.key());
        }
    }

    // Note that the views could have restrictions on regular columns,
    // but even if that's the case we shouldn't apply those when we read,
    // because even if an existing row doesn't match the view filter, the
    // update can change that in which case we'll need to know the existing
    // content, in case the view includes a column that is not included in
    // this mutation.

    //FIXME: Unfortunate copy.
    return boost::copy_range<query::clustering_row_ranges>(
            nonwrapping_range<clustering_key_prefix_view>::deoverlap(std::move(row_ranges), cmp)
            | boost::adaptors::transformed([] (auto&& v) {
                return std::move(v).transform([] (auto&& ckv) { return clustering_key_prefix(ckv); });
            }));

}

// Calculate the node ("natural endpoint") to which this node should send
// a view update.
//
// A materialized view table is in the same keyspace as its base table,
// and in particular both have the same replication factor. Therefore it
// is possible, for a particular base partition and related view partition
// to "pair" between the base replicas and view replicas holding those
// partitions. The first (in ring order) base replica is paired with the
// first view replica, the second with the second, and so on. The purpose
// of this function is to find, assuming that this node is one of the base
// replicas for a given partition, the paired view replica.
//
// If the keyspace's replication strategy is a NetworkTopologyStrategy,
// we pair only nodes in the same datacenter.
// If one of the base replicas also happens to be a view replica, it is
// paired with itself (with the other nodes paired by order in the list
// after taking this node out).
//
// If the assumption that the given base token belongs to this replica
// does not hold, we return an empty optional.
static stdx::optional<gms::inet_address>
get_view_natural_endpoint(const sstring& keyspace_name,
        const dht::token& base_token, const dht::token& view_token) {
    auto &db = service::get_local_storage_service().db().local();
    auto& rs = db.find_keyspace(keyspace_name).get_replication_strategy();
    auto my_address = utils::fb_utilities::get_broadcast_address();
    auto my_datacenter = locator::i_endpoint_snitch::get_local_snitch_ptr()->get_datacenter(my_address);
    bool network_topology = dynamic_cast<const locator::network_topology_strategy*>(&rs);
    std::vector<gms::inet_address> base_endpoints, view_endpoints;
    for (auto&& base_endpoint : rs.get_natural_endpoints(base_token)) {
        if (!network_topology || locator::i_endpoint_snitch::get_local_snitch_ptr()->get_datacenter(base_endpoint) == my_datacenter) {
            base_endpoints.push_back(base_endpoint);
        }
    }

    for (auto&& view_endpoint : rs.get_natural_endpoints(view_token)) {
        // If this base replica is also one of the view replicas, we use
        // ourselves as the view replica.
        if (view_endpoint == my_address) {
            return view_endpoint;
        }
        // We have to remove any endpoint which is shared between the base
        // and the view, as it will select itself and throw off the counts
        // otherwise.
        auto it = std::find(base_endpoints.begin(), base_endpoints.end(),
            view_endpoint);
        if (it != base_endpoints.end()) {
            base_endpoints.erase(it);
        } else if (!network_topology || locator::i_endpoint_snitch::get_local_snitch_ptr()->get_datacenter(view_endpoint) == my_datacenter) {
            view_endpoints.push_back(view_endpoint);
        }
    }

    assert(base_endpoints.size() == view_endpoints.size());
    auto base_it = std::find(base_endpoints.begin(), base_endpoints.end(), my_address);
    if (base_it == base_endpoints.end()) {
        // This node is not a base replica of this key, so we return empty
        return {};
    }
    return view_endpoints[base_it - base_endpoints.begin()];
}

// Take the view mutations generated by generate_view_updates(), which pertain
// to a modification of a single base partition, and apply them to the
// appropriate paired replicas. This is done asynchronously - we do not wait
// for the writes to complete.
// FIXME: I dropped a lot of parameters the Cassandra version had,
// we may need them back: writeCommitLog, baseComplete, queryStartNanoTime.
future<> mutate_MV(const dht::token& base_token, std::vector<mutation> mutations, db::view::stats& stats)
{
    auto fs = std::make_unique<std::vector<future<>>>();
    for (auto& mut : mutations) {
        auto view_token = mut.token();
        auto keyspace_name = mut.schema()->ks_name();
        auto paired_endpoint = get_view_natural_endpoint(keyspace_name, base_token, view_token);
        auto pending_endpoints = service::get_local_storage_service().get_token_metadata().pending_endpoints_for(view_token, keyspace_name);
        if (paired_endpoint) {
            // When paired endpoint is the local node, we can just apply
            // the mutation locally, unless there are pending endpoints, in
            // which case we want to do an ordinary write so the view mutation
            // is sent to them as well.
            auto my_address = utils::fb_utilities::get_broadcast_address();
            bool is_endpoint_local = *paired_endpoint == my_address;
            int64_t updates_pushed_remote = !is_endpoint_local + pending_endpoints.size();

            stats.view_updates_pushed_local += is_endpoint_local;
            stats.view_updates_pushed_remote += updates_pushed_remote;

            if (is_endpoint_local && pending_endpoints.empty()) {
                // Note that we start here an asynchronous apply operation, and
                // do not wait for it to complete.
                // Note also that mutate_locally(mut) copies mut (in
                // frozen form) so don't need to increase its lifetime.
                fs->push_back(service::get_local_storage_proxy().mutate_locally(mut).handle_exception([&stats] (auto ep) {
                    vlogger.error("Error applying local view update: {}", ep);
                    stats.view_updates_failed_local++;
                    return make_exception_future<>(std::move(ep));
                }));
            } else {
                vlogger.debug("Sending view update to endpoint {}, with pending endpoints = {}", *paired_endpoint, pending_endpoints);
                // Note we don't wait for the asynchronous operation to complete
                // without a batchlog, and without checking for success.
                // When the ownership of the view partition is being moved to a
                // new node (or nodes), listed in pending_enpoints, we also need
                // to send the update there. Currently, we do this from *each* of
                // the base replicas, but this is probably excessive - see
                // See https://issues.apache.org/jira/browse/CASSANDRA-14262/
                fs->push_back(service::get_local_storage_proxy().send_to_endpoint(std::move(mut), *paired_endpoint, std::move(pending_endpoints), db::write_type::VIEW, stats)
                        .handle_exception([paired_endpoint, is_endpoint_local, updates_pushed_remote, &stats] (auto ep) {
                            stats.view_updates_failed_local += is_endpoint_local;
                            stats.view_updates_failed_remote += updates_pushed_remote;
                            vlogger.error("Error applying view update to {}: {}", *paired_endpoint, ep);
                            return make_exception_future<>(std::move(ep));
                        })
                );
            }
        } else if (!pending_endpoints.empty()) {
            // If there is no paired endpoint, it means there's a range movement going on (decommission or move),
            // such that this base replica is gaining new token ranges. The current node is thus a pending_endpoint
            // from the POV of the coordinator that sent the request. Since we only look at natural endpoints to
            // determine base-to-view pairings, the current node won't appear in the list of base replicas. Sending
            // view updates to the view replica this base will eventually be paired with only makes a difference when
            // the base update didn't make it to the node which is currently being decommissioned or moved-from. Also,
            // if HH is enabled at the coordinator, the update will either make it there before the range movement
            // finishes, or later to this node when it becomes a natural endpoint for the token. We still ensure we
            // send to any pending view endpoints though.
            auto updates_pushed_remote = pending_endpoints.size();
            stats.view_updates_pushed_remote += updates_pushed_remote;
            auto target = pending_endpoints.back();
            pending_endpoints.pop_back();
            fs->push_back(service::get_local_storage_proxy().send_to_endpoint(
                    std::move(mut),
                    target,
                    std::move(pending_endpoints),
                    db::write_type::VIEW).handle_exception([target, updates_pushed_remote, &stats] (auto ep) {
                stats.view_updates_failed_remote += updates_pushed_remote;
                vlogger.error("Error applying view update to {}: {}", target, ep);
                return make_exception_future<>(std::move(ep));
            }));
        }
    }
    auto f = seastar::when_all_succeed(fs->begin(), fs->end());
    return f.finally([fs = std::move(fs)] { });
}

view_builder::view_builder(database& db, db::system_distributed_keyspace& sys_dist_ks, service::migration_manager& mm)
        : _db(db)
        , _sys_dist_ks(sys_dist_ks)
        , _mm(mm) {
}

future<> view_builder::start() {
    _started = seastar::async([this] {
        // Wait for schema agreement even if we're a seed node.
        while (!_mm.have_schema_agreement()) {
            if (_as.abort_requested()) {
                return;
            }
            seastar::sleep(500ms).get();
        }
        auto built = system_keyspace::load_built_views().get0();
        auto in_progress = system_keyspace::load_view_build_progress().get0();
        calculate_shard_build_step(std::move(built), std::move(in_progress)).get();
        _mm.register_listener(this);
        _current_step = _base_to_build_step.begin();
        _build_step.trigger();
    });
    return make_ready_future<>();
}

future<> view_builder::stop() {
    vlogger.info("Stopping view builder");
    _as.request_abort();
    return _started.finally([this] {
        _mm.unregister_listener(this);
        return _sem.wait().then([this] {
            _sem.broken();
            return _build_step.join();
        });
    });
}

static query::partition_slice make_partition_slice(const schema& s) {
    query::partition_slice::option_set opts;
    opts.set(query::partition_slice::option::send_partition_key);
    opts.set(query::partition_slice::option::send_clustering_key);
    opts.set(query::partition_slice::option::send_timestamp);
    opts.set(query::partition_slice::option::send_ttl);
    return query::partition_slice(
            {query::full_clustering_range},
            { },
            boost::copy_range<std::vector<column_id>>(s.regular_columns()
                    | boost::adaptors::transformed(std::mem_fn(&column_definition::id))),
            std::move(opts));
}

view_builder::build_step& view_builder::get_or_create_build_step(utils::UUID base_id) {
    auto it = _base_to_build_step.find(base_id);
    if (it == _base_to_build_step.end()) {
        auto base = _db.find_column_family(base_id).shared_from_this();
        auto p = _base_to_build_step.emplace(base_id, build_step{base, make_partition_slice(*base->schema())});
        // Iterators could have been invalidated if there was rehashing, so just reset the cursor.
        _current_step = p.first;
        it = p.first;
    }
    return it->second;
}

void view_builder::initialize_reader_at_current_token(build_step& step) {
    step.pslice = make_partition_slice(*step.base->schema());
    step.prange = dht::partition_range(dht::ring_position::starting_at(step.current_token()), dht::ring_position::max());
    step.reader = make_local_shard_sstable_reader(
            step.base->schema(),
            make_lw_shared(sstables::sstable_set(step.base->get_sstable_set())),
            step.prange,
            step.pslice,
            default_priority_class(),
            no_resource_tracking(),
            nullptr,
            streamed_mutation::forwarding::no,
            mutation_reader::forwarding::no);
}

void view_builder::load_view_status(view_builder::view_build_status status, std::unordered_set<utils::UUID>& loaded_views) {
    if (!status.next_token) {
        // No progress was made on this view, so we'll treat it as new.
        return;
    }
    vlogger.info0("Resuming to build view {}.{} at {}", status.view->ks_name(), status.view->cf_name(), *status.next_token);
    loaded_views.insert(status.view->id());
    if (status.first_token == *status.next_token) {
        // Completed, so nothing to do for this shard. Consider the view
        // as loaded and not as a new view.
        _built_views.emplace(status.view->id());
        return;
    }
    get_or_create_build_step(status.view->view_info()->base_id()).build_status.emplace_back(std::move(status));
}

void view_builder::reshard(
        std::vector<std::vector<view_builder::view_build_status>> view_build_status_per_shard,
        std::unordered_set<utils::UUID>& loaded_views) {
    // We must reshard. We aim for a simple algorithm, a step above not starting from scratch.
    // Shards build entries at different paces, so both first and last tokens will differ. We
    // want to be conservative when selecting the range that has been built. To do that, we
    // select the intersection of all the previous shard's ranges for each view.
    struct view_ptr_hash {
        std::size_t operator()(const view_ptr& v) const noexcept {
            return std::hash<utils::UUID>()(v->id());
        }
    };
    struct view_ptr_equals {
        bool operator()(const view_ptr& v1, const view_ptr& v2) const noexcept {
            return v1->id() == v2->id();
        }
    };
    std::unordered_map<view_ptr, stdx::optional<nonwrapping_range<dht::token>>, view_ptr_hash, view_ptr_equals> my_status;
    for (auto& shard_status : view_build_status_per_shard) {
        for (auto& [view, first_token, next_token] : shard_status ) {
            // We start from an open-ended range, which we'll try to restrict.
            auto& my_range = my_status.emplace(
                    std::move(view),
                    nonwrapping_range<dht::token>::make_open_ended_both_sides()).first->second;
            if (!next_token || !my_range) {
                // A previous shard made no progress, so for this view we'll start over.
                my_range = stdx::nullopt;
                continue;
            }
            if (first_token == *next_token) {
                // Completed, so don't consider this shard's progress. We know that if the view
                // is marked as in-progress, then at least one shard will have a non-full range.
                continue;
            }
            wrapping_range<dht::token> other_range(first_token, *next_token);
            if (other_range.is_wrap_around(dht::token_comparator())) {
                // The intersection of a wrapping range with a non-wrapping range may yield more
                // multiple non-contiguous ranges. To avoid the complexity of dealing with more
                // than one range, we'll just take one of the intersections.
                auto [bottom_range, top_range] = other_range.unwrap();
                if (auto bottom_int = my_range->intersection(nonwrapping_range(std::move(bottom_range)), dht::token_comparator())) {
                    my_range = std::move(bottom_int);
                } else {
                    my_range = my_range->intersection(nonwrapping_range(std::move(top_range)), dht::token_comparator());
                }
            } else {
                my_range = my_range->intersection(nonwrapping_range(std::move(other_range)), dht::token_comparator());
            }
        }
    }
    view_builder::base_to_build_step_type build_step;
    for (auto& [view, opt_range] : my_status) {
        if (!opt_range) {
            continue; // Treat it as a new table.
        }
        auto start_bound = opt_range->start() ? std::move(opt_range->start()->value()) : dht::minimum_token();
        auto end_bound = opt_range->end() ? std::move(opt_range->end()->value()) : dht::minimum_token();
        auto s = view_build_status{std::move(view), std::move(start_bound), std::move(end_bound)};
        load_view_status(std::move(s), loaded_views);
    }
}

future<> view_builder::calculate_shard_build_step(
        std::vector<system_keyspace::view_name> built,
        std::vector<system_keyspace::view_build_progress> in_progress) {
    // Shard 0 makes cleanup changes to the system tables, but none that could conflict
    // with the other shards; everyone is thus able to proceed independently.
    auto bookkeeping_ops = std::make_unique<std::vector<future<>>>();
    auto base_table_exists = [&, this] (const view_ptr& view) {
        // This is a safety check in case this node missed a create MV statement
        // but got a drop table for the base, and another node didn't get the
        // drop notification and sent us the view schema.
        try {
            _db.find_schema(view->view_info()->base_id());
            return true;
        } catch (const no_such_column_family&) {
            return false;
        }
    };
    auto maybe_fetch_view = [&, this] (system_keyspace::view_name& name) {
        try {
            auto s = _db.find_schema(name.first, name.second);
            if (s->is_view()) {
                auto view = view_ptr(std::move(s));
                if (base_table_exists(view)) {
                    return view;
                }
            }
            // The view was dropped and a table was re-created with the same name,
            // but the write to the view-related system tables didn't make it.
        } catch (const no_such_column_family&) {
            // Fall-through
        }
        if (engine().cpu_id() == 0) {
            bookkeeping_ops->push_back(_sys_dist_ks.remove_view(name.first, name.second));
            bookkeeping_ops->push_back(system_keyspace::remove_built_view(name.first, name.second));
            bookkeeping_ops->push_back(
                    system_keyspace::remove_view_build_progress_across_all_shards(
                            std::move(name.first),
                            std::move(name.second)));
        }
        return view_ptr(nullptr);
    };

    auto built_views = boost::copy_range<std::unordered_set<utils::UUID>>(built
            | boost::adaptors::transformed(maybe_fetch_view)
            | boost::adaptors::filtered([] (const view_ptr& v) { return bool(v); })
            | boost::adaptors::transformed([] (const view_ptr& v) { return v->id(); }));

    std::vector<std::vector<view_build_status>> view_build_status_per_shard;
    for (auto& [view_name, first_token, next_token_opt, cpu_id] : in_progress) {
        if (auto view = maybe_fetch_view(view_name)) {
            if (built_views.find(view->id()) != built_views.end()) {
                if (engine().cpu_id() == 0) {
                    auto f = _sys_dist_ks.finish_view_build(std::move(view_name.first), std::move(view_name.second)).then([view = std::move(view)] {
                        system_keyspace::remove_view_build_progress_across_all_shards(view->cf_name(), view->ks_name());
                    });
                    bookkeeping_ops->push_back(std::move(f));
                }
                continue;
            }
            view_build_status_per_shard.resize(std::max(view_build_status_per_shard.size(), size_t(cpu_id + 1)));
            view_build_status_per_shard[cpu_id].emplace_back(view_build_status{
                    std::move(view),
                    std::move(first_token),
                    std::move(next_token_opt)});
        }
    }

    std::unordered_set<utils::UUID> loaded_views;
    if (view_build_status_per_shard.size() != smp::count) {
        reshard(std::move(view_build_status_per_shard), loaded_views);
    } else if (!view_build_status_per_shard.empty()) {
        for (auto& status : view_build_status_per_shard[engine().cpu_id()]) {
            load_view_status(std::move(status), loaded_views);
        }
    }

    for (auto& [_, build_step] : _base_to_build_step) {
        boost::sort(build_step.build_status, [] (view_build_status s1, view_build_status s2) {
            return *s1.next_token < *s2.next_token;
        });
        if (!build_step.build_status.empty()) {
            build_step.current_key = dht::decorated_key{*build_step.build_status.front().next_token, partition_key::make_empty()};
        }
    }

    auto all_views = _db.get_views();
    auto is_new = [&] (const view_ptr& v) {
        return base_table_exists(v) && loaded_views.find(v->id()) == loaded_views.end()
                && built_views.find(v->id()) == built_views.end();
    };
    for (auto&& view : all_views | boost::adaptors::filtered(is_new)) {
        bookkeeping_ops->push_back(add_new_view(view, get_or_create_build_step(view->view_info()->base_id())));
    }

    for (auto& [_, build_step] : _base_to_build_step) {
        initialize_reader_at_current_token(build_step);
    }

    auto f = seastar::when_all_succeed(bookkeeping_ops->begin(), bookkeeping_ops->end());
    return f.handle_exception([bookkeeping_ops = std::move(bookkeeping_ops)] (std::exception_ptr ep) {
        vlogger.error("Failed to update materialized view bookkeeping ({}), continuing anyway.", ep);
    });
}

future<> view_builder::add_new_view(view_ptr view, build_step& step) {
    vlogger.info0("Building view {}.{}, starting at token {}", view->ks_name(), view->cf_name(), step.current_token());
    step.build_status.emplace(step.build_status.begin(), view_build_status{view, step.current_token(), std::nullopt});
    return when_all_succeed(
            system_keyspace::register_view_for_building(view->ks_name(), view->cf_name(), step.current_token()),
            _sys_dist_ks.start_view_build(view->ks_name(), view->cf_name()));
}

static future<> flush_base(lw_shared_ptr<column_family> base, abort_source& as) {
    struct empty_state { };
    return exponential_backoff_retry::do_until_value(1s, 1min, as, [base = std::move(base)] {
        return base->flush().then_wrapped([base] (future<> f) -> stdx::optional<empty_state> {
            if (f.failed()) {
                vlogger.error("Error flushing base table {}.{}: {}; retrying", base->schema()->ks_name(), base->schema()->cf_name(), f.get_exception());
                return { };
            }
            return { empty_state{} };
        });
    }).discard_result();
}

void view_builder::on_create_view(const sstring& ks_name, const sstring& view_name) {
    with_semaphore(_sem, 1, [ks_name, view_name, this] {
        auto view = view_ptr(_db.find_schema(ks_name, view_name));
        auto& step = get_or_create_build_step(view->view_info()->base_id());
        return step.base->await_pending_writes().then([this, &step] {
            return flush_base(step.base, _as);
        }).then([this, view, &step] () mutable {
            // This resets the build step to the current token. It may result in views currently
            // being built to receive duplicate updates, but it simplifies things as we don't have
            // to keep around a list of new views to build the next time the reader crosses a token
            // threshold.
            initialize_reader_at_current_token(step);
            return add_new_view(view, step).then_wrapped([this, view] (future<>&& f) {
                if (f.failed()) {
                    vlogger.error("Error setting up view for building {}.{}: {}", view->ks_name(), view->cf_name(), f.get_exception());
                }
                _build_step.trigger();
            });
        });
    }).handle_exception_type([] (no_such_column_family&) { });
}

void view_builder::on_update_view(const sstring& ks_name, const sstring& view_name, bool) {
    with_semaphore(_sem, 1, [ks_name, view_name, this] {
        auto view = view_ptr(_db.find_schema(ks_name, view_name));
        auto step_it = _base_to_build_step.find(view->view_info()->base_id());
        if (step_it == _base_to_build_step.end()) {
            return;// In case all the views for this CF have finished building already.
        }
        auto status_it = boost::find_if(step_it->second.build_status, [view] (const view_build_status& bs) {
            return bs.view->id() == view->id();
        });
        if (status_it != step_it->second.build_status.end()) {
            status_it->view = std::move(view);
        }
    }).handle_exception_type([] (no_such_column_family&) { });
}

void view_builder::on_drop_view(const sstring& ks_name, const sstring& view_name) {
    vlogger.info0("Stopping to build view {}.{}", ks_name, view_name);
    with_semaphore(_sem, 1, [ks_name, view_name, this] {
        // The view is absent from the database at this point, so find it by brute force.
        ([&, this] {
            for (auto& [_, step] : _base_to_build_step) {
                if (step.build_status.empty() || step.build_status.front().view->ks_name() != ks_name) {
                    continue;
                }
                for (auto it = step.build_status.begin(); it != step.build_status.end(); ++it) {
                    if (it->view->cf_name() == view_name) {
                        _built_views.erase(it->view->id());
                        step.build_status.erase(it);
                        return;
                    }
                }
            }
        })();
        if (engine().cpu_id() != 0) {
            return make_ready_future();
        }
        return when_all_succeed(
                    system_keyspace::remove_view_build_progress_across_all_shards(ks_name, view_name),
                    system_keyspace::remove_built_view(ks_name, view_name),
                    _sys_dist_ks.remove_view(ks_name, view_name)).handle_exception([ks_name, view_name] (std::exception_ptr ep) {
            vlogger.warn("Failed to cleanup view {}.{}: {}", ks_name, view_name, ep);
        });
    });
}

future<> view_builder::do_build_step() {
    return seastar::async([this] {
        exponential_backoff_retry r(1s, 1min);
        while (!_base_to_build_step.empty() && !_as.abort_requested()) {
            auto units = get_units(_sem, 1).get0();
            try {
                execute(_current_step->second, exponential_backoff_retry(1s, 1min));
                r.reset();
            } catch (const abort_requested_exception&) {
                return;
            } catch (...) {
                auto base = _current_step->second.base->schema();
                vlogger.warn("Error executing build step for base {}.{}: {}", base->ks_name(), base->cf_name(), std::current_exception());
                r.retry(_as).get();
                initialize_reader_at_current_token(_current_step->second);
            }
            if (_current_step->second.build_status.empty()) {
                _current_step = _base_to_build_step.erase(_current_step);
            } else {
                ++_current_step;
            }
            if (_current_step == _base_to_build_step.end()) {
                _current_step = _base_to_build_step.begin();
            }
        }
    });
}

// Called in the context of a seastar::thread.
class view_builder::consumer {
public:
    struct built_views {
        build_step& step;
        std::vector<view_build_status> views;

        built_views(build_step& step)
                : step(step) {
        }

        built_views(built_views&& other)
                : step(other.step)
                , views(std::move(other.views)) {
        }

        ~built_views() {
            for (auto&& status : views) {
                // Use step.current_token(), which may have wrapped around and become < first_token.
                step.build_status.emplace_back(view_build_status{std::move(status.view), step.current_token(), step.current_token()});
            }
        }

        void release() {
            views.clear();
        }
    };

private:
    view_builder& _builder;
    build_step& _step;
    built_views _built_views;
    std::vector<view_ptr> _views_to_build;
    std::deque<mutation_fragment> _fragments;

public:
    consumer(view_builder& builder, build_step& step)
            : _builder(builder)
            , _step(step)
            , _built_views{step} {
        if (!step.current_key.key().is_empty(*_step.reader.schema())) {
            load_views_to_build();
        }
    }

    void load_views_to_build() {
        for (auto&& vs : _step.build_status) {
            if (_step.current_token() >= vs.next_token) {
                if (partition_key_matches(*_step.reader.schema(), *vs.view->view_info(), _step.current_key)) {
                    _views_to_build.push_back(vs.view);
                }
                if (vs.next_token || _step.current_token() != vs.first_token) {
                    vs.next_token = _step.current_key.token();
                }
            } else {
                break;
            }
        }
    }

    void check_for_built_views() {
        for (auto it = _step.build_status.begin(); it != _step.build_status.end();) {
            // A view starts being built at token t1. Due to resharding, that may not necessarily be a
            // shard-owned token. We finish building the view when the next_token to build is just before
            // (or at) the first token, but the shard-owned current token is after (or at) the first token.
            // In the system tables, we set first_token = next_token to signal the completion of the build
            // process in case of a restart.
            if (it->next_token && *it->next_token <= it->first_token && _step.current_token() >= it->first_token) {
                _built_views.views.push_back(std::move(*it));
                it = _step.build_status.erase(it);
            } else {
                ++it;
            }
        }
    }

    stop_iteration consume_new_partition(const dht::decorated_key& dk) {
        _step.current_key = std::move(dk);
        check_for_built_views();
        _views_to_build.clear();
        load_views_to_build();
        return stop_iteration(_views_to_build.empty());
    }

    stop_iteration consume(tombstone) {
        return stop_iteration::no;
    }

    stop_iteration consume(static_row&&, tombstone, bool) {
        return stop_iteration::no;
    }

    stop_iteration consume(clustering_row&& cr, row_tombstone, bool) {
        if (_views_to_build.empty() || _builder._as.abort_requested()) {
            return stop_iteration::yes;
        }

        _fragments.push_back(std::move(cr));
        return stop_iteration::no;
    }

    stop_iteration consume(range_tombstone&&) {
        return stop_iteration::no;
    }

    stop_iteration consume_end_of_partition() {
        _builder._as.check();
        if (!_fragments.empty()) {
            _fragments.push_front(partition_start(_step.current_key, tombstone()));
            _step.base->populate_views(
                    _views_to_build,
                    _step.current_token(),
                    make_flat_mutation_reader_from_fragments(_step.base->schema(), std::move(_fragments))).get();
            _fragments.clear();
        }
        return stop_iteration(_step.build_status.empty());
    }

    built_views consume_end_of_stream() {
        if (vlogger.is_enabled(log_level::debug)) {
            auto view_names = boost::copy_range<std::vector<sstring>>(
                    _views_to_build | boost::adaptors::transformed([](auto v) {
                        return v->cf_name();
                    }));
            vlogger.debug("Completed build step for base {}.{}, at token {}; views={}", _step.base->schema()->ks_name(),
                          _step.base->schema()->cf_name(), _step.current_token(), view_names);
        }
        if (_step.reader.is_end_of_stream() && _step.reader.is_buffer_empty()) {
            _step.current_key = {dht::minimum_token(), partition_key::make_empty()};
            for (auto&& vs : _step.build_status) {
                vs.next_token = dht::minimum_token();
            }
            _builder.initialize_reader_at_current_token(_step);
            check_for_built_views();
        }
        return std::move(_built_views);
    }
};

// Called in the context of a seastar::thread.
void view_builder::execute(build_step& step, exponential_backoff_retry r) {
    auto consumer = compact_for_query<emit_only_live_rows::yes, view_builder::consumer>(
            *step.reader.schema(),
            gc_clock::now(),
            step.pslice,
            batch_size,
            query::max_partitions,
            view_builder::consumer{*this, step});
    consumer.consume_new_partition(step.current_key); // Initialize the state in case we're resuming a partition
    auto built = step.reader.consume_in_thread(std::move(consumer));

    _as.check();

    std::vector<future<>> bookkeeping_ops;
    bookkeeping_ops.reserve(built.views.size() + step.build_status.size());
    for (auto& [view, first_token, _] : built.views) {
        bookkeeping_ops.push_back(maybe_mark_view_as_built(view, first_token));
    }
    built.release();
    for (auto& [view, _, next_token] : step.build_status) {
        if (next_token) {
            bookkeeping_ops.push_back(
                    system_keyspace::update_view_build_progress(view->ks_name(), view->cf_name(), *next_token));
        }
    }
    seastar::when_all_succeed(bookkeeping_ops.begin(), bookkeeping_ops.end()).handle_exception([] (std::exception_ptr ep) {
        vlogger.error("Failed to update materialized view bookkeeping ({}), continuing anyway.", ep);
    }).get();
}

future<> view_builder::maybe_mark_view_as_built(view_ptr view, dht::token next_token) {
    _built_views.emplace(view->id());
    vlogger.debug("Shard finished building view {}.{}", view->ks_name(), view->cf_name());
    return container().map_reduce0(
            [view_id = view->id()] (view_builder& builder) {
                return builder._built_views.count(view_id);
            },
            true,
            [] (bool result, bool shard_complete) {
                return result & shard_complete;
            }).then([this, view, next_token = std::move(next_token)] (bool built) {
        if (built) {
            return container().invoke_on_all([view_id = view->id()] (view_builder& builder) {
                if (builder._built_views.erase(view_id) == 0 || engine().cpu_id() != 0) {
                    return make_ready_future<>();
                }
                auto view = builder._db.find_schema(view_id);
                vlogger.info("Finished building view {}.{}", view->ks_name(), view->cf_name());
                return seastar::when_all_succeed(
                        system_keyspace::mark_view_as_built(view->ks_name(), view->cf_name()),
                        builder._sys_dist_ks.finish_view_build(view->ks_name(), view->cf_name())).then([view] {
                    return system_keyspace::remove_view_build_progress_across_all_shards(view->ks_name(), view->cf_name());
                }).then([&builder, view] {
                    auto it = builder._build_notifiers.find(std::pair(view->ks_name(), view->cf_name()));
                    if (it != builder._build_notifiers.end()) {
                        it->second.set_value();
                    }
                });
            });
        }
        return system_keyspace::update_view_build_progress(view->ks_name(), view->cf_name(), next_token);
    });
}

future<> view_builder::wait_until_built(const sstring& ks_name, const sstring& view_name, lowres_clock::time_point timeout) {
    return container().invoke_on(0, [ks_name, view_name, timeout] (view_builder& builder) {
        auto v = std::pair(std::move(ks_name), std::move(view_name));
        return builder._build_notifiers[std::move(v)].get_shared_future(timeout);
    });
}

} // namespace view
} // namespace db<|MERGE_RESOLUTION|>--- conflicted
+++ resolved
@@ -704,11 +704,7 @@
     }
 
     // If we have updates and it's a range tombstone, it removes nothing pre-exisiting, so we can ignore it
-<<<<<<< HEAD
     if (_update && !_update->is_end_of_partition()) {
-=======
-    if (_update) {
->>>>>>> d540d5ff
         if (_update->is_clustering_row()) {
             generate_update(std::move(*_update).as_clustering_row(), { });
         }
