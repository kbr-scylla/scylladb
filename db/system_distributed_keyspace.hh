--- conflicted
+++ resolved
@@ -96,7 +96,11 @@
     future<> expire_cdc_desc(db_clock::time_point streams_ts, db_clock::time_point expiration_time, context);
     future<bool> cdc_desc_exists(db_clock::time_point streams_ts, context);
 
-<<<<<<< HEAD
+    /* Get all generation timestamps appearing in the "cdc_streams_descriptions" table
+     * (the old CDC stream description table). */
+    future<std::vector<db_clock::time_point>> get_cdc_desc_v1_timestamps(context);
+
+    future<std::map<db_clock::time_point, cdc::streams_version>> cdc_get_versioned_streams(db_clock::time_point not_older_than, context);
     future<std::map<db_clock::time_point, cdc::streams_version>> cdc_get_versioned_streams(context);
 
     future<qos::service_levels_info> get_service_levels() const;
@@ -106,13 +110,6 @@
     bool workload_prioritization_tables_exists();
 private:
     future<> create_tables(std::vector<schema_ptr> tables);
-=======
-    /* Get all generation timestamps appearing in the "cdc_streams_descriptions" table
-     * (the old CDC stream description table). */
-    future<std::vector<db_clock::time_point>> get_cdc_desc_v1_timestamps(context);
-
-    future<std::map<db_clock::time_point, cdc::streams_version>> cdc_get_versioned_streams(db_clock::time_point not_older_than, context);
->>>>>>> 10364fca
 };
 
 }