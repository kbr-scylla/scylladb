--- conflicted
+++ resolved
@@ -389,7 +389,8 @@
 
     named_value<bool> cache_index_pages;
 
-<<<<<<< HEAD
+    named_value<unsigned> x_log2_compaction_groups;
+
     named_value<sstring> audit;
     named_value<sstring> audit_categories;
     named_value<sstring> audit_tables;
@@ -401,9 +402,6 @@
     named_value<sstring> ldap_bind_dn;
     named_value<sstring> ldap_bind_passwd;
     named_value<sstring> saslauthd_socket_path;
-=======
-    named_value<unsigned> x_log2_compaction_groups;
->>>>>>> b0d95948
 
     seastar::logging_settings logging_settings(const log_cli::options&) const;
 
