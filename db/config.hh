/*
 * Copyright (C) 2015-present ScyllaDB
 *
 */

/*
 * This file is part of Scylla.
 *
 * See the LICENSE.PROPRIETARY file in the top-level directory for licensing information.
 */

#pragma once

#include <boost/program_options.hpp>
#include <unordered_map>

#include <seastar/core/sstring.hh>
#include <seastar/core/shared_ptr.hh>
#include <seastar/util/program-options.hh>
#include <seastar/util/log.hh>

#include "seastarx.hh"
#include "utils/config_file.hh"
#include "utils/enum_option.hh"
#include "db/hints/host_filter.hh"

namespace seastar { class file; struct logging_settings; }

namespace db {

namespace fs = std::filesystem;

class extensions;

/*
 * This type is not use, and probably never will be.
 * So it makes sense to jump through hoops just to ensure
 * it is in fact handled properly...
 */
struct seed_provider_type {
    seed_provider_type() = default;
    seed_provider_type(sstring n,
            std::initializer_list<program_options::string_map::value_type> opts =
                    { })
            : class_name(std::move(n)), parameters(std::move(opts)) {
    }
    sstring class_name;
    std::unordered_map<sstring, sstring> parameters;
    bool operator==(const seed_provider_type& other) const {
        return class_name == other.class_name && parameters == other.parameters;
    }
    friend std::ostream& operator<<(std::ostream& os, const seed_provider_type&);
};

std::ostream& operator<<(std::ostream& os, const db::seed_provider_type& s);

}


namespace utils {

sstring config_value_as_json(const db::seed_provider_type& v);

sstring config_value_as_json(const log_level& v);

sstring config_value_as_json(const std::unordered_map<sstring, log_level>& v);

}

namespace db {

/// Enumeration of all valid values for the `experimental` config entry.
struct experimental_features_t {
    enum feature { UNUSED, UDF, UNUSED_CDC, ALTERNATOR_STREAMS };
    static std::unordered_map<sstring, feature> map(); // See enum_option.
    static std::vector<enum_option<experimental_features_t>> all();
};

/// A restriction that can be in three modes: true (the operation is disabled),
/// false (the operation is allowed), or warn (the operation is allowed but
/// produces a warning in the log).
struct tri_mode_restriction_t {
    enum class mode { FALSE, TRUE, WARN };
    static std::unordered_map<sstring, mode> map(); // for enum_option<>
};
using tri_mode_restriction = enum_option<tri_mode_restriction_t>;


class config : public utils::config_file {
public:
    config();
    config(std::shared_ptr<db::extensions>);
    ~config();

    // For testing only
    void add_cdc_extension();

    /// True iff the feature is enabled.
    bool check_experimental(experimental_features_t::feature f) const;

    void setup_directories();

    /**
     * Scans the environment variables for configuration files directory
     * definition. It's either $SCYLLA_CONF, $SCYLLA_HOME/conf or "conf" if none
     * of SCYLLA_CONF and SCYLLA_HOME is defined.
     *
     * @return path of the directory where configuration files are located
     *         according the environment variables definitions.
     */
    static fs::path get_conf_dir();
    static fs::path get_conf_sub(fs::path);

    using string_map = std::unordered_map<sstring, sstring>;
                    //program_options::string_map;
    using string_list = std::vector<sstring>;
    using seed_provider_type = db::seed_provider_type;
    using hinted_handoff_enabled_type = db::hints::host_filter;

    /*
     * All values and documentation taken from
     * http://docs.datastax.com/en/cassandra/2.1/cassandra/configuration/configCassandra_yaml_r.html
     */
    named_value<double> background_writer_scheduling_quota;
    named_value<bool> auto_adjust_flush_quota;
    named_value<float> memtable_flush_static_shares;
    named_value<float> compaction_static_shares;
    named_value<bool> compaction_enforce_min_threshold;
    named_value<sstring> cluster_name;
    named_value<sstring> listen_address;
    named_value<sstring> listen_interface;
    named_value<bool> listen_interface_prefer_ipv6;
    named_value<sstring> work_directory;
    named_value<sstring> commitlog_directory;
    named_value<string_list> data_file_directories;
    named_value<sstring> hints_directory;
    named_value<sstring> view_hints_directory;
    named_value<sstring> saved_caches_directory;
    named_value<sstring> commit_failure_policy;
    named_value<sstring> disk_failure_policy;
    named_value<sstring> endpoint_snitch;
    named_value<sstring> rpc_address;
    named_value<sstring> rpc_interface;
    named_value<bool> rpc_interface_prefer_ipv6;
    named_value<seed_provider_type> seed_provider;
    named_value<uint32_t> compaction_throughput_mb_per_sec;
    named_value<uint32_t> compaction_large_partition_warning_threshold_mb;
    named_value<uint32_t> compaction_large_row_warning_threshold_mb;
    named_value<uint32_t> compaction_large_cell_warning_threshold_mb;
    named_value<uint32_t> compaction_rows_count_warning_threshold;
    named_value<uint32_t> memtable_total_space_in_mb;
    named_value<uint32_t> concurrent_reads;
    named_value<uint32_t> concurrent_writes;
    named_value<uint32_t> concurrent_counter_writes;
    named_value<bool> incremental_backups;
    named_value<bool> snapshot_before_compaction;
    named_value<uint32_t> phi_convict_threshold;
    named_value<uint32_t> failure_detector_timeout_in_ms;
    named_value<sstring> commitlog_sync;
    named_value<uint32_t> commitlog_segment_size_in_mb;
    named_value<uint32_t> commitlog_sync_period_in_ms;
    named_value<uint32_t> commitlog_sync_batch_window_in_ms;
    named_value<int64_t> commitlog_total_space_in_mb;
    named_value<bool> commitlog_reuse_segments;
    named_value<bool> commitlog_use_o_dsync;
    named_value<bool> compaction_preheat_key_cache;
    named_value<uint32_t> concurrent_compactors;
    named_value<uint32_t> in_memory_compaction_limit_in_mb;
    named_value<bool> preheat_kernel_page_cache;
    named_value<uint32_t> sstable_preemptive_open_interval_in_mb;
    named_value<bool> defragment_memory_on_idle;
    named_value<sstring> memtable_allocation_type;
    named_value<double> memtable_cleanup_threshold;
    named_value<uint32_t> file_cache_size_in_mb;
    named_value<uint32_t> memtable_flush_queue_size;
    named_value<uint32_t> memtable_flush_writers;
    named_value<uint32_t> memtable_heap_space_in_mb;
    named_value<uint32_t> memtable_offheap_space_in_mb;
    named_value<uint32_t> column_index_size_in_kb;
    named_value<uint32_t> index_summary_capacity_in_mb;
    named_value<uint32_t> index_summary_resize_interval_in_minutes;
    named_value<double> reduce_cache_capacity_to;
    named_value<double> reduce_cache_sizes_at;
    named_value<uint32_t> stream_throughput_outbound_megabits_per_sec;
    named_value<uint32_t> inter_dc_stream_throughput_outbound_megabits_per_sec;
    named_value<bool> trickle_fsync;
    named_value<uint32_t> trickle_fsync_interval_in_kb;
    named_value<bool> auto_bootstrap;
    named_value<uint32_t> batch_size_warn_threshold_in_kb;
    named_value<uint32_t> batch_size_fail_threshold_in_kb;
    named_value<sstring> broadcast_address;
    named_value<bool> listen_on_broadcast_address;
    named_value<sstring> initial_token;
    named_value<uint32_t> num_tokens;
    named_value<sstring> partitioner;
    named_value<uint16_t> storage_port;
    named_value<bool> auto_snapshot;
    named_value<uint32_t> key_cache_keys_to_save;
    named_value<uint32_t> key_cache_save_period;
    named_value<uint32_t> key_cache_size_in_mb;
    named_value<uint32_t> row_cache_keys_to_save;
    named_value<uint32_t> row_cache_size_in_mb;
    named_value<uint32_t> row_cache_save_period;
    named_value<sstring> memory_allocator;
    named_value<uint32_t> counter_cache_size_in_mb;
    named_value<uint32_t> counter_cache_save_period;
    named_value<uint32_t> counter_cache_keys_to_save;
    named_value<uint32_t> tombstone_warn_threshold;
    named_value<uint32_t> tombstone_failure_threshold;
    named_value<uint32_t> range_request_timeout_in_ms;
    named_value<uint32_t> read_request_timeout_in_ms;
    named_value<uint32_t> counter_write_request_timeout_in_ms;
    named_value<uint32_t> cas_contention_timeout_in_ms;
    named_value<uint32_t> truncate_request_timeout_in_ms;
    named_value<uint32_t> write_request_timeout_in_ms;
    named_value<uint32_t> request_timeout_in_ms;
    named_value<bool> cross_node_timeout;
    named_value<uint32_t> internode_send_buff_size_in_bytes;
    named_value<uint32_t> internode_recv_buff_size_in_bytes;
    named_value<sstring> internode_compression;
    named_value<bool> inter_dc_tcp_nodelay;
    named_value<uint32_t> streaming_socket_timeout_in_ms;
    named_value<bool> start_native_transport;
    named_value<uint16_t> native_transport_port;
    named_value<uint16_t> native_transport_port_ssl;
    named_value<uint16_t> native_shard_aware_transport_port;
    named_value<uint16_t> native_shard_aware_transport_port_ssl;
    named_value<uint32_t> native_transport_max_threads;
    named_value<uint32_t> native_transport_max_frame_size_in_mb;
    named_value<sstring> broadcast_rpc_address;
    named_value<uint16_t> rpc_port;
    named_value<bool> start_rpc;
    named_value<bool> rpc_keepalive;
    named_value<uint32_t> rpc_max_threads;
    named_value<uint32_t> rpc_min_threads;
    named_value<uint32_t> rpc_recv_buff_size_in_bytes;
    named_value<uint32_t> rpc_send_buff_size_in_bytes;
    named_value<sstring> rpc_server_type;
    named_value<bool> cache_hit_rate_read_balancing;
    named_value<double> dynamic_snitch_badness_threshold;
    named_value<uint32_t> dynamic_snitch_reset_interval_in_ms;
    named_value<uint32_t> dynamic_snitch_update_interval_in_ms;
    named_value<hinted_handoff_enabled_type> hinted_handoff_enabled;
    named_value<uint32_t> hinted_handoff_throttle_in_kb;
    named_value<uint32_t> max_hint_window_in_ms;
    named_value<uint32_t> max_hints_delivery_threads;
    named_value<uint32_t> batchlog_replay_throttle_in_kb;
    named_value<sstring> request_scheduler;
    named_value<sstring> request_scheduler_id;
    named_value<string_map> request_scheduler_options;
    named_value<uint32_t> thrift_framed_transport_size_in_mb;
    named_value<uint32_t> thrift_max_message_length_in_mb;
    named_value<sstring> authenticator;
    named_value<sstring> internode_authenticator;
    named_value<sstring> authorizer;
    named_value<sstring> role_manager;
    named_value<uint32_t> permissions_validity_in_ms;
    named_value<uint32_t> permissions_update_interval_in_ms;
    named_value<uint32_t> permissions_cache_max_entries;
    named_value<string_map> server_encryption_options;
    named_value<string_map> client_encryption_options;
    named_value<string_map> alternator_encryption_options;
    named_value<uint32_t> ssl_storage_port;
    named_value<bool> enable_in_memory_data_store;
    named_value<bool> enable_cache;
    named_value<bool> enable_commitlog;
    named_value<bool> volatile_system_keyspace_for_testing;
    named_value<uint16_t> api_port;
    named_value<sstring> api_address;
    named_value<sstring> api_ui_dir;
    named_value<sstring> api_doc_dir;
    named_value<sstring> load_balance;
    named_value<bool> consistent_rangemovement;
    named_value<bool> join_ring;
    named_value<bool> load_ring_state;
    named_value<sstring> replace_node;
    named_value<sstring> replace_token;
    named_value<sstring> replace_address;
    named_value<sstring> replace_address_first_boot;
    named_value<bool> override_decommission;
    named_value<bool> enable_repair_based_node_ops;
    named_value<bool> wait_for_hint_replay_before_repair;
    named_value<uint32_t> ring_delay_ms;
    named_value<uint32_t> shadow_round_ms;
    named_value<uint32_t> fd_max_interval_ms;
    named_value<uint32_t> fd_initial_value_ms;
    named_value<uint32_t> shutdown_announce_in_ms;
    named_value<bool> developer_mode;
    named_value<int32_t> skip_wait_for_gossip_to_settle;
    named_value<int32_t> force_gossip_generation;
    named_value<bool> experimental;
    named_value<std::vector<enum_option<experimental_features_t>>> experimental_features;
    named_value<size_t> lsa_reclamation_step;
    named_value<uint16_t> prometheus_port;
    named_value<sstring> prometheus_address;
    named_value<sstring> prometheus_prefix;
    named_value<bool> abort_on_lsa_bad_alloc;
    named_value<unsigned> murmur3_partitioner_ignore_msb_bits;
    named_value<double> virtual_dirty_soft_limit;
    named_value<double> sstable_summary_ratio;
    named_value<size_t> large_memory_allocation_warning_threshold;
    named_value<bool> enable_deprecated_partitioners;
    named_value<bool> enable_keyspace_column_family_metrics;
    named_value<bool> enable_sstable_data_integrity_check;
    named_value<bool> enable_sstable_key_validation;
    named_value<bool> cpu_scheduler;
    named_value<bool> view_building;
    named_value<bool> enable_sstables_mc_format;
    named_value<bool> enable_sstables_md_format;
    named_value<bool> enable_dangerous_direct_import_of_cassandra_counters;
    named_value<bool> enable_shard_aware_drivers;
    named_value<bool> enable_ipv6_dns_lookup;
    named_value<bool> abort_on_internal_error;
    named_value<uint32_t> max_partition_key_restrictions_per_query;
    named_value<uint32_t> max_clustering_key_restrictions_per_query;
    named_value<uint64_t> max_memory_for_unlimited_query_soft_limit;
    named_value<uint64_t> max_memory_for_unlimited_query_hard_limit;
    named_value<unsigned> initial_sstable_loading_concurrency;
    named_value<bool> enable_3_1_0_compatibility_mode;
    named_value<bool> enable_user_defined_functions;
    named_value<unsigned> user_defined_function_time_limit_ms;
    named_value<unsigned> user_defined_function_allocation_limit_bytes;
    named_value<unsigned> user_defined_function_contiguous_allocation_limit_bytes;
    named_value<uint32_t> schema_registry_grace_period;
    named_value<uint32_t> max_concurrent_requests_per_shard;
    named_value<bool> cdc_dont_rewrite_streams;

    named_value<uint16_t> alternator_port;
    named_value<uint16_t> alternator_https_port;
    named_value<sstring> alternator_address;
    named_value<bool> alternator_enforce_authorization;
    named_value<sstring> alternator_write_isolation;
    named_value<uint32_t> alternator_streams_time_window_s;
    named_value<uint32_t> alternator_timeout_in_ms;

    named_value<bool> abort_on_ebadf;

    named_value<uint16_t> redis_port;
    named_value<uint16_t> redis_ssl_port;
    named_value<sstring> redis_read_consistency_level;
    named_value<sstring> redis_write_consistency_level;
    named_value<uint16_t> redis_database_count;
    named_value<string_map> redis_keyspace_replication_strategy_options;

<<<<<<< HEAD
    named_value<sstring> audit;
    named_value<sstring> audit_categories;
    named_value<sstring> audit_tables;
    named_value<sstring> audit_keyspaces;
    named_value<size_t> audit_syslog_write_buffer_size;

    named_value<sstring> ldap_url_template;
    named_value<sstring> ldap_attr_role;
    named_value<sstring> ldap_bind_dn;
    named_value<sstring> ldap_bind_passwd;
    named_value<sstring> saslauthd_socket_path;
=======
    // Options to restrict (forbid, warn or somehow limit) certain operations
    // or options which non-expert users are more likely to regret than to
    // enjoy:
    named_value<tri_mode_restriction> restrict_replication_simplestrategy;
>>>>>>> 846f0bd1

    seastar::logging_settings logging_settings(const boost::program_options::variables_map&) const;

    const db::extensions& extensions() const;

    bool create_role_attributes_table = true; // Some upgrade tests don't want enterprise-only tables
    bool create_service_levels_table = true; // Some upgrade tests don't want enterprise-only tables

    static const sstring default_tls_priority;
private:
    template<typename T>
    struct log_legacy_value : public named_value<T> {
        using MyBase = named_value<T>;

        using MyBase::MyBase;

        T value_or(T&& t) const {
            return this->is_set() ? (*this)() : t;
        }
        // do not add to boost::options. We only care about yaml config
        void add_command_line_option(boost::program_options::options_description_easy_init&) override {}
    };

    log_legacy_value<seastar::log_level> default_log_level;
    log_legacy_value<std::unordered_map<sstring, seastar::log_level>> logger_log_level;
    log_legacy_value<bool> log_to_stdout, log_to_syslog;

    void maybe_in_workdir(named_value<sstring>&, const char*);
    void maybe_in_workdir(named_value<string_list>&, const char*);

    std::shared_ptr<db::extensions> _extensions;
};

}<|MERGE_RESOLUTION|>--- conflicted
+++ resolved
@@ -342,7 +342,11 @@
     named_value<uint16_t> redis_database_count;
     named_value<string_map> redis_keyspace_replication_strategy_options;
 
-<<<<<<< HEAD
+    // Options to restrict (forbid, warn or somehow limit) certain operations
+    // or options which non-expert users are more likely to regret than to
+    // enjoy:
+    named_value<tri_mode_restriction> restrict_replication_simplestrategy;
+
     named_value<sstring> audit;
     named_value<sstring> audit_categories;
     named_value<sstring> audit_tables;
@@ -354,12 +358,6 @@
     named_value<sstring> ldap_bind_dn;
     named_value<sstring> ldap_bind_passwd;
     named_value<sstring> saslauthd_socket_path;
-=======
-    // Options to restrict (forbid, warn or somehow limit) certain operations
-    // or options which non-expert users are more likely to regret than to
-    // enjoy:
-    named_value<tri_mode_restriction> restrict_replication_simplestrategy;
->>>>>>> 846f0bd1
 
     seastar::logging_settings logging_settings(const boost::program_options::variables_map&) const;
 
