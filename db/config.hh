--- conflicted
+++ resolved
@@ -365,7 +365,6 @@
     named_value<tri_mode_restriction> restrict_replication_simplestrategy;
     named_value<tri_mode_restriction> restrict_dtcs;
 
-<<<<<<< HEAD
     named_value<sstring> audit;
     named_value<sstring> audit_categories;
     named_value<sstring> audit_tables;
@@ -378,10 +377,7 @@
     named_value<sstring> ldap_bind_passwd;
     named_value<sstring> saslauthd_socket_path;
 
-    seastar::logging_settings logging_settings(const boost::program_options::variables_map&) const;
-=======
     seastar::logging_settings logging_settings(const log_cli::options&) const;
->>>>>>> b0a8c153
 
     const db::extensions& extensions() const;
 
