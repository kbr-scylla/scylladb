--- conflicted
+++ resolved
@@ -391,7 +391,8 @@
 
     named_value<unsigned> x_log2_compaction_groups;
 
-<<<<<<< HEAD
+    named_value<bool> consistent_cluster_management;
+
     named_value<sstring> audit;
     named_value<sstring> audit_categories;
     named_value<sstring> audit_tables;
@@ -403,9 +404,6 @@
     named_value<sstring> ldap_bind_dn;
     named_value<sstring> ldap_bind_passwd;
     named_value<sstring> saslauthd_socket_path;
-=======
-    named_value<bool> consistent_cluster_management;
->>>>>>> 08b3a9c7
 
     seastar::logging_settings logging_settings(const log_cli::options&) const;
 
