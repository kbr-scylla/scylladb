--- conflicted
+++ resolved
@@ -375,7 +375,9 @@
     named_value<tri_mode_restriction> restrict_replication_simplestrategy;
     named_value<tri_mode_restriction> restrict_dtcs;
 
-<<<<<<< HEAD
+    named_value<bool> ignore_truncation_record;
+    named_value<bool> force_schema_commit_log;
+
     named_value<sstring> audit;
     named_value<sstring> audit_categories;
     named_value<sstring> audit_tables;
@@ -387,10 +389,6 @@
     named_value<sstring> ldap_bind_dn;
     named_value<sstring> ldap_bind_passwd;
     named_value<sstring> saslauthd_socket_path;
-=======
-    named_value<bool> ignore_truncation_record;
-    named_value<bool> force_schema_commit_log;
->>>>>>> a7fa29bc
 
     seastar::logging_settings logging_settings(const log_cli::options&) const;
 
