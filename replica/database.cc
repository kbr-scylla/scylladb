--- conflicted
+++ resolved
@@ -385,12 +385,8 @@
     , _feat(feat)
     , _shared_token_metadata(stm)
     , _sst_dir_semaphore(sst_dir_sem)
-<<<<<<< HEAD
     , _reader_concurrency_semaphores_group(max_memory_concurrent_reads(), max_count_concurrent_reads, max_inactive_queue_length())
-    , _wasm_engine(std::make_unique<wasm::engine>())
-=======
     , _wasm_engine(wasmtime::create_engine(cfg.wasm_udf_memory_limit()))
->>>>>>> abc43f97
     , _stop_barrier(std::move(barrier))
     , _update_memtable_flush_static_shares_action([this, &cfg] { return _memtable_controller.update_static_shares(cfg.memtable_flush_static_shares()); })
     , _memtable_flush_static_shares_observer(cfg.memtable_flush_static_shares.observe(_update_memtable_flush_static_shares_action.make_observer()))
@@ -611,30 +607,18 @@
                        sm::description("Counts the number of times the sstable read queue was overloaded. "
                                        "A non-zero value indicates that we have to drop read requests because they arrive faster than we can serve them.")),
 
-<<<<<<< HEAD
         sm::make_gauge("active_reads", [this] {
-                             return (max_count_concurrent_reads * _reader_concurrency_semaphores_group.size())
-                                    - _reader_concurrency_semaphores_group.sum_read_concurrency_sem_var([] (reader_concurrency_semaphore& rcs) { return rcs.available_resources().count; }); },
-=======
-        sm::make_gauge("active_reads", [this] { return _read_concurrency_sem.active_reads(); },
->>>>>>> abc43f97
+                             return _reader_concurrency_semaphores_group.sum_read_concurrency_sem_var(std::mem_fn(&reader_concurrency_semaphore::active_reads)); },
                        sm::description("Holds the number of currently active read operations. "),
                        {user_label_instance}),
     });
 
     // Registering all the metrics with a single call causes the stack size to blow up.
     _metrics.add_group("database", {
-<<<<<<< HEAD
         sm::make_gauge("active_reads_memory_consumption",  [this] {
                              return (max_count_concurrent_reads * _reader_concurrency_semaphores_group.size())
-                                    - _reader_concurrency_semaphores_group.sum_read_concurrency_sem_var([] (reader_concurrency_semaphore& rcs) { return rcs.available_resources().memory; }); },
-                       sm::description(seastar::format("Holds the amount of memory consumed by currently active read operations. "
-                                                       "If this value gets close to {} we are likely to start dropping new read requests. "
-                                                       "In that case sstable_read_queue_overloads is going to get a non-zero value.", max_memory_concurrent_reads())),
-=======
-        sm::make_gauge("reads_memory_consumption", [this] { return _read_concurrency_sem.consumed_resources().memory; },
+                                    - _reader_concurrency_semaphores_group.sum_read_concurrency_sem_var([] (reader_concurrency_semaphore& rcs) { return rcs.consumed_resources().memory; }); },
                        sm::description("Holds the amount of memory consumed by current read operations. "),
->>>>>>> abc43f97
                        {user_label_instance}),
 
         sm::make_gauge("queued_reads", [this] { return _reader_concurrency_semaphores_group.sum_read_concurrency_sem_var(&reader_concurrency_semaphore::waiters); },
@@ -656,11 +640,11 @@
                                        " When the queue is full, excessive reads are shed to avoid overload."),
                        {user_label_instance}),
 
-        sm::make_gauge("disk_reads", [this] { return _read_concurrency_sem.get_stats().disk_reads; },
+        sm::make_gauge("disk_reads", [this] { return sum_read_concurrency_sem_stat(&reader_concurrency_semaphore::stats::disk_reads); },
                        sm::description("Holds the number of currently active disk read operations. "),
                        {user_label_instance}),
 
-        sm::make_gauge("sstables_read", [this] { return _read_concurrency_sem.get_stats().sstables_read; },
+        sm::make_gauge("sstables_read", [this] { return sum_read_concurrency_sem_stat(&reader_concurrency_semaphore::stats::sstables_read); },
                        sm::description("Holds the number of currently read sstables. "),
                        {user_label_instance}),
 
