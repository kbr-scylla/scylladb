--- conflicted
+++ resolved
@@ -576,19 +576,11 @@
         sm::make_counter("total_writes_timedout", _stats->total_writes_timedout,
                        sm::description("Counts write operations failed due to a timeout. A positive value is a sign of storage being overloaded.")),
 
-<<<<<<< HEAD
-        sm::make_derive("total_reads", [this] { return sum_read_concurrency_sem_stat(&reader_concurrency_semaphore::stats::total_successful_reads); },
+        sm::make_counter("total_reads", [this] { return sum_read_concurrency_sem_stat(&reader_concurrency_semaphore::stats::total_successful_reads); },
                        sm::description("Counts the total number of successful user reads on this shard."),
                        {user_label_instance}),
 
-        sm::make_derive("total_reads_failed", [this] { return sum_read_concurrency_sem_stat(&reader_concurrency_semaphore::stats::total_failed_reads); },
-=======
-        sm::make_counter("total_reads", _read_concurrency_sem.get_stats().total_successful_reads,
-                       sm::description("Counts the total number of successful user reads on this shard."),
-                       {user_label_instance}),
-
-        sm::make_counter("total_reads_failed", _read_concurrency_sem.get_stats().total_failed_reads,
->>>>>>> f873806c
+        sm::make_counter("total_reads_failed", [this] { return sum_read_concurrency_sem_stat(&reader_concurrency_semaphore::stats::total_failed_reads); },
                        sm::description("Counts the total number of failed user read operations. "
                                        "Add the total_reads to this value to get the total amount of reads issued on this shard."),
                        {user_label_instance}),
@@ -624,12 +616,8 @@
         sm::make_gauge("querier_cache_population", _querier_cache.get_stats().population,
                        sm::description("The number of entries currently in the querier cache.")),
 
-<<<<<<< HEAD
-        sm::make_derive("sstable_read_queue_overloads",
+        sm::make_counter("sstable_read_queue_overloads",
                        [&] { return sum_read_concurrency_sem_stat(&reader_concurrency_semaphore::stats::total_reads_shed_due_to_overload); },
-=======
-        sm::make_counter("sstable_read_queue_overloads", _read_concurrency_sem.get_stats().total_reads_shed_due_to_overload,
->>>>>>> f873806c
                        sm::description("Counts the number of times the sstable read queue was overloaded. "
                                        "A non-zero value indicates that we have to drop read requests because they arrive faster than we can serve them.")),
 
@@ -659,21 +647,13 @@
                        sm::description("The number of currently active reads that are temporarily paused."),
                        {user_label_instance}),
 
-<<<<<<< HEAD
-        sm::make_derive("paused_reads_permit_based_evictions", [this] { return sum_read_concurrency_sem_stat(&reader_concurrency_semaphore::stats::permit_based_evictions); },
-=======
-        sm::make_counter("paused_reads_permit_based_evictions", _read_concurrency_sem.get_stats().permit_based_evictions,
->>>>>>> f873806c
+        sm::make_counter("paused_reads_permit_based_evictions", [this] { return sum_read_concurrency_sem_stat(&reader_concurrency_semaphore::stats::permit_based_evictions); },
                        sm::description("The number of paused reads evicted to free up permits."
                                        " Permits are required for new reads to start, and the database will evict paused reads (if any)"
                                        " to be able to admit new ones, if there is a shortage of permits."),
                        {user_label_instance}),
 
-<<<<<<< HEAD
-        sm::make_derive("reads_shed_due_to_overload", [this] { return sum_read_concurrency_sem_stat(&reader_concurrency_semaphore::stats::total_reads_shed_due_to_overload); },
-=======
-        sm::make_counter("reads_shed_due_to_overload", _read_concurrency_sem.get_stats().total_reads_shed_due_to_overload,
->>>>>>> f873806c
+        sm::make_counter("reads_shed_due_to_overload", [this] { return sum_read_concurrency_sem_stat(&reader_concurrency_semaphore::stats::total_reads_shed_due_to_overload); },
                        sm::description("The number of reads shed because the admission queue reached its max capacity."
                                        " When the queue is full, excessive reads are shed to avoid overload."),
                        {user_label_instance}),
