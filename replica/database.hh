--- conflicted
+++ resolved
@@ -1703,18 +1703,16 @@
         return _sst_dir_semaphore;
     }
 
-<<<<<<< HEAD
+    bool uses_schema_commitlog() const {
+        return _uses_schema_commitlog;
+    }
+
     /** This callback is going to be called just before the service level is available **/
     virtual future<> on_before_service_level_add(qos::service_level_options slo, qos::service_level_info sl_info) override;
     /** This callback is going to be called just after the service level is removed **/
     virtual future<> on_after_service_level_remove(qos::service_level_info sl_info) override;
     /** This callback is going to be called just before the service level is changed **/
     virtual future<> on_before_service_level_change(qos::service_level_options slo_before, qos::service_level_options slo_after, qos::service_level_info sl_info) override;
-=======
-    bool uses_schema_commitlog() const {
-        return _uses_schema_commitlog;
-    }
->>>>>>> a7fa29bc
 };
 
 } // namespace replica
