/*
 * Copyright (C) 2014-present ScyllaDB
 */

/*
 * SPDX-License-Identifier: ScyllaDB-Proprietary
 */

#pragma once

#include "locator/abstract_replication_strategy.hh"
#include "index/secondary_index_manager.hh"
#include <seastar/core/abort_source.hh>
#include <seastar/core/sstring.hh>
#include <seastar/core/shared_ptr.hh>
#include <seastar/core/execution_stage.hh>
#include "utils/UUID.hh"
#include "utils/hash.hh"
#include "db_clock.hh"
#include "gc_clock.hh"
#include <chrono>
#include <seastar/core/distributed.hh>
#include <functional>
#include <unordered_map>
#include <map>
#include <set>
#include <boost/functional/hash.hpp>
#include <boost/range/algorithm/find.hpp>
#include <optional>
#include <string.h>
#include "types.hh"
#include <seastar/core/future.hh>
#include <seastar/core/gate.hh>
#include "db/commitlog/replay_position.hh"
#include "db/commitlog/commitlog_types.hh"
#include <limits>
#include "schema_fwd.hh"
#include "db/view/view.hh"
#include "db/snapshot-ctl.hh"
#include "gms/feature.hh"
#include "memtable.hh"
#include "row_cache.hh"
#include "compaction/compaction_strategy.hh"
#include "utils/estimated_histogram.hh"
#include "sstables/sstable_set.hh"
#include <seastar/core/metrics_registration.hh>
#include "tracing/trace_state.hh"
#include "db/view/view_stats.hh"
#include "db/view/view_update_backlog.hh"
#include "db/view/row_locking.hh"
#include "utils/phased_barrier.hh"
#include "backlog_controller.hh"
#include "dirty_memory_manager.hh"
#include "reader_concurrency_semaphore_group.hh"
#include "db/timeout_clock.hh"
#include "querier.hh"
#include "mutation_query.hh"
#include "cache_temperature.hh"
#include <unordered_set>
#include "utils/disk-error-handler.hh"
#include "utils/updateable_value.hh"
#include "data_dictionary/user_types_metadata.hh"
#include "data_dictionary/keyspace_metadata.hh"
#include "data_dictionary/data_dictionary.hh"
#include "query_class_config.hh"
#include "absl-flat_hash_map.hh"
#include "utils/cross-shard-barrier.hh"
<<<<<<< HEAD
#include "service/qos/qos_configuration_change_subscriber.hh"
=======
#include "sstables/generation_type.hh"
>>>>>>> 768b5f3f

class cell_locker;
class cell_locker_stats;
class locked_cell;
class mutation;

class frozen_mutation;
class reconcilable_result;

namespace service {
class storage_proxy;
class storage_service;
class migration_notifier;
}

namespace gms {
class feature_service;
}

namespace sstables {

class sstable;
class compaction_descriptor;
class compaction_completion_desc;
class sstables_manager;
class compaction_data;

}

class compaction_manager;

namespace compaction {
class table_state;
}

namespace ser {
template<typename T>
class serializer;
}

namespace gms {
class gossiper;
}

namespace db {
class commitlog;
class config;
class extensions;
class rp_handle;
class data_listeners;
class large_data_handler;
class system_keyspace;

future<> system_keyspace_make(distributed<replica::database>& db, distributed<service::storage_service>& ss, sharded<gms::gossiper>& g, db::config& cfg);

}

namespace wasm {
class engine;
}

namespace qos {
    class service_level_controller;
}

class mutation_reordered_with_truncate_exception : public std::exception {};

class column_family_test;
class database_test;

namespace replica {

using shared_memtable = lw_shared_ptr<memtable>;

// We could just add all memtables, regardless of types, to a single list, and
// then filter them out when we read them. Here's why I have chosen not to do
// it:
//
// First, some of the methods in which a memtable is involved (like seal) are
// assume a commitlog, and go through great care of updating the replay
// position, flushing the log, etc.  We want to bypass those, and that has to
// be done either by sprikling the seal code with conditionals, or having a
// separate method for each seal.
//
// Also, if we ever want to put some of the memtables in as separate allocator
// region group to provide for extra QoS, having the classes properly wrapped
// will make that trivial: just pass a version of new_memtable() that puts it
// in a different region, while the list approach would require a lot of
// conditionals as well.
//
// If we are going to have different methods, better have different instances
// of a common class.
class memtable_list {
public:
    using seal_immediate_fn_type = std::function<future<> (flush_permit&&)>;
    using seal_delayed_fn_type = std::function<future<> ()>;
private:
    std::vector<shared_memtable> _memtables;
    seal_immediate_fn_type _seal_immediate_fn;
    std::function<schema_ptr()> _current_schema;
    dirty_memory_manager* _dirty_memory_manager;
    std::optional<shared_future<>> _flush_coalescing;
    seastar::scheduling_group _compaction_scheduling_group;
    replica::table_stats& _table_stats;
public:
    using iterator = decltype(_memtables)::iterator;
    using const_iterator = decltype(_memtables)::const_iterator;
public:
    memtable_list(
            seal_immediate_fn_type seal_immediate_fn,
            std::function<schema_ptr()> cs,
            dirty_memory_manager* dirty_memory_manager,
            replica::table_stats& table_stats,
            seastar::scheduling_group compaction_scheduling_group = seastar::current_scheduling_group())
        : _memtables({})
        , _seal_immediate_fn(seal_immediate_fn)
        , _current_schema(cs)
        , _dirty_memory_manager(dirty_memory_manager)
        , _compaction_scheduling_group(compaction_scheduling_group)
        , _table_stats(table_stats) {
        add_memtable();
    }

    memtable_list(std::function<schema_ptr()> cs, dirty_memory_manager* dirty_memory_manager,
            replica::table_stats& table_stats,
            seastar::scheduling_group compaction_scheduling_group = seastar::current_scheduling_group())
        : memtable_list({}, std::move(cs), dirty_memory_manager, table_stats, compaction_scheduling_group) {
    }

    bool may_flush() const {
        return bool(_seal_immediate_fn);
    }

    bool can_flush() const {
        return may_flush() && !empty();
    }

    bool empty() const {
        for (auto& m : _memtables) {
           if (!m->empty()) {
               return false;
            }
        }
        return true;
    }
    shared_memtable back() {
        return _memtables.back();
    }

    // # 8904 - this method is akin to std::set::erase(key_type), not
    // erase(iterator). Should be tolerant against non-existing.
    void erase(const shared_memtable& element) {
        auto i = boost::range::find(_memtables, element);
        if (i != _memtables.end()) {
            _memtables.erase(i);
        }
    }

    // Synchronously swaps the active memtable with a new, empty one,
    // returning the old memtables list.
    // Exception safe.
    std::vector<replica::shared_memtable> clear_and_add();

    size_t size() const {
        return _memtables.size();
    }

    future<> seal_active_memtable(flush_permit&& permit) {
        return _seal_immediate_fn(std::move(permit));
    }

    auto begin() noexcept {
        return _memtables.begin();
    }

    auto begin() const noexcept {
        return _memtables.begin();
    }

    auto end() noexcept {
        return _memtables.end();
    }

    auto end() const noexcept {
        return _memtables.end();
    }

    memtable& active_memtable() {
        return *_memtables.back();
    }

    void add_memtable() {
        _memtables.emplace_back(new_memtable());
    }

    logalloc::region_group& region_group() {
        return _dirty_memory_manager->region_group();
    }
    // This is used for explicit flushes. Will queue the memtable for flushing and proceed when the
    // dirty_memory_manager allows us to. We will not seal at this time since the flush itself
    // wouldn't happen anyway. Keeping the memtable in memory will potentially increase the time it
    // spends in memory allowing for more coalescing opportunities.
    // The returned future<> resolves when any pending flushes are complete and the memtable is sealed.
    future<> flush();
private:
    lw_shared_ptr<memtable> new_memtable();
};

}

using sstable_list = sstables::sstable_list;

namespace replica {

class distributed_loader;

// The CF has a "stats" structure. But we don't want all fields here,
// since some of them are fairly complex for exporting to collectd. Also,
// that structure matches what we export via the API, so better leave it
// untouched. And we need more fields. We will summarize it in here what
// we need.
struct cf_stats {
    int64_t pending_memtables_flushes_count = 0;
    int64_t pending_memtables_flushes_bytes = 0;
    int64_t failed_memtables_flushes_count = 0;

    // number of time the clustering filter was executed
    int64_t clustering_filter_count = 0;
    // sstables considered by the filter (so dividing this by the previous one we get average sstables per read)
    int64_t sstables_checked_by_clustering_filter = 0;
    // number of times the filter passed the fast-path checks
    int64_t clustering_filter_fast_path_count = 0;
    // how many sstables survived the clustering key checks
    int64_t surviving_sstables_after_clustering_filter = 0;

    // How many view updates were dropped due to overload.
    int64_t dropped_view_updates = 0;

    // How many times view building was paused (e.g. due to node unavailability)
    int64_t view_building_paused = 0;

    // How many view updates were processed for all tables
    uint64_t total_view_updates_pushed_local = 0;
    uint64_t total_view_updates_pushed_remote = 0;
    uint64_t total_view_updates_failed_local = 0;
    uint64_t total_view_updates_failed_remote = 0;
};

class table;
using column_family = table;
struct table_stats;
using column_family_stats = table_stats;

class database_sstable_write_monitor;

using enable_backlog_tracker = bool_class<class enable_backlog_tracker_tag>;

extern const ssize_t new_reader_base_cost;

struct table_stats {
    /** Number of times flush has resulted in the memtable being switched out. */
    int64_t memtable_switch_count = 0;
    /** Estimated number of tasks pending for this column family */
    int64_t pending_flushes = 0;
    int64_t live_disk_space_used = 0;
    int64_t total_disk_space_used = 0;
    int64_t live_sstable_count = 0;
    /** Estimated number of compactions pending for this column family */
    int64_t pending_compactions = 0;
    int64_t memtable_partition_insertions = 0;
    int64_t memtable_partition_hits = 0;
    int64_t memtable_range_tombstone_reads = 0;
    int64_t memtable_row_tombstone_reads = 0;
    mutation_application_stats memtable_app_stats;
    utils::timed_rate_moving_average_and_histogram reads{256};
    utils::timed_rate_moving_average_and_histogram writes{256};
    utils::timed_rate_moving_average_and_histogram cas_prepare{256};
    utils::timed_rate_moving_average_and_histogram cas_accept{256};
    utils::timed_rate_moving_average_and_histogram cas_learn{256};
    utils::time_estimated_histogram estimated_read;
    utils::time_estimated_histogram estimated_write;
    utils::time_estimated_histogram estimated_cas_prepare;
    utils::time_estimated_histogram estimated_cas_accept;
    utils::time_estimated_histogram estimated_cas_learn;
    utils::estimated_histogram estimated_sstable_per_read{35};
    utils::timed_rate_moving_average_and_histogram tombstone_scanned;
    utils::timed_rate_moving_average_and_histogram live_scanned;
    utils::estimated_histogram estimated_coordinator_read;
};

class table : public enable_lw_shared_from_this<table> {
public:
    struct config {
        std::vector<sstring> all_datadirs;
        sstring datadir;
        bool enable_disk_writes = true;
        bool enable_disk_reads = true;
        bool enable_cache = true;
        bool enable_commitlog = true;
        bool enable_incremental_backups = false;
        utils::updateable_value<bool> compaction_enforce_min_threshold{false};
        bool enable_dangerous_direct_import_of_cassandra_counters = false;
        ::dirty_memory_manager* dirty_memory_manager = &default_dirty_memory_manager;
        reader_concurrency_semaphore* streaming_read_concurrency_semaphore;
        reader_concurrency_semaphore* compaction_concurrency_semaphore;
        replica::cf_stats* cf_stats = nullptr;
        seastar::scheduling_group memtable_scheduling_group;
        seastar::scheduling_group memtable_to_cache_scheduling_group;
        seastar::scheduling_group compaction_scheduling_group;
        seastar::scheduling_group memory_compaction_scheduling_group;
        seastar::scheduling_group statement_scheduling_group;
        seastar::scheduling_group streaming_scheduling_group;
        bool enable_metrics_reporting = false;
        sstables::sstables_manager* sstables_manager;
        db::timeout_semaphore* view_update_concurrency_semaphore;
        size_t view_update_concurrency_semaphore_limit;
        db::data_listeners* data_listeners = nullptr;
        // Not really table-specific (it's a global configuration parameter), but stored here
        // for easy access from `table` member functions:
        utils::updateable_value<bool> reversed_reads_auto_bypass_cache{false};
        utils::updateable_value<bool> enable_optimized_reversed_reads{true};
        // Can be updated by a schema change:
        bool enable_optimized_twcs_queries{true};
    };
    struct no_commitlog {};

    struct snapshot_details {
        int64_t total;
        int64_t live;
    };
    struct cache_hit_rate {
        cache_temperature rate;
        lowres_clock::time_point last_updated;
    };
private:
    schema_ptr _schema;
    config _config;
    mutable table_stats _stats;
    mutable db::view::stats _view_stats;
    mutable row_locker::stats _row_locker_stats;

    uint64_t _failed_counter_applies_to_memtable = 0;

    template<typename... Args>
    void do_apply(db::rp_handle&&, Args&&... args);

    lw_shared_ptr<memtable_list> _memtables;

    lw_shared_ptr<memtable_list> make_memory_only_memtable_list();
    lw_shared_ptr<memtable_list> make_memtable_list();

    sstables::compaction_strategy _compaction_strategy;
    // SSTable set which contains all non-maintenance sstables
    lw_shared_ptr<sstables::sstable_set> _main_sstables;
    // Holds SSTables created by maintenance operations, which need reshaping before integration into the main set
    lw_shared_ptr<sstables::sstable_set> _maintenance_sstables;
    // Compound set which manages all the SSTable sets (e.g. main, etc) and allow their operations to be combined
    lw_shared_ptr<sstables::sstable_set> _sstables;
    // sstables that have been compacted (so don't look up in query) but
    // have not been deleted yet, so must not GC any tombstones in other sstables
    // that may delete data in these sstables:
    std::vector<sstables::shared_sstable> _sstables_compacted_but_not_deleted;
    // sstables that should not be compacted (e.g. because they need to be used
    // to generate view updates later)
    std::unordered_map<uint64_t, sstables::shared_sstable> _sstables_staging;
    // Control background fibers waiting for sstables to be deleted
    seastar::gate _sstable_deletion_gate;
    // This semaphore ensures that an operation like snapshot won't have its selected
    // sstables deleted by compaction in parallel, a race condition which could
    // easily result in failure.
    seastar::named_semaphore _sstable_deletion_sem = {1, named_semaphore_exception_factory{"sstable deletion"}};
    // Ensures that concurrent updates to sstable set will work correctly
    seastar::named_semaphore _sstable_set_mutation_sem = {1, named_semaphore_exception_factory{"sstable set mutation"}};
    mutable row_cache _cache; // Cache covers only sstables.
    std::optional<int64_t> _sstable_generation = {};

    db::replay_position _highest_rp;
    db::replay_position _flush_rp;
    db::replay_position _lowest_allowed_rp;

    // Provided by the database that owns this commitlog
    db::commitlog* _commitlog;
    bool _durable_writes;
    compaction_manager& _compaction_manager;
    secondary_index::secondary_index_manager _index_manager;
    bool _compaction_disabled_by_user = false;
    utils::phased_barrier _flush_barrier;
    std::vector<view_ptr> _views;

    std::unique_ptr<cell_locker> _counter_cell_locks; // Memory-intensive; allocate only when needed.
    void set_metrics();
    seastar::metrics::metric_groups _metrics;

    // holds average cache hit rate of all shards
    // recalculated periodically
    cache_temperature _global_cache_hit_rate = cache_temperature(0.0f);

    // holds cache hit rates per each node in a cluster
    // may not have information for some node, since it fills
    // in dynamically
    std::unordered_map<gms::inet_address, cache_hit_rate> _cluster_cache_hit_rates;

    // Operations like truncate, flush, query, etc, may depend on a column family being alive to
    // complete.  Some of them have their own gate already (like flush), used in specialized wait
    // logic. That is particularly useful if there is a particular
    // order in which we need to close those gates. For all the others operations that don't have
    // such needs, we have this generic _async_gate, which all potentially asynchronous operations
    // have to get.  It will be closed by stop().
    seastar::gate _async_gate;

    double _cached_percentile = -1;
    lowres_clock::time_point _percentile_cache_timestamp;
    std::chrono::milliseconds _percentile_cache_value;

    // Phaser used to synchronize with in-progress writes. This is useful for code that,
    // after some modification, needs to ensure that news writes will see it before
    // it can proceed, such as the view building code.
    utils::phased_barrier _pending_writes_phaser;
    // Corresponding phaser for in-progress reads.
    utils::phased_barrier _pending_reads_phaser;
    // Corresponding phaser for in-progress streams
    utils::phased_barrier _pending_streams_phaser;
    // Corresponding phaser for in-progress flushes
    utils::phased_barrier _pending_flushes_phaser;

    // This field cashes the last truncation time for the table.
    // The master resides in system.truncated table
    db_clock::time_point _truncated_at = db_clock::time_point::min();

    bool _is_bootstrap_or_replace = false;

    class table_state;
    std::unique_ptr<table_state> _table_state;
public:
    data_dictionary::table as_data_dictionary() const;

    future<> add_sstable_and_update_cache(sstables::shared_sstable sst,
                                          sstables::offstrategy offstrategy = sstables::offstrategy::no);
    future<> add_sstables_and_update_cache(const std::vector<sstables::shared_sstable>& ssts);
    future<> move_sstables_from_staging(std::vector<sstables::shared_sstable>);
    sstables::shared_sstable make_sstable(sstring dir, sstables::generation_type generation, sstables::sstable_version_types v, sstables::sstable_format_types f,
            io_error_handler_gen error_handler_gen);
    sstables::shared_sstable make_sstable(sstring dir, sstables::generation_type generation, sstables::sstable_version_types v, sstables::sstable_format_types f);
    sstables::shared_sstable make_sstable(sstring dir);
    sstables::shared_sstable make_sstable();
    void cache_truncation_record(db_clock::time_point truncated_at) {
        _truncated_at = truncated_at;
    }
    db_clock::time_point get_truncation_record() {
        return _truncated_at;
    }

    void notify_bootstrap_or_replace_start();

    void notify_bootstrap_or_replace_end();

    // Ensures that concurrent preemptible mutations to sstable lists will produce correct results.
    // User will hold this permit until done with all updates. As soon as it's released, another concurrent
    // attempt to update the lists will be able to proceed.
    struct sstable_list_builder {
        using permit_t = semaphore_units<seastar::named_semaphore_exception_factory>;
        permit_t permit;

        explicit sstable_list_builder(permit_t p) : permit(std::move(p)) {}
        sstable_list_builder& operator=(const sstable_list_builder&) = delete;
        sstable_list_builder(const sstable_list_builder&) = delete;

        // Builds new sstable set from existing one, with new sstables added to it and old sstables removed from it.
        future<lw_shared_ptr<sstables::sstable_set>>
        build_new_list(const sstables::sstable_set& current_sstables,
                       sstables::sstable_set new_sstable_list,
                       const std::vector<sstables::shared_sstable>& new_sstables,
                       const std::vector<sstables::shared_sstable>& old_sstables);
    };
private:
    bool cache_enabled() const {
        return _config.enable_cache && _schema->caching_options().enabled();
    }
    void update_stats_for_new_sstable(uint64_t disk_space_used_by_sstable) noexcept;
    future<> do_add_sstable_and_update_cache(sstables::shared_sstable sst, sstables::offstrategy offstrategy);
    // Adds new sstable to the set of sstables
    // Doesn't update the cache. The cache must be synchronized in order for reads to see
    // the writes contained in this sstable.
    // Cache must be synchronized atomically with this, otherwise write atomicity may not be respected.
    // Doesn't trigger compaction.
    // Strong exception guarantees.
    lw_shared_ptr<sstables::sstable_set>
    do_add_sstable(lw_shared_ptr<sstables::sstable_set> sstables, sstables::shared_sstable sstable,
        enable_backlog_tracker backlog_tracker);
    void add_sstable(sstables::shared_sstable sstable);
    void add_maintenance_sstable(sstables::shared_sstable sst);
    static void add_sstable_to_backlog_tracker(compaction_backlog_tracker& tracker, sstables::shared_sstable sstable);
    static void remove_sstable_from_backlog_tracker(compaction_backlog_tracker& tracker, sstables::shared_sstable sstable);
    // Update compaction backlog tracker with the same changes applied to the underlying sstable set.
    void backlog_tracker_adjust_charges(const std::vector<sstables::shared_sstable>& old_sstables, const std::vector<sstables::shared_sstable>& new_sstables);
    lw_shared_ptr<memtable> new_memtable();
    future<stop_iteration> try_flush_memtable_to_sstable(lw_shared_ptr<memtable> memt, sstable_write_permit&& permit);
    // Caller must keep m alive.
    future<> update_cache(lw_shared_ptr<memtable> m, std::vector<sstables::shared_sstable> ssts);
    struct merge_comparator;

    // update the sstable generation, making sure that new new sstables don't overwrite this one.
    void update_sstables_known_generation(unsigned generation) {
        if (!_sstable_generation) {
            _sstable_generation = 1;
        }
        _sstable_generation = std::max<uint64_t>(*_sstable_generation, generation /  smp::count + 1);
    }

    sstables::generation_type calculate_generation_for_new_table() {
        assert(_sstable_generation);
        // FIXME: better way of ensuring we don't attempt to
        // overwrite an existing table.
        return (*_sstable_generation)++ * smp::count + this_shard_id();
    }

    // inverse of calculate_generation_for_new_table(), used to determine which
    // shard a sstable should be opened at.
    static int64_t calculate_shard_from_sstable_generation(int64_t sstable_generation) {
        return sstable_generation % smp::count;
    }
public:
    // This will update sstable lists on behalf of off-strategy compaction, where
    // input files will be removed from the maintenance set and output files will
    // be inserted into the main set.
    future<>
    update_sstable_lists_on_off_strategy_completion(const std::vector<sstables::shared_sstable>& old_maintenance_sstables,
                                                    const std::vector<sstables::shared_sstable>& new_main_sstables);

    // Rebuild sstable set, delete input sstables right away, and update row cache and statistics.
    void on_compaction_completion(sstables::compaction_completion_desc& desc);
private:
    void rebuild_statistics();

    // Called on schema change.
    void update_optimized_twcs_queries_flag();
private:
    mutation_source_opt _virtual_reader;
    std::optional<noncopyable_function<future<>(const frozen_mutation&)>> _virtual_writer;

    // Creates a mutation reader which covers given sstables.
    // Caller needs to ensure that column_family remains live (FIXME: relax this).
    // The 'range' parameter must be live as long as the reader is used.
    // Mutations returned by the reader will all have given schema.
    flat_mutation_reader_v2 make_sstable_reader(schema_ptr schema,
                                        reader_permit permit,
                                        lw_shared_ptr<sstables::sstable_set> sstables,
                                        const dht::partition_range& range,
                                        const query::partition_slice& slice,
                                        const io_priority_class& pc,
                                        tracing::trace_state_ptr trace_state,
                                        streamed_mutation::forwarding fwd,
                                        mutation_reader::forwarding fwd_mr) const;

    lw_shared_ptr<sstables::sstable_set> make_maintenance_sstable_set() const;
    lw_shared_ptr<sstables::sstable_set> make_compound_sstable_set();
    // Compound sstable set must be refreshed whenever any of its managed sets are changed
    void refresh_compound_sstable_set();

    snapshot_source sstables_as_snapshot_source();
    partition_presence_checker make_partition_presence_checker(lw_shared_ptr<sstables::sstable_set>);
    std::chrono::steady_clock::time_point _sstable_writes_disabled_at;
    void do_trigger_compaction();

    logalloc::region_group& dirty_memory_region_group() const {
        return _config.dirty_memory_manager->region_group();
    }

public:
    sstring dir() const {
        return _config.datadir;
    }

    seastar::gate& async_gate() { return _async_gate; }

    uint64_t failed_counter_applies_to_memtable() const {
        return _failed_counter_applies_to_memtable;
    }

    // This function should be called when this column family is ready for writes, IOW,
    // to produce SSTables. Extensive details about why this is important can be found
    // in Scylla's Github Issue #1014
    //
    // Nothing should be writing to SSTables before we have the chance to populate the
    // existing SSTables and calculate what should the next generation number be.
    //
    // However, if that happens, we want to protect against it in a way that does not
    // involve overwriting existing tables. This is one of the ways to do it: every
    // column family starts in an unwriteable state, and when it can finally be written
    // to, we mark it as writeable.
    //
    // Note that this *cannot* be a part of add_column_family. That adds a column family
    // to a db in memory only, and if anybody is about to write to a CF, that was most
    // likely already called. We need to call this explicitly when we are sure we're ready
    // to issue disk operations safely.
    void mark_ready_for_writes() {
        update_sstables_known_generation(0);
    }

    // Creates a mutation reader which covers all data sources for this column family.
    // Caller needs to ensure that column_family remains live (FIXME: relax this).
    // Note: for data queries use query() instead.
    // The 'range' parameter must be live as long as the reader is used.
    // Mutations returned by the reader will all have given schema.
    // If I/O needs to be issued to read anything in the specified range, the operations
    // will be scheduled under the priority class given by pc.
    flat_mutation_reader_v2 make_reader_v2(schema_ptr schema,
            reader_permit permit,
            const dht::partition_range& range,
            const query::partition_slice& slice,
            const io_priority_class& pc = default_priority_class(),
            tracing::trace_state_ptr trace_state = nullptr,
            streamed_mutation::forwarding fwd = streamed_mutation::forwarding::no,
            mutation_reader::forwarding fwd_mr = mutation_reader::forwarding::yes) const;
    flat_mutation_reader_v2 make_reader_v2_excluding_sstables(schema_ptr schema,
            reader_permit permit,
            std::vector<sstables::shared_sstable>& sst,
            const dht::partition_range& range,
            const query::partition_slice& slice,
            const io_priority_class& pc = default_priority_class(),
            tracing::trace_state_ptr trace_state = nullptr,
            streamed_mutation::forwarding fwd = streamed_mutation::forwarding::no,
            mutation_reader::forwarding fwd_mr = mutation_reader::forwarding::yes) const;

    flat_mutation_reader_v2 make_reader_v2(schema_ptr schema, reader_permit permit, const dht::partition_range& range = query::full_partition_range) const {
        auto& full_slice = schema->full_slice();
        return make_reader_v2(std::move(schema), std::move(permit), range, full_slice);
    }

    // The streaming mutation reader differs from the regular mutation reader in that:
    //  - Reflects all writes accepted by replica prior to creation of the
    //    reader and a _bounded_ amount of writes which arrive later.
    //  - Does not populate the cache
    // Requires ranges to be sorted and disjoint.
    flat_mutation_reader_v2 make_streaming_reader(schema_ptr schema, reader_permit permit,
            const dht::partition_range_vector& ranges) const;

    // Single range overload.
    flat_mutation_reader_v2 make_streaming_reader(schema_ptr schema, reader_permit permit, const dht::partition_range& range,
            const query::partition_slice& slice,
            mutation_reader::forwarding fwd_mr = mutation_reader::forwarding::no) const;

    flat_mutation_reader_v2 make_streaming_reader(schema_ptr schema, reader_permit permit, const dht::partition_range& range) {
        return make_streaming_reader(std::move(schema), std::move(permit), range, schema->full_slice());
    }

    // Stream reader from the given sstables
    flat_mutation_reader_v2 make_streaming_reader(schema_ptr schema, reader_permit permit, const dht::partition_range& range,
            lw_shared_ptr<sstables::sstable_set> sstables) const;

    sstables::shared_sstable make_streaming_sstable_for_write(std::optional<sstring> subdir = {});
    sstables::shared_sstable make_streaming_staging_sstable();

    mutation_source as_mutation_source() const;
    mutation_source as_mutation_source_excluding(std::vector<sstables::shared_sstable>& sst) const;

    void set_virtual_reader(mutation_source virtual_reader) {
        _virtual_reader = std::move(virtual_reader);
    }

    void set_virtual_writer(noncopyable_function<future<>(const frozen_mutation&)> writer) {
        _virtual_writer.emplace(std::move(writer));
    }

    // Queries can be satisfied from multiple data sources, so they are returned
    // as temporaries.
    //
    // FIXME: in case a query is satisfied from a single memtable, avoid a copy
    using const_mutation_partition_ptr = std::unique_ptr<const mutation_partition>;
    using const_row_ptr = std::unique_ptr<const row>;
    memtable& active_memtable() { return _memtables->active_memtable(); }
    api::timestamp_type min_memtable_timestamp() const;
    const row_cache& get_row_cache() const {
        return _cache;
    }

    row_cache& get_row_cache() {
        return _cache;
    }

    future<std::vector<locked_cell>> lock_counter_cells(const mutation& m, db::timeout_clock::time_point timeout);

    logalloc::occupancy_stats occupancy() const;
private:
    table(schema_ptr schema, config cfg, db::commitlog* cl, compaction_manager&, cell_locker_stats& cl_stats, cache_tracker& row_cache_tracker);
public:
    table(schema_ptr schema, config cfg, db::commitlog& cl, compaction_manager& cm, cell_locker_stats& cl_stats, cache_tracker& row_cache_tracker)
        : table(schema, std::move(cfg), &cl, cm, cl_stats, row_cache_tracker) {}
    table(schema_ptr schema, config cfg, no_commitlog, compaction_manager& cm, cell_locker_stats& cl_stats, cache_tracker& row_cache_tracker)
        : table(schema, std::move(cfg), nullptr, cm, cl_stats, row_cache_tracker) {}
    table(column_family&&) = delete; // 'this' is being captured during construction
    ~table();
    const schema_ptr& schema() const { return _schema; }
    void set_schema(schema_ptr);
    db::commitlog* commitlog() { return _commitlog; }
    future<const_mutation_partition_ptr> find_partition(schema_ptr, reader_permit permit, const dht::decorated_key& key) const;
    future<const_mutation_partition_ptr> find_partition_slow(schema_ptr, reader_permit permit, const partition_key& key) const;
    future<const_row_ptr> find_row(schema_ptr, reader_permit permit, const dht::decorated_key& partition_key, clustering_key clustering_key) const;
    // Applies given mutation to this column family
    // The mutation is always upgraded to current schema.
    void apply(const frozen_mutation& m, const schema_ptr& m_schema, db::rp_handle&& h = {}) {
        do_apply(std::move(h), m, m_schema);
    }
    void apply(const mutation& m, db::rp_handle&& h = {}) {
        do_apply(std::move(h), m);
    }

    future<> apply(const frozen_mutation& m, schema_ptr m_schema, db::rp_handle&& h, db::timeout_clock::time_point tmo);
    future<> apply(const mutation& m, db::rp_handle&& h, db::timeout_clock::time_point tmo);

    // Returns at most "cmd.limit" rows
    // The saved_querier parameter is an input-output parameter which contains
    // the saved querier from the previous page (if there was one) and after
    // completion it contains the to-be saved querier for the next page (if
    // there is one). Pass nullptr when queriers are not saved.
    future<lw_shared_ptr<query::result>>
    query(schema_ptr,
        reader_permit permit,
        const query::read_command& cmd,
        query::result_options opts,
        const dht::partition_range_vector& ranges,
        tracing::trace_state_ptr trace_state,
        query::result_memory_limiter& memory_limiter,
        db::timeout_clock::time_point timeout,
        std::optional<query::data_querier>* saved_querier = { });

    // Performs a query on given data source returning data in reconcilable form.
    //
    // Reads at most row_limit rows. If less rows are returned, the data source
    // didn't have more live data satisfying the query.
    //
    // Any cells which have expired according to query_time are returned as
    // deleted cells and do not count towards live data. The mutations are
    // compact, meaning that any cell which is covered by higher-level tombstone
    // is absent in the results.
    //
    // 'source' doesn't have to survive deferring.
    //
    // The saved_querier parameter is an input-output parameter which contains
    // the saved querier from the previous page (if there was one) and after
    // completion it contains the to-be saved querier for the next page (if
    // there is one). Pass nullptr when queriers are not saved.
    future<reconcilable_result>
    mutation_query(schema_ptr s,
            reader_permit permit,
            const query::read_command& cmd,
            const dht::partition_range& range,
            tracing::trace_state_ptr trace_state,
            query::result_memory_accounter accounter,
            db::timeout_clock::time_point timeout,
            std::optional<query::mutation_querier>* saved_querier = { });

    void start();
    future<> stop();
    future<> flush(std::optional<db::replay_position> = {});
    future<> clear(); // discards memtable(s) without flushing them to disk.
    future<db::replay_position> discard_sstables(db_clock::time_point);

    bool can_flush() const;

    // Start a compaction of all sstables in a process known as major compaction
    // Active memtable is flushed first to guarantee that data like tombstone,
    // sitting in the memtable, will be compacted with shadowed data.
    future<> compact_all_sstables();

    future<bool> snapshot_exists(sstring name);

    db::replay_position set_low_replay_position_mark();

private:
    future<> snapshot(database& db, sstring name);

    friend class database;
public:
    future<std::unordered_map<sstring, snapshot_details>> get_snapshot_details();

    /*!
     * \brief write the schema to a 'schema.cql' file at the given directory.
     *
     * When doing a snapshot, the snapshot directory contains a 'schema.cql' file
     * with a CQL command that can be used to generate the schema.
     * The content is is similar to the result of the CQL DESCRIBE command of the table.
     *
     * When a schema has indexes, local indexes or views, those indexes and views
     * are represented by their own schemas.
     * In those cases, the method would write the relevant information for each of the schemas:
     *
     * The schema of the base table would output a file with the CREATE TABLE command
     * and the schema of the view that is used for the index would output a file with the
     * CREATE INDEX command.
     * The same is true for local index and MATERIALIZED VIEW.
     */
    future<> write_schema_as_cql(database& db, sstring dir) const;

    const bool incremental_backups_enabled() const {
        return _config.enable_incremental_backups;
    }

    void set_incremental_backups(bool val) {
        _config.enable_incremental_backups = val;
    }

    /*!
     * \brief get sstables by key
     * Return a set of the sstables names that contain the given
     * partition key in nodetool format
     */
    future<std::unordered_set<sstring>> get_sstables_by_partition_key(const sstring& key) const;

    const sstables::sstable_set& get_sstable_set() const;
    const sstables::sstable_set& maintenance_sstable_set() const;
    lw_shared_ptr<const sstable_list> get_sstables() const;
    lw_shared_ptr<const sstable_list> get_sstables_including_compacted_undeleted() const;
    const std::vector<sstables::shared_sstable>& compacted_undeleted_sstables() const;
    std::vector<sstables::shared_sstable> select_sstables(const dht::partition_range& range) const;
    // Return all sstables but those that are off-strategy like the ones in maintenance set and staging dir.
    std::vector<sstables::shared_sstable> in_strategy_sstables() const;
    size_t sstables_count() const;
    std::vector<uint64_t> sstable_count_per_level() const;
    int64_t get_unleveled_sstables() const;

    void start_compaction();
    void trigger_compaction();
    void try_trigger_compaction() noexcept;
    // Triggers offstrategy compaction, if needed, in the background.
    void trigger_offstrategy_compaction();
    // Performs offstrategy compaction, if needed, returning
    // a future<bool> that is resolved when offstrategy_compaction completes.
    // The future value is true iff offstrategy compaction was required.
    future<bool> perform_offstrategy_compaction();
    void set_compaction_strategy(sstables::compaction_strategy_type strategy);
    const sstables::compaction_strategy& get_compaction_strategy() const {
        return _compaction_strategy;
    }

    sstables::compaction_strategy& get_compaction_strategy() {
        return _compaction_strategy;
    }

    table_stats& get_stats() const {
        return _stats;
    }

    const db::view::stats& get_view_stats() const {
        return _view_stats;
    }

    replica::cf_stats* cf_stats() {
        return _config.cf_stats;
    }

    const config& get_config() const {
        return _config;
    }

    cache_temperature get_global_cache_hit_rate() const {
        return _global_cache_hit_rate;
    }

    bool durable_writes() const {
        return _durable_writes;
    }

    void set_durable_writes(bool dw) {
        _durable_writes = dw;
    }

    void set_global_cache_hit_rate(cache_temperature rate) {
        _global_cache_hit_rate = rate;
    }

    void set_hit_rate(gms::inet_address addr, cache_temperature rate);
    cache_hit_rate get_hit_rate(gms::gossiper& g, gms::inet_address addr);
    void drop_hit_rate(gms::inet_address addr);

    void enable_auto_compaction();
    future<> disable_auto_compaction();
    bool is_auto_compaction_disabled_by_user() const {
      return _compaction_disabled_by_user;
    }

    utils::phased_barrier::operation write_in_progress() {
        return _pending_writes_phaser.start();
    }

    future<> await_pending_writes() noexcept {
        return _pending_writes_phaser.advance_and_await();
    }

    size_t writes_in_progress() const {
        return _pending_writes_phaser.operations_in_progress();
    }

    utils::phased_barrier::operation read_in_progress() {
        return _pending_reads_phaser.start();
    }

    future<> await_pending_reads() noexcept {
        return _pending_reads_phaser.advance_and_await();
    }

    size_t reads_in_progress() const {
        return _pending_reads_phaser.operations_in_progress();
    }

    utils::phased_barrier::operation stream_in_progress() {
        return _pending_streams_phaser.start();
    }

    future<> await_pending_streams() noexcept {
        return _pending_streams_phaser.advance_and_await();
    }

    size_t streams_in_progress() const {
        return _pending_streams_phaser.operations_in_progress();
    }

    future<> await_pending_flushes() noexcept {
        return _pending_flushes_phaser.advance_and_await();
    }

    future<> await_pending_ops() noexcept {
        return when_all(await_pending_reads(), await_pending_writes(), await_pending_streams(), await_pending_flushes()).discard_result();
    }

    void add_or_update_view(view_ptr v);
    void remove_view(view_ptr v);
    void clear_views();
    const std::vector<view_ptr>& views() const;
    future<row_locker::lock_holder> push_view_replica_updates(const schema_ptr& s, const frozen_mutation& fm, db::timeout_clock::time_point timeout,
            tracing::trace_state_ptr tr_state, reader_concurrency_semaphore& sem) const;
    future<row_locker::lock_holder> push_view_replica_updates(const schema_ptr& s, mutation&& m, db::timeout_clock::time_point timeout,
            tracing::trace_state_ptr tr_state, reader_concurrency_semaphore& sem) const;
    future<row_locker::lock_holder>
    stream_view_replica_updates(const schema_ptr& s, mutation&& m, db::timeout_clock::time_point timeout,
            std::vector<sstables::shared_sstable>& excluded_sstables) const;

    void add_coordinator_read_latency(utils::estimated_histogram::duration latency);
    std::chrono::milliseconds get_coordinator_read_latency_percentile(double percentile);

    secondary_index::secondary_index_manager& get_index_manager() {
        return _index_manager;
    }

    sstables::sstables_manager& get_sstables_manager() const {
        assert(_config.sstables_manager);
        return *_config.sstables_manager;
    }

    // Reader's schema must be the same as the base schema of each of the views.
    future<> populate_views(
            std::vector<db::view::view_and_base>,
            dht::token base_token,
            flat_mutation_reader_v2&&,
            gc_clock::time_point);

    reader_concurrency_semaphore& streaming_read_concurrency_semaphore() {
        return *_config.streaming_read_concurrency_semaphore;
    }

    reader_concurrency_semaphore& compaction_concurrency_semaphore() {
        return *_config.compaction_concurrency_semaphore;
    }

    size_t estimate_read_memory_cost() const;

private:
    future<row_locker::lock_holder> do_push_view_replica_updates(schema_ptr s, mutation m, db::timeout_clock::time_point timeout, mutation_source source,
            tracing::trace_state_ptr tr_state, reader_concurrency_semaphore& sem, const io_priority_class& io_priority, query::partition_slice::option_set custom_opts) const;
    std::vector<view_ptr> affected_views(const schema_ptr& base, const mutation& update) const;
    future<> generate_and_propagate_view_updates(const schema_ptr& base,
            reader_permit permit,
            std::vector<db::view::view_and_base>&& views,
            mutation&& m,
            flat_mutation_reader_v2_opt existings,
            tracing::trace_state_ptr tr_state,
            gc_clock::time_point now) const;

    mutable row_locker _row_locker;
    future<row_locker::lock_holder> local_base_lock(
            const schema_ptr& s,
            const dht::decorated_key& pk,
            const query::clustering_row_ranges& rows,
            db::timeout_clock::time_point timeout) const;

    // One does not need to wait on this future if all we are interested in, is
    // initiating the write.  The writes initiated here will eventually
    // complete, and the seastar::gate below will make sure they are all
    // completed before we stop() this column_family.
    //
    // But it is possible to synchronously wait for the seal to complete by
    // waiting on this future. This is useful in situations where we want to
    // synchronously flush data to disk.
    future<> seal_active_memtable(flush_permit&&);

    void check_valid_rp(const db::replay_position&) const;
public:
    // Iterate over all partitions.  Protocol is the same as std::all_of(),
    // so that iteration can be stopped by returning false.
    future<bool> for_all_partitions_slow(schema_ptr, reader_permit permit, std::function<bool (const dht::decorated_key&, const mutation_partition&)> func) const;

    friend std::ostream& operator<<(std::ostream& out, const column_family& cf);
    // Testing purposes.
    friend class ::column_family_test;

    friend class distributed_loader;

private:
    timer<> _off_strategy_trigger;
    void do_update_off_strategy_trigger();

public:
    void update_off_strategy_trigger();
    void enable_off_strategy_trigger();

    compaction::table_state& as_table_state() const noexcept;
};

using user_types_metadata = data_dictionary::user_types_metadata;

using keyspace_metadata = data_dictionary::keyspace_metadata;

class keyspace {
public:
    struct config {
        std::vector<sstring> all_datadirs;
        sstring datadir;
        bool enable_commitlog = true;
        bool enable_disk_reads = true;
        bool enable_disk_writes = true;
        bool enable_cache = true;
        bool enable_incremental_backups = false;
        utils::updateable_value<bool> compaction_enforce_min_threshold{false};
        bool enable_dangerous_direct_import_of_cassandra_counters = false;
        ::dirty_memory_manager* dirty_memory_manager = &default_dirty_memory_manager;
        reader_concurrency_semaphore* streaming_read_concurrency_semaphore;
        reader_concurrency_semaphore* compaction_concurrency_semaphore;
        replica::cf_stats* cf_stats = nullptr;
        seastar::scheduling_group memtable_scheduling_group;
        seastar::scheduling_group memtable_to_cache_scheduling_group;
        seastar::scheduling_group compaction_scheduling_group;
        seastar::scheduling_group memory_compaction_scheduling_group;
        seastar::scheduling_group statement_scheduling_group;
        seastar::scheduling_group streaming_scheduling_group;
        bool enable_metrics_reporting = false;
        db::timeout_semaphore* view_update_concurrency_semaphore = nullptr;
        size_t view_update_concurrency_semaphore_limit;
    };
private:
    locator::abstract_replication_strategy::ptr_type _replication_strategy;
    locator::effective_replication_map_ptr _effective_replication_map;
    lw_shared_ptr<keyspace_metadata> _metadata;
    shared_promise<> _populated;
    config _config;
    locator::effective_replication_map_factory& _erm_factory;

    locator::effective_replication_map_factory& get_erm_factory() noexcept {
        return _erm_factory;
    }

    const locator::effective_replication_map_factory& get_erm_factory() const noexcept {
        return _erm_factory;
    }

public:
    explicit keyspace(lw_shared_ptr<keyspace_metadata> metadata, config cfg, locator::effective_replication_map_factory& erm_factory);

    future<> shutdown() noexcept;

    future<> update_from(const locator::shared_token_metadata& stm, lw_shared_ptr<keyspace_metadata>);

    /** Note: return by shared pointer value, since the meta data is
     * semi-volatile. I.e. we could do alter keyspace at any time, and
     * boom, it is replaced.
     */
    lw_shared_ptr<keyspace_metadata> metadata() const;
    future<> create_replication_strategy(const locator::shared_token_metadata& stm, const locator::replication_strategy_config_options& options);
    void update_effective_replication_map(locator::effective_replication_map_ptr erm);

    /**
     * This should not really be return by reference, since replication
     * strategy is also volatile in that it could be replaced at "any" time.
     * However, all current uses at least are "instantateous", i.e. does not
     * carry it across a continuation. So it is sort of same for now, but
     * should eventually be refactored.
     */
    locator::abstract_replication_strategy& get_replication_strategy();
    const locator::abstract_replication_strategy& get_replication_strategy() const;
    locator::abstract_replication_strategy::ptr_type get_replication_strategy_ptr() const {
        return _replication_strategy;
    }

    locator::effective_replication_map_ptr get_effective_replication_map() const {
        return _effective_replication_map;
    }

    column_family::config make_column_family_config(const schema& s, const database& db) const;
    future<> make_directory_for_column_family(const sstring& name, utils::UUID uuid);
    void add_or_update_column_family(const schema_ptr& s);
    void add_user_type(const user_type ut);
    void remove_user_type(const user_type ut);

    const bool incremental_backups_enabled() const {
        return _config.enable_incremental_backups;
    }

    void set_incremental_backups(bool val) {
        _config.enable_incremental_backups = val;
    }

    const sstring& datadir() const {
        return _config.datadir;
    }

    sstring column_family_directory(const sstring& base_path, const sstring& name, utils::UUID uuid) const;
    sstring column_family_directory(const sstring& name, utils::UUID uuid) const;

    future<> ensure_populated() const;
    void mark_as_populated();
};

using no_such_keyspace = data_dictionary::no_such_keyspace;
using no_such_column_family = data_dictionary::no_such_column_family;

struct database_config {
    seastar::scheduling_group memtable_scheduling_group;
    seastar::scheduling_group memtable_to_cache_scheduling_group; // FIXME: merge with memtable_scheduling_group
    seastar::scheduling_group compaction_scheduling_group;
    seastar::scheduling_group memory_compaction_scheduling_group;
    seastar::scheduling_group statement_scheduling_group;
    seastar::scheduling_group streaming_scheduling_group;
    seastar::scheduling_group gossip_scheduling_group;
    size_t available_memory;
    std::optional<sstables::sstable_version_types> sstables_format;
};

struct string_pair_eq {
    using is_transparent = void;
    using spair = std::pair<std::string_view, std::string_view>;
    bool operator()(spair lhs, spair rhs) const;
};

class db_user_types_storage;

// Policy for distributed<database>:
//   broadcast metadata writes
//   local metadata reads
//   use shard_of() for data

<<<<<<< HEAD
class database : public qos::qos_configuration_change_subscriber {
=======
class database : public peering_sharded_service<database> {
>>>>>>> 768b5f3f
    friend class ::database_test;
public:
    enum class table_kind {
        system,
        user,
    };

    struct drain_progress {
        int32_t total_cfs;
        int32_t remaining_cfs;

        drain_progress& operator+=(const drain_progress& other) {
            total_cfs += other.total_cfs;
            remaining_cfs += other.remaining_cfs;
            return *this;
        }
    };

private:
    replica::cf_stats _cf_stats;
    static constexpr size_t max_count_concurrent_reads{100};
    size_t max_memory_concurrent_reads() { return _dbcfg.available_memory * 0.02; }
    // Assume a queued read takes up 1kB of memory, and allow 2% of memory to be filled up with such reads.
    size_t max_inactive_queue_length() { return _dbcfg.available_memory * 0.02 / 1000; }
    // They're rather heavyweight, so limit more
    static constexpr size_t max_count_streaming_concurrent_reads{10};
    size_t max_memory_streaming_concurrent_reads() { return _dbcfg.available_memory * 0.02; }
    static constexpr size_t max_count_system_concurrent_reads{10};
    size_t max_memory_system_concurrent_reads() { return _dbcfg.available_memory * 0.02; };
    size_t max_memory_pending_view_updates() const { return _dbcfg.available_memory * 0.1; }

    struct db_stats {
        uint64_t total_writes = 0;
        uint64_t total_writes_failed = 0;
        uint64_t total_writes_timedout = 0;
        uint64_t total_reads = 0;
        uint64_t total_reads_failed = 0;

        uint64_t short_data_queries = 0;
        uint64_t short_mutation_queries = 0;

        uint64_t multishard_query_unpopped_fragments = 0;
        uint64_t multishard_query_unpopped_bytes = 0;
        uint64_t multishard_query_failed_reader_stops = 0;
        uint64_t multishard_query_failed_reader_saves = 0;
    };

    lw_shared_ptr<db_stats> _stats;
    std::shared_ptr<db_user_types_storage> _user_types;
    std::unique_ptr<cell_locker_stats> _cl_stats;

    const db::config& _cfg;

    dirty_memory_manager _system_dirty_memory_manager;
    dirty_memory_manager _dirty_memory_manager;

    database_config _dbcfg;
    flush_controller _memtable_controller;
    drain_progress _drain_progress {};


    reader_concurrency_semaphore _streaming_concurrency_sem;
    reader_concurrency_semaphore _compaction_concurrency_sem;
    reader_concurrency_semaphore _system_read_concurrency_sem;

    db::timeout_semaphore _view_update_concurrency_sem{max_memory_pending_view_updates()};

    cache_tracker _row_cache_tracker;

    inheriting_concrete_execution_stage<
            future<>,
            database*,
            schema_ptr,
            const frozen_mutation&,
            tracing::trace_state_ptr,
            db::timeout_clock::time_point,
            db::commitlog_force_sync> _apply_stage;

    flat_hash_map<sstring, keyspace> _keyspaces;
    std::unordered_map<utils::UUID, lw_shared_ptr<column_family>> _column_families;
    using ks_cf_to_uuid_t =
        flat_hash_map<std::pair<sstring, sstring>, utils::UUID, utils::tuple_hash, string_pair_eq>;
    ks_cf_to_uuid_t _ks_cf_to_uuid;
    std::unique_ptr<db::commitlog> _commitlog;
    utils::updateable_value_source<utils::UUID> _version;
    uint32_t _schema_change_count = 0;
    // compaction_manager object is referenced by all column families of a database.
    std::unique_ptr<compaction_manager> _compaction_manager;
    seastar::metrics::metric_groups _metrics;
    bool _enable_incremental_backups = false;
    bool _shutdown = false;
    bool _enable_autocompaction_toggle = false;
    query::querier_cache _querier_cache;

    std::unique_ptr<db::large_data_handler> _large_data_handler;
    std::unique_ptr<db::large_data_handler> _nop_large_data_handler;

    std::unique_ptr<sstables::sstables_manager> _user_sstables_manager;
    std::unique_ptr<sstables::sstables_manager> _system_sstables_manager;

    query::result_memory_limiter _result_memory_limiter;

    friend db::data_listeners;
    std::unique_ptr<db::data_listeners> _data_listeners;

    service::migration_notifier& _mnotifier;
    gms::feature_service& _feat;
    const locator::shared_token_metadata& _shared_token_metadata;

    sharded<semaphore>& _sst_dir_semaphore;
    reader_concurrency_semaphore_group _reader_concurrency_semaphores_group;
    scheduling_group _default_read_concurrency_group;
    noncopyable_function<future<>()> _unsubscribe_qos_configuration_change;

    std::unique_ptr<wasm::engine> _wasm_engine;
    utils::cross_shard_barrier _stop_barrier;

public:
    data_dictionary::database as_data_dictionary() const;
    std::shared_ptr<data_dictionary::user_types_storage> as_user_types_storage() const noexcept;
    const data_dictionary::user_types_storage& user_types() const noexcept;
    future<> init_commitlog();
    const gms::feature_service& features() const { return _feat; }
    future<> apply_in_memory(const frozen_mutation& m, schema_ptr m_schema, db::rp_handle&&, db::timeout_clock::time_point timeout);
    future<> apply_in_memory(const mutation& m, column_family& cf, db::rp_handle&&, db::timeout_clock::time_point timeout);

    wasm::engine* wasm_engine() {
        return _wasm_engine.get();
    }

    drain_progress get_drain_progress() const noexcept {
        return _drain_progress;
    }

    future<> drain();

private:
    future<> flush_non_system_column_families();
    future<> flush_system_column_families();

    using system_keyspace = bool_class<struct system_keyspace_tag>;
    future<> create_in_memory_keyspace(const lw_shared_ptr<keyspace_metadata>& ksm, locator::effective_replication_map_factory& erm_factory, system_keyspace system);
    friend future<> db::system_keyspace_make(distributed<database>& db, distributed<service::storage_service>& ss, sharded<gms::gossiper>& g, db::config& cfg);
    void setup_metrics();
    void setup_scylla_memory_diagnostics_producer();
    reader_concurrency_semaphore& read_concurrency_sem();
    auto sum_read_concurrency_sem_var(std::invocable<reader_concurrency_semaphore&> auto member);
    auto sum_read_concurrency_sem_stat(std::invocable<reader_concurrency_semaphore::stats&> auto stats_member);

    future<> do_apply(schema_ptr, const frozen_mutation&, tracing::trace_state_ptr tr_state, db::timeout_clock::time_point timeout, db::commitlog_force_sync sync);
    future<> apply_with_commitlog(column_family& cf, const mutation& m, db::timeout_clock::time_point timeout);

    future<mutation> do_apply_counter_update(column_family& cf, const frozen_mutation& fm, schema_ptr m_schema, db::timeout_clock::time_point timeout,
                                             tracing::trace_state_ptr trace_state);

    template<typename Future>
    Future update_write_metrics(Future&& f);
    void update_write_metrics_for_timed_out_write();
    future<> create_keyspace(const lw_shared_ptr<keyspace_metadata>&, locator::effective_replication_map_factory& erm_factory, bool is_bootstrap, system_keyspace system);
    void remove(const table&) noexcept;
public:
    static utils::UUID empty_version;

    query::result_memory_limiter& get_result_memory_limiter() {
        return _result_memory_limiter;
    }

    void set_enable_incremental_backups(bool val) { _enable_incremental_backups = val; }

    void enable_autocompaction_toggle() noexcept { _enable_autocompaction_toggle = true; }
    class autocompaction_toggle_guard {
        database& _db;
    public:
        autocompaction_toggle_guard(database& db) : _db(db) {
            assert(this_shard_id() == 0);
            if (!_db._enable_autocompaction_toggle) {
                throw std::runtime_error("Autocompaction toggle is busy");
            }
            _db._enable_autocompaction_toggle = false;
        }
        autocompaction_toggle_guard(const autocompaction_toggle_guard&) = delete;
        autocompaction_toggle_guard(autocompaction_toggle_guard&&) = default;
        ~autocompaction_toggle_guard() {
            assert(this_shard_id() == 0);
            _db._enable_autocompaction_toggle = true;
        }
    };

    future<> parse_system_tables(distributed<service::storage_proxy>&, sharded<db::system_keyspace>&);
    database(const db::config&, database_config dbcfg, service::migration_notifier& mn, gms::feature_service& feat, const locator::shared_token_metadata& stm,
            abort_source& as, sharded<semaphore>& sst_dir_sem, utils::cross_shard_barrier barrier = utils::cross_shard_barrier(utils::cross_shard_barrier::solo{}) /* for single-shard usage */);
    database(database&&) = delete;
    ~database();

    cache_tracker& row_cache_tracker() { return _row_cache_tracker; }
    future<> drop_caches() const;

    void update_version(const utils::UUID& version);

    const utils::UUID& get_version() const;
    utils::observable<utils::UUID>& observable_schema_version() const { return _version.as_observable(); }

    db::commitlog* commitlog() const {
        return _commitlog.get();
    }
    replica::cf_stats* cf_stats() {
        return &_cf_stats;
    }

    seastar::scheduling_group get_statement_scheduling_group() const { return _dbcfg.statement_scheduling_group; }
    seastar::scheduling_group get_streaming_scheduling_group() const { return _dbcfg.streaming_scheduling_group; }

    compaction_manager& get_compaction_manager() {
        return *_compaction_manager;
    }
    const compaction_manager& get_compaction_manager() const {
        return *_compaction_manager;
    }

    const locator::shared_token_metadata& get_shared_token_metadata() const { return _shared_token_metadata; }
    const locator::token_metadata& get_token_metadata() const { return *_shared_token_metadata.get(); }

    service::migration_notifier& get_notifier() { return _mnotifier; }
    const service::migration_notifier& get_notifier() const { return _mnotifier; }

    void add_column_family(keyspace& ks, schema_ptr schema, column_family::config cfg);
    future<> add_column_family_and_make_directory(schema_ptr schema);

    /* throws no_such_column_family if missing */
    const utils::UUID& find_uuid(std::string_view ks, std::string_view cf) const;
    const utils::UUID& find_uuid(const schema_ptr&) const;

    /**
     * Creates a keyspace for a given metadata if it still doesn't exist.
     *
     * @return ready future when the operation is complete
     */
    future<> create_keyspace(const lw_shared_ptr<keyspace_metadata>&, locator::effective_replication_map_factory& erm_factory);
    /* below, find_keyspace throws no_such_<type> on fail */
    keyspace& find_keyspace(std::string_view name);
    const keyspace& find_keyspace(std::string_view name) const;
    bool has_keyspace(std::string_view name) const;
    void validate_keyspace_update(keyspace_metadata& ksm);
    void validate_new_keyspace(keyspace_metadata& ksm);
    future<> update_keyspace(sharded<service::storage_proxy>& proxy, const sstring& name);
    void drop_keyspace(const sstring& name);
    std::vector<sstring> get_non_system_keyspaces() const;
    std::vector<sstring> get_all_keyspaces() const;
    column_family& find_column_family(std::string_view ks, std::string_view name);
    const column_family& find_column_family(std::string_view ks, std::string_view name) const;
    column_family& find_column_family(const utils::UUID&);
    const column_family& find_column_family(const utils::UUID&) const;
    column_family& find_column_family(const schema_ptr&);
    const column_family& find_column_family(const schema_ptr&) const;
    bool column_family_exists(const utils::UUID& uuid) const;
    schema_ptr find_schema(const sstring& ks_name, const sstring& cf_name) const;
    schema_ptr find_schema(const utils::UUID&) const;
    bool has_schema(std::string_view ks_name, std::string_view cf_name) const;
    std::set<sstring> existing_index_names(const sstring& ks_name, const sstring& cf_to_exclude = sstring()) const;
    sstring get_available_index_name(const sstring& ks_name, const sstring& cf_name,
                                     std::optional<sstring> index_name_root) const;
    schema_ptr find_indexed_table(const sstring& ks_name, const sstring& index_name) const;
    /// Revert the system read concurrency to the normal value.
    ///
    /// When started the database uses a higher initial concurrency for system
    /// reads, to speed up startup. After startup this should be reverted to
    /// the normal concurrency.
    void revert_initial_system_read_concurrency_boost();
    future<> start(sharded<qos::service_level_controller>&);
    future<> shutdown();
    future<> stop();
    future<> close_tables(table_kind kind_to_close);

    future<std::tuple<lw_shared_ptr<query::result>, cache_temperature>> query(schema_ptr, const query::read_command& cmd, query::result_options opts,
                                                                  const dht::partition_range_vector& ranges, tracing::trace_state_ptr trace_state,
                                                                  db::timeout_clock::time_point timeout);
    future<std::tuple<reconcilable_result, cache_temperature>> query_mutations(schema_ptr, const query::read_command& cmd, const dht::partition_range& range,
                                                tracing::trace_state_ptr trace_state, db::timeout_clock::time_point timeout);
    // Apply the mutation atomically.
    // Throws timed_out_error when timeout is reached.
    future<> apply(schema_ptr, const frozen_mutation&, tracing::trace_state_ptr tr_state, db::commitlog_force_sync sync, db::timeout_clock::time_point timeout);
    future<> apply_hint(schema_ptr, const frozen_mutation&, tracing::trace_state_ptr tr_state, db::timeout_clock::time_point timeout);
    future<mutation> apply_counter_update(schema_ptr, const frozen_mutation& m, db::timeout_clock::time_point timeout, tracing::trace_state_ptr trace_state);
    keyspace::config make_keyspace_config(const keyspace_metadata& ksm);
    const sstring& get_snitch_name() const;
    /*!
     * \brief clear snapshot based on a tag
     * The clear_snapshot method deletes specific or multiple snapshots
     * You can specify:
     * tag - The snapshot tag (the one that was used when creating the snapshot) if not specified
     *       All snapshot will be deleted
     * keyspace_names - a vector of keyspace names that will be deleted, if empty all keyspaces
     *                  will be deleted.
     * table_name - A name of a specific table inside the keyspace, if empty all tables will be deleted.
     */
    future<> clear_snapshot(sstring tag, std::vector<sstring> keyspace_names, const sstring& table_name);

    struct snapshot_details_result {
        sstring snapshot_name;
        db::snapshot_ctl::snapshot_details details;
        bool operator==(const snapshot_details_result&) const = default;
    };

    future<std::vector<snapshot_details_result>> get_snapshot_details();

    friend std::ostream& operator<<(std::ostream& out, const database& db);
    const flat_hash_map<sstring, keyspace>& get_keyspaces() const {
        return _keyspaces;
    }

    flat_hash_map<sstring, keyspace>& get_keyspaces() {
        return _keyspaces;
    }

    const std::unordered_map<utils::UUID, lw_shared_ptr<column_family>>& get_column_families() const {
        return _column_families;
    }

    std::unordered_map<utils::UUID, lw_shared_ptr<column_family>>& get_column_families() {
        return _column_families;
    }

    std::vector<lw_shared_ptr<column_family>> get_non_system_column_families() const;

    std::vector<view_ptr> get_views() const;

    const ks_cf_to_uuid_t&
    get_column_families_mapping() const {
        return _ks_cf_to_uuid;
    }

    const db::config& get_config() const {
        return _cfg;
    }
    const db::extensions& extensions() const;

    sstables::sstables_manager& get_user_sstables_manager() const noexcept {
        assert(_user_sstables_manager);
        return *_user_sstables_manager;
    }

    sstables::sstables_manager& get_system_sstables_manager() const noexcept {
        assert(_system_sstables_manager);
        return *_system_sstables_manager;
    }

    // Returns the list of ranges held by this endpoint
    // The returned list is sorted, and its elements are non overlapping and non wrap-around.
    dht::token_range_vector get_keyspace_local_ranges(sstring ks);

    void set_format(sstables::sstable_version_types format) noexcept;
    void set_format_by_config();

    future<> flush_all_memtables();
    future<> flush(const sstring& ks, const sstring& cf);
    // flush a table identified by the given id on all shards.
    future<> flush_on_all(utils::UUID id);
    // flush a single table in a keyspace on all shards.
    future<> flush_on_all(std::string_view ks_name, std::string_view table_name);
    // flush a list of tables in a keyspace on all shards.
    future<> flush_on_all(std::string_view ks_name, std::vector<sstring> table_names);
    // flush all tables in a keyspace on all shards.
    future<> flush_on_all(std::string_view ks_name);

    future<> snapshot_on_all(std::string_view ks_name, std::vector<sstring> table_names, sstring tag, bool skip_flush);
    future<> snapshot_on_all(std::string_view ks_name, sstring tag, bool skip_flush);

    // See #937. Truncation now requires a callback to get a time stamp
    // that must be guaranteed to be the same for all shards.
    typedef std::function<future<db_clock::time_point>()> timestamp_func;

    /** Truncates the given column family */
    future<> truncate(sstring ksname, sstring cfname, timestamp_func);
    future<> truncate(const keyspace& ks, column_family& cf, timestamp_func, bool with_snapshot = true);

    bool update_column_family(schema_ptr s);
    future<> drop_column_family(const sstring& ks_name, const sstring& cf_name, timestamp_func, bool with_snapshot = true);

    const logalloc::region_group& dirty_memory_region_group() const {
        return _dirty_memory_manager.region_group();
    }

    db_stats& get_stats() {
        return *_stats;
    }

    void set_querier_cache_entry_ttl(std::chrono::seconds entry_ttl) {
        _querier_cache.set_entry_ttl(entry_ttl);
    }

    const query::querier_cache::stats& get_querier_cache_stats() const {
        return _querier_cache.get_stats();
    }

    query::querier_cache& get_querier_cache() {
        return _querier_cache;
    }

    db::view::update_backlog get_view_update_backlog() const {
        return {max_memory_pending_view_updates() - _view_update_concurrency_sem.current(), max_memory_pending_view_updates()};
    }

    db::data_listeners& data_listeners() const {
        return *_data_listeners;
    }

    // Get the maximum result size for an unlimited query, appropriate for the
    // query class, which is deduced from the current scheduling group.
    query::max_result_size get_unlimited_query_max_result_size() const;

    // Get the reader concurrency semaphore, appropriate for the query class,
    // which is deduced from the current scheduling group.
    reader_concurrency_semaphore& get_reader_concurrency_semaphore();

    // Convenience method to obtain an admitted permit. See reader_concurrency_semaphore::obtain_permit().
    future<reader_permit> obtain_reader_permit(table& tbl, const char* const op_name, db::timeout_clock::time_point timeout);
    future<reader_permit> obtain_reader_permit(schema_ptr schema, const char* const op_name, db::timeout_clock::time_point timeout);

    sharded<semaphore>& get_sharded_sst_dir_semaphore() {
        return _sst_dir_semaphore;
    }

    /** This callback is going to be called just before the service level is available **/
    virtual future<> on_before_service_level_add(qos::service_level_options slo, qos::service_level_info sl_info) override;
    /** This callback is going to be called just after the service level is removed **/
    virtual future<> on_after_service_level_remove(qos::service_level_info sl_info) override;
    /** This callback is going to be called just before the service level is changed **/
    virtual future<> on_before_service_level_change(qos::service_level_options slo_before, qos::service_level_options slo_after, qos::service_level_info sl_info) override;
};

} // namespace replica

future<> start_large_data_handler(sharded<replica::database>& db);

// Creates a streaming reader that reads from all shards.
//
// Shard readers are created via `table::make_streaming_reader()`.
// Range generator must generate disjoint, monotonically increasing ranges.
flat_mutation_reader_v2 make_multishard_streaming_reader(distributed<replica::database>& db, schema_ptr schema, reader_permit permit,
        std::function<std::optional<dht::partition_range>()> range_generator);

bool is_internal_keyspace(std::string_view name);<|MERGE_RESOLUTION|>--- conflicted
+++ resolved
@@ -65,11 +65,8 @@
 #include "query_class_config.hh"
 #include "absl-flat_hash_map.hh"
 #include "utils/cross-shard-barrier.hh"
-<<<<<<< HEAD
+#include "sstables/generation_type.hh"
 #include "service/qos/qos_configuration_change_subscriber.hh"
-=======
-#include "sstables/generation_type.hh"
->>>>>>> 768b5f3f
 
 class cell_locker;
 class cell_locker_stats;
@@ -1219,11 +1216,7 @@
 //   local metadata reads
 //   use shard_of() for data
 
-<<<<<<< HEAD
-class database : public qos::qos_configuration_change_subscriber {
-=======
-class database : public peering_sharded_service<database> {
->>>>>>> 768b5f3f
+class database : public peering_sharded_service<database>, qos::qos_configuration_change_subscriber {
     friend class ::database_test;
 public:
     enum class table_kind {
