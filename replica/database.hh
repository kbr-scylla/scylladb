--- conflicted
+++ resolved
@@ -1352,14 +1352,10 @@
     std::vector<std::any> _listeners;
     const locator::shared_token_metadata& _shared_token_metadata;
 
-<<<<<<< HEAD
-    sharded<semaphore>& _sst_dir_semaphore;
+    sharded<sstables::directory_semaphore>& _sst_dir_semaphore;
     reader_concurrency_semaphore_group _reader_concurrency_semaphores_group;
     scheduling_group _default_read_concurrency_group;
     noncopyable_function<future<>()> _unsubscribe_qos_configuration_change;
-=======
-    sharded<sstables::directory_semaphore>& _sst_dir_semaphore;
->>>>>>> e47794ed
 
     std::unique_ptr<wasm::engine> _wasm_engine;
     utils::cross_shard_barrier _stop_barrier;
