--- conflicted
+++ resolved
@@ -580,19 +580,12 @@
     });
 }
 
-<<<<<<< HEAD
-future<> distributed_loader::init_system_keyspace(distributed<replica::database>& db, distributed<service::storage_service>& ss, sharded<gms::gossiper>& g, db::config& cfg) {
+future<> distributed_loader::init_system_keyspace(distributed<replica::database>& db, distributed<service::storage_service>& ss, sharded<gms::gossiper>& g, db::config& cfg, db::table_selector& tables) {
     population_started = true;
 
-    return seastar::async([&db, &ss, &cfg, &g] {
-        db.invoke_on_all([&db, &ss, &cfg, &g] (replica::database&) {
-            return db::system_keyspace::make(db, ss, g, cfg);
-=======
-future<> distributed_loader::init_system_keyspace(distributed<replica::database>& db, distributed<service::storage_service>& ss, sharded<gms::gossiper>& g, db::config& cfg, db::table_selector& tables) {
     return seastar::async([&db, &ss, &cfg, &g, &tables] {
         db.invoke_on_all([&db, &ss, &cfg, &g, &tables] (replica::database&) {
             return db::system_keyspace::make(db, ss, g, cfg, tables);
->>>>>>> a7fa29bc
         }).get();
 
         const auto& cfg = db.local().get_config();
