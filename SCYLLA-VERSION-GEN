--- conflicted
+++ resolved
@@ -71,15 +71,10 @@
 fi
 
 # Default scylla product/version tags
-<<<<<<< HEAD
 PRODUCT=scylla-enterprise
 VERSION=2023.1.0-rc3
 
-BASE_VERSION=5.2.0-rc1
-=======
-PRODUCT=scylla
-VERSION=5.2.0-rc3
->>>>>>> 76a76a95
+BASE_VERSION=5.2.0-rc3
 
 if test -f version
 then
