--- conflicted
+++ resolved
@@ -71,15 +71,10 @@
 fi
 
 # Default scylla product/version tags
-<<<<<<< HEAD
 PRODUCT=scylla-enterprise
 VERSION=2023.1.0-rc1
 
-BASE_VERSION=5.2.0
-=======
-PRODUCT=scylla
-VERSION=5.2.0-rc1
->>>>>>> 8ff4717f
+BASE_VERSION=5.2.0-rc1
 
 if test -f version
 then
