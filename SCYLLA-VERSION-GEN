#!/bin/sh

USAGE=$(cat <<-END
Usage: $(basename "$0") [-h|--help] [-o|--output-dir PATH] -- generate Scylla version and build information files.

Options:
  -h|--help show this help message.
  -o|--output-dir PATH specify destination path at which the version files are to be created.

By default, the script will attempt to parse 'version' file
in the current directory, which should contain a string of
'\$version-\$release' form.

Otherwise, it will call 'git log' on the source tree (the
directory, which contains the script) to obtain current
commit hash and use it for building the version and release
strings.

The script assumes that it's called from the Scylla source
tree.

The files created are:
  SCYLLA-VERSION-FILE
  SCYLLA-RELEASE-FILE
  SCYLLA-PRODUCT-FILE

By default, these files are created in the 'build'
subdirectory under the directory containing the script.
The destination directory can be overriden by
using '-o PATH' option.
END
)

while [[ $# -gt 0 ]]; do
	opt="$1"
	case $opt in
		-h|--help)
			echo "$USAGE"
			exit 0
			;;
		-o|--output-dir)
			OUTPUT_DIR="$2"
			shift
			shift
			;;
		*)
			echo "Unexpected argument found: $1"
			echo
			echo "$USAGE"
			exit 1
			;;
	esac
done

SCRIPT_DIR="$(dirname "$0")"

if [ -z "$OUTPUT_DIR" ]; then
	OUTPUT_DIR="$SCRIPT_DIR/build"
fi

# Default scylla product/version tags
<<<<<<< HEAD
PRODUCT=scylla-enterprise
VERSION=2021.2.dev
=======
PRODUCT=scylla
VERSION=4.7.dev
>>>>>>> 158f47df

if test -f version
then
	SCYLLA_VERSION=$(cat version | awk -F'-' '{print $1}')
	SCYLLA_RELEASE=$(cat version | awk -F'-' '{print $2}')
else
	DATE=$(date --utc +%Y%m%d)
	GIT_COMMIT=$(git -C "$SCRIPT_DIR" log --pretty=format:'%h' -n 1)
	SCYLLA_VERSION=$VERSION
	# For custom package builds, replace "0" with "counter.your_name",
	# where counter starts at 1 and increments for successive versions.
	# This ensures that the package manager will select your custom
	# package over the standard release.
	SCYLLA_BUILD=0
	SCYLLA_RELEASE=$SCYLLA_BUILD.$DATE.$GIT_COMMIT
fi

if [ -f "$OUTPUT_DIR/SCYLLA-RELEASE-FILE" ]; then
	GIT_COMMIT_FILE=$(cat "$OUTPUT_DIR/SCYLLA-RELEASE-FILE" |cut -d . -f 3)
	if [ "$GIT_COMMIT" = "$GIT_COMMIT_FILE" ]; then
		exit 0
	fi
fi

echo "$SCYLLA_VERSION-$SCYLLA_RELEASE"
mkdir -p "$OUTPUT_DIR"
echo "$SCYLLA_VERSION" > "$OUTPUT_DIR/SCYLLA-VERSION-FILE"
echo "$SCYLLA_RELEASE" > "$OUTPUT_DIR/SCYLLA-RELEASE-FILE"
echo "$PRODUCT" > "$OUTPUT_DIR/SCYLLA-PRODUCT-FILE"<|MERGE_RESOLUTION|>--- conflicted
+++ resolved
@@ -59,13 +59,10 @@
 fi
 
 # Default scylla product/version tags
-<<<<<<< HEAD
 PRODUCT=scylla-enterprise
 VERSION=2021.2.dev
-=======
-PRODUCT=scylla
-VERSION=4.7.dev
->>>>>>> 158f47df
+
+BASE_VERSION=4.7.dev
 
 if test -f version
 then
