--- conflicted
+++ resolved
@@ -1,9 +1,5 @@
 #!/bin/sh
 
-<<<<<<< HEAD
-PRODUCT=scylla-enterprise
-VERSION=2021.2.dev
-=======
 USAGE=$(cat <<-END
 Usage: $(basename "$0") [-h|--help] [-o|--output-dir PATH] -- generate Scylla version and build information files.
 
@@ -63,9 +59,8 @@
 fi
 
 # Default scylla product/version tags
-PRODUCT=scylla
-VERSION=4.6.dev
->>>>>>> b3f4a37a
+PRODUCT=scylla-enterprise
+VERSION=2021.2.dev
 
 if test -f version
 then
