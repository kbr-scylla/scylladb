--- conflicted
+++ resolved
@@ -59,15 +59,10 @@
 fi
 
 # Default scylla product/version tags
-<<<<<<< HEAD
 PRODUCT=scylla-enterprise
 VERSION=2021.2.dev
 
-BASE_VERSION=5.0.dev
-=======
-PRODUCT=scylla
-VERSION=5.1.dev
->>>>>>> 755cec11
+BASE_VERSION=5.1.dev
 
 if test -f version
 then
