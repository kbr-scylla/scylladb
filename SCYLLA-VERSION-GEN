--- conflicted
+++ resolved
@@ -71,15 +71,10 @@
 fi
 
 # Default scylla product/version tags
-<<<<<<< HEAD
 PRODUCT=scylla-enterprise
-VERSION=2022.3.0-dev
+VERSION=2023.1.0-dev
 
-BASE_VERSION=5.2.0-dev
-=======
-PRODUCT=scylla
-VERSION=5.2.0-rc0
->>>>>>> 34ab98e1
+BASE_VERSION=5.2.0
 
 if test -f version
 then
