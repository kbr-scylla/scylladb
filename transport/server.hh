/*
 * Copyright (C) 2015 ScyllaDB
 */

/*
 * This file is part of Scylla.
 *
 * See the LICENSE.PROPRIETARY file in the top-level directory for licensing information.
 */

#pragma once

#include "auth/service.hh"
#include <seastar/core/reactor.hh>
#include "service/endpoint_lifecycle_subscriber.hh"
#include "service/migration_listener.hh"
#include "service/storage_proxy.hh"
#include "cql3/query_processor.hh"
#include "cql3/values.hh"
#include "auth/authenticator.hh"
#include <seastar/core/distributed.hh>
#include "timeout_config.hh"
#include <seastar/core/semaphore.hh>
#include <memory>
#include <boost/intrusive/list.hpp>
#include <seastar/net/tls.hh>
#include <seastar/core/metrics_registration.hh>
#include "utils/fragmented_temporary_buffer.hh"
#include "service_permit.hh"
#include <seastar/core/sharded.hh>
#include "service/qos/service_level_controller.hh"

namespace scollectd {

class registrations;

}

class database;
struct client_data;

namespace cql_transport {

class request_reader;
class response;

enum class cql_compression {
    none,
    lz4,
    snappy,
};

enum cql_frame_flags {
    compression = 0x01,
    tracing     = 0x02,
    warning     = 0x08,
};

struct [[gnu::packed]] cql_binary_frame_v1 {
    uint8_t  version;
    uint8_t  flags;
    uint8_t  stream;
    uint8_t  opcode;
    net::packed<uint32_t> length;

    template <typename Adjuster>
    void adjust_endianness(Adjuster a) {
        return a(length);
    }
};

struct [[gnu::packed]] cql_binary_frame_v3 {
    uint8_t  version;
    uint8_t  flags;
    net::packed<uint16_t> stream;
    uint8_t  opcode;
    net::packed<uint32_t> length;

    template <typename Adjuster>
    void adjust_endianness(Adjuster a) {
        return a(stream, length);
    }
};

struct cql_query_state {
    service::query_state query_state;
    std::unique_ptr<cql3::query_options> options;

<<<<<<< HEAD
    cql_query_state(service::client_state& client_state, service_permit permit, qos::service_level_controller& sl_controller)
        : query_state(client_state, std::move(permit), sl_controller)
    { }
    cql_query_state(service::client_state& client_state, tracing::trace_state_ptr trace_state_ptr, service_permit permit, qos::service_level_controller& sl_controller)
        : query_state(client_state, std::move(trace_state_ptr), std::move(permit), sl_controller)
=======
    cql_query_state(service::client_state& client_state, tracing::trace_state_ptr trace_state_ptr, service_permit permit)
        : query_state(client_state, std::move(trace_state_ptr), std::move(permit))
>>>>>>> 70d914ad
    { }
};

struct cql_server_config {
    ::timeout_config timeout_config;
    size_t max_request_size;
    std::function<semaphore& ()> get_service_memory_limiter_semaphore;
    sstring partitioner_name;
    unsigned sharding_ignore_msb;
    bool allow_shard_aware_drivers = true;
    smp_service_group bounce_request_smp_service_group = default_smp_service_group();
};

class cql_server : public seastar::peering_sharded_service<cql_server> {
private:
    class event_notifier;

    static constexpr cql_protocol_version_type current_version = cql_serialization_format::latest_version;

    std::vector<server_socket> _listeners;
    distributed<cql3::query_processor>& _query_processor;
    cql_server_config _config;
    size_t _max_request_size;
    semaphore& _memory_available;
    seastar::metrics::metric_groups _metrics;
    std::unique_ptr<event_notifier> _notifier;
private:
    uint64_t _connects = 0;
    uint64_t _connections = 0;
    uint64_t _requests_served = 0;
    uint64_t _requests_serving = 0;
    uint64_t _requests_blocked_memory = 0;
    auth::service& _auth_service;
    const cql3::cql_config& _cql_config;
    qos::service_level_controller& _sl_controller;
public:
    cql_server(distributed<cql3::query_processor>& qp, auth::service&,
            const cql3::cql_config& cql_config,
            service::migration_notifier& mn,
            cql_server_config config,
            qos::service_level_controller& sl_controller);
    future<> listen(socket_address addr, std::shared_ptr<seastar::tls::credentials_builder> = {}, bool keepalive = false);
    future<> do_accepts(int which, bool keepalive, socket_address server_addr);
    future<> stop();
public:
    using response = cql_transport::response;
private:
    class fmt_visitor;
    friend class connection;
    friend std::unique_ptr<cql_server::response> make_result(int16_t stream, messages::result_message& msg,
            const tracing::trace_state_ptr& tr_state, cql_protocol_version_type version, bool skip_metadata);
    class connection : public boost::intrusive::list_base_hook<> {
        cql_server& _server;
        socket_address _server_addr;
        connected_socket _fd;
        input_stream<char> _read_buf;
        output_stream<char> _write_buf;
        fragmented_temporary_buffer::reader _buffer_reader;
        seastar::gate _pending_requests_gate;
        future<> _ready_to_respond = make_ready_future<>();
        cql_protocol_version_type _version = 0;
        cql_compression _compression = cql_compression::none;
        cql_serialization_format _cql_serialization_format = cql_serialization_format::latest();
        service::client_state _client_state;
        std::unordered_map<uint16_t, cql_query_state> _query_states;
        unsigned _request_cpu = 0;
        bool _tenant_switch = false;

        enum class tracing_request_type : uint8_t {
            not_requested,
            no_write_on_close,
            write_on_close
        };
    private:
        using execution_stage_type = inheriting_concrete_execution_stage<
                future<foreign_ptr<std::unique_ptr<cql_server::response>>>,
                cql_server::connection*,
                fragmented_temporary_buffer::istream,
                uint8_t,
                uint16_t,
                service::client_state&,
                tracing_request_type,
                service_permit>;
        static thread_local execution_stage_type _process_request_stage;
    public:
        connection(cql_server& server, socket_address server_addr, connected_socket&& fd, socket_address addr);
        ~connection();
        future<> process();
        future<> process_request();
        future<> shutdown();
        client_data make_client_data() const;
        const service::client_state& get_client_state() const { return _client_state; }
    private:
        const ::timeout_config& timeout_config() const { return _server.timeout_config(); }
        friend class process_request_executor;
        future<foreign_ptr<std::unique_ptr<cql_server::response>>> process_request_one(fragmented_temporary_buffer::istream buf, uint8_t op, uint16_t stream, service::client_state& client_state, tracing_request_type tracing_request, service_permit permit);
        unsigned frame_size() const;
        unsigned pick_request_cpu();
        cql_binary_frame_v3 parse_frame(temporary_buffer<char> buf) const;
        future<fragmented_temporary_buffer> read_and_decompress_frame(size_t length, uint8_t flags);
        future<std::optional<cql_binary_frame_v3>> read_frame();
<<<<<<< HEAD
        future<std::unique_ptr<cql_server::response>> process_startup(uint16_t stream, request_reader in, service::client_state& client_state);
        future<std::unique_ptr<cql_server::response>> process_auth_response(uint16_t stream, request_reader in, service::client_state& client_state);
        future<std::unique_ptr<cql_server::response>> process_options(uint16_t stream, request_reader in, service::client_state& client_state);
        future<foreign_ptr<std::unique_ptr<cql_server::response>>> process_query(uint16_t stream, request_reader in, service::client_state& client_state, service_permit permit);
        future<std::unique_ptr<cql_server::response>> process_prepare(uint16_t stream, request_reader in, service::client_state& client_state);
        future<foreign_ptr<std::unique_ptr<cql_server::response>>> process_execute(uint16_t stream, request_reader in, service::client_state& client_state, service_permit permit);
        future<foreign_ptr<std::unique_ptr<cql_server::response>>> process_batch(uint16_t stream, request_reader in, service::client_state& client_state, service_permit permit);
        future<std::unique_ptr<cql_server::response>> process_register(uint16_t stream, request_reader in, service::client_state& client_state);
        future<> process_until_tenant_switch();
=======
        future<std::unique_ptr<cql_server::response>> process_startup(uint16_t stream, request_reader in, service::client_state& client_state, tracing::trace_state_ptr trace_state);
        future<std::unique_ptr<cql_server::response>> process_auth_response(uint16_t stream, request_reader in, service::client_state& client_state, tracing::trace_state_ptr trace_state);
        future<std::unique_ptr<cql_server::response>> process_options(uint16_t stream, request_reader in, service::client_state& client_state, tracing::trace_state_ptr trace_state);
        future<foreign_ptr<std::unique_ptr<cql_server::response>>> process_query(uint16_t stream, request_reader in, service::client_state& client_state, service_permit permit, tracing::trace_state_ptr trace_state);
        future<std::unique_ptr<cql_server::response>> process_prepare(uint16_t stream, request_reader in, service::client_state& client_state, tracing::trace_state_ptr trace_state);
        future<foreign_ptr<std::unique_ptr<cql_server::response>>> process_execute(uint16_t stream, request_reader in, service::client_state& client_state, service_permit permit, tracing::trace_state_ptr trace_state);
        future<foreign_ptr<std::unique_ptr<cql_server::response>>> process_batch(uint16_t stream, request_reader in, service::client_state& client_state, service_permit permit, tracing::trace_state_ptr trace_state);
        future<std::unique_ptr<cql_server::response>> process_register(uint16_t stream, request_reader in, service::client_state& client_state, tracing::trace_state_ptr trace_state);
>>>>>>> 70d914ad

        std::unique_ptr<cql_server::response> make_unavailable_error(int16_t stream, exceptions::exception_code err, sstring msg, db::consistency_level cl, int32_t required, int32_t alive, const tracing::trace_state_ptr& tr_state) const;
        std::unique_ptr<cql_server::response> make_read_timeout_error(int16_t stream, exceptions::exception_code err, sstring msg, db::consistency_level cl, int32_t received, int32_t blockfor, bool data_present, const tracing::trace_state_ptr& tr_state) const;
        std::unique_ptr<cql_server::response> make_read_failure_error(int16_t stream, exceptions::exception_code err, sstring msg, db::consistency_level cl, int32_t received, int32_t numfailures, int32_t blockfor, bool data_present, const tracing::trace_state_ptr& tr_state) const;
        std::unique_ptr<cql_server::response> make_mutation_write_timeout_error(int16_t stream, exceptions::exception_code err, sstring msg, db::consistency_level cl, int32_t received, int32_t blockfor, db::write_type type, const tracing::trace_state_ptr& tr_state) const;
        std::unique_ptr<cql_server::response> make_mutation_write_failure_error(int16_t stream, exceptions::exception_code err, sstring msg, db::consistency_level cl, int32_t received, int32_t numfailures, int32_t blockfor, db::write_type type, const tracing::trace_state_ptr& tr_state) const;
        std::unique_ptr<cql_server::response> make_already_exists_error(int16_t stream, exceptions::exception_code err, sstring msg, sstring ks_name, sstring cf_name, const tracing::trace_state_ptr& tr_state) const;
        std::unique_ptr<cql_server::response> make_unprepared_error(int16_t stream, exceptions::exception_code err, sstring msg, bytes id, const tracing::trace_state_ptr& tr_state) const;
        std::unique_ptr<cql_server::response> make_error(int16_t stream, exceptions::exception_code err, sstring msg, const tracing::trace_state_ptr& tr_state) const;
        std::unique_ptr<cql_server::response> make_ready(int16_t stream, const tracing::trace_state_ptr& tr_state) const;
        std::unique_ptr<cql_server::response> make_supported(int16_t stream, const tracing::trace_state_ptr& tr_state) const;
        std::unique_ptr<cql_server::response> make_topology_change_event(const cql_transport::event::topology_change& event) const;
        std::unique_ptr<cql_server::response> make_status_change_event(const cql_transport::event::status_change& event) const;
        std::unique_ptr<cql_server::response> make_schema_change_event(const cql_transport::event::schema_change& event) const;
        std::unique_ptr<cql_server::response> make_autheticate(int16_t, const sstring&, const tracing::trace_state_ptr& tr_state) const;
        std::unique_ptr<cql_server::response> make_auth_success(int16_t, bytes, const tracing::trace_state_ptr& tr_state) const;
        std::unique_ptr<cql_server::response> make_auth_challenge(int16_t, bytes, const tracing::trace_state_ptr& tr_state) const;

        // Helper functions to encapsulate bounce_to_shard processing for query, execute and batch verbs
        template<typename Process>
        future<foreign_ptr<std::unique_ptr<cql_server::response>>>
        process(uint16_t stream, request_reader in, service::client_state& client_state, service_permit permit, tracing::trace_state_ptr trace_state,
                Process process_fn);
        template<typename Process>
        future<foreign_ptr<std::unique_ptr<cql_server::response>>>
        process_on_shard(unsigned shard, uint16_t stream, fragmented_temporary_buffer::istream is, service::client_state& cs,
                service_permit permit, tracing::trace_state_ptr trace_state, Process process_fn);

        void write_response(foreign_ptr<std::unique_ptr<cql_server::response>>&& response, service_permit permit = empty_service_permit(), cql_compression compression = cql_compression::none);

        void init_cql_serialization_format();

        friend event_notifier;
    };

    friend class type_codec;
private:
    bool _stopping = false;
    promise<> _all_connections_stopped;
    future<> _stopped = _all_connections_stopped.get_future();
    boost::intrusive::list<connection> _connections_list;
    uint64_t _total_connections = 0;
    uint64_t _current_connections = 0;
    uint64_t _connections_being_accepted = 0;
private:
    future<> advertise_new_connection(shared_ptr<connection> conn);
    future<> unadvertise_connection(shared_ptr<connection> conn);

    void maybe_idle() {
        if (_stopping && !_connections_being_accepted && !_current_connections) {
            _all_connections_stopped.set_value();
        }
    }
    const ::timeout_config& timeout_config() { return _config.timeout_config; }
};

class cql_server::event_notifier : public service::migration_listener,
                                   public service::endpoint_lifecycle_subscriber
{
    std::set<cql_server::connection*> _topology_change_listeners;
    std::set<cql_server::connection*> _status_change_listeners;
    std::set<cql_server::connection*> _schema_change_listeners;
    std::unordered_map<gms::inet_address, event::status_change::status_type> _last_status_change;
    service::migration_notifier& _mnotifier;
    bool _stopped = false;
public:
    future<> stop();
    event_notifier(service::migration_notifier& mn);
    ~event_notifier();
    void register_event(cql_transport::event::event_type et, cql_server::connection* conn);
    void unregister_connection(cql_server::connection* conn);

    virtual void on_create_keyspace(const sstring& ks_name) override;
    virtual void on_create_column_family(const sstring& ks_name, const sstring& cf_name) override;
    virtual void on_create_user_type(const sstring& ks_name, const sstring& type_name) override;
    virtual void on_create_view(const sstring& ks_name, const sstring& view_name) override;
    virtual void on_create_function(const sstring& ks_name, const sstring& function_name) override;
    virtual void on_create_aggregate(const sstring& ks_name, const sstring& aggregate_name) override;

    virtual void on_update_keyspace(const sstring& ks_name) override;
    virtual void on_update_column_family(const sstring& ks_name, const sstring& cf_name, bool columns_changed) override;
    virtual void on_update_user_type(const sstring& ks_name, const sstring& type_name) override;
    virtual void on_update_view(const sstring& ks_name, const sstring& view_name, bool columns_changed) override;
    virtual void on_update_function(const sstring& ks_name, const sstring& function_name) override;
    virtual void on_update_aggregate(const sstring& ks_name, const sstring& aggregate_name) override;

    virtual void on_drop_keyspace(const sstring& ks_name) override;
    virtual void on_drop_column_family(const sstring& ks_name, const sstring& cf_name) override;
    virtual void on_drop_user_type(const sstring& ks_name, const sstring& type_name) override;
    virtual void on_drop_view(const sstring& ks_name, const sstring& view_name) override;
    virtual void on_drop_function(const sstring& ks_name, const sstring& function_name) override;
    virtual void on_drop_aggregate(const sstring& ks_name, const sstring& aggregate_name) override;

    virtual void on_join_cluster(const gms::inet_address& endpoint) override;
    virtual void on_leave_cluster(const gms::inet_address& endpoint) override;
    virtual void on_up(const gms::inet_address& endpoint) override;
    virtual void on_down(const gms::inet_address& endpoint) override;
};

}<|MERGE_RESOLUTION|>--- conflicted
+++ resolved
@@ -86,16 +86,8 @@
     service::query_state query_state;
     std::unique_ptr<cql3::query_options> options;
 
-<<<<<<< HEAD
-    cql_query_state(service::client_state& client_state, service_permit permit, qos::service_level_controller& sl_controller)
-        : query_state(client_state, std::move(permit), sl_controller)
-    { }
     cql_query_state(service::client_state& client_state, tracing::trace_state_ptr trace_state_ptr, service_permit permit, qos::service_level_controller& sl_controller)
         : query_state(client_state, std::move(trace_state_ptr), std::move(permit), sl_controller)
-=======
-    cql_query_state(service::client_state& client_state, tracing::trace_state_ptr trace_state_ptr, service_permit permit)
-        : query_state(client_state, std::move(trace_state_ptr), std::move(permit))
->>>>>>> 70d914ad
     { }
 };
 
@@ -197,17 +189,6 @@
         cql_binary_frame_v3 parse_frame(temporary_buffer<char> buf) const;
         future<fragmented_temporary_buffer> read_and_decompress_frame(size_t length, uint8_t flags);
         future<std::optional<cql_binary_frame_v3>> read_frame();
-<<<<<<< HEAD
-        future<std::unique_ptr<cql_server::response>> process_startup(uint16_t stream, request_reader in, service::client_state& client_state);
-        future<std::unique_ptr<cql_server::response>> process_auth_response(uint16_t stream, request_reader in, service::client_state& client_state);
-        future<std::unique_ptr<cql_server::response>> process_options(uint16_t stream, request_reader in, service::client_state& client_state);
-        future<foreign_ptr<std::unique_ptr<cql_server::response>>> process_query(uint16_t stream, request_reader in, service::client_state& client_state, service_permit permit);
-        future<std::unique_ptr<cql_server::response>> process_prepare(uint16_t stream, request_reader in, service::client_state& client_state);
-        future<foreign_ptr<std::unique_ptr<cql_server::response>>> process_execute(uint16_t stream, request_reader in, service::client_state& client_state, service_permit permit);
-        future<foreign_ptr<std::unique_ptr<cql_server::response>>> process_batch(uint16_t stream, request_reader in, service::client_state& client_state, service_permit permit);
-        future<std::unique_ptr<cql_server::response>> process_register(uint16_t stream, request_reader in, service::client_state& client_state);
-        future<> process_until_tenant_switch();
-=======
         future<std::unique_ptr<cql_server::response>> process_startup(uint16_t stream, request_reader in, service::client_state& client_state, tracing::trace_state_ptr trace_state);
         future<std::unique_ptr<cql_server::response>> process_auth_response(uint16_t stream, request_reader in, service::client_state& client_state, tracing::trace_state_ptr trace_state);
         future<std::unique_ptr<cql_server::response>> process_options(uint16_t stream, request_reader in, service::client_state& client_state, tracing::trace_state_ptr trace_state);
@@ -216,7 +197,7 @@
         future<foreign_ptr<std::unique_ptr<cql_server::response>>> process_execute(uint16_t stream, request_reader in, service::client_state& client_state, service_permit permit, tracing::trace_state_ptr trace_state);
         future<foreign_ptr<std::unique_ptr<cql_server::response>>> process_batch(uint16_t stream, request_reader in, service::client_state& client_state, service_permit permit, tracing::trace_state_ptr trace_state);
         future<std::unique_ptr<cql_server::response>> process_register(uint16_t stream, request_reader in, service::client_state& client_state, tracing::trace_state_ptr trace_state);
->>>>>>> 70d914ad
+        future<> process_until_tenant_switch();
 
         std::unique_ptr<cql_server::response> make_unavailable_error(int16_t stream, exceptions::exception_code err, sstring msg, db::consistency_level cl, int32_t required, int32_t alive, const tracing::trace_state_ptr& tr_state) const;
         std::unique_ptr<cql_server::response> make_read_timeout_error(int16_t stream, exceptions::exception_code err, sstring msg, db::consistency_level cl, int32_t received, int32_t blockfor, bool data_present, const tracing::trace_state_ptr& tr_state) const;
