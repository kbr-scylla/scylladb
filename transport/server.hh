--- conflicted
+++ resolved
@@ -92,11 +92,7 @@
     service::query_state query_state;
     std::unique_ptr<cql3::query_options> options;
 
-<<<<<<< HEAD
-    cql_query_state(service::client_state& client_state, tracing::trace_state_ptr trace_state_ptr, service_permit permit, qos::service_level_controller& sl_controller)
-=======
     cql_query_state(service::client_state& client_state, tracing::trace_state_ptr trace_state_ptr, service_permit permit,  qos::service_level_controller& sl_controller)
->>>>>>> 163f2be2
         : query_state(client_state, std::move(trace_state_ptr), std::move(permit), sl_controller)
     { }
 };
