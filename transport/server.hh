--- conflicted
+++ resolved
@@ -26,11 +26,8 @@
 #include <seastar/net/tls.hh>
 #include <seastar/core/metrics_registration.hh>
 #include "utils/fragmented_temporary_buffer.hh"
-<<<<<<< HEAD
+#include "service_permit.hh"
 #include "service/qos/service_level_controller.hh"
-=======
-#include "service_permit.hh"
->>>>>>> 0d0ee20f
 
 namespace scollectd {
 
@@ -87,13 +84,8 @@
     service::query_state query_state;
     std::unique_ptr<cql3::query_options> options;
 
-<<<<<<< HEAD
-    cql_query_state(service::client_state& client_state, qos::service_level_controller& sl_controller)
-        : query_state(client_state, sl_controller)
-=======
-    cql_query_state(service::client_state& client_state, service_permit permit)
-        : query_state(client_state, std::move(permit))
->>>>>>> 0d0ee20f
+    cql_query_state(service::client_state& client_state, service_permit permit, qos::service_level_controller& sl_controller)
+        : query_state(client_state, std::move(permit), sl_controller)
     { }
 };
 
@@ -126,13 +118,8 @@
     auth::service& _auth_service;
     qos::service_level_controller& _sl_controller;
 public:
-<<<<<<< HEAD
-    cql_server(distributed<service::storage_proxy>& proxy, distributed<cql3::query_processor>& qp, cql_load_balance lb, auth::service&,
+    cql_server(distributed<service::storage_proxy>& proxy, distributed<cql3::query_processor>& qp, auth::service&,
             cql_server_config config, qos::service_level_controller& sl_controller);
-=======
-    cql_server(distributed<service::storage_proxy>& proxy, distributed<cql3::query_processor>& qp, auth::service&,
-            cql_server_config config);
->>>>>>> 0d0ee20f
     future<> listen(socket_address addr, std::shared_ptr<seastar::tls::credentials_builder> = {}, bool keepalive = false);
     future<> do_accepts(int which, bool keepalive, socket_address server_addr);
     future<> stop();
