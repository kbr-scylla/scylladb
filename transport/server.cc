--- conflicted
+++ resolved
@@ -961,11 +961,7 @@
                                               (bytes_ostream& linearization_buffer, service::client_state& client_state) mutable {
             request_reader in(is, linearization_buffer);
             return process_fn(client_state, server._query_processor, in, stream, _version, _cql_serialization_format,
-<<<<<<< HEAD
-                    /* FIXME */empty_service_permit(), std::move(trace_state), false, server._sl_controller).then([] (auto msg) {
-=======
                     /* FIXME */empty_service_permit(), std::move(trace_state), false, _server._sl_controller).then([] (auto msg) {
->>>>>>> 163f2be2
                 // result here has to be foreign ptr
                 return std::get<foreign_ptr<std::unique_ptr<cql_server::response>>>(std::move(msg));
             });
@@ -994,13 +990,7 @@
 static future<std::variant<foreign_ptr<std::unique_ptr<cql_server::response>>, unsigned>>
 process_query_internal(service::client_state& client_state, distributed<cql3::query_processor>& qp, request_reader in,
         uint16_t stream, cql_protocol_version_type version, cql_serialization_format serialization_format,
-<<<<<<< HEAD
-        service_permit permit,
-        tracing::trace_state_ptr trace_state,
-        bool init_trace,
-=======
         service_permit permit, tracing::trace_state_ptr trace_state, bool init_trace,
->>>>>>> 163f2be2
         qos::service_level_controller& sl_controller) {
     auto query = in.read_long_string_view();
     auto q_state = std::make_unique<cql_query_state>(client_state, trace_state, std::move(permit), sl_controller);
@@ -1068,12 +1058,7 @@
 static future<std::variant<foreign_ptr<std::unique_ptr<cql_server::response>>, unsigned>>
 process_execute_internal(service::client_state& client_state, distributed<cql3::query_processor>& qp, request_reader in,
         uint16_t stream, cql_protocol_version_type version, cql_serialization_format serialization_format,
-<<<<<<< HEAD
-        service_permit permit,
-        tracing::trace_state_ptr trace_state, bool init_trace,
-=======
         service_permit permit, tracing::trace_state_ptr trace_state, bool init_trace,
->>>>>>> 163f2be2
         qos::service_level_controller& sl_controller) {
     cql3::prepared_cache_key_type cache_key(in.read_short_bytes());
     auto& id = cql3::prepared_cache_key_type::cql_id(cache_key);
@@ -1153,12 +1138,7 @@
 static future<std::variant<foreign_ptr<std::unique_ptr<cql_server::response>>, unsigned>>
 process_batch_internal(service::client_state& client_state, distributed<cql3::query_processor>& qp, request_reader in,
         uint16_t stream, cql_protocol_version_type version, cql_serialization_format serialization_format,
-<<<<<<< HEAD
-        service_permit permit,
-        tracing::trace_state_ptr trace_state, bool init_trace,
-=======
         service_permit permit, tracing::trace_state_ptr trace_state, bool init_trace,
->>>>>>> 163f2be2
         qos::service_level_controller& sl_controller) {
     if (version == 1) {
         throw exceptions::protocol_exception("BATCH messages are not support in version 1 of the protocol");
