/*
 * Copyright (C) 2015 ScyllaDB
 */

/*
 * This file is part of Scylla.
 *
 * See the LICENSE.PROPRIETARY file in the top-level directory for licensing information.
 */

#include "server.hh"

#include <boost/bimap/unordered_set_of.hpp>
#include <boost/range/irange.hpp>
#include <boost/bimap.hpp>
#include <boost/assign.hpp>
#include <boost/range/adaptor/sliced.hpp>

#include "cql3/statements/batch_statement.hh"
#include "types/collection.hh"
#include "types/list.hh"
#include "types/set.hh"
#include "types/map.hh"
#include "dht/token-sharding.hh"
#include "service/migration_manager.hh"
#include "service/storage_service.hh"
#include "service/qos/service_level_controller.hh"
#include "db/consistency_level_type.hh"
#include "db/write_type.hh"
#include <seastar/core/future-util.hh>
#include <seastar/core/seastar.hh>
#include "utils/UUID.hh"
#include <seastar/net/byteorder.hh>
#include <seastar/core/metrics.hh>
#include <seastar/net/byteorder.hh>
#include <seastar/util/lazy.hh>
#include <seastar/core/execution_stage.hh>

#include "enum_set.hh"
#include "service/query_state.hh"
#include "service/client_state.hh"
#include "exceptions/exceptions.hh"
#include "connection_notifier.hh"

#include "auth/authenticator.hh"

#include <cassert>
#include <string>

#include <snappy-c.h>
#include <lz4.h>

#include "response.hh"
#include "request.hh"

#include "types/user.hh"

#include "transport/cql_protocol_extension.hh"

namespace cql_transport {

static logging::logger clogger("cql_server");

struct cql_frame_error : std::exception {
    const char* what() const throw () override {
        return "bad cql binary frame";
    }
};

inline int16_t consistency_to_wire(db::consistency_level c)
{
    switch (c) {
    case db::consistency_level::ANY:          return 0x0000;
    case db::consistency_level::ONE:          return 0x0001;
    case db::consistency_level::TWO:          return 0x0002;
    case db::consistency_level::THREE:        return 0x0003;
    case db::consistency_level::QUORUM:       return 0x0004;
    case db::consistency_level::ALL:          return 0x0005;
    case db::consistency_level::LOCAL_QUORUM: return 0x0006;
    case db::consistency_level::EACH_QUORUM:  return 0x0007;
    case db::consistency_level::SERIAL:       return 0x0008;
    case db::consistency_level::LOCAL_SERIAL: return 0x0009;
    case db::consistency_level::LOCAL_ONE:    return 0x000A;
    default:                                  throw std::runtime_error("Invalid consistency level");
    }
}

sstring to_string(const event::topology_change::change_type t) {
    using type = event::topology_change::change_type;
    switch (t) {
    case type::NEW_NODE:     return "NEW_NODE";
    case type::REMOVED_NODE: return "REMOVED_NODE";
    case type::MOVED_NODE:   return "MOVED_NODE";
    }
    throw std::invalid_argument("unknown change type");
}

sstring to_string(const event::status_change::status_type t) {
    using type = event::status_change::status_type;
    switch (t) {
    case type::UP:   return "UP";
    case type::DOWN: return "DOWN";
    }
    throw std::invalid_argument("unknown change type");
}

sstring to_string(const event::schema_change::change_type t) {
    switch (t) {
    case event::schema_change::change_type::CREATED: return "CREATED";
    case event::schema_change::change_type::UPDATED: return "UPDATED";
    case event::schema_change::change_type::DROPPED: return "DROPPED";
    }
    assert(false && "unreachable");
}

sstring to_string(const event::schema_change::target_type t) {
    switch (t) {
    case event::schema_change::target_type::KEYSPACE: return "KEYSPACE";
    case event::schema_change::target_type::TABLE:    return "TABLE";
    case event::schema_change::target_type::TYPE:     return "TYPE";
    case event::schema_change::target_type::FUNCTION: return "FUNCTION";
    case event::schema_change::target_type::AGGREGATE:return "AGGREGATE";
    }
    assert(false && "unreachable");
}

event::event_type parse_event_type(const sstring& value)
{
    if (value == "TOPOLOGY_CHANGE") {
        return event::event_type::TOPOLOGY_CHANGE;
    } else if (value == "STATUS_CHANGE") {
        return event::event_type::STATUS_CHANGE;
    } else if (value == "SCHEMA_CHANGE") {
        return event::event_type::SCHEMA_CHANGE;
    } else {
        throw exceptions::protocol_exception(format("Invalid value '{}' for Event.Type", value));
    }
}

cql_server::cql_server(distributed<cql3::query_processor>& qp, auth::service& auth_service,
        service::migration_notifier& mn, cql_server_config config, qos::service_level_controller& sl_controller)
    : _query_processor(qp)
    , _config(config)
    , _max_request_size(config.max_request_size)
    , _max_concurrent_requests(config.get_max_concurrent_requests_updateable_value())
    , _memory_available(config.get_service_memory_limiter_semaphore())
    , _notifier(std::make_unique<event_notifier>(mn))
    , _auth_service(auth_service)
    , _sl_controller(sl_controller)
{
    namespace sm = seastar::metrics;

    _metrics.add_group("transport", {
        sm::make_derive("cql-connections", _connects,
                        sm::description("Counts a number of client connections.")),

        sm::make_gauge("current_connections", _connections,
                        sm::description("Holds a current number of client connections.")),

        sm::make_derive("requests_served", _requests_served,
                        sm::description("Counts a number of served requests.")),

        sm::make_gauge("requests_serving", _requests_serving,
                        sm::description("Holds a number of requests that are being processed right now.")),

        sm::make_gauge("requests_blocked_memory_current", [this] { return _memory_available.waiters(); },
                        sm::description(
                            seastar::format("Holds the number of requests that are currently blocked due to reaching the memory quota limit ({}B). "
                                            "Non-zero value indicates that our bottleneck is memory and more specifically - the memory quota allocated for the \"CQL transport\" component.", _max_request_size))),
        sm::make_derive("requests_blocked_memory", _requests_blocked_memory,
                        sm::description(
                            seastar::format("Holds an incrementing counter with the requests that ever blocked due to reaching the memory quota limit ({}B). "
                                            "The first derivative of this value shows how often we block due to memory exhaustion in the \"CQL transport\" component.", _max_request_size))),
        sm::make_derive("requests_shed", _requests_shed,
                        sm::description("Holds an incrementing counter with the requests that were shed due to overload (threshold configured via max_concurrent_requests_per_shard). "
                                            "The first derivative of this value shows how often we shed requests due to overload in the \"CQL transport\" component.")),
       sm::make_gauge("requests_memory_available", [this] { return _memory_available.current(); },
                        sm::description(
                            seastar::format("Holds the amount of available memory for admitting new requests (max is {}B)."
                                            "Zero value indicates that our bottleneck is memory and more specifically - the memory quota allocated for the \"CQL transport\" component.", _max_request_size))),

    });
}

future<> cql_server::stop() {
    _stopping = true;
    size_t nr = 0;
    size_t nr_total = _listeners.size();
    clogger.debug("cql_server: abort accept nr_total={}", nr_total);
    for (auto&& l : _listeners) {
        l.abort_accept();
        clogger.debug("cql_server: abort accept {} out of {} done", ++nr, nr_total);
    }
    auto nr_conn = make_lw_shared<size_t>(0);
    auto nr_conn_total = _connections_list.size();
    clogger.debug("cql_server: shutdown connection nr_total={}", nr_conn_total);
    return parallel_for_each(_connections_list.begin(), _connections_list.end(), [nr_conn, nr_conn_total] (auto&& c) {
        return c.shutdown().then([nr_conn, nr_conn_total] {
            clogger.debug("cql_server: shutdown connection {} out of {} done", ++(*nr_conn), nr_conn_total);
        });
    }).then([this] {
        return _notifier->stop();
    }).then([this] {
        return std::move(_stopped);
    });
}

future<>
cql_server::listen(socket_address addr, std::shared_ptr<seastar::tls::credentials_builder> creds, bool is_shard_aware, bool keepalive) {
    auto f = make_ready_future<shared_ptr<seastar::tls::server_credentials>>(nullptr);
    if (creds) {
        f = creds->build_reloadable_server_credentials([](const std::unordered_set<sstring>& files, std::exception_ptr ep) {
            if (ep) {
                clogger.warn("Exception loading {}: {}", files, ep);
            } else {
                clogger.info("Reloaded {}", files);
            }
        });
    }
    return f.then([this, addr, is_shard_aware, keepalive](shared_ptr<seastar::tls::server_credentials> creds) {
        listen_options lo;
        lo.reuse_address = true;
        if (is_shard_aware) {
            lo.lba = server_socket::load_balancing_algorithm::port;
        }
        server_socket ss;
        try {
            ss = creds
                ? seastar::tls::listen(std::move(creds), addr, lo)
                : seastar::listen(addr, lo);
        } catch (...) {
            throw std::runtime_error(format("CQLServer error while listening on {} -> {}", addr, std::current_exception()));
        }
        _listeners.emplace_back(std::move(ss));
        _stopped = when_all(std::move(_stopped), do_accepts(_listeners.size() - 1, keepalive, addr)).discard_result();
    });
}

future<>
cql_server::do_accepts(int which, bool keepalive, socket_address server_addr) {
    return repeat([this, which, keepalive, server_addr] {
        ++_connections_being_accepted;
        return _listeners[which].accept().then_wrapped([this, which, keepalive, server_addr] (future<accept_result> f_cs_sa) mutable {
            --_connections_being_accepted;
            if (_stopping) {
                f_cs_sa.ignore_ready_future();
                maybe_idle();
                return stop_iteration::yes;
            }
            auto cs_sa = f_cs_sa.get0();
            auto fd = std::move(cs_sa.connection);
            auto addr = std::move(cs_sa.remote_address);
            fd.set_nodelay(true);
            fd.set_keepalive(keepalive);
            auto conn = make_shared<connection>(*this, server_addr, std::move(fd), std::move(addr));
            ++_connects;
            ++_connections;
            // Move the processing into the background.
            (void)futurize_invoke([this, conn] {
                return advertise_new_connection(conn); // Notify any listeners about new connection.
            }).then_wrapped([this, conn] (future<> f) {
                try {
                    f.get();
                } catch (...) {
                    clogger.info("exception while advertising new connection: {}", std::current_exception());
                }
                // Block while monitoring for lifetime/errors.
                return conn->process().finally([this, conn] {
                    --_connections;
                    return unadvertise_connection(conn);
                }).handle_exception([] (std::exception_ptr ep) {
                    try {
                        std::rethrow_exception(ep);
                    } catch(std::system_error& serr) {
                        if (serr.code().category() ==  std::system_category() &&
                                serr.code().value() == EPIPE) {  // expected if another side closes a connection
                            return;
                        }
                    } catch(...) {};
                    clogger.info("exception while processing connection: {}", ep);
                });
            });
            return stop_iteration::no;
        }).handle_exception([] (auto ep) {
            clogger.debug("accept failed: {}", ep);
            return stop_iteration::no;
        });
    });
}

future<>
cql_server::advertise_new_connection(shared_ptr<connection> conn) {
    client_data cd = conn->make_client_data();
    clogger.trace("Advertising new connection from CQL client {}:{}", cd.ip, cd.port);
    return notify_new_client(std::move(cd));
}

future<>
cql_server::unadvertise_connection(shared_ptr<connection> conn) {
    const auto ip = conn->get_client_state().get_client_address().addr();
    const auto port = conn->get_client_state().get_client_port();
    clogger.trace("Advertising disconnection of CQL client {}:{}", ip, port);
    return notify_disconnected_client(ip, port, client_type::cql);
}

unsigned
cql_server::connection::frame_size() const {
    if (_version < 3) {
        return 8;
    } else {
        return 9;
    }
}

cql_binary_frame_v3
cql_server::connection::parse_frame(temporary_buffer<char> buf) const {
    if (buf.size() != frame_size()) {
        throw cql_frame_error();
    }
    cql_binary_frame_v3 v3;
    switch (_version) {
    case 1:
    case 2: {
        auto raw = reinterpret_cast<const cql_binary_frame_v1*>(buf.get());
        auto cooked = net::ntoh(*raw);
        v3.version = cooked.version;
        v3.flags = cooked.flags;
        v3.opcode = cooked.opcode;
        v3.stream = cooked.stream;
        v3.length = cooked.length;
        break;
    }
    case 3:
    case 4: {
        v3 = net::ntoh(*reinterpret_cast<const cql_binary_frame_v3*>(buf.get()));
        break;
    }
    default:
        throw exceptions::protocol_exception(format("Invalid or unsupported protocol version: {:d}", _version));
    }
    if (v3.version != _version) {
        throw exceptions::protocol_exception(format("Invalid message version. Got {:d} but previous messages on this connection had version {:d}", v3.version, _version));

    }
    return v3;
}

future<std::optional<cql_binary_frame_v3>>
cql_server::connection::read_frame() {
    using ret_type = std::optional<cql_binary_frame_v3>;
    if (!_version) {
        // We don't know the frame size before reading the first frame,
        // so read just one byte, and then read the rest of the frame.
        return _read_buf.read_exactly(1).then([this] (temporary_buffer<char> buf) {
            if (buf.empty()) {
                return make_ready_future<ret_type>();
            }
            _version = buf[0];
            init_cql_serialization_format();
            if (_version < 1 || _version > current_version) {
                auto client_version = _version;
                _version = current_version;
                throw exceptions::protocol_exception(format("Invalid or unsupported protocol version: {:d}", client_version));
            }

          auto client_state_notification_f = std::apply(notify_client_change<changed_column::protocol_version>{},
                  std::tuple_cat(make_client_key(_client_state), std::make_tuple(_version)));

          return client_state_notification_f.then_wrapped([this] (future<> f) {
            try {
                f.get();
            } catch (...) {
                clogger.info("exception while setting protocol_version in `system.clients`: {}", std::current_exception());
            }
            return _read_buf.read_exactly(frame_size() - 1).then([this] (temporary_buffer<char> tail) {
                temporary_buffer<char> full(frame_size());
                full.get_write()[0] = _version;
                std::copy(tail.get(), tail.get() + tail.size(), full.get_write() + 1);
                auto frame = parse_frame(std::move(full));
                // This is the very first frame, so reject obviously incorrect frames, to
                // avoid allocating large amounts of memory for the message body
                if (frame.length > 100'000) {
                    // The STARTUP message body is a [string map] containing just a few options,
                    // so it should be smaller that 100kB. See #4366.
                    throw exceptions::protocol_exception(format("Initial message size too large ({:d}), rejecting as invalid", frame.length));
                }
                return make_ready_future<ret_type>(frame);
            });
          });
        });
    } else {
        // Not the first frame, so we know the size.
        return _read_buf.read_exactly(frame_size()).then([this] (temporary_buffer<char> buf) {
            if (buf.empty()) {
                return make_ready_future<ret_type>();
            }
            return make_ready_future<ret_type>(parse_frame(std::move(buf)));
        });
    }
}

future<foreign_ptr<std::unique_ptr<cql_server::response>>>
    cql_server::connection::process_request_one(fragmented_temporary_buffer::istream fbuf, uint8_t op, uint16_t stream, service::client_state& client_state, tracing_request_type tracing_request, service_permit permit) {
    using auth_state = service::client_state::auth_state;

    auto cqlop = static_cast<cql_binary_opcode>(op);
    tracing::trace_state_props_set trace_props;

    trace_props.set_if<tracing::trace_state_props::log_slow_query>(tracing::tracing::get_local_tracing_instance().slow_query_tracing_enabled());
    trace_props.set_if<tracing::trace_state_props::full_tracing>(tracing_request != tracing_request_type::not_requested);
    tracing::trace_state_ptr trace_state;

    if (trace_props) {
        if (cqlop == cql_binary_opcode::QUERY ||
            cqlop == cql_binary_opcode::PREPARE ||
            cqlop == cql_binary_opcode::EXECUTE ||
            cqlop == cql_binary_opcode::BATCH) {
            trace_props.set_if<tracing::trace_state_props::write_on_close>(tracing_request == tracing_request_type::write_on_close);
            trace_state = tracing::tracing::get_local_tracing_instance().create_session(tracing::trace_type::QUERY, trace_props);
        }
    }

    tracing::set_request_size(trace_state, fbuf.bytes_left());

    auto linearization_buffer = std::make_unique<bytes_ostream>();
    auto linearization_buffer_ptr = linearization_buffer.get();
    return futurize_invoke([this, cqlop, stream, &fbuf, &client_state, linearization_buffer_ptr, permit = std::move(permit), trace_state] () mutable {
        // When using authentication, we need to ensure we are doing proper state transitions,
        // i.e. we cannot simply accept any query/exec ops unless auth is complete
        switch (client_state.get_auth_state()) {
            case auth_state::UNINITIALIZED:
                if (cqlop != cql_binary_opcode::STARTUP && cqlop != cql_binary_opcode::OPTIONS) {
                    throw exceptions::protocol_exception(format("Unexpected message {:d}, expecting STARTUP or OPTIONS", int(cqlop)));
                }
                break;
            case auth_state::AUTHENTICATION:
                // Support both SASL auth from protocol v2 and the older style Credentials auth from v1
                if (cqlop != cql_binary_opcode::AUTH_RESPONSE && cqlop != cql_binary_opcode::CREDENTIALS) {
                    throw exceptions::protocol_exception(format("Unexpected message {:d}, expecting {}", int(cqlop), _version == 1 ? "CREDENTIALS" : "SASL_RESPONSE"));
                }
                break;
            case auth_state::READY: default:
                if (cqlop == cql_binary_opcode::STARTUP) {
                    throw exceptions::protocol_exception("Unexpected message STARTUP, the connection is already initialized");
                }
                break;
        }

        tracing::set_username(trace_state, client_state.user());

        auto wrap_in_foreign = [] (future<std::unique_ptr<cql_server::response>> f) {
            return f.then([] (std::unique_ptr<cql_server::response> p) {
                return make_ready_future<foreign_ptr<std::unique_ptr<cql_server::response>>>(make_foreign(std::move(p)));
            });
        };
        auto in = request_reader(std::move(fbuf), *linearization_buffer_ptr);
        switch (cqlop) {
        case cql_binary_opcode::STARTUP:       return wrap_in_foreign(process_startup(stream, std::move(in), client_state, trace_state));
        case cql_binary_opcode::AUTH_RESPONSE: return wrap_in_foreign(process_auth_response(stream, std::move(in), client_state, trace_state));
        case cql_binary_opcode::OPTIONS:       return wrap_in_foreign(process_options(stream, std::move(in), client_state, trace_state));
        case cql_binary_opcode::QUERY:         return process_query(stream, std::move(in), client_state, std::move(permit), trace_state);
        case cql_binary_opcode::PREPARE:       return wrap_in_foreign(process_prepare(stream, std::move(in), client_state, trace_state));
        case cql_binary_opcode::EXECUTE:       return process_execute(stream, std::move(in), client_state, std::move(permit), trace_state);
        case cql_binary_opcode::BATCH:         return process_batch(stream, std::move(in), client_state, std::move(permit), trace_state);
        case cql_binary_opcode::REGISTER:      return wrap_in_foreign(process_register(stream, std::move(in), client_state, trace_state));
        default:                               throw exceptions::protocol_exception(format("Unknown opcode {:d}", int(cqlop)));
        }
    }).then_wrapped([this, cqlop, stream, &client_state, linearization_buffer = std::move(linearization_buffer), trace_state] (future<foreign_ptr<std::unique_ptr<cql_server::response>>> f) -> foreign_ptr<std::unique_ptr<cql_server::response>> {
        auto stop_trace = defer([&] {
            tracing::stop_foreground(trace_state);
        });
        --_server._requests_serving;
        try {
            foreign_ptr<std::unique_ptr<cql_server::response>> response = f.get0();

            auto res_op = response->opcode();

            // and modify state now that we've generated a response.
            switch (client_state.get_auth_state()) {
            case auth_state::UNINITIALIZED:
                if (cqlop == cql_binary_opcode::STARTUP) {
                    if (res_op == cql_binary_opcode::AUTHENTICATE) {
                        client_state.set_auth_state(auth_state::AUTHENTICATION);
                    } else if (res_op == cql_binary_opcode::READY) {
                        client_state.set_auth_state(auth_state::READY);
                    }
                }
                break;
            case auth_state::AUTHENTICATION:
                // Support both SASL auth from protocol v2 and the older style Credentials auth from v1
                assert(cqlop == cql_binary_opcode::AUTH_RESPONSE || cqlop == cql_binary_opcode::CREDENTIALS);
                if (res_op == cql_binary_opcode::READY || res_op == cql_binary_opcode::AUTH_SUCCESS) {
                    client_state.set_auth_state(auth_state::READY);
                }
                break;
            default:
            case auth_state::READY:
                break;
            }

            tracing::set_response_size(trace_state, response->size());
            return response;
        } catch (const exceptions::unavailable_exception& ex) {
            return make_unavailable_error(stream, ex.code(), ex.what(), ex.consistency, ex.required, ex.alive, trace_state);
        } catch (const exceptions::read_timeout_exception& ex) {
            return make_read_timeout_error(stream, ex.code(), ex.what(), ex.consistency, ex.received, ex.block_for, ex.data_present, trace_state);
        } catch (const exceptions::read_failure_exception& ex) {
            return make_read_failure_error(stream, ex.code(), ex.what(), ex.consistency, ex.received, ex.failures, ex.block_for, ex.data_present, trace_state);
        } catch (const exceptions::mutation_write_timeout_exception& ex) {
            return make_mutation_write_timeout_error(stream, ex.code(), ex.what(), ex.consistency, ex.received, ex.block_for, ex.type, trace_state);
        } catch (const exceptions::mutation_write_failure_exception& ex) {
            return make_mutation_write_failure_error(stream, ex.code(), ex.what(), ex.consistency, ex.received, ex.failures, ex.block_for, ex.type, trace_state);
        } catch (const exceptions::already_exists_exception& ex) {
            return make_already_exists_error(stream, ex.code(), ex.what(), ex.ks_name, ex.cf_name, trace_state);
        } catch (const exceptions::prepared_query_not_found_exception& ex) {
            return make_unprepared_error(stream, ex.code(), ex.what(), ex.id, trace_state);
        } catch (const exceptions::cassandra_exception& ex) {
            return make_error(stream, ex.code(), ex.what(), trace_state);
        } catch (std::exception& ex) {
            return make_error(stream, exceptions::exception_code::SERVER_ERROR, ex.what(), trace_state);
        } catch (...) {
            return make_error(stream, exceptions::exception_code::SERVER_ERROR, "unknown error", trace_state);
        }
    });
}

cql_server::connection::connection(cql_server& server, socket_address server_addr, connected_socket&& fd, socket_address addr)
    : _server(server)
    , _server_addr(server_addr)
    , _fd(std::move(fd))
    , _read_buf(_fd.input())
    , _write_buf(_fd.output())
    , _client_state(service::client_state::external_tag{}, server._auth_service, addr)
{
    ++_server._total_connections;
    ++_server._current_connections;
    _server._connections_list.push_back(*this);
}

cql_server::connection::~connection() {
    --_server._current_connections;
    _server._connections_list.erase(_server._connections_list.iterator_to(*this));
    _server.maybe_idle();
}

future<> cql_server::connection::process_until_tenant_switch() {
    _tenant_switch = false;
    {
        return do_until([this] {
            return _read_buf.eof() || _tenant_switch;
        }, [this] {
            return process_request();
        });
    }
}
future<> cql_server::connection::process()
{
    return with_gate(_pending_requests_gate, [this] {
        return do_until([this] {
            return _read_buf.eof();
        }, [this] {
            return _server._sl_controller.with_user_service_level(_client_state.user(), seastar::noncopyable_function<future<>()>([this] () {
                return process_until_tenant_switch();
            }));
        }).then_wrapped([this] (future<> f) {
            try {
                f.get();
            } catch (const exceptions::cassandra_exception& ex) {
                write_response(make_error(0, ex.code(), ex.what(), tracing::trace_state_ptr()));
            } catch (std::exception& ex) {
                write_response(make_error(0, exceptions::exception_code::SERVER_ERROR, ex.what(), tracing::trace_state_ptr()));
            } catch (...) {
                write_response(make_error(0, exceptions::exception_code::SERVER_ERROR, "unknown error", tracing::trace_state_ptr()));
            }
        });
    }).finally([this] {
        return _pending_requests_gate.close().then([this] {
            _server._notifier->unregister_connection(this);
            return _ready_to_respond.finally([this] {
                return _write_buf.close();
            });
        });
    });
}

future<> cql_server::connection::shutdown()
{
    try {
        _fd.shutdown_input();
        _fd.shutdown_output();
    } catch (...) {
    }
    return make_ready_future<>();
}

std::tuple<net::inet_address, int, client_type> cql_server::connection::make_client_key(const service::client_state& cli_state) {
    return std::make_tuple(cli_state.get_client_address().addr(),
            cli_state.get_client_port(),
            cli_state.is_thrift() ? client_type::thrift : client_type::cql);
}

client_data cql_server::connection::make_client_data() const {
    client_data cd;
    std::tie(cd.ip, cd.port, cd.ct) = make_client_key(_client_state);
    cd.shard_id = this_shard_id();
    cd.protocol_version = _version;
    cd.driver_name = _client_state.get_driver_name();
    cd.driver_version = _client_state.get_driver_version();
    if (const auto user_ptr = _client_state.user(); user_ptr) {
        cd.username = user_ptr->name;
    }
    return cd;
}

thread_local cql_server::connection::execution_stage_type
        cql_server::connection::_process_request_stage{"transport", &connection::process_request_one};

future<> cql_server::connection::process_request() {
    return read_frame().then_wrapped([this] (future<std::optional<cql_binary_frame_v3>>&& v) {
        auto maybe_frame = v.get0();
        if (!maybe_frame) {
            // eof
            return make_ready_future<>();
        }

        auto& f = *maybe_frame;
        tracing_request_type tracing_requested = tracing_request_type::not_requested;
        if (f.flags & cql_frame_flags::tracing) {
            // If tracing is requested for a specific CQL command - flush
            // tracing info right after the command is over.
            tracing_requested = tracing_request_type::write_on_close;
        } else if (tracing::tracing::get_local_tracing_instance().trace_next_query()) {
            tracing_requested = tracing_request_type::no_write_on_close;
        }

        auto op = f.opcode;
        auto stream = f.stream;
        auto mem_estimate = f.length * 2 + 8000; // Allow for extra copies and bookkeeping

        if (mem_estimate > _server._max_request_size) {
            return make_exception_future<>(exceptions::invalid_request_exception(format("request size too large (frame size {:d}; estimate {:d}; allowed {:d}",
                    f.length, mem_estimate, _server._max_request_size)));
        }

        if (_server._requests_serving > _server._max_concurrent_requests) {
            ++_server._requests_shed;
            return make_exception_future<>(
                    exceptions::overloaded_exception(format("too many in-flight requests (configured via max_concurrent_requests_per_shard): {}", _server._requests_serving)));
        }

        auto fut = get_units(_server._memory_available, mem_estimate);
        if (_server._memory_available.waiters()) {
            ++_server._requests_blocked_memory;
        }

        return fut.then([this, length = f.length, flags = f.flags, op, stream, tracing_requested] (semaphore_units<> mem_permit) {
          return this->read_and_decompress_frame(length, flags).then([this, op, stream, tracing_requested, mem_permit = make_service_permit(std::move(mem_permit))] (fragmented_temporary_buffer buf) mutable {

            ++_server._requests_served;
            ++_server._requests_serving;

            _pending_requests_gate.enter();
            auto leave = defer([this] { _pending_requests_gate.leave(); });
            // Replacing the immediately-invoked lambda below with just its body costs 5-10 usec extra per invocation.
            // Cause not understood.
            auto istream = buf.get_istream();
            (void)_process_request_stage(this, istream, op, stream, seastar::ref(_client_state), tracing_requested, mem_permit)
                    .then_wrapped([this, buf = std::move(buf), mem_permit, leave = std::move(leave)] (future<foreign_ptr<std::unique_ptr<cql_server::response>>> response_f) mutable {
                try {
                    write_response(std::move(response_f.get0()), std::move(mem_permit), _compression);
                    _ready_to_respond = _ready_to_respond.finally([leave = std::move(leave)] {});
                } catch (...) {
                    clogger.error("request processing failed: {}", std::current_exception());
                }
            });

            return make_ready_future<>();
          });
        });
    });
}

static inline bytes_view to_bytes_view(temporary_buffer<char>& b)
{
    using byte = bytes_view::value_type;
    return bytes_view(reinterpret_cast<const byte*>(b.get()), b.size());
}

namespace compression_buffers {

// Reusable buffers for compression and decompression. Cleared every
// clear_buffers_trigger uses.
static constexpr size_t clear_buffers_trigger = 100'000;
static thread_local size_t buffer_use_count = 0;
static thread_local utils::reusable_buffer input_buffer;
static thread_local utils::reusable_buffer output_buffer;

void on_compression_buffer_use() {
    if (++buffer_use_count == clear_buffers_trigger) {
        input_buffer.clear();
        output_buffer.clear();
        buffer_use_count = 0;
    }
}

}

future<fragmented_temporary_buffer> cql_server::connection::read_and_decompress_frame(size_t length, uint8_t flags)
{
    using namespace compression_buffers;
    if (flags & cql_frame_flags::compression) {
        if (_compression == cql_compression::lz4) {
            if (length < 4) {
                throw std::runtime_error("Truncated frame");
            }
            return _buffer_reader.read_exactly(_read_buf, length).then([this] (fragmented_temporary_buffer buf) {
                auto linearization_buffer = bytes_ostream();
                int32_t uncomp_len = request_reader(buf.get_istream(), linearization_buffer).read_int();
                if (uncomp_len < 0) {
                    throw std::runtime_error("CQL frame uncompressed length is negative: " + std::to_string(uncomp_len));
                }
                buf.remove_prefix(4);
                auto in = input_buffer.get_linearized_view(fragmented_temporary_buffer::view(buf));
              auto uncomp = output_buffer.make_fragmented_temporary_buffer(uncomp_len, fragmented_temporary_buffer::default_fragment_size, [&] (bytes_mutable_view out) {
                auto ret = LZ4_decompress_safe(reinterpret_cast<const char*>(in.data()), reinterpret_cast<char*>(out.data()),
                                               in.size(), out.size());
                if (ret < 0) {
                    throw std::runtime_error("CQL frame LZ4 uncompression failure");
                }
                return out.size();
              });
                on_compression_buffer_use();
                return uncomp;
            });
        } else if (_compression == cql_compression::snappy) {
            return _buffer_reader.read_exactly(_read_buf, length).then([this] (fragmented_temporary_buffer buf) {
                auto in = input_buffer.get_linearized_view(fragmented_temporary_buffer::view(buf));
                size_t uncomp_len;
                if (snappy_uncompressed_length(reinterpret_cast<const char*>(in.data()), in.size(), &uncomp_len) != SNAPPY_OK) {
                    throw std::runtime_error("CQL frame Snappy uncompressed size is unknown");
                }
              auto uncomp = output_buffer.make_fragmented_temporary_buffer(uncomp_len, fragmented_temporary_buffer::default_fragment_size, [&] (bytes_mutable_view out) {
                size_t output_len = out.size();
                if (snappy_uncompress(reinterpret_cast<const char*>(in.data()), in.size(), reinterpret_cast<char*>(out.data()), &output_len) != SNAPPY_OK) {
                    throw std::runtime_error("CQL frame Snappy uncompression failure");
                }
                return output_len;
              });
                on_compression_buffer_use();
                return uncomp;
            });
        } else {
            throw exceptions::protocol_exception(format("Unknown compression algorithm"));
        }
    }
    return _buffer_reader.read_exactly(_read_buf, length);
}

future<std::unique_ptr<cql_server::response>> cql_server::connection::process_startup(uint16_t stream, request_reader in, service::client_state& client_state,
        tracing::trace_state_ptr trace_state) {
    auto options = in.read_string_map();
    auto compression_opt = options.find("COMPRESSION");
    if (compression_opt != options.end()) {
         auto compression = compression_opt->second;
         std::transform(compression.begin(), compression.end(), compression.begin(), ::tolower);
         if (compression == "lz4") {
             _compression = cql_compression::lz4;
         } else if (compression == "snappy") {
             _compression = cql_compression::snappy;
         } else {
             throw exceptions::protocol_exception(format("Unknown compression algorithm: {}", compression));
         }
    }

    auto client_state_notification_f = make_ready_future<>();
    if (auto driver_ver_opt = options.find("DRIVER_VERSION"); driver_ver_opt != options.end()) {
        _client_state.set_driver_version(driver_ver_opt->second);
        client_state_notification_f = std::apply(notify_client_change<changed_column::driver_version>{},
                std::tuple_cat(make_client_key(_client_state), std::make_tuple(driver_ver_opt->second)));
    }
    if (auto driver_name_opt = options.find("DRIVER_NAME"); driver_name_opt != options.end()) {
        _client_state.set_driver_name(driver_name_opt->second);
        client_state_notification_f = client_state_notification_f.then([ck = make_client_key(_client_state), dn = driver_name_opt->second] {
            return std::apply(notify_client_change<changed_column::driver_name>{},
                    std::tuple_cat(std::move(ck), std::forward_as_tuple(dn)));
        });
    }

    cql_protocol_extension_enum_set cql_proto_exts;
    for (cql_protocol_extension ext : supported_cql_protocol_extensions()) {
        if (options.contains(protocol_extension_name(ext))) {
            cql_proto_exts.set(ext);
        }
    }
    _client_state.set_protocol_extensions(std::move(cql_proto_exts));
    std::unique_ptr<cql_server::response> res;
    if (auto& a = client_state.get_auth_service()->underlying_authenticator(); a.require_authentication()) {
        res = make_autheticate(stream, a.qualified_java_name(), trace_state);
        client_state_notification_f = client_state_notification_f.then([ck = make_client_key(_client_state)] {
            return std::apply(notify_client_change<changed_column::connection_stage>{},
                    std::tuple_cat(std::move(ck), std::make_tuple(connection_stage_literal<client_connection_stage::authenticating>)));
        });
    } else {
        res = make_ready(stream, trace_state);
        client_state_notification_f = client_state_notification_f.then([ck = make_client_key(_client_state)] {
            return std::apply(notify_client_change<changed_column::connection_stage>{},
                    std::tuple_cat(std::move(ck), std::make_tuple(connection_stage_literal<client_connection_stage::ready>)));
        });
    }
    return client_state_notification_f.then_wrapped([res = std::move(res)] (future<> f) mutable {
        try {
            f.get();
        } catch (...) {
            clogger.info("exception while setting driver_name/version in `system.clients`: {}", std::current_exception());
        }
        return std::move(res);
    });
}

future<std::unique_ptr<cql_server::response>> cql_server::connection::process_auth_response(uint16_t stream, request_reader in, service::client_state& client_state,
        tracing::trace_state_ptr trace_state) {
    auto sasl_challenge = client_state.get_auth_service()->underlying_authenticator().new_sasl_challenge();
    auto buf = in.read_raw_bytes_view(in.bytes_left());
    auto challenge = sasl_challenge->evaluate_response(buf);
    if (sasl_challenge->is_complete()) {
<<<<<<< HEAD
        return sasl_challenge->get_authenticated_user().then_wrapped([this, sasl_challenge, stream, &client_state, challenge = std::move(challenge), trace_state](future<auth::authenticated_user> f) mutable {
            bool failed = f.failed();
            return audit::inspect_login(sasl_challenge->get_username(), client_state.get_client_address().addr(), failed).then(
                    [this, stream, challenge = std::move(challenge), &client_state, sasl_challenge, ff = std::move(f), trace_state = std::move(trace_state)] () mutable {
                client_state.set_login(std::move(ff.get0()));
                _tenant_switch = true;
                auto f = client_state.check_user_can_login();
                return f.then([this, stream, &client_state, challenge = std::move(challenge), trace_state]() mutable {
                    return make_ready_future<std::unique_ptr<cql_server::response>>(make_auth_success(stream, std::move(challenge), trace_state));
                });
=======
        return sasl_challenge->get_authenticated_user().then([this, sasl_challenge, stream, &client_state, challenge = std::move(challenge), trace_state](auth::authenticated_user user) mutable {
            client_state.set_login(std::move(user));
            auto f = client_state.check_user_can_login();
            if (client_state.user()->name) {
                f = f.then([cli_key = make_client_key(client_state), username = *client_state.user()->name] {
                    return std::apply(notify_client_change<changed_column::username>{},
                            std::tuple_cat(std::move(cli_key), std::forward_as_tuple(username)));
                });
            }
            return f.then([this, stream, &client_state, challenge = std::move(challenge), trace_state]() mutable {
                return make_ready_future<std::unique_ptr<cql_server::response>>(make_auth_success(stream, std::move(challenge), trace_state));
>>>>>>> edf04cd3
            });
        });
    }
    return make_ready_future<std::unique_ptr<cql_server::response>>(make_auth_challenge(stream, std::move(challenge), trace_state));
}

future<std::unique_ptr<cql_server::response>> cql_server::connection::process_options(uint16_t stream, request_reader in, service::client_state& client_state,
        tracing::trace_state_ptr trace_state) {
    return make_ready_future<std::unique_ptr<cql_server::response>>(make_supported(stream, std::move(trace_state)));
}

void
cql_server::connection::init_cql_serialization_format() {
    _cql_serialization_format = cql_serialization_format(_version);
}

std::unique_ptr<cql_server::response>
make_result(int16_t stream, messages::result_message& msg, const tracing::trace_state_ptr& tr_state,
        cql_protocol_version_type version, bool skip_metadata = false);

template<typename Process>
future<foreign_ptr<std::unique_ptr<cql_server::response>>>
cql_server::connection::process_on_shard(unsigned shard, uint16_t stream, fragmented_temporary_buffer::istream is,
        service::client_state& cs, service_permit permit, tracing::trace_state_ptr trace_state, Process process_fn) {
    return _server.container().invoke_on(shard, _server._config.bounce_request_smp_service_group,
            [this, is = std::move(is), cs = cs.move_to_other_shard(), stream, permit = std::move(permit), process_fn,
             gt = tracing::global_trace_state_ptr(std::move(trace_state))] (cql_server& server) {
        service::client_state client_state = cs.get();
        return do_with(bytes_ostream(), std::move(client_state), [this, &server, is = std::move(is), stream, process_fn,
                                                                  trace_state = tracing::trace_state_ptr(gt)]
                                              (bytes_ostream& linearization_buffer, service::client_state& client_state) mutable {
            request_reader in(is, linearization_buffer);
            return process_fn(client_state, server._query_processor, in, stream, _version, _cql_serialization_format,
                    server.timeout_config(), /* FIXME */empty_service_permit(), std::move(trace_state), false, server._sl_controller).then([] (auto msg) {
                // result here has to be foreign ptr
                return std::get<foreign_ptr<std::unique_ptr<cql_server::response>>>(std::move(msg));
            });
        });
    });
}

template<typename Process>
future<foreign_ptr<std::unique_ptr<cql_server::response>>>
cql_server::connection::process(uint16_t stream, request_reader in, service::client_state& client_state, service_permit permit,
        tracing::trace_state_ptr trace_state, Process process_fn) {
    fragmented_temporary_buffer::istream is = in.get_stream();

    return process_fn(client_state, _server._query_processor, in, stream,
            _version, _cql_serialization_format,  _server.timeout_config(), permit, trace_state, true, _server._sl_controller)
            .then([stream, &client_state, this, is, permit, process_fn, trace_state]
                   (std::variant<foreign_ptr<std::unique_ptr<cql_server::response>>, unsigned> msg) mutable {
        unsigned* shard = std::get_if<unsigned>(&msg);
        if (shard) {
            return process_on_shard(*shard, stream, is, client_state, std::move(permit), trace_state, process_fn);
        }
        return make_ready_future<foreign_ptr<std::unique_ptr<cql_server::response>>>(std::get<foreign_ptr<std::unique_ptr<cql_server::response>>>(std::move(msg)));
    });
}

static future<std::variant<foreign_ptr<std::unique_ptr<cql_server::response>>, unsigned>>
process_query_internal(service::client_state& client_state, distributed<cql3::query_processor>& qp, request_reader in,
        uint16_t stream, cql_protocol_version_type version, cql_serialization_format serialization_format,
        const ::timeout_config& timeout_config, service_permit permit,
        tracing::trace_state_ptr trace_state,
        bool init_trace,
        qos::service_level_controller& sl_controller) {
    auto query = in.read_long_string_view();
    auto q_state = std::make_unique<cql_query_state>(client_state, trace_state, std::move(permit), sl_controller);
    auto& query_state = q_state->query_state;
    q_state->options = in.read_options(version, serialization_format, timeout_config, qp.local().get_cql_config());
    auto& options = *q_state->options;
    auto skip_metadata = options.skip_metadata();

    if (init_trace) {
        tracing::set_page_size(trace_state, options.get_page_size());
        tracing::set_consistency_level(trace_state, options.get_consistency());
        tracing::set_optional_serial_consistency_level(trace_state, options.get_serial_consistency());
        tracing::add_query(trace_state, query);
        tracing::set_user_timestamp(trace_state, options.get_specific_options().timestamp);

        tracing::begin(trace_state, "Execute CQL3 query", client_state.get_client_address());
    }

    return qp.local().execute_direct(query, query_state, options).then([q_state = std::move(q_state), stream, skip_metadata, version] (auto msg) {
        if (msg->move_to_shard()) {
            return std::variant<foreign_ptr<std::unique_ptr<cql_server::response>>, unsigned>(*msg->move_to_shard());
        } else {
            tracing::trace(q_state->query_state.get_trace_state(), "Done processing - preparing a result");
            return std::variant<foreign_ptr<std::unique_ptr<cql_server::response>>, unsigned>(make_foreign(make_result(stream, *msg, q_state->query_state.get_trace_state(), version, skip_metadata)));
        }
    });
}

future<foreign_ptr<std::unique_ptr<cql_server::response>>>
cql_server::connection::process_query(uint16_t stream, request_reader in, service::client_state& client_state, service_permit permit, tracing::trace_state_ptr trace_state) {
    return process(stream, in, client_state, std::move(permit), std::move(trace_state), process_query_internal);
}

future<std::unique_ptr<cql_server::response>> cql_server::connection::process_prepare(uint16_t stream, request_reader in, service::client_state& client_state,
        tracing::trace_state_ptr trace_state) {
    auto query = sstring(in.read_long_string_view());

    tracing::add_query(trace_state, query);
    tracing::begin(trace_state, "Preparing CQL3 query", client_state.get_client_address());

    auto cpu_id = this_shard_id();
    auto cpus = boost::irange(0u, smp::count);
    return parallel_for_each(cpus.begin(), cpus.end(), [this, query, cpu_id, &client_state] (unsigned int c) mutable {
        if (c != cpu_id) {
            return smp::submit_to(c, [this, query, &client_state] () mutable {
                return _server._query_processor.local().prepare(std::move(query), client_state, false).discard_result();
            });
        } else {
            return make_ready_future<>();
        }
    }).then([this, query, stream, &client_state, trace_state] () mutable {
        tracing::trace(trace_state, "Done preparing on remote shards");
        return _server._query_processor.local().prepare(std::move(query), client_state, false).then([this, stream, &client_state, trace_state] (auto msg) {
            tracing::trace(trace_state, "Done preparing on a local shard - preparing a result. ID is [{}]", seastar::value_of([&msg] {
                return messages::result_message::prepared::cql::get_id(msg);
            }));
            return make_result(stream, *msg, trace_state, _version);
        });
    });
}

static future<std::variant<foreign_ptr<std::unique_ptr<cql_server::response>>, unsigned>>
process_execute_internal(service::client_state& client_state, distributed<cql3::query_processor>& qp, request_reader in,
        uint16_t stream, cql_protocol_version_type version, cql_serialization_format serialization_format,
        const ::timeout_config& timeout_config, service_permit permit,
        tracing::trace_state_ptr trace_state, bool init_trace,
        qos::service_level_controller& sl_controller) {
    cql3::prepared_cache_key_type cache_key(in.read_short_bytes());
    auto& id = cql3::prepared_cache_key_type::cql_id(cache_key);
    bool needs_authorization = false;

    // First, try to lookup in the cache of already authorized statements. If the corresponding entry is not found there
    // look for the prepared statement and then authorize it.
    auto prepared = qp.local().get_prepared(client_state.user(), cache_key);
    if (!prepared) {
        needs_authorization = true;
        prepared = qp.local().get_prepared(cache_key);
    }

    if (!prepared) {
        throw exceptions::prepared_query_not_found_exception(id);
    }

    auto q_state = std::make_unique<cql_query_state>(client_state, trace_state, std::move(permit), sl_controller);
    auto& query_state = q_state->query_state;
    if (version == 1) {
        std::vector<cql3::raw_value_view> values;
        in.read_value_view_list(version, values);
        auto consistency = in.read_consistency();
        q_state->options = std::make_unique<cql3::query_options>(qp.local().get_cql_config(), consistency, timeout_config, std::nullopt, values, false,
                                                                 cql3::query_options::specific_options::DEFAULT, serialization_format);
    } else {
        q_state->options = in.read_options(version, serialization_format, timeout_config, qp.local().get_cql_config());
    }
    auto& options = *q_state->options;
    auto skip_metadata = options.skip_metadata();

    if (init_trace) {
        tracing::set_page_size(trace_state, options.get_page_size());
        tracing::set_consistency_level(trace_state, options.get_consistency());
        tracing::set_optional_serial_consistency_level(trace_state, options.get_serial_consistency());
        tracing::add_query(trace_state, prepared->statement->raw_cql_statement);
        tracing::add_prepared_statement(trace_state, prepared);

        tracing::begin(trace_state, seastar::value_of([&id] { return seastar::format("Execute CQL3 prepared query [{}]", id); }),
                client_state.get_client_address());
    }

    auto stmt = prepared->statement;
    tracing::trace(query_state.get_trace_state(), "Checking bounds");
    if (stmt->get_bound_terms() != options.get_values_count()) {
        const auto msg = format("Invalid amount of bind variables: expected {:d} received {:d}",
                stmt->get_bound_terms(),
                options.get_values_count());
        tracing::trace(query_state.get_trace_state(), msg);
        throw exceptions::invalid_request_exception(msg);
    }

    options.prepare(prepared->bound_names);

    if (init_trace) {
        tracing::add_prepared_query_options(trace_state, options);
    }

    tracing::trace(trace_state, "Processing a statement");
    return qp.local().execute_prepared(std::move(prepared), std::move(cache_key), query_state, options, needs_authorization)
            .then([trace_state = query_state.get_trace_state(), skip_metadata, q_state = std::move(q_state), stream, version] (auto msg) {
        if (msg->move_to_shard()) {
            return std::variant<foreign_ptr<std::unique_ptr<cql_server::response>>, unsigned>(*msg->move_to_shard());
        } else {
            tracing::trace(q_state->query_state.get_trace_state(), "Done processing - preparing a result");
            return std::variant<foreign_ptr<std::unique_ptr<cql_server::response>>, unsigned>(make_foreign(make_result(stream, *msg, q_state->query_state.get_trace_state(), version, skip_metadata)));
        }
    });
}

future<foreign_ptr<std::unique_ptr<cql_server::response>>> cql_server::connection::process_execute(uint16_t stream, request_reader in,
        service::client_state& client_state, service_permit permit, tracing::trace_state_ptr trace_state) {
    return process(stream, in, client_state, std::move(permit), std::move(trace_state), process_execute_internal);
}

static future<std::variant<foreign_ptr<std::unique_ptr<cql_server::response>>, unsigned>>
process_batch_internal(service::client_state& client_state, distributed<cql3::query_processor>& qp, request_reader in,
        uint16_t stream, cql_protocol_version_type version, cql_serialization_format serialization_format,
        const ::timeout_config& timeout_config, service_permit permit,
        tracing::trace_state_ptr trace_state, bool init_trace,
        qos::service_level_controller& sl_controller) {
    if (version == 1) {
        throw exceptions::protocol_exception("BATCH messages are not support in version 1 of the protocol");
    }

    const auto type = in.read_byte();
    const unsigned n = in.read_short();

    std::vector<cql3::statements::batch_statement::single_statement> modifications;
    std::vector<std::vector<cql3::raw_value_view>> values;
    std::unordered_map<cql3::prepared_cache_key_type, cql3::authorized_prepared_statements_cache::value_type> pending_authorization_entries;

    modifications.reserve(n);
    values.reserve(n);

    if (init_trace) {
        tracing::begin(trace_state, "Execute batch of CQL3 queries", client_state.get_client_address());
    }

    for ([[gnu::unused]] auto i : boost::irange(0u, n)) {
        const auto kind = in.read_byte();

        std::unique_ptr<cql3::statements::prepared_statement> stmt_ptr;
        cql3::statements::prepared_statement::checked_weak_ptr ps;
        bool needs_authorization(kind == 0);

        switch (kind) {
        case 0: {
            auto query = in.read_long_string_view();
            stmt_ptr = qp.local().get_statement(query, client_state);
            ps = stmt_ptr->checked_weak_from_this();
            if (init_trace) {
                tracing::add_query(trace_state, query);
            }
            break;
        }
        case 1: {
            cql3::prepared_cache_key_type cache_key(in.read_short_bytes());
            auto& id = cql3::prepared_cache_key_type::cql_id(cache_key);

            // First, try to lookup in the cache of already authorized statements. If the corresponding entry is not found there
            // look for the prepared statement and then authorize it.
            ps = qp.local().get_prepared(client_state.user(), cache_key);
            if (!ps) {
                ps = qp.local().get_prepared(cache_key);
                if (!ps) {
                    throw exceptions::prepared_query_not_found_exception(id);
                }
                // authorize a particular prepared statement only once
                needs_authorization = pending_authorization_entries.emplace(std::move(cache_key), ps->checked_weak_from_this()).second;
            }
            if (init_trace) {
                tracing::add_query(trace_state, ps->statement->raw_cql_statement);
            }
            break;
        }
        default:
            throw exceptions::protocol_exception(
                    "Invalid query kind in BATCH messages. Must be 0 or 1 but got "
                            + std::to_string(int(kind)));
        }

        if (dynamic_cast<cql3::statements::modification_statement*>(ps->statement.get()) == nullptr) {
            throw exceptions::invalid_request_exception("Invalid statement in batch: only UPDATE, INSERT and DELETE statements are allowed.");
        }
        ::shared_ptr<cql3::statements::modification_statement> modif_statement_ptr = static_pointer_cast<cql3::statements::modification_statement>(ps->statement);
        if (init_trace) {
            tracing::add_table_name(trace_state, modif_statement_ptr->keyspace(), modif_statement_ptr->column_family());
            tracing::add_prepared_statement(trace_state, ps);
        }

        modifications.emplace_back(std::move(modif_statement_ptr), needs_authorization);

        std::vector<cql3::raw_value_view> tmp;
        in.read_value_view_list(version, tmp);

        auto stmt = ps->statement;
        if (stmt->get_bound_terms() != tmp.size()) {
            throw exceptions::invalid_request_exception(format("There were {:d} markers(?) in CQL but {:d} bound variables",
                            stmt->get_bound_terms(), tmp.size()));
        }
        values.emplace_back(std::move(tmp));
    }

    auto q_state = std::make_unique<cql_query_state>(client_state, trace_state, std::move(permit), sl_controller);
    auto& query_state = q_state->query_state;
    // #563. CQL v2 encodes query_options in v1 format for batch requests.
    q_state->options = std::make_unique<cql3::query_options>(cql3::query_options::make_batch_options(std::move(*in.read_options(version < 3 ? 1 : version, serialization_format,
                                                                     timeout_config, qp.local().get_cql_config())), std::move(values)));
    auto& options = *q_state->options;

    if (init_trace) {
        tracing::set_consistency_level(trace_state, options.get_consistency());
        tracing::set_optional_serial_consistency_level(trace_state, options.get_serial_consistency());
        tracing::add_prepared_query_options(trace_state, options);
        tracing::trace(trace_state, "Creating a batch statement");
    }

    auto batch = ::make_shared<cql3::statements::batch_statement>(cql3::statements::batch_statement::type(type), std::move(modifications), cql3::attributes::none(), qp.local().get_cql_stats());
    return qp.local().execute_batch(batch, query_state, options, std::move(pending_authorization_entries))
            .then([stream, batch, q_state = std::move(q_state), trace_state = query_state.get_trace_state(), version] (auto msg) {
        if (msg->move_to_shard()) {
            return std::variant<foreign_ptr<std::unique_ptr<cql_server::response>>, unsigned>(*msg->move_to_shard());
        } else {
            tracing::trace(q_state->query_state.get_trace_state(), "Done processing - preparing a result");
            return std::variant<foreign_ptr<std::unique_ptr<cql_server::response>>, unsigned>(make_foreign(make_result(stream, *msg, trace_state, version)));
        }
    });
}

future<foreign_ptr<std::unique_ptr<cql_server::response>>>
cql_server::connection::process_batch(uint16_t stream, request_reader in, service::client_state& client_state, service_permit permit,
        tracing::trace_state_ptr trace_state) {
    return process(stream, in, client_state, permit, std::move(trace_state), process_batch_internal);
}

future<std::unique_ptr<cql_server::response>>
cql_server::connection::process_register(uint16_t stream, request_reader in, service::client_state& client_state,
        tracing::trace_state_ptr trace_state) {
    std::vector<sstring> event_types;
    in.read_string_list(event_types);
    for (auto&& event_type : event_types) {
        auto et = parse_event_type(event_type);
        _server._notifier->register_event(et, this);
    }
    auto client_state_notification_f = std::apply(notify_client_change<changed_column::connection_stage>{},
            std::tuple_cat(make_client_key(_client_state), std::make_tuple(connection_stage_literal<client_connection_stage::ready>)));

    return client_state_notification_f.then_wrapped([res = make_ready(stream, std::move(trace_state))] (future<> f) mutable {
        try {
            f.get();
        } catch (...) {
            clogger.info("exception while setting connection_stage in `system.clients`: {}", std::current_exception());
        }
        return std::move(res);
    });
}

std::unique_ptr<cql_server::response> cql_server::connection::make_unavailable_error(int16_t stream, exceptions::exception_code err, sstring msg, db::consistency_level cl, int32_t required, int32_t alive, const tracing::trace_state_ptr& tr_state) const
{
    auto response = std::make_unique<cql_server::response>(stream, cql_binary_opcode::ERROR, tr_state);
    response->write_int(static_cast<int32_t>(err));
    response->write_string(msg);
    response->write_consistency(cl);
    response->write_int(required);
    response->write_int(alive);
    return response;
}

std::unique_ptr<cql_server::response> cql_server::connection::make_read_timeout_error(int16_t stream, exceptions::exception_code err, sstring msg, db::consistency_level cl, int32_t received, int32_t blockfor, bool data_present, const tracing::trace_state_ptr& tr_state) const
{
    auto response = std::make_unique<cql_server::response>(stream, cql_binary_opcode::ERROR, tr_state);
    response->write_int(static_cast<int32_t>(err));
    response->write_string(msg);
    response->write_consistency(cl);
    response->write_int(received);
    response->write_int(blockfor);
    response->write_byte(data_present);
    return response;
}

std::unique_ptr<cql_server::response> cql_server::connection::make_read_failure_error(int16_t stream, exceptions::exception_code err, sstring msg, db::consistency_level cl, int32_t received, int32_t numfailures, int32_t blockfor, bool data_present, const tracing::trace_state_ptr& tr_state) const
{
    if (_version < 4) {
        return make_read_timeout_error(stream, err, std::move(msg), cl, received, blockfor, data_present, tr_state);
    }
    auto response = std::make_unique<cql_server::response>(stream, cql_binary_opcode::ERROR, tr_state);
    response->write_int(static_cast<int32_t>(err));
    response->write_string(msg);
    response->write_consistency(cl);
    response->write_int(received);
    response->write_int(blockfor);
    response->write_int(numfailures);
    response->write_byte(data_present);
    return response;
}

std::unique_ptr<cql_server::response> cql_server::connection::make_mutation_write_timeout_error(int16_t stream, exceptions::exception_code err, sstring msg, db::consistency_level cl, int32_t received, int32_t blockfor, db::write_type type, const tracing::trace_state_ptr& tr_state) const
{
    auto response = std::make_unique<cql_server::response>(stream, cql_binary_opcode::ERROR, tr_state);
    response->write_int(static_cast<int32_t>(err));
    response->write_string(msg);
    response->write_consistency(cl);
    response->write_int(received);
    response->write_int(blockfor);
    response->write_string(format("{}", type));
    return response;
}

std::unique_ptr<cql_server::response> cql_server::connection::make_mutation_write_failure_error(int16_t stream, exceptions::exception_code err, sstring msg, db::consistency_level cl, int32_t received, int32_t numfailures, int32_t blockfor, db::write_type type, const tracing::trace_state_ptr& tr_state) const
{
    if (_version < 4) {
        return make_mutation_write_timeout_error(stream, err, std::move(msg), cl, received, blockfor, type, tr_state);
    }
    auto response = std::make_unique<cql_server::response>(stream, cql_binary_opcode::ERROR, tr_state);
    response->write_int(static_cast<int32_t>(err));
    response->write_string(msg);
    response->write_consistency(cl);
    response->write_int(received);
    response->write_int(blockfor);
    response->write_int(numfailures);
    response->write_string(format("{}", type));
    return response;
}

std::unique_ptr<cql_server::response> cql_server::connection::make_already_exists_error(int16_t stream, exceptions::exception_code err, sstring msg, sstring ks_name, sstring cf_name, const tracing::trace_state_ptr& tr_state) const
{
    auto response = std::make_unique<cql_server::response>(stream, cql_binary_opcode::ERROR, tr_state);
    response->write_int(static_cast<int32_t>(err));
    response->write_string(msg);
    response->write_string(ks_name);
    response->write_string(cf_name);
    return response;
}

std::unique_ptr<cql_server::response> cql_server::connection::make_unprepared_error(int16_t stream, exceptions::exception_code err, sstring msg, bytes id, const tracing::trace_state_ptr& tr_state) const
{
    auto response = std::make_unique<cql_server::response>(stream, cql_binary_opcode::ERROR, tr_state);
    response->write_int(static_cast<int32_t>(err));
    response->write_string(msg);
    response->write_short_bytes(id);
    return response;
}

std::unique_ptr<cql_server::response> cql_server::connection::make_error(int16_t stream, exceptions::exception_code err, sstring msg, const tracing::trace_state_ptr& tr_state) const
{
    auto response = std::make_unique<cql_server::response>(stream, cql_binary_opcode::ERROR, tr_state);
    response->write_int(static_cast<int32_t>(err));
    response->write_string(msg);
    return response;
}

std::unique_ptr<cql_server::response> cql_server::connection::make_ready(int16_t stream, const tracing::trace_state_ptr& tr_state) const
{
    return std::make_unique<cql_server::response>(stream, cql_binary_opcode::READY, tr_state);
}

std::unique_ptr<cql_server::response> cql_server::connection::make_autheticate(int16_t stream, std::string_view clz, const tracing::trace_state_ptr& tr_state) const
{
    auto response = std::make_unique<cql_server::response>(stream, cql_binary_opcode::AUTHENTICATE, tr_state);
    response->write_string(clz);
    return response;
}

std::unique_ptr<cql_server::response> cql_server::connection::make_auth_success(int16_t stream, bytes b, const tracing::trace_state_ptr& tr_state) const {
    auto response = std::make_unique<cql_server::response>(stream, cql_binary_opcode::AUTH_SUCCESS, tr_state);
    response->write_bytes(std::move(b));
    return response;
}

std::unique_ptr<cql_server::response> cql_server::connection::make_auth_challenge(int16_t stream, bytes b, const tracing::trace_state_ptr& tr_state) const {
    auto response = std::make_unique<cql_server::response>(stream, cql_binary_opcode::AUTH_CHALLENGE, tr_state);
    response->write_bytes(std::move(b));
    return response;
}

std::unique_ptr<cql_server::response> cql_server::connection::make_supported(int16_t stream, const tracing::trace_state_ptr& tr_state) const
{
    std::multimap<sstring, sstring> opts;
    opts.insert({"CQL_VERSION", cql3::query_processor::CQL_VERSION});
    opts.insert({"COMPRESSION", "lz4"});
    opts.insert({"COMPRESSION", "snappy"});
    if (_server._config.allow_shard_aware_drivers) {
        opts.insert({"SCYLLA_SHARD", format("{:d}", this_shard_id())});
        opts.insert({"SCYLLA_NR_SHARDS", format("{:d}", smp::count)});
        opts.insert({"SCYLLA_SHARDING_ALGORITHM", dht::cpu_sharding_algorithm_name()});
        if (_server._config.shard_aware_transport_port) {
            opts.insert({"SCYLLA_SHARD_AWARE_PORT", format("{:d}", *_server._config.shard_aware_transport_port)});
        }
        if (_server._config.shard_aware_transport_port_ssl) {
            opts.insert({"SCYLLA_SHARD_AWARE_PORT_SSL", format("{:d}", *_server._config.shard_aware_transport_port_ssl)});
        }
        opts.insert({"SCYLLA_SHARDING_IGNORE_MSB", format("{:d}", _server._config.sharding_ignore_msb)});
        opts.insert({"SCYLLA_PARTITIONER", _server._config.partitioner_name});
    }
    for (cql_protocol_extension ext : supported_cql_protocol_extensions()) {
        const sstring ext_key_name = protocol_extension_name(ext);
        std::vector<sstring> params = additional_options_for_proto_ext(ext);
        if (params.empty()) {
            opts.emplace(ext_key_name, "");
        } else {
            for (sstring val : params) {
                opts.emplace(ext_key_name, std::move(val));
            }
        }
    }
    auto response = std::make_unique<cql_server::response>(stream, cql_binary_opcode::SUPPORTED, tr_state);
    response->write_string_multimap(std::move(opts));
    return response;
}

class cql_server::fmt_visitor : public messages::result_message::visitor_base {
private:
    uint8_t _version;
    cql_server::response& _response;
    bool _skip_metadata;
public:
    fmt_visitor(uint8_t version, cql_server::response& response, bool skip_metadata)
        : _version{version}
        , _response{response}
        , _skip_metadata{skip_metadata}
    { }

    virtual void visit(const messages::result_message::void_message&) override {
        _response.write_int(0x0001);
    }

    virtual void visit(const messages::result_message::set_keyspace& m) override {
        _response.write_int(0x0003);
        _response.write_string(m.get_keyspace());
    }

    virtual void visit(const messages::result_message::prepared::cql& m) override {
        _response.write_int(0x0004);
        _response.write_short_bytes(m.get_id());
        _response.write(m.metadata(), _version);
        if (_version > 1) {
            _response.write(*m.result_metadata());
        }
    }

    virtual void visit(const messages::result_message::schema_change& m) override {
        auto change = m.get_change();
        switch (change->type) {
        case event::event_type::SCHEMA_CHANGE: {
            auto sc = static_pointer_cast<event::schema_change>(change);
            _response.write_int(0x0005);
            _response.serialize(*sc, _version);
            break;
        }
        default:
            assert(0);
        }
    }

    virtual void visit(const messages::result_message::rows& m) override {
        _response.write_int(0x0002);
        auto& rs = m.rs();
        _response.write(rs.get_metadata(), _skip_metadata);
        auto row_count_plhldr = _response.write_int_placeholder();

        class visitor {
            cql_server::response& _response;
            int64_t _row_count = 0;
        public:
            visitor(cql_server::response& r) : _response(r) { }

            void start_row() {
                _row_count++;
            }
            void accept_value(std::optional<query::result_bytes_view> cell) {
                _response.write_value(cell);
            }
            void end_row() { }

            int64_t row_count() const { return _row_count; }
        };

        auto v = visitor(_response);
        rs.visit(v);
        row_count_plhldr.write(v.row_count()); // even though the placeholder is for int32_t we won't overflow because of memory limits
    }
};

std::unique_ptr<cql_server::response>
make_result(int16_t stream, messages::result_message& msg, const tracing::trace_state_ptr& tr_state,
        cql_protocol_version_type version, bool skip_metadata) {
    auto response = std::make_unique<cql_server::response>(stream, cql_binary_opcode::RESULT, tr_state);
    if (__builtin_expect(!msg.warnings().empty() && version > 3, false)) {
        response->set_frame_flag(cql_frame_flags::warning);
        response->write_string_list(msg.warnings());
    }
    cql_server::fmt_visitor fmt{version, *response, skip_metadata};
    msg.accept(fmt);
    return response;
}

std::unique_ptr<cql_server::response>
cql_server::connection::make_topology_change_event(const event::topology_change& event) const
{
    auto response = std::make_unique<cql_server::response>(-1, cql_binary_opcode::EVENT, tracing::trace_state_ptr());
    response->write_string("TOPOLOGY_CHANGE");
    response->write_string(to_string(event.change));
    response->write_inet(event.node);
    return response;
}

std::unique_ptr<cql_server::response>
cql_server::connection::make_status_change_event(const event::status_change& event) const
{
    auto response = std::make_unique<cql_server::response>(-1, cql_binary_opcode::EVENT, tracing::trace_state_ptr());
    response->write_string("STATUS_CHANGE");
    response->write_string(to_string(event.status));
    response->write_inet(event.node);
    return response;
}

std::unique_ptr<cql_server::response>
cql_server::connection::make_schema_change_event(const event::schema_change& event) const
{
    auto response = std::make_unique<cql_server::response>(-1, cql_binary_opcode::EVENT, tracing::trace_state_ptr());
    response->write_string("SCHEMA_CHANGE");
    response->serialize(event, _version);
    return response;
}

void cql_server::connection::write_response(foreign_ptr<std::unique_ptr<cql_server::response>>&& response, service_permit permit, cql_compression compression)
{
    _ready_to_respond = _ready_to_respond.then([this, compression, response = std::move(response), permit = std::move(permit)] () mutable {
        auto message = response->make_message(_version, compression);
        message.on_delete([response = std::move(response)] { });
        return _write_buf.write(std::move(message)).then([this] {
            return _write_buf.flush();
        });
    });
}

scattered_message<char> cql_server::response::make_message(uint8_t version, cql_compression compression) {
    if (compression != cql_compression::none) {
        compress(compression);
    }
    scattered_message<char> msg;
    auto frame = make_frame(version, _body.size());
    msg.append(std::move(frame));
    for (auto&& fragment : _body.fragments()) {
        msg.append_static(reinterpret_cast<const char*>(fragment.data()), fragment.size());
    }
    return msg;
}

void cql_server::response::compress(cql_compression compression)
{
    switch (compression) {
    case cql_compression::lz4:
        compress_lz4();
        break;
    case cql_compression::snappy:
        compress_snappy();
        break;
    default:
        throw std::invalid_argument("Invalid CQL compression algorithm");
    }
    set_frame_flag(cql_frame_flags::compression);
}

void cql_server::response::compress_lz4()
{
    using namespace compression_buffers;
    auto view = input_buffer.get_linearized_view(_body);
    const char* input = reinterpret_cast<const char*>(view.data());
    size_t input_len = view.size();

    size_t output_len = LZ4_COMPRESSBOUND(input_len) + 4;
  _body = output_buffer.make_buffer(output_len, [&] (bytes_mutable_view output_view) {
    char* output = reinterpret_cast<char*>(output_view.data());
    output[0] = (input_len >> 24) & 0xFF;
    output[1] = (input_len >> 16) & 0xFF;
    output[2] = (input_len >> 8) & 0xFF;
    output[3] = input_len & 0xFF;
#ifdef HAVE_LZ4_COMPRESS_DEFAULT
    auto ret = LZ4_compress_default(input, output + 4, input_len, LZ4_compressBound(input_len));
#else
    auto ret = LZ4_compress(input, output + 4, input_len);
#endif
    if (ret == 0) {
        throw std::runtime_error("CQL frame LZ4 compression failure");
    }
    return ret + 4;
  });
    on_compression_buffer_use();
}

void cql_server::response::compress_snappy()
{
    using namespace compression_buffers;
    auto view = input_buffer.get_linearized_view(_body);
    const char* input = reinterpret_cast<const char*>(view.data());
    size_t input_len = view.size();

    size_t output_len = snappy_max_compressed_length(input_len);
  _body = output_buffer.make_buffer(output_len, [&] (bytes_mutable_view output_view) {
    char* output = reinterpret_cast<char*>(output_view.data());
    if (snappy_compress(input, input_len, output, &output_len) != SNAPPY_OK) {
        throw std::runtime_error("CQL frame Snappy compression failure");
    }
    return output_len;
  });
    on_compression_buffer_use();
}

void cql_server::response::serialize(const event::schema_change& event, uint8_t version)
{
    if (version >= 3) {
        write_string(to_string(event.change));
        write_string(to_string(event.target));
        write_string(event.keyspace);
        switch (event.target) {
        case event::schema_change::target_type::KEYSPACE:
            break;
        case event::schema_change::target_type::TYPE:
        case event::schema_change::target_type::TABLE:
            write_string(event.arguments[0]);
            break;
        case event::schema_change::target_type::FUNCTION:
        case event::schema_change::target_type::AGGREGATE:
            write_string(event.arguments[0]);
            write_string_list(std::vector<sstring>(event.arguments.begin() + 1, event.arguments.end()));
            break;
        }
    } else {
        switch (event.target) {
        // FIXME: Should we handle FUNCTION and AGGREGATE the same way as type?
        // FIXME: How do we get here? Can a client using v2 know about UDF?
        case event::schema_change::target_type::TYPE:
        case event::schema_change::target_type::FUNCTION:
        case event::schema_change::target_type::AGGREGATE:
            // The v1/v2 protocol is unable to represent these changes. Tell the
            // client that the keyspace was updated instead.
            write_string(to_string(event::schema_change::change_type::UPDATED));
            write_string(event.keyspace);
            write_string("");
            break;
        case event::schema_change::target_type::TABLE:
        case event::schema_change::target_type::KEYSPACE:
            write_string(to_string(event.change));
            write_string(event.keyspace);
            if (event.target == event::schema_change::target_type::TABLE) {
                write_string(event.arguments[0]);
            } else {
                write_string("");
            }
        }
    }
}

void cql_server::response::write_byte(uint8_t b)
{
    auto s = reinterpret_cast<const int8_t*>(&b);
    _body.write(bytes_view(s, sizeof(b)));
}

void cql_server::response::write_int(int32_t n)
{
    auto u = htonl(n);
    auto *s = reinterpret_cast<const int8_t*>(&u);
    _body.write(bytes_view(s, sizeof(u)));
}

cql_server::response::placeholder<int32_t> cql_server::response::write_int_placeholder() {
    return placeholder<int32_t>(_body.write_place_holder(sizeof(int32_t)));
}

void cql_server::response::write_long(int64_t n)
{
    auto u = htonq(n);
    auto *s = reinterpret_cast<const int8_t*>(&u);
    _body.write(bytes_view(s, sizeof(u)));
}

void cql_server::response::write_short(uint16_t n)
{
    auto u = htons(n);
    auto *s = reinterpret_cast<const int8_t*>(&u);
    _body.write(bytes_view(s, sizeof(u)));
}

template<typename T>
inline
T cast_if_fits(size_t v) {
    size_t max = std::numeric_limits<T>::max();
    if (v > max) {
        throw std::runtime_error(format("Value too large, {:d} > {:d}", v, max));
    }
    return static_cast<T>(v);
}

void cql_server::response::write_string(std::string_view s)
{
    write_short(cast_if_fits<uint16_t>(s.size()));
    _body.write(bytes_view(reinterpret_cast<const int8_t*>(s.data()), s.size()));
}

void cql_server::response::write_bytes_as_string(bytes_view s)
{
    write_short(cast_if_fits<uint16_t>(s.size()));
    _body.write(s);
}

void cql_server::response::write_long_string(const sstring& s)
{
    write_int(cast_if_fits<int32_t>(s.size()));
    _body.write(bytes_view(reinterpret_cast<const int8_t*>(s.data()), s.size()));
}

void cql_server::response::write_string_list(std::vector<sstring> string_list)
{
    write_short(cast_if_fits<uint16_t>(string_list.size()));
    for (auto&& s : string_list) {
        write_string(s);
    }
}

void cql_server::response::write_bytes(bytes b)
{
    write_int(cast_if_fits<int32_t>(b.size()));
    _body.write(b);
}

void cql_server::response::write_short_bytes(bytes b)
{
    write_short(cast_if_fits<uint16_t>(b.size()));
    _body.write(b);
}

void cql_server::response::write_inet(socket_address inet)
{
    auto addr = inet.addr();
    write_byte(uint8_t(addr.size()));
    auto * p = static_cast<const int8_t*>(addr.data());
    _body.write(bytes_view(p, addr.size()));
    write_int(inet.port());
}

void cql_server::response::write_consistency(db::consistency_level c)
{
    write_short(consistency_to_wire(c));
}

void cql_server::response::write_string_map(std::map<sstring, sstring> string_map)
{
    write_short(cast_if_fits<uint16_t>(string_map.size()));
    for (auto&& s : string_map) {
        write_string(s.first);
        write_string(s.second);
    }
}

void cql_server::response::write_string_multimap(std::multimap<sstring, sstring> string_map)
{
    std::vector<sstring> keys;
    for (auto it = string_map.begin(), end = string_map.end(); it != end; it = string_map.upper_bound(it->first)) {
        keys.push_back(it->first);
    }
    write_short(cast_if_fits<uint16_t>(keys.size()));
    for (auto&& key : keys) {
        std::vector<sstring> values;
        auto range = string_map.equal_range(key);
        for (auto it = range.first; it != range.second; ++it) {
            values.push_back(it->second);
        }
        write_string(key);
        write_string_list(values);
    }
}

void cql_server::response::write_value(bytes_opt value)
{
    if (!value) {
        write_int(-1);
        return;
    }

    write_int(value->size());
    _body.write(*value);
}

void cql_server::response::write_value(std::optional<query::result_bytes_view> value)
{
    if (!value) {
        write_int(-1);
        return;
    }

    write_int(value->size_bytes());
    using boost::range::for_each;
    for_each(*value, [&] (bytes_view fragment) {
        _body.write(fragment);
    });
}

class type_codec {
private:
    enum class type_id : int16_t {
        CUSTOM    = 0x0000,
        ASCII     = 0x0001,
        BIGINT    = 0x0002,
        BLOB      = 0x0003,
        BOOLEAN   = 0x0004,
        COUNTER   = 0x0005,
        DECIMAL   = 0x0006,
        DOUBLE    = 0x0007,
        FLOAT     = 0x0008,
        INT       = 0x0009,
        TIMESTAMP = 0x000B,
        UUID      = 0x000C,
        VARCHAR   = 0x000D,
        VARINT    = 0x000E,
        TIMEUUID  = 0x000F,
        INET      = 0x0010,
        DATE      = 0x0011,
        TIME      = 0x0012,
        SMALLINT  = 0x0013,
        TINYINT   = 0x0014,
        DURATION  = 0x0015,
        LIST      = 0x0020,
        MAP       = 0x0021,
        SET       = 0x0022,
        UDT       = 0x0030,
        TUPLE     = 0x0031,
    };

    using type_id_to_type_type = std::unordered_map<data_type, type_id>;

    static thread_local const type_id_to_type_type type_id_to_type;
public:
    static void encode(cql_server::response& r, data_type type) {
        type = type->underlying_type();

        // For compatibility sake, we still return DateType as the timestamp type in resultSet metadata (#5723)
        if (type == date_type) {
            type = timestamp_type;
        }

        auto i = type_id_to_type.find(type);
        if (i != type_id_to_type.end()) {
            r.write_short(static_cast<std::underlying_type<type_id>::type>(i->second));
            return;
        }

        if (type->is_reversed()) {
            fail(unimplemented::cause::REVERSED);
        }
        if (type->is_user_type()) {
            r.write_short(uint16_t(type_id::UDT));
            auto udt = static_pointer_cast<const user_type_impl>(type);
            r.write_string(udt->_keyspace);
            r.write_bytes_as_string(udt->_name);
            r.write_short(udt->size());
            for (auto&& i : boost::irange<size_t>(0, udt->size())) {
                r.write_bytes_as_string(udt->field_name(i));
                encode(r, udt->field_type(i));
            }
            return;
        }
        if (type->is_tuple()) {
            r.write_short(uint16_t(type_id::TUPLE));
            auto ttype = static_pointer_cast<const tuple_type_impl>(type);
            r.write_short(ttype->size());
            for (auto&& t : ttype->all_types()) {
                encode(r, t);
            }
            return;
        }
        if (type->is_collection()) {
            auto&& ctype = static_cast<const collection_type_impl*>(type.get());
            if (ctype->get_kind() == abstract_type::kind::map) {
                r.write_short(uint16_t(type_id::MAP));
                auto&& mtype = static_cast<const map_type_impl*>(ctype);
                encode(r, mtype->get_keys_type());
                encode(r, mtype->get_values_type());
            } else if (ctype->get_kind() == abstract_type::kind::set) {
                r.write_short(uint16_t(type_id::SET));
                auto&& stype = static_cast<const set_type_impl*>(ctype);
                encode(r, stype->get_elements_type());
            } else if (ctype->get_kind() == abstract_type::kind::list) {
                r.write_short(uint16_t(type_id::LIST));
                auto&& ltype = static_cast<const list_type_impl*>(ctype);
                encode(r, ltype->get_elements_type());
            } else {
                abort();
            }
            return;
        }
        abort();
    }
};

thread_local const type_codec::type_id_to_type_type type_codec::type_id_to_type {
    { ascii_type, type_id::ASCII },
    { long_type, type_id::BIGINT },
    { bytes_type, type_id::BLOB },
    { boolean_type, type_id::BOOLEAN },
    { counter_type, type_id::COUNTER },
    { decimal_type, type_id::DECIMAL },
    { double_type, type_id::DOUBLE },
    { float_type, type_id::FLOAT },
    { int32_type, type_id::INT },
    { byte_type, type_id::TINYINT },
    { duration_type, type_id::DURATION },
    { short_type, type_id::SMALLINT },
    { timestamp_type, type_id::TIMESTAMP },
    { uuid_type, type_id::UUID },
    { utf8_type, type_id::VARCHAR },
    { varint_type, type_id::VARINT },
    { timeuuid_type, type_id::TIMEUUID },
    { simple_date_type, type_id::DATE },
    { time_type, type_id::TIME },
    { inet_addr_type, type_id::INET },
};

void cql_server::response::write(const cql3::metadata& m, bool no_metadata) {
    auto flags = m.flags();
    bool global_tables_spec = m.flags().contains<cql3::metadata::flag::GLOBAL_TABLES_SPEC>();
    bool has_more_pages = m.flags().contains<cql3::metadata::flag::HAS_MORE_PAGES>();

    if (no_metadata) {
        flags.set<cql3::metadata::flag::NO_METADATA>();
    }

    write_int(flags.mask());
    write_int(m.column_count());

    if (has_more_pages) {
        write_value(m.paging_state()->serialize());
    }

    if (no_metadata) {
        return;
    }

    auto names_i = m.get_names().begin();

    if (global_tables_spec) {
        auto first_spec = *names_i;
        write_string(first_spec->ks_name);
        write_string(first_spec->cf_name);
    }

    for (uint32_t i = 0; i < m.column_count(); ++i, ++names_i) {
        lw_shared_ptr<cql3::column_specification> name = *names_i;
        if (!global_tables_spec) {
            write_string(name->ks_name);
            write_string(name->cf_name);
        }
        write_string(name->name->text());
        type_codec::encode(*this, name->type);
    };
}

void cql_server::response::write(const cql3::prepared_metadata& m, uint8_t version)
{
    bool global_tables_spec = m.flags().contains<cql3::prepared_metadata::flag::GLOBAL_TABLES_SPEC>();

    write_int(m.flags().mask());
    write_int(m.names().size());

    if (version >= 4) {
        if (!global_tables_spec) {
            write_int(0);
        } else {
            write_int(m.partition_key_bind_indices().size());
            for (uint16_t bind_index : m.partition_key_bind_indices()) {
                write_short(bind_index);
            }
        }
    }

    if (global_tables_spec) {
        write_string(m.names()[0]->ks_name);
        write_string(m.names()[0]->cf_name);
    }

    for (auto const& name : m.names()) {
        if (!global_tables_spec) {
            write_string(name->ks_name);
            write_string(name->cf_name);
        }
        write_string(name->name->text());
        type_codec::encode(*this, name->type);
    }
}

}<|MERGE_RESOLUTION|>--- conflicted
+++ resolved
@@ -823,7 +823,6 @@
     auto buf = in.read_raw_bytes_view(in.bytes_left());
     auto challenge = sasl_challenge->evaluate_response(buf);
     if (sasl_challenge->is_complete()) {
-<<<<<<< HEAD
         return sasl_challenge->get_authenticated_user().then_wrapped([this, sasl_challenge, stream, &client_state, challenge = std::move(challenge), trace_state](future<auth::authenticated_user> f) mutable {
             bool failed = f.failed();
             return audit::inspect_login(sasl_challenge->get_username(), client_state.get_client_address().addr(), failed).then(
@@ -831,22 +830,15 @@
                 client_state.set_login(std::move(ff.get0()));
                 _tenant_switch = true;
                 auto f = client_state.check_user_can_login();
+                if (client_state.user()->name) {
+                    f = f.then([cli_key = make_client_key(client_state), username = *client_state.user()->name] {
+                        return std::apply(notify_client_change<changed_column::username>{},
+                                std::tuple_cat(std::move(cli_key), std::forward_as_tuple(username)));
+                    });
+                }
                 return f.then([this, stream, &client_state, challenge = std::move(challenge), trace_state]() mutable {
                     return make_ready_future<std::unique_ptr<cql_server::response>>(make_auth_success(stream, std::move(challenge), trace_state));
                 });
-=======
-        return sasl_challenge->get_authenticated_user().then([this, sasl_challenge, stream, &client_state, challenge = std::move(challenge), trace_state](auth::authenticated_user user) mutable {
-            client_state.set_login(std::move(user));
-            auto f = client_state.check_user_can_login();
-            if (client_state.user()->name) {
-                f = f.then([cli_key = make_client_key(client_state), username = *client_state.user()->name] {
-                    return std::apply(notify_client_change<changed_column::username>{},
-                            std::tuple_cat(std::move(cli_key), std::forward_as_tuple(username)));
-                });
-            }
-            return f.then([this, stream, &client_state, challenge = std::move(challenge), trace_state]() mutable {
-                return make_ready_future<std::unique_ptr<cql_server::response>>(make_auth_success(stream, std::move(challenge), trace_state));
->>>>>>> edf04cd3
             });
         });
     }
