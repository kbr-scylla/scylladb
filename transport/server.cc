--- conflicted
+++ resolved
@@ -25,11 +25,8 @@
 #include "service/migration_manager.hh"
 #include "service/storage_service.hh"
 #include "service/memory_limiter.hh"
-<<<<<<< HEAD
+#include "service/storage_proxy.hh"
 #include "service/qos/service_level_controller.hh"
-=======
-#include "service/storage_proxy.hh"
->>>>>>> 2ad09d0b
 #include "db/consistency_level_type.hh"
 #include "database.hh"
 #include "db/write_type.hh"
@@ -519,7 +516,6 @@
 cql_server::connection::~connection() {
 }
 
-<<<<<<< HEAD
 future<> cql_server::connection::process_until_tenant_switch() {
     _tenant_switch = false;
     {
@@ -530,58 +526,9 @@
         });
     }
 }
-future<> cql_server::connection::process()
-{
-    return with_gate(_pending_requests_gate, [this] {
-        return do_until([this] {
-            return _read_buf.eof();
-        }, [this] {
-            return _server._sl_controller.with_user_service_level(_client_state.user(), seastar::noncopyable_function<future<>()>([this] () {
-                return process_until_tenant_switch();
-            }));
-        }).then_wrapped([this] (future<> f) {
-            try {
-                f.get();
-            } catch (const exceptions::cassandra_exception& ex) {
-                try { ++_server._stats.errors[ex.code()]; } catch(...) {}
-                write_response(make_error(0, ex.code(), ex.what(), tracing::trace_state_ptr()));
-            } catch (std::exception& ex) {
-                try { ++_server._stats.errors[exceptions::exception_code::SERVER_ERROR]; } catch(...) {}
-                write_response(make_error(0, exceptions::exception_code::SERVER_ERROR, ex.what(), tracing::trace_state_ptr()));
-            } catch (...) {
-                try { ++_server._stats.errors[exceptions::exception_code::SERVER_ERROR]; } catch(...) {}
-                write_response(make_error(0, exceptions::exception_code::SERVER_ERROR, "unknown error", tracing::trace_state_ptr()));
-            }
-        });
-    }).finally([this] {
-        return _pending_requests_gate.close().then([this] {
-            _server._notifier->unregister_connection(this);
-            return _ready_to_respond.handle_exception([] (std::exception_ptr ep) {
-                if (is_broken_pipe_or_connection_reset(ep)) {
-                    // expected if another side closes a connection or we're shutting down
-                    return;
-                }
-                std::rethrow_exception(ep);
-            }).finally([this] {
-                 return _write_buf.close();
-            });
-        });
-    });
-}
-
-future<> cql_server::connection::shutdown()
-{
-    try {
-        _fd.shutdown_input();
-        _fd.shutdown_output();
-    } catch (...) {
-    }
-    return make_ready_future<>();
-=======
 void cql_server::connection::on_connection_close()
 {
     _server._notifier->unregister_connection(this);
->>>>>>> 2ad09d0b
 }
 
 std::tuple<net::inet_address, int, client_type> cql_server::connection::make_client_key(const service::client_state& cli_state) {
@@ -841,7 +788,9 @@
             return audit::inspect_login(sasl_challenge->get_username(), client_state.get_client_address().addr(), failed).then(
                     [this, stream, challenge = std::move(challenge), &client_state, sasl_challenge, ff = std::move(f), trace_state = std::move(trace_state)] () mutable {
                 client_state.set_login(std::move(ff.get0()));
-                _tenant_switch = true;
+                switch_tenant([this] (noncopyable_function<future<> ()> process_loop) {
+                    return _server._sl_controller.with_user_service_level(_client_state.user(), std::move(process_loop));
+                });
                 auto f = client_state.check_user_can_login();
                 if (client_state.user()->name) {
                     f = f.then([cli_key = make_client_key(client_state), username = *client_state.user()->name] {
