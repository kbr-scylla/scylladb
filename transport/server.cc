/*
 * Copyright (C) 2015 ScyllaDB
 */

/*
 * This file is part of Scylla.
 *
 * See the LICENSE.PROPRIETARY file in the top-level directory for licensing information.
 */

#include "server.hh"

#include <boost/bimap/unordered_set_of.hpp>
#include <boost/range/irange.hpp>
#include <boost/bimap.hpp>
#include <boost/assign.hpp>
#include <boost/range/adaptor/sliced.hpp>

#include "cql3/statements/batch_statement.hh"
#include "service/migration_manager.hh"
#include "service/storage_service.hh"
#include "service/qos/service_level_controller.hh"
#include "db/consistency_level_type.hh"
#include "db/write_type.hh"
#include <seastar/core/future-util.hh>
#include <seastar/core/reactor.hh>
#include "utils/UUID.hh"
#include <seastar/net/byteorder.hh>
#include <seastar/core/metrics.hh>
#include <seastar/net/byteorder.hh>
#include <seastar/util/lazy.hh>
#include <seastar/core/execution_stage.hh>

#include "enum_set.hh"
#include "service/query_state.hh"
#include "service/client_state.hh"
#include "exceptions/exceptions.hh"

#include "auth/authenticator.hh"

#include <cassert>
#include <string>

#include <snappy-c.h>
#include <lz4.h>

#include "response.hh"
#include "request.hh"

#include "types/user.hh"

namespace cql_transport {

static logging::logger clogger("cql_server");

struct cql_frame_error : std::exception {
    const char* what() const throw () override {
        return "bad cql binary frame";
    }
};

inline int16_t consistency_to_wire(db::consistency_level c)
{
    switch (c) {
    case db::consistency_level::ANY:          return 0x0000;
    case db::consistency_level::ONE:          return 0x0001;
    case db::consistency_level::TWO:          return 0x0002;
    case db::consistency_level::THREE:        return 0x0003;
    case db::consistency_level::QUORUM:       return 0x0004;
    case db::consistency_level::ALL:          return 0x0005;
    case db::consistency_level::LOCAL_QUORUM: return 0x0006;
    case db::consistency_level::EACH_QUORUM:  return 0x0007;
    case db::consistency_level::SERIAL:       return 0x0008;
    case db::consistency_level::LOCAL_SERIAL: return 0x0009;
    case db::consistency_level::LOCAL_ONE:    return 0x000A;
    default:                                  throw std::runtime_error("Invalid consistency level");
    }
}

sstring to_string(const event::topology_change::change_type t) {
    using type = event::topology_change::change_type;
    switch (t) {
    case type::NEW_NODE:     return "NEW_NODE";
    case type::REMOVED_NODE: return "REMOVED_NODE";
    case type::MOVED_NODE:   return "MOVED_NODE";
    }
    throw std::invalid_argument("unknown change type");
}

sstring to_string(const event::status_change::status_type t) {
    using type = event::status_change::status_type;
    switch (t) {
    case type::UP:   return "UP";
    case type::DOWN: return "DOWN";
    }
    throw std::invalid_argument("unknown change type");
}

sstring to_string(const event::schema_change::change_type t) {
    switch (t) {
    case event::schema_change::change_type::CREATED: return "CREATED";
    case event::schema_change::change_type::UPDATED: return "UPDATED";
    case event::schema_change::change_type::DROPPED: return "DROPPED";
    }
    assert(false && "unreachable");
}

sstring to_string(const event::schema_change::target_type t) {
    switch (t) {
    case event::schema_change::target_type::KEYSPACE: return "KEYSPACE";
    case event::schema_change::target_type::TABLE:    return "TABLE";
    case event::schema_change::target_type::TYPE:     return "TYPE";
    case event::schema_change::target_type::FUNCTION: return "FUNCTION";
    case event::schema_change::target_type::AGGREGATE:return "AGGREGATE";
    }
    assert(false && "unreachable");
}

event::event_type parse_event_type(const sstring& value)
{
    if (value == "TOPOLOGY_CHANGE") {
        return event::event_type::TOPOLOGY_CHANGE;
    } else if (value == "STATUS_CHANGE") {
        return event::event_type::STATUS_CHANGE;
    } else if (value == "SCHEMA_CHANGE") {
        return event::event_type::SCHEMA_CHANGE;
    } else {
        throw exceptions::protocol_exception(format("Invalid value '{}' for Event.Type", value));
    }
}

<<<<<<< HEAD
cql_server::cql_server(distributed<service::storage_proxy>& proxy, distributed<cql3::query_processor>& qp, auth::service& auth_service,
        const cql3::cql_config& cql_config, cql_server_config config, qos::service_level_controller& sl_controller)
    : _proxy(proxy)
    , _query_processor(qp)
=======
cql_server::cql_server(distributed<cql3::query_processor>& qp, auth::service& auth_service,
        const cql3::cql_config& cql_config, cql_server_config config)
    : _query_processor(qp)
>>>>>>> c5a95210
    , _config(config)
    , _max_request_size(config.max_request_size)
    , _memory_available(config.get_service_memory_limiter_semaphore())
    , _notifier(std::make_unique<event_notifier>())
    , _auth_service(auth_service)
    , _cql_config(cql_config)
    , _sl_controller(sl_controller)
{
    namespace sm = seastar::metrics;

    _metrics.add_group("transport", {
        sm::make_derive("cql-connections", _connects,
                        sm::description("Counts a number of client connections.")),

        sm::make_gauge("current_connections", _connections,
                        sm::description("Holds a current number of client connections.")),

        sm::make_derive("requests_served", _requests_served,
                        sm::description("Counts a number of served requests.")),

        sm::make_gauge("requests_serving", _requests_serving,
                        sm::description("Holds a number of requests that are being processed right now.")),

        sm::make_gauge("requests_blocked_memory_current", [this] { return _memory_available.waiters(); },
                        sm::description(
                            seastar::format("Holds the number of requests that are currently blocked due to reaching the memory quota limit ({}B). "
                                            "Non-zero value indicates that our bottleneck is memory and more specifically - the memory quota allocated for the \"CQL transport\" component.", _max_request_size))),
        sm::make_derive("requests_blocked_memory", _requests_blocked_memory,
                        sm::description(
                            seastar::format("Holds an incrementing counter with the requests that ever blocked due to reaching the memory quota limit ({}B). "
                                            "The first derivative of this value shows how often we block due to memory exhaustion in the \"CQL transport\" component.", _max_request_size))),
       sm::make_gauge("requests_memory_available", [this] { return _memory_available.current(); },
                        sm::description(
                            seastar::format("Holds the amount of available memory for admitting new requests (max is {}B)."
                                            "Zero value indicates that our bottleneck is memory and more specifically - the memory quota allocated for the \"CQL transport\" component.", _max_request_size))),

    });
}

future<> cql_server::stop() {
    _stopping = true;
    size_t nr = 0;
    size_t nr_total = _listeners.size();
    clogger.debug("cql_server: abort accept nr_total={}", nr_total);
    for (auto&& l : _listeners) {
        l.abort_accept();
        clogger.debug("cql_server: abort accept {} out of {} done", ++nr, nr_total);
    }
    auto nr_conn = make_lw_shared<size_t>(0);
    auto nr_conn_total = _connections_list.size();
    clogger.debug("cql_server: shutdown connection nr_total={}", nr_conn_total);
    return parallel_for_each(_connections_list.begin(), _connections_list.end(), [nr_conn, nr_conn_total] (auto&& c) {
        return c.shutdown().then([nr_conn, nr_conn_total] {
            clogger.debug("cql_server: shutdown connection {} out of {} done", ++(*nr_conn), nr_conn_total);
        });
    }).then([this] {
        return std::move(_stopped);
    });
}

future<>
cql_server::listen(socket_address addr, std::shared_ptr<seastar::tls::credentials_builder> creds, bool keepalive) {
    listen_options lo;
    lo.reuse_address = true;
    server_socket ss;
    try {
        ss = creds
          ? seastar::tls::listen(creds->build_server_credentials(), addr, lo)
          : engine().listen(addr, lo);
    } catch (...) {
        throw std::runtime_error(format("CQLServer error while listening on {} -> {}", addr, std::current_exception()));
    }
    _listeners.emplace_back(std::move(ss));
    _stopped = when_all(std::move(_stopped), do_accepts(_listeners.size() - 1, keepalive, addr)).discard_result();
    return make_ready_future<>();
}

future<>
cql_server::do_accepts(int which, bool keepalive, socket_address server_addr) {
    return repeat([this, which, keepalive, server_addr] {
        ++_connections_being_accepted;
        return _listeners[which].accept().then_wrapped([this, which, keepalive, server_addr] (future<accept_result> f_cs_sa) mutable {
            --_connections_being_accepted;
            if (_stopping) {
                f_cs_sa.ignore_ready_future();
                maybe_idle();
                return stop_iteration::yes;
            }
            auto cs_sa = f_cs_sa.get0();
            auto fd = std::move(cs_sa.connection);
            auto addr = std::move(cs_sa.remote_address);
            fd.set_nodelay(true);
            fd.set_keepalive(keepalive);
            auto conn = make_shared<connection>(*this, server_addr, std::move(fd), std::move(addr));
            ++_connects;
            ++_connections;
            // Move connection to the background, monitor for lifetime and errors.
            (void)conn->process().then_wrapped([this, conn] (future<> f) {
                --_connections;
                try {
                    f.get();
                } catch (...) {
                    clogger.debug("connection error: {}", std::current_exception());
                }
            });
            return stop_iteration::no;
        }).handle_exception([] (auto ep) {
            clogger.debug("accept failed: {}", ep);
            return stop_iteration::no;
        });
    });
}

unsigned
cql_server::connection::frame_size() const {
    if (_version < 3) {
        return 8;
    } else {
        return 9;
    }
}

cql_binary_frame_v3
cql_server::connection::parse_frame(temporary_buffer<char> buf) const {
    if (buf.size() != frame_size()) {
        throw cql_frame_error();
    }
    cql_binary_frame_v3 v3;
    switch (_version) {
    case 1:
    case 2: {
        auto raw = reinterpret_cast<const cql_binary_frame_v1*>(buf.get());
        auto cooked = net::ntoh(*raw);
        v3.version = cooked.version;
        v3.flags = cooked.flags;
        v3.opcode = cooked.opcode;
        v3.stream = cooked.stream;
        v3.length = cooked.length;
        break;
    }
    case 3:
    case 4: {
        v3 = net::ntoh(*reinterpret_cast<const cql_binary_frame_v3*>(buf.get()));
        break;
    }
    default:
        throw exceptions::protocol_exception(format("Invalid or unsupported protocol version: {:d}", _version));
    }
    if (v3.version != _version) {
        throw exceptions::protocol_exception(format("Invalid message version. Got {:d} but previous messages on this connection had version {:d}", v3.version, _version));

    }
    return v3;
}

future<std::optional<cql_binary_frame_v3>>
cql_server::connection::read_frame() {
    using ret_type = std::optional<cql_binary_frame_v3>;
    if (!_version) {
        // We don't know the frame size before reading the first frame,
        // so read just one byte, and then read the rest of the frame.
        return _read_buf.read_exactly(1).then([this] (temporary_buffer<char> buf) {
            if (buf.empty()) {
                return make_ready_future<ret_type>();
            }
            _version = buf[0];
            init_cql_serialization_format();
            if (_version < 1 || _version > current_version) {
                auto client_version = _version;
                _version = current_version;
                throw exceptions::protocol_exception(format("Invalid or unsupported protocol version: {:d}", client_version));
            }
            return _read_buf.read_exactly(frame_size() - 1).then([this] (temporary_buffer<char> tail) {
                temporary_buffer<char> full(frame_size());
                full.get_write()[0] = _version;
                std::copy(tail.get(), tail.get() + tail.size(), full.get_write() + 1);
                auto frame = parse_frame(std::move(full));
                // This is the very first frame, so reject obviously incorrect frames, to
                // avoid allocating large amounts of memory for the message body
                if (frame.length > 100'000) {
                    // The STARTUP message body is a [string map] containing just a few options,
                    // so it should be smaller that 100kB. See #4366.
                    throw exceptions::protocol_exception(format("Initial message size too large ({:d}), rejecting as invalid", frame.length));
                }
                return make_ready_future<ret_type>(frame);
            });
        });
    } else {
        // Not the first frame, so we know the size.
        return _read_buf.read_exactly(frame_size()).then([this] (temporary_buffer<char> buf) {
            if (buf.empty()) {
                return make_ready_future<ret_type>();
            }
            return make_ready_future<ret_type>(parse_frame(std::move(buf)));
        });
    }
}

future<std::unique_ptr<cql_server::response>>
    cql_server::connection::process_request_one(fragmented_temporary_buffer::istream fbuf, uint8_t op, uint16_t stream, service::client_state& client_state, tracing_request_type tracing_request, service_permit permit) {
    using auth_state = service::client_state::auth_state;

    auto cqlop = static_cast<cql_binary_opcode>(op);
    tracing::trace_state_props_set trace_props;

    trace_props.set_if<tracing::trace_state_props::log_slow_query>(tracing::tracing::get_local_tracing_instance().slow_query_tracing_enabled());
    trace_props.set_if<tracing::trace_state_props::full_tracing>(tracing_request != tracing_request_type::not_requested);

    if (trace_props) {
        if (cqlop == cql_binary_opcode::QUERY ||
            cqlop == cql_binary_opcode::PREPARE ||
            cqlop == cql_binary_opcode::EXECUTE ||
            cqlop == cql_binary_opcode::BATCH) {
            trace_props.set_if<tracing::trace_state_props::write_on_close>(tracing_request == tracing_request_type::write_on_close);
            client_state.create_tracing_session(tracing::trace_type::QUERY, trace_props);
        }
    }

    tracing::set_request_size(client_state.get_trace_state(), fbuf.bytes_left());

    auto linearization_buffer = std::make_unique<bytes_ostream>();
    auto linearization_buffer_ptr = linearization_buffer.get();
    return futurize_apply([this, cqlop, stream, &fbuf, &client_state, linearization_buffer_ptr, permit = std::move(permit)] () mutable {
        // When using authentication, we need to ensure we are doing proper state transitions,
        // i.e. we cannot simply accept any query/exec ops unless auth is complete
        switch (client_state.get_auth_state()) {
            case auth_state::UNINITIALIZED:
                if (cqlop != cql_binary_opcode::STARTUP && cqlop != cql_binary_opcode::OPTIONS) {
                    throw exceptions::protocol_exception(format("Unexpected message {:d}, expecting STARTUP or OPTIONS", int(cqlop)));
                }
                break;
            case auth_state::AUTHENTICATION:
                // Support both SASL auth from protocol v2 and the older style Credentials auth from v1
                if (cqlop != cql_binary_opcode::AUTH_RESPONSE && cqlop != cql_binary_opcode::CREDENTIALS) {
                    throw exceptions::protocol_exception(format("Unexpected message {:d}, expecting {}", int(cqlop), _version == 1 ? "CREDENTIALS" : "SASL_RESPONSE"));
                }
                break;
            case auth_state::READY: default:
                if (cqlop == cql_binary_opcode::STARTUP) {
                    throw exceptions::protocol_exception("Unexpected message STARTUP, the connection is already initialized");
                }
                break;
        }

        tracing::set_username(client_state.get_trace_state(), client_state.user());

        auto in = request_reader(std::move(fbuf), *linearization_buffer_ptr);
        switch (cqlop) {
        case cql_binary_opcode::STARTUP:       return process_startup(stream, std::move(in), client_state);
        case cql_binary_opcode::AUTH_RESPONSE: return process_auth_response(stream, std::move(in), client_state);
        case cql_binary_opcode::OPTIONS:       return process_options(stream, std::move(in), client_state);
        case cql_binary_opcode::QUERY:         return process_query(stream, std::move(in), client_state, std::move(permit));
        case cql_binary_opcode::PREPARE:       return process_prepare(stream, std::move(in), client_state);
        case cql_binary_opcode::EXECUTE:       return process_execute(stream, std::move(in), client_state, std::move(permit));
        case cql_binary_opcode::BATCH:         return process_batch(stream, std::move(in), client_state, std::move(permit));
        case cql_binary_opcode::REGISTER:      return process_register(stream, std::move(in), client_state);
        default:                               throw exceptions::protocol_exception(format("Unknown opcode {:d}", int(cqlop)));
        }
    }).then_wrapped([this, cqlop, stream, &client_state, linearization_buffer = std::move(linearization_buffer)] (future<std::unique_ptr<cql_server::response>> f) -> std::unique_ptr<cql_server::response> {
        auto stop_trace = defer([&] {
            tracing::stop_foreground(client_state.get_trace_state());
        });
        --_server._requests_serving;
        try {
            std::unique_ptr<cql_server::response> response = f.get0();

            auto res_op = response->opcode();

            // and modify state now that we've generated a response.
            switch (client_state.get_auth_state()) {
            case auth_state::UNINITIALIZED:
                if (cqlop == cql_binary_opcode::STARTUP) {
                    if (res_op == cql_binary_opcode::AUTHENTICATE) {
                        client_state.set_auth_state(auth_state::AUTHENTICATION);
                    } else if (res_op == cql_binary_opcode::READY) {
                        client_state.set_auth_state(auth_state::READY);
                    }
                }
                break;
            case auth_state::AUTHENTICATION:
                // Support both SASL auth from protocol v2 and the older style Credentials auth from v1
                assert(cqlop == cql_binary_opcode::AUTH_RESPONSE || cqlop == cql_binary_opcode::CREDENTIALS);
                if (res_op == cql_binary_opcode::READY || res_op == cql_binary_opcode::AUTH_SUCCESS) {
                    client_state.set_auth_state(auth_state::READY);
                }
                break;
            default:
            case auth_state::READY:
                break;
            }

            tracing::set_response_size(client_state.get_trace_state(), response->size());
            return response;
        } catch (const exceptions::unavailable_exception& ex) {
            return make_unavailable_error(stream, ex.code(), ex.what(), ex.consistency, ex.required, ex.alive, client_state.get_trace_state());
        } catch (const exceptions::read_timeout_exception& ex) {
            return make_read_timeout_error(stream, ex.code(), ex.what(), ex.consistency, ex.received, ex.block_for, ex.data_present, client_state.get_trace_state());
        } catch (const exceptions::read_failure_exception& ex) {
            return make_read_failure_error(stream, ex.code(), ex.what(), ex.consistency, ex.received, ex.failures, ex.block_for, ex.data_present, client_state.get_trace_state());
        } catch (const exceptions::mutation_write_timeout_exception& ex) {
            return make_mutation_write_timeout_error(stream, ex.code(), ex.what(), ex.consistency, ex.received, ex.block_for, ex.type, client_state.get_trace_state());
        } catch (const exceptions::mutation_write_failure_exception& ex) {
            return make_mutation_write_failure_error(stream, ex.code(), ex.what(), ex.consistency, ex.received, ex.failures, ex.block_for, ex.type, client_state.get_trace_state());
        } catch (const exceptions::already_exists_exception& ex) {
            return make_already_exists_error(stream, ex.code(), ex.what(), ex.ks_name, ex.cf_name, client_state.get_trace_state());
        } catch (const exceptions::prepared_query_not_found_exception& ex) {
            return make_unprepared_error(stream, ex.code(), ex.what(), ex.id, client_state.get_trace_state());
        } catch (const exceptions::cassandra_exception& ex) {
            return make_error(stream, ex.code(), ex.what(), client_state.get_trace_state());
        } catch (std::exception& ex) {
            return make_error(stream, exceptions::exception_code::SERVER_ERROR, ex.what(), client_state.get_trace_state());
        } catch (...) {
            return make_error(stream, exceptions::exception_code::SERVER_ERROR, "unknown error", client_state.get_trace_state());
        }
    });
}

cql_server::connection::connection(cql_server& server, socket_address server_addr, connected_socket&& fd, socket_address addr)
    : _server(server)
    , _server_addr(server_addr)
    , _fd(std::move(fd))
    , _read_buf(_fd.input())
    , _write_buf(_fd.output())
    , _client_state(service::client_state::external_tag{}, server._auth_service, addr)
{
    ++_server._total_connections;
    ++_server._current_connections;
    _server._connections_list.push_back(*this);
}

cql_server::connection::~connection() {
    --_server._current_connections;
    _server._connections_list.erase(_server._connections_list.iterator_to(*this));
    _server.maybe_idle();
}

future<> cql_server::connection::process_until_tenant_switch() {
    _tenant_switch = false;
    {
        return do_until([this] {
            return _read_buf.eof() || _tenant_switch;
        }, [this] {
            return process_request();
        });
    }
}
future<> cql_server::connection::process()
{
    return with_gate(_pending_requests_gate, [this] {
        return do_until([this] {
            return _read_buf.eof();
        }, [this] {
            return _server._sl_controller.with_user_service_level(_client_state.user(), seastar::noncopyable_function<future<>()>([this] () {
                return process_until_tenant_switch();
            }));
        }).then_wrapped([this] (future<> f) {
            try {
                f.get();
            } catch (const exceptions::cassandra_exception& ex) {
                write_response(make_error(0, ex.code(), ex.what(), tracing::trace_state_ptr()));
            } catch (std::exception& ex) {
                write_response(make_error(0, exceptions::exception_code::SERVER_ERROR, ex.what(), tracing::trace_state_ptr()));
            } catch (...) {
                write_response(make_error(0, exceptions::exception_code::SERVER_ERROR, "unknown error", tracing::trace_state_ptr()));
            }
        });
    }).finally([this] {
        return _pending_requests_gate.close().then([this] {
            _server._notifier->unregister_connection(this);
            return _ready_to_respond.finally([this] {
                return _write_buf.close();
            });
        });
    });
}

future<> cql_server::connection::shutdown()
{
    try {
        _fd.shutdown_input();
        _fd.shutdown_output();
    } catch (...) {
    }
    return make_ready_future<>();
}

thread_local cql_server::connection::execution_stage_type
        cql_server::connection::_process_request_stage{"transport", &connection::process_request_one};

future<> cql_server::connection::process_request() {
    return read_frame().then_wrapped([this] (future<std::optional<cql_binary_frame_v3>>&& v) {
        auto maybe_frame = std::get<0>(v.get());
        if (!maybe_frame) {
            // eof
            return make_ready_future<>();
        }

        auto& f = *maybe_frame;
        tracing_request_type tracing_requested = tracing_request_type::not_requested;
        if (f.flags & cql_frame_flags::tracing) {
            // If tracing is requested for a specific CQL command - flush
            // tracing info right after the command is over.
            tracing_requested = tracing_request_type::write_on_close;
        } else if (tracing::tracing::get_local_tracing_instance().trace_next_query()) {
            tracing_requested = tracing_request_type::no_write_on_close;
        }

        auto op = f.opcode;
        auto stream = f.stream;
        auto mem_estimate = f.length * 2 + 8000; // Allow for extra copies and bookkeeping

        if (mem_estimate > _server._max_request_size) {
            throw exceptions::invalid_request_exception(format("request size too large (frame size {:d}; estimate {:d}; allowed {:d}",
                    f.length, mem_estimate, _server._max_request_size));
        }

        auto fut = get_units(_server._memory_available, mem_estimate);
        if (_server._memory_available.waiters()) {
            ++_server._requests_blocked_memory;
        }

        return fut.then([this, length = f.length, flags = f.flags, op, stream, tracing_requested] (semaphore_units<> mem_permit) {
          return this->read_and_decompress_frame(length, flags).then([this, op, stream, tracing_requested, mem_permit = make_service_permit(std::move(mem_permit))] (fragmented_temporary_buffer buf) mutable {

            ++_server._requests_served;
            ++_server._requests_serving;

            _pending_requests_gate.enter();
            auto leave = defer([this] { _pending_requests_gate.leave(); });
            // Replacing the immediately-invoked lambda below with just its body costs 5-10 usec extra per invocation.
            // Cause not understood.
            auto istream = buf.get_istream();
            (void)_process_request_stage(this, istream, op, stream, seastar::ref(_client_state), tracing_requested, mem_permit)
                    .then_wrapped([this, buf = std::move(buf), mem_permit, leave = std::move(leave)] (future<std::unique_ptr<cql_server::response>> response_f) mutable {
                try {
                    write_response(std::move(response_f.get0()), std::move(mem_permit), _compression);
                    _ready_to_respond = _ready_to_respond.finally([leave = std::move(leave)] {});
                } catch (...) {
                    clogger.error("request processing failed: {}", std::current_exception());
                }
            });

            return make_ready_future<>();
          });
        });
    });
}

static inline bytes_view to_bytes_view(temporary_buffer<char>& b)
{
    using byte = bytes_view::value_type;
    return bytes_view(reinterpret_cast<const byte*>(b.get()), b.size());
}

namespace compression_buffers {

// Reusable buffers for compression and decompression. Cleared every
// clear_buffers_trigger uses.
static constexpr size_t clear_buffers_trigger = 100'000;
static thread_local size_t buffer_use_count = 0;
static thread_local utils::reusable_buffer input_buffer;
static thread_local utils::reusable_buffer output_buffer;

void on_compression_buffer_use() {
    if (++buffer_use_count == clear_buffers_trigger) {
        input_buffer.clear();
        output_buffer.clear();
        buffer_use_count = 0;
    }
}

}

future<fragmented_temporary_buffer> cql_server::connection::read_and_decompress_frame(size_t length, uint8_t flags)
{
    using namespace compression_buffers;
    if (flags & cql_frame_flags::compression) {
        if (_compression == cql_compression::lz4) {
            if (length < 4) {
                throw std::runtime_error("Truncated frame");
            }
            return _buffer_reader.read_exactly(_read_buf, length).then([this] (fragmented_temporary_buffer buf) {
                auto linearization_buffer = bytes_ostream();
                int32_t uncomp_len = request_reader(buf.get_istream(), linearization_buffer).read_int();
                if (uncomp_len < 0) {
                    throw std::runtime_error("CQL frame uncompressed length is negative: " + std::to_string(uncomp_len));
                }
                buf.remove_prefix(4);
                auto in = input_buffer.get_linearized_view(fragmented_temporary_buffer::view(buf));
              auto uncomp = output_buffer.make_fragmented_temporary_buffer(uncomp_len, fragmented_temporary_buffer::default_fragment_size, [&] (bytes_mutable_view out) {
                auto ret = LZ4_decompress_safe(reinterpret_cast<const char*>(in.data()), reinterpret_cast<char*>(out.data()),
                                               in.size(), out.size());
                if (ret < 0) {
                    throw std::runtime_error("CQL frame LZ4 uncompression failure");
                }
                return out.size();
              });
                on_compression_buffer_use();
                return uncomp;
            });
        } else if (_compression == cql_compression::snappy) {
            return _buffer_reader.read_exactly(_read_buf, length).then([this] (fragmented_temporary_buffer buf) {
                auto in = input_buffer.get_linearized_view(fragmented_temporary_buffer::view(buf));
                size_t uncomp_len;
                if (snappy_uncompressed_length(reinterpret_cast<const char*>(in.data()), in.size(), &uncomp_len) != SNAPPY_OK) {
                    throw std::runtime_error("CQL frame Snappy uncompressed size is unknown");
                }
              auto uncomp = output_buffer.make_fragmented_temporary_buffer(uncomp_len, fragmented_temporary_buffer::default_fragment_size, [&] (bytes_mutable_view out) {
                size_t output_len = out.size();
                if (snappy_uncompress(reinterpret_cast<const char*>(in.data()), in.size(), reinterpret_cast<char*>(out.data()), &output_len) != SNAPPY_OK) {
                    throw std::runtime_error("CQL frame Snappy uncompression failure");
                }
                return output_len;
              });
                on_compression_buffer_use();
                return uncomp;
            });
        } else {
            throw exceptions::protocol_exception(format("Unknown compression algorithm"));
        }
    }
    return _buffer_reader.read_exactly(_read_buf, length);
}

future<std::unique_ptr<cql_server::response>> cql_server::connection::process_startup(uint16_t stream, request_reader in, service::client_state& client_state)
{
    auto options = in.read_string_map();
    auto compression_opt = options.find("COMPRESSION");
    if (compression_opt != options.end()) {
         auto compression = compression_opt->second;
         std::transform(compression.begin(), compression.end(), compression.begin(), ::tolower);
         if (compression == "lz4") {
             _compression = cql_compression::lz4;
         } else if (compression == "snappy") {
             _compression = cql_compression::snappy;
         } else {
             throw exceptions::protocol_exception(format("Unknown compression algorithm: {}", compression));
         }
    }
    auto& a = client_state.get_auth_service()->underlying_authenticator();
    if (a.require_authentication()) {
        return make_ready_future<std::unique_ptr<cql_server::response>>(make_autheticate(stream, a.qualified_java_name(), client_state.get_trace_state()));
    }
    return make_ready_future<std::unique_ptr<cql_server::response>>(make_ready(stream, client_state.get_trace_state()));
}

future<std::unique_ptr<cql_server::response>> cql_server::connection::process_auth_response(uint16_t stream, request_reader in, service::client_state& client_state)
{
    auto sasl_challenge = client_state.get_auth_service()->underlying_authenticator().new_sasl_challenge();
    auto buf = in.read_raw_bytes_view(in.bytes_left());
    auto challenge = sasl_challenge->evaluate_response(buf);
    if (sasl_challenge->is_complete()) {
<<<<<<< HEAD
        return sasl_challenge->get_authenticated_user().then_wrapped([this, sasl_challenge, stream, &client_state, challenge = std::move(challenge)](future<auth::authenticated_user> f) mutable {
            bool failed = f.failed();
            return audit::inspect_login(sasl_challenge->get_username(), client_state.get_client_address().addr(), failed).then(
                    [this, stream, challenge = std::move(challenge), &client_state, sasl_challenge, ff = std::move(f)] () mutable {
                client_state.set_login(make_shared<auth::authenticated_user>(std::move(ff.get0())));
                _tenant_switch = true;
                auto f = client_state.check_user_can_login();
                return f.then([this, stream, &client_state, challenge = std::move(challenge)]() mutable {
                    auto tr_state = client_state.get_trace_state();
                    return make_ready_future<std::unique_ptr<cql_server::response>>(make_auth_success(stream, std::move(challenge), tr_state));
                });
=======
        return sasl_challenge->get_authenticated_user().then([this, sasl_challenge, stream, &client_state, challenge = std::move(challenge)](auth::authenticated_user user) mutable {
            client_state.set_login(std::move(user));
            auto f = client_state.check_user_can_login();
            return f.then([this, stream, &client_state, challenge = std::move(challenge)]() mutable {
                auto tr_state = client_state.get_trace_state();
                return make_ready_future<std::unique_ptr<cql_server::response>>(make_auth_success(stream, std::move(challenge), tr_state));
>>>>>>> c5a95210
            });
        });
    }
    auto tr_state = client_state.get_trace_state();
    return make_ready_future<std::unique_ptr<cql_server::response>>(make_auth_challenge(stream, std::move(challenge), tr_state));
}

future<std::unique_ptr<cql_server::response>> cql_server::connection::process_options(uint16_t stream, request_reader in, service::client_state& client_state)
{
    return make_ready_future<std::unique_ptr<cql_server::response>>(make_supported(stream, client_state.get_trace_state()));
}

void
cql_server::connection::init_cql_serialization_format() {
    _cql_serialization_format = cql_serialization_format(_version);
}

future<std::unique_ptr<cql_server::response>> cql_server::connection::process_query(uint16_t stream, request_reader in, service::client_state& client_state, service_permit permit)
{
    auto query = in.read_long_string_view();
    auto q_state = std::make_unique<cql_query_state>(client_state, std::move(permit), _server._sl_controller);
    auto& query_state = q_state->query_state;
    q_state->options = in.read_options(_version, _cql_serialization_format, this->timeout_config(), _server._cql_config);
    auto& options = *q_state->options;
    auto skip_metadata = options.skip_metadata();

    tracing::set_page_size(query_state.get_trace_state(), options.get_page_size());
    tracing::set_consistency_level(query_state.get_trace_state(), options.get_consistency());
    tracing::set_optional_serial_consistency_level(query_state.get_trace_state(), options.get_serial_consistency());
    tracing::add_query(query_state.get_trace_state(), query);
    tracing::set_user_timestamp(query_state.get_trace_state(), options.get_specific_options().timestamp);

    tracing::begin(query_state.get_trace_state(), "Execute CQL3 query", client_state.get_client_address());

    return _server._query_processor.local().process(query, query_state, options).then([this, stream, &query_state, skip_metadata] (auto msg) {
         tracing::trace(query_state.get_trace_state(), "Done processing - preparing a result");
         return this->make_result(stream, msg, query_state.get_trace_state(), skip_metadata);
    }).finally([q_state = std::move(q_state)] {});
}

future<std::unique_ptr<cql_server::response>> cql_server::connection::process_prepare(uint16_t stream, request_reader in, service::client_state& client_state)
{
    auto query = sstring(in.read_long_string_view());

    tracing::add_query(client_state.get_trace_state(), query);
    tracing::begin(client_state.get_trace_state(), "Preparing CQL3 query", client_state.get_client_address());

    auto cpu_id = engine().cpu_id();
    auto cpus = boost::irange(0u, smp::count);
    return parallel_for_each(cpus.begin(), cpus.end(), [this, query, cpu_id, &client_state] (unsigned int c) mutable {
        if (c != cpu_id) {
            return smp::submit_to(c, [this, query, &client_state] () mutable {
                return _server._query_processor.local().prepare(std::move(query), client_state, false).discard_result();
            });
        } else {
            return make_ready_future<>();
        }
    }).then([this, query, stream, &client_state] () mutable {
        tracing::trace(client_state.get_trace_state(), "Done preparing on remote shards");
        return _server._query_processor.local().prepare(std::move(query), client_state, false).then([this, stream, &client_state] (auto msg) {
            tracing::trace(client_state.get_trace_state(), "Done preparing on a local shard - preparing a result. ID is [{}]", seastar::value_of([&msg] {
                return messages::result_message::prepared::cql::get_id(msg);
            }));
            return this->make_result(stream, msg, client_state.get_trace_state());
        });
    });
}

future<std::unique_ptr<cql_server::response>> cql_server::connection::process_execute(uint16_t stream, request_reader in, service::client_state& client_state, service_permit permit)
{
    cql3::prepared_cache_key_type cache_key(in.read_short_bytes());
    auto& id = cql3::prepared_cache_key_type::cql_id(cache_key);
    bool needs_authorization = false;

    // First, try to lookup in the cache of already authorized statements. If the corresponding entry is not found there
    // look for the prepared statement and then authorize it.
    auto prepared = _server._query_processor.local().get_prepared(client_state.user(), cache_key);
    if (!prepared) {
        needs_authorization = true;
        prepared = _server._query_processor.local().get_prepared(cache_key);
    }

    if (!prepared) {
        throw exceptions::prepared_query_not_found_exception(id);
    }

    auto q_state = std::make_unique<cql_query_state>(client_state, std::move(permit), _server._sl_controller);
    auto& query_state = q_state->query_state;
    if (_version == 1) {
        std::vector<cql3::raw_value_view> values;
        in.read_value_view_list(_version, values);
        auto consistency = in.read_consistency();
        q_state->options = std::make_unique<cql3::query_options>(_server._cql_config, consistency, timeout_config(), std::nullopt, values, false,
                                                                 cql3::query_options::specific_options::DEFAULT, _cql_serialization_format);
    } else {
        q_state->options = in.read_options(_version, _cql_serialization_format, this->timeout_config(), _server._cql_config);
    }
    auto& options = *q_state->options;
    auto skip_metadata = options.skip_metadata();

    tracing::set_page_size(client_state.get_trace_state(), options.get_page_size());
    tracing::set_consistency_level(client_state.get_trace_state(), options.get_consistency());
    tracing::set_optional_serial_consistency_level(client_state.get_trace_state(), options.get_serial_consistency());
    tracing::add_query(client_state.get_trace_state(), prepared->raw_cql_statement);
    tracing::add_prepared_statement(client_state.get_trace_state(), prepared);

    tracing::begin(client_state.get_trace_state(), seastar::value_of([&id] { return seastar::format("Execute CQL3 prepared query [{}]", id); }),
                   client_state.get_client_address());

    auto stmt = prepared->statement;
    tracing::trace(query_state.get_trace_state(), "Checking bounds");
    if (stmt->get_bound_terms() != options.get_values_count()) {
        const auto msg = format("Invalid amount of bind variables: expected {:d} received {:d}",
                stmt->get_bound_terms(),
                options.get_values_count());
        tracing::trace(query_state.get_trace_state(), msg);
        throw exceptions::invalid_request_exception(msg);
    }

    options.prepare(prepared->bound_names);

    tracing::trace(query_state.get_trace_state(), "Processing a statement");
    return _server._query_processor.local().process_statement_prepared(std::move(prepared), std::move(cache_key), query_state, options, needs_authorization).then([this, stream, &query_state, skip_metadata] (auto msg) {
        tracing::trace(query_state.get_trace_state(), "Done processing - preparing a result");
        return this->make_result(stream, msg, query_state.get_trace_state(), skip_metadata);
    }).then([&query_state, q_state = std::move(q_state), this] (std::unique_ptr<cql_server::response> response) {
        /* Keep q_state alive. */
        tracing::stop_foreground_prepared(query_state.get_trace_state(), q_state->options.get());
        return std::move(response);
    });
}

future<std::unique_ptr<cql_server::response>>
cql_server::connection::process_batch(uint16_t stream, request_reader in, service::client_state& client_state, service_permit permit)
{
    if (_version == 1) {
        throw exceptions::protocol_exception("BATCH messages are not support in version 1 of the protocol");
    }

    const auto type = in.read_byte();
    const unsigned n = in.read_short();

    std::vector<cql3::statements::batch_statement::single_statement> modifications;
    std::vector<std::vector<cql3::raw_value_view>> values;
    std::unordered_map<cql3::prepared_cache_key_type, cql3::authorized_prepared_statements_cache::value_type> pending_authorization_entries;

    modifications.reserve(n);
    values.reserve(n);

    tracing::begin(client_state.get_trace_state(), "Execute batch of CQL3 queries", client_state.get_client_address());

    for ([[gnu::unused]] auto i : boost::irange(0u, n)) {
        const auto kind = in.read_byte();

        std::unique_ptr<cql3::statements::prepared_statement> stmt_ptr;
        cql3::statements::prepared_statement::checked_weak_ptr ps;
        bool needs_authorization(kind == 0);

        switch (kind) {
        case 0: {
            auto query = in.read_long_string_view();
            stmt_ptr = _server._query_processor.local().get_statement(query, client_state);
            ps = stmt_ptr->checked_weak_from_this();
            tracing::add_query(client_state.get_trace_state(), query);
            break;
        }
        case 1: {
            cql3::prepared_cache_key_type cache_key(in.read_short_bytes());
            auto& id = cql3::prepared_cache_key_type::cql_id(cache_key);

            // First, try to lookup in the cache of already authorized statements. If the corresponding entry is not found there
            // look for the prepared statement and then authorize it.
            ps = _server._query_processor.local().get_prepared(client_state.user(), cache_key);
            if (!ps) {
                ps = _server._query_processor.local().get_prepared(cache_key);
                if (!ps) {
                    throw exceptions::prepared_query_not_found_exception(id);
                }
                // authorize a particular prepared statement only once
                needs_authorization = pending_authorization_entries.emplace(std::move(cache_key), ps->checked_weak_from_this()).second;
            }

            tracing::add_query(client_state.get_trace_state(), ps->raw_cql_statement);
            break;
        }
        default:
            throw exceptions::protocol_exception(
                    "Invalid query kind in BATCH messages. Must be 0 or 1 but got "
                            + std::to_string(int(kind)));
        }

        if (dynamic_cast<cql3::statements::modification_statement*>(ps->statement.get()) == nullptr) {
            throw exceptions::invalid_request_exception("Invalid statement in batch: only UPDATE, INSERT and DELETE statements are allowed.");
        }
        ::shared_ptr<cql3::statements::modification_statement> modif_statement_ptr = static_pointer_cast<cql3::statements::modification_statement>(ps->statement);
        tracing::add_table_name(client_state.get_trace_state(), modif_statement_ptr->keyspace(), modif_statement_ptr->column_family());
        tracing::add_prepared_statement(client_state.get_trace_state(), ps);

        modifications.emplace_back(std::move(modif_statement_ptr), needs_authorization);

        std::vector<cql3::raw_value_view> tmp;
        in.read_value_view_list(_version, tmp);

        auto stmt = ps->statement;
        if (stmt->get_bound_terms() != tmp.size()) {
            throw exceptions::invalid_request_exception(format("There were {:d} markers(?) in CQL but {:d} bound variables",
                            stmt->get_bound_terms(), tmp.size()));
        }
        values.emplace_back(std::move(tmp));
    }

    auto q_state = std::make_unique<cql_query_state>(client_state, std::move(permit), _server._sl_controller);
    auto& query_state = q_state->query_state;
    // #563. CQL v2 encodes query_options in v1 format for batch requests.
    q_state->options = std::make_unique<cql3::query_options>(cql3::query_options::make_batch_options(std::move(*in.read_options(_version < 3 ? 1 : _version, _cql_serialization_format, this->timeout_config(), _server._cql_config)), std::move(values)));
    auto& options = *q_state->options;

    tracing::set_consistency_level(client_state.get_trace_state(), options.get_consistency());
    tracing::set_optional_serial_consistency_level(client_state.get_trace_state(), options.get_serial_consistency());
    tracing::trace(client_state.get_trace_state(), "Creating a batch statement");

    auto batch = ::make_shared<cql3::statements::batch_statement>(cql3::statements::batch_statement::type(type), std::move(modifications), cql3::attributes::none(), _server._query_processor.local().get_cql_stats());
    return _server._query_processor.local().process_batch(batch, query_state, options, std::move(pending_authorization_entries)).then([this, stream, batch, &query_state] (auto msg) {
        return this->make_result(stream, msg, query_state.get_trace_state());
    }).then([&query_state, q_state = std::move(q_state), this] (std::unique_ptr<cql_server::response> response) {
        /* Keep q_state alive. */
        tracing::stop_foreground_prepared(query_state.get_trace_state(), q_state->options.get());
        return std::move(response);
    });
}

future<std::unique_ptr<cql_server::response>>
cql_server::connection::process_register(uint16_t stream, request_reader in, service::client_state& client_state)
{
    std::vector<sstring> event_types;
    in.read_string_list(event_types);
    for (auto&& event_type : event_types) {
        auto et = parse_event_type(event_type);
        _server._notifier->register_event(et, this);
    }
    return make_ready_future<std::unique_ptr<cql_server::response>>(make_ready(stream, client_state.get_trace_state()));
}

std::unique_ptr<cql_server::response> cql_server::connection::make_unavailable_error(int16_t stream, exceptions::exception_code err, sstring msg, db::consistency_level cl, int32_t required, int32_t alive, const tracing::trace_state_ptr& tr_state) const
{
    auto response = std::make_unique<cql_server::response>(stream, cql_binary_opcode::ERROR, tr_state);
    response->write_int(static_cast<int32_t>(err));
    response->write_string(msg);
    response->write_consistency(cl);
    response->write_int(required);
    response->write_int(alive);
    return response;
}

std::unique_ptr<cql_server::response> cql_server::connection::make_read_timeout_error(int16_t stream, exceptions::exception_code err, sstring msg, db::consistency_level cl, int32_t received, int32_t blockfor, bool data_present, const tracing::trace_state_ptr& tr_state) const
{
    auto response = std::make_unique<cql_server::response>(stream, cql_binary_opcode::ERROR, tr_state);
    response->write_int(static_cast<int32_t>(err));
    response->write_string(msg);
    response->write_consistency(cl);
    response->write_int(received);
    response->write_int(blockfor);
    response->write_byte(data_present);
    return response;
}

std::unique_ptr<cql_server::response> cql_server::connection::make_read_failure_error(int16_t stream, exceptions::exception_code err, sstring msg, db::consistency_level cl, int32_t received, int32_t numfailures, int32_t blockfor, bool data_present, const tracing::trace_state_ptr& tr_state) const
{
    if (_version < 4) {
        return make_read_timeout_error(stream, err, std::move(msg), cl, received, blockfor, data_present, tr_state);
    }
    auto response = std::make_unique<cql_server::response>(stream, cql_binary_opcode::ERROR, tr_state);
    response->write_int(static_cast<int32_t>(err));
    response->write_string(msg);
    response->write_consistency(cl);
    response->write_int(received);
    response->write_int(blockfor);
    response->write_int(numfailures);
    response->write_byte(data_present);
    return response;
}

std::unique_ptr<cql_server::response> cql_server::connection::make_mutation_write_timeout_error(int16_t stream, exceptions::exception_code err, sstring msg, db::consistency_level cl, int32_t received, int32_t blockfor, db::write_type type, const tracing::trace_state_ptr& tr_state) const
{
    auto response = std::make_unique<cql_server::response>(stream, cql_binary_opcode::ERROR, tr_state);
    response->write_int(static_cast<int32_t>(err));
    response->write_string(msg);
    response->write_consistency(cl);
    response->write_int(received);
    response->write_int(blockfor);
    response->write_string(format("{}", type));
    return response;
}

std::unique_ptr<cql_server::response> cql_server::connection::make_mutation_write_failure_error(int16_t stream, exceptions::exception_code err, sstring msg, db::consistency_level cl, int32_t received, int32_t numfailures, int32_t blockfor, db::write_type type, const tracing::trace_state_ptr& tr_state) const
{
    if (_version < 4) {
        return make_mutation_write_timeout_error(stream, err, std::move(msg), cl, received, blockfor, type, tr_state);
    }
    auto response = std::make_unique<cql_server::response>(stream, cql_binary_opcode::ERROR, tr_state);
    response->write_int(static_cast<int32_t>(err));
    response->write_string(msg);
    response->write_consistency(cl);
    response->write_int(received);
    response->write_int(blockfor);
    response->write_int(numfailures);
    response->write_string(format("{}", type));
    return response;
}

std::unique_ptr<cql_server::response> cql_server::connection::make_already_exists_error(int16_t stream, exceptions::exception_code err, sstring msg, sstring ks_name, sstring cf_name, const tracing::trace_state_ptr& tr_state) const
{
    auto response = std::make_unique<cql_server::response>(stream, cql_binary_opcode::ERROR, tr_state);
    response->write_int(static_cast<int32_t>(err));
    response->write_string(msg);
    response->write_string(ks_name);
    response->write_string(cf_name);
    return response;
}

std::unique_ptr<cql_server::response> cql_server::connection::make_unprepared_error(int16_t stream, exceptions::exception_code err, sstring msg, bytes id, const tracing::trace_state_ptr& tr_state) const
{
    auto response = std::make_unique<cql_server::response>(stream, cql_binary_opcode::ERROR, tr_state);
    response->write_int(static_cast<int32_t>(err));
    response->write_string(msg);
    response->write_short_bytes(id);
    return response;
}

std::unique_ptr<cql_server::response> cql_server::connection::make_error(int16_t stream, exceptions::exception_code err, sstring msg, const tracing::trace_state_ptr& tr_state) const
{
    auto response = std::make_unique<cql_server::response>(stream, cql_binary_opcode::ERROR, tr_state);
    response->write_int(static_cast<int32_t>(err));
    response->write_string(msg);
    return response;
}

std::unique_ptr<cql_server::response> cql_server::connection::make_ready(int16_t stream, const tracing::trace_state_ptr& tr_state) const
{
    return std::make_unique<cql_server::response>(stream, cql_binary_opcode::READY, tr_state);
}

std::unique_ptr<cql_server::response> cql_server::connection::make_autheticate(int16_t stream, const sstring& clz, const tracing::trace_state_ptr& tr_state) const
{
    auto response = std::make_unique<cql_server::response>(stream, cql_binary_opcode::AUTHENTICATE, tr_state);
    response->write_string(clz);
    return response;
}

std::unique_ptr<cql_server::response> cql_server::connection::make_auth_success(int16_t stream, bytes b, const tracing::trace_state_ptr& tr_state) const {
    auto response = std::make_unique<cql_server::response>(stream, cql_binary_opcode::AUTH_SUCCESS, tr_state);
    response->write_bytes(std::move(b));
    return response;
}

std::unique_ptr<cql_server::response> cql_server::connection::make_auth_challenge(int16_t stream, bytes b, const tracing::trace_state_ptr& tr_state) const {
    auto response = std::make_unique<cql_server::response>(stream, cql_binary_opcode::AUTH_CHALLENGE, tr_state);
    response->write_bytes(std::move(b));
    return response;
}

std::unique_ptr<cql_server::response> cql_server::connection::make_supported(int16_t stream, const tracing::trace_state_ptr& tr_state) const
{
    std::multimap<sstring, sstring> opts;
    opts.insert({"CQL_VERSION", cql3::query_processor::CQL_VERSION});
    opts.insert({"COMPRESSION", "lz4"});
    opts.insert({"COMPRESSION", "snappy"});
    if (_server._config.allow_shard_aware_drivers) {
        auto const& part = dht::global_partitioner();
        opts.insert({"SCYLLA_SHARD", format("{:d}", engine().cpu_id())});
        opts.insert({"SCYLLA_NR_SHARDS", format("{:d}", smp::count)});
        opts.insert({"SCYLLA_SHARDING_ALGORITHM", part.cpu_sharding_algorithm_name()});
        opts.insert({"SCYLLA_SHARDING_IGNORE_MSB", format("{:d}", part.sharding_ignore_msb())});
        opts.insert({"SCYLLA_PARTITIONER", part.name()});
    }
    auto response = std::make_unique<cql_server::response>(stream, cql_binary_opcode::SUPPORTED, tr_state);
    response->write_string_multimap(opts);
    return response;
}

class cql_server::fmt_visitor : public messages::result_message::visitor_base {
private:
    uint8_t _version;
    cql_server::response& _response;
    bool _skip_metadata;
public:
    fmt_visitor(uint8_t version, cql_server::response& response, bool skip_metadata)
        : _version{version}
        , _response{response}
        , _skip_metadata{skip_metadata}
    { }

    virtual void visit(const messages::result_message::void_message&) override {
        _response.write_int(0x0001);
    }

    virtual void visit(const messages::result_message::set_keyspace& m) override {
        _response.write_int(0x0003);
        _response.write_string(m.get_keyspace());
    }

    virtual void visit(const messages::result_message::prepared::cql& m) override {
        _response.write_int(0x0004);
        _response.write_short_bytes(m.get_id());
        _response.write(*m.metadata(), _version);
        if (_version > 1) {
            _response.write(*m.result_metadata());
        }
    }

    virtual void visit(const messages::result_message::schema_change& m) override {
        auto change = m.get_change();
        switch (change->type) {
        case event::event_type::SCHEMA_CHANGE: {
            auto sc = static_pointer_cast<event::schema_change>(change);
            _response.write_int(0x0005);
            _response.serialize(*sc, _version);
            break;
        }
        default:
            assert(0);
        }
    }

    virtual void visit(const messages::result_message::rows& m) override {
        _response.write_int(0x0002);
        auto& rs = m.rs();
        _response.write(rs.get_metadata(), _skip_metadata);
        auto row_count_plhldr = _response.write_int_placeholder();

        class visitor {
            cql_server::response& _response;
            int32_t _row_count = 0;
        public:
            visitor(cql_server::response& r) : _response(r) { }

            void start_row() {
                _row_count++;
            }
            void accept_value(std::optional<query::result_bytes_view> cell) {
                _response.write_value(cell);
            }
            void end_row() { }

            int32_t row_count() const { return _row_count; }
        };

        auto v = visitor(_response);
        rs.visit(v);
        row_count_plhldr.write(v.row_count());
    }
};

std::unique_ptr<cql_server::response>
cql_server::connection::make_result(int16_t stream, shared_ptr<messages::result_message> msg, const tracing::trace_state_ptr& tr_state, bool skip_metadata) const
{
    auto response = std::make_unique<cql_server::response>(stream, cql_binary_opcode::RESULT, tr_state);
    if (__builtin_expect(!msg->warnings().empty() && _version > 3, false)) {
        response->set_frame_flag(cql_frame_flags::warning);
        response->write_string_list(msg->warnings());
    }
    fmt_visitor fmt{_version, *response, skip_metadata};
    msg->accept(fmt);
    return response;
}

std::unique_ptr<cql_server::response>
cql_server::connection::make_topology_change_event(const event::topology_change& event) const
{
    auto response = std::make_unique<cql_server::response>(-1, cql_binary_opcode::EVENT, tracing::trace_state_ptr());
    response->write_string("TOPOLOGY_CHANGE");
    response->write_string(to_string(event.change));
    response->write_inet(event.node);
    return response;
}

std::unique_ptr<cql_server::response>
cql_server::connection::make_status_change_event(const event::status_change& event) const
{
    auto response = std::make_unique<cql_server::response>(-1, cql_binary_opcode::EVENT, tracing::trace_state_ptr());
    response->write_string("STATUS_CHANGE");
    response->write_string(to_string(event.status));
    response->write_inet(event.node);
    return response;
}

std::unique_ptr<cql_server::response>
cql_server::connection::make_schema_change_event(const event::schema_change& event) const
{
    auto response = std::make_unique<cql_server::response>(-1, cql_binary_opcode::EVENT, tracing::trace_state_ptr());
    response->write_string("SCHEMA_CHANGE");
    response->serialize(event, _version);
    return response;
}

void cql_server::connection::write_response(foreign_ptr<std::unique_ptr<cql_server::response>>&& response, service_permit permit, cql_compression compression)
{
    _ready_to_respond = _ready_to_respond.then([this, compression, response = std::move(response), permit = std::move(permit)] () mutable {
        auto message = response->make_message(_version, compression);
        message.on_delete([response = std::move(response)] { });
        return _write_buf.write(std::move(message)).then([this] {
            return _write_buf.flush();
        });
    });
}

scattered_message<char> cql_server::response::make_message(uint8_t version, cql_compression compression) {
    if (compression != cql_compression::none) {
        compress(compression);
    }
    scattered_message<char> msg;
    auto frame = make_frame(version, _body.size());
    msg.append(std::move(frame));
    for (auto&& fragment : _body.fragments()) {
        msg.append_static(reinterpret_cast<const char*>(fragment.data()), fragment.size());
    }
    return msg;
}

void cql_server::response::compress(cql_compression compression)
{
    switch (compression) {
    case cql_compression::lz4:
        compress_lz4();
        break;
    case cql_compression::snappy:
        compress_snappy();
        break;
    default:
        throw std::invalid_argument("Invalid CQL compression algorithm");
    }
    set_frame_flag(cql_frame_flags::compression);
}

void cql_server::response::compress_lz4()
{
    using namespace compression_buffers;
    auto view = input_buffer.get_linearized_view(_body);
    const char* input = reinterpret_cast<const char*>(view.data());
    size_t input_len = view.size();

    size_t output_len = LZ4_COMPRESSBOUND(input_len) + 4;
  _body = output_buffer.make_buffer(output_len, [&] (bytes_mutable_view output_view) {
    char* output = reinterpret_cast<char*>(output_view.data());
    output[0] = (input_len >> 24) & 0xFF;
    output[1] = (input_len >> 16) & 0xFF;
    output[2] = (input_len >> 8) & 0xFF;
    output[3] = input_len & 0xFF;
#ifdef HAVE_LZ4_COMPRESS_DEFAULT
    auto ret = LZ4_compress_default(input, output + 4, input_len, LZ4_compressBound(input_len));
#else
    auto ret = LZ4_compress(input, output + 4, input_len);
#endif
    if (ret == 0) {
        throw std::runtime_error("CQL frame LZ4 compression failure");
    }
    return ret + 4;
  });
    on_compression_buffer_use();
}

void cql_server::response::compress_snappy()
{
    using namespace compression_buffers;
    auto view = input_buffer.get_linearized_view(_body);
    const char* input = reinterpret_cast<const char*>(view.data());
    size_t input_len = view.size();

    size_t output_len = snappy_max_compressed_length(input_len);
  _body = output_buffer.make_buffer(output_len, [&] (bytes_mutable_view output_view) {
    char* output = reinterpret_cast<char*>(output_view.data());
    if (snappy_compress(input, input_len, output, &output_len) != SNAPPY_OK) {
        throw std::runtime_error("CQL frame Snappy compression failure");
    }
    return output_len;
  });
    on_compression_buffer_use();
}

void cql_server::response::serialize(const event::schema_change& event, uint8_t version)
{
    if (version >= 3) {
        write_string(to_string(event.change));
        write_string(to_string(event.target));
        write_string(event.keyspace);
        switch (event.target) {
        case event::schema_change::target_type::KEYSPACE:
            break;
        case event::schema_change::target_type::TYPE:
        case event::schema_change::target_type::TABLE:
            write_string(event.arguments[0]);
            break;
        case event::schema_change::target_type::FUNCTION:
        case event::schema_change::target_type::AGGREGATE:
            write_string(event.arguments[0]);
            write_string_list(std::vector<sstring>(event.arguments.begin() + 1, event.arguments.end()));
            break;
        }
    } else {
        switch (event.target) {
        // FIXME: Should we handle FUNCTION and AGGREGATE the same way as type?
        // FIXME: How do we get here? Can a client using v2 know about UDF?
        case event::schema_change::target_type::TYPE:
        case event::schema_change::target_type::FUNCTION:
        case event::schema_change::target_type::AGGREGATE:
            // The v1/v2 protocol is unable to represent these changes. Tell the
            // client that the keyspace was updated instead.
            write_string(to_string(event::schema_change::change_type::UPDATED));
            write_string(event.keyspace);
            write_string("");
            break;
        case event::schema_change::target_type::TABLE:
        case event::schema_change::target_type::KEYSPACE:
            write_string(to_string(event.change));
            write_string(event.keyspace);
            if (event.target == event::schema_change::target_type::TABLE) {
                write_string(event.arguments[0]);
            } else {
                write_string("");
            }
        }
    }
}

void cql_server::response::write_byte(uint8_t b)
{
    auto s = reinterpret_cast<const int8_t*>(&b);
    _body.write(bytes_view(s, sizeof(b)));
}

void cql_server::response::write_int(int32_t n)
{
    auto u = htonl(n);
    auto *s = reinterpret_cast<const int8_t*>(&u);
    _body.write(bytes_view(s, sizeof(u)));
}

cql_server::response::placeholder<int32_t> cql_server::response::write_int_placeholder() {
    return placeholder<int32_t>(_body.write_place_holder(sizeof(int32_t)));
}

void cql_server::response::write_long(int64_t n)
{
    auto u = htonq(n);
    auto *s = reinterpret_cast<const int8_t*>(&u);
    _body.write(bytes_view(s, sizeof(u)));
}

void cql_server::response::write_short(uint16_t n)
{
    auto u = htons(n);
    auto *s = reinterpret_cast<const int8_t*>(&u);
    _body.write(bytes_view(s, sizeof(u)));
}

template<typename T>
inline
T cast_if_fits(size_t v) {
    size_t max = std::numeric_limits<T>::max();
    if (v > max) {
        throw std::runtime_error(format("Value too large, {:d} > {:d}", v, max));
    }
    return static_cast<T>(v);
}

void cql_server::response::write_string(const sstring& s)
{
    write_short(cast_if_fits<uint16_t>(s.size()));
    _body.write(bytes_view(reinterpret_cast<const int8_t*>(s.data()), s.size()));
}

void cql_server::response::write_bytes_as_string(bytes_view s)
{
    write_short(cast_if_fits<uint16_t>(s.size()));
    _body.write(s);
}

void cql_server::response::write_long_string(const sstring& s)
{
    write_int(cast_if_fits<int32_t>(s.size()));
    _body.write(bytes_view(reinterpret_cast<const int8_t*>(s.data()), s.size()));
}

void cql_server::response::write_string_list(std::vector<sstring> string_list)
{
    write_short(cast_if_fits<uint16_t>(string_list.size()));
    for (auto&& s : string_list) {
        write_string(s);
    }
}

void cql_server::response::write_bytes(bytes b)
{
    write_int(cast_if_fits<int32_t>(b.size()));
    _body.write(b);
}

void cql_server::response::write_short_bytes(bytes b)
{
    write_short(cast_if_fits<uint16_t>(b.size()));
    _body.write(b);
}

void cql_server::response::write_inet(socket_address inet)
{
    auto addr = inet.addr();
    write_byte(uint8_t(addr.size()));
    auto * p = static_cast<const int8_t*>(addr.data());
    _body.write(bytes_view(p, addr.size()));
    write_int(inet.port());
}

void cql_server::response::write_consistency(db::consistency_level c)
{
    write_short(consistency_to_wire(c));
}

void cql_server::response::write_string_map(std::map<sstring, sstring> string_map)
{
    write_short(cast_if_fits<uint16_t>(string_map.size()));
    for (auto&& s : string_map) {
        write_string(s.first);
        write_string(s.second);
    }
}

void cql_server::response::write_string_multimap(std::multimap<sstring, sstring> string_map)
{
    std::vector<sstring> keys;
    for (auto it = string_map.begin(), end = string_map.end(); it != end; it = string_map.upper_bound(it->first)) {
        keys.push_back(it->first);
    }
    write_short(cast_if_fits<uint16_t>(keys.size()));
    for (auto&& key : keys) {
        std::vector<sstring> values;
        auto range = string_map.equal_range(key);
        for (auto it = range.first; it != range.second; ++it) {
            values.push_back(it->second);
        }
        write_string(key);
        write_string_list(values);
    }
}

void cql_server::response::write_value(bytes_opt value)
{
    if (!value) {
        write_int(-1);
        return;
    }

    write_int(value->size());
    _body.write(*value);
}

void cql_server::response::write_value(std::optional<query::result_bytes_view> value)
{
    if (!value) {
        write_int(-1);
        return;
    }

    write_int(value->size_bytes());
    using boost::range::for_each;
    for_each(*value, [&] (bytes_view fragment) {
        _body.write(fragment);
    });
}

class type_codec {
private:
    enum class type_id : int16_t {
        CUSTOM    = 0x0000,
        ASCII     = 0x0001,
        BIGINT    = 0x0002,
        BLOB      = 0x0003,
        BOOLEAN   = 0x0004,
        COUNTER   = 0x0005,
        DECIMAL   = 0x0006,
        DOUBLE    = 0x0007,
        FLOAT     = 0x0008,
        INT       = 0x0009,
        TIMESTAMP = 0x000B,
        UUID      = 0x000C,
        VARCHAR   = 0x000D,
        VARINT    = 0x000E,
        TIMEUUID  = 0x000F,
        INET      = 0x0010,
        DATE      = 0x0011,
        TIME      = 0x0012,
        SMALLINT  = 0x0013,
        TINYINT   = 0x0014,
        DURATION  = 0x0015,
        LIST      = 0x0020,
        MAP       = 0x0021,
        SET       = 0x0022,
        UDT       = 0x0030,
        TUPLE     = 0x0031,
    };

    using type_id_to_type_type = boost::bimap<
        boost::bimaps::unordered_set_of<type_id>,
        boost::bimaps::unordered_set_of<data_type>>;

    static thread_local const type_id_to_type_type type_id_to_type;
public:
    static void encode(cql_server::response& r, data_type type) {
        type = type->underlying_type();

        // For compatibility sake, we still return DateType as the timestamp type in resultSet metadata (#5723)
        if (type == date_type) {
            type = timestamp_type;
        }

        auto i = type_id_to_type.right.find(type);
        if (i != type_id_to_type.right.end()) {
            r.write_short(static_cast<std::underlying_type<type_id>::type>(i->second));
            return;
        }

        if (type->is_reversed()) {
            fail(unimplemented::cause::REVERSED);
        }
        if (type->is_user_type()) {
            r.write_short(uint16_t(type_id::UDT));
            auto udt = static_pointer_cast<const user_type_impl>(type);
            r.write_string(udt->_keyspace);
            r.write_bytes_as_string(udt->_name);
            r.write_short(udt->size());
            for (auto&& i : boost::irange<size_t>(0, udt->size())) {
                r.write_bytes_as_string(udt->field_name(i));
                encode(r, udt->field_type(i));
            }
            return;
        }
        if (type->is_tuple()) {
            r.write_short(uint16_t(type_id::TUPLE));
            auto ttype = static_pointer_cast<const tuple_type_impl>(type);
            r.write_short(ttype->size());
            for (auto&& t : ttype->all_types()) {
                encode(r, t);
            }
            return;
        }
        if (type->is_collection()) {
            auto&& ctype = static_cast<const collection_type_impl*>(type.get());
            if (ctype->get_kind() == abstract_type::kind::map) {
                r.write_short(uint16_t(type_id::MAP));
                auto&& mtype = static_cast<const map_type_impl*>(ctype);
                encode(r, mtype->get_keys_type());
                encode(r, mtype->get_values_type());
            } else if (ctype->get_kind() == abstract_type::kind::set) {
                r.write_short(uint16_t(type_id::SET));
                auto&& stype = static_cast<const set_type_impl*>(ctype);
                encode(r, stype->get_elements_type());
            } else if (ctype->get_kind() == abstract_type::kind::list) {
                r.write_short(uint16_t(type_id::LIST));
                auto&& ltype = static_cast<const list_type_impl*>(ctype);
                encode(r, ltype->get_elements_type());
            } else {
                abort();
            }
            return;
        }
        abort();
    }
};

thread_local const type_codec::type_id_to_type_type type_codec::type_id_to_type = boost::assign::list_of<type_id_to_type_type::relation>
    (type_id::ASCII     , ascii_type)
    (type_id::BIGINT    , long_type)
    (type_id::BLOB      , bytes_type)
    (type_id::BOOLEAN   , boolean_type)
    (type_id::COUNTER   , counter_type)
    (type_id::DECIMAL   , decimal_type)
    (type_id::DOUBLE    , double_type)
    (type_id::FLOAT     , float_type)
    (type_id::INT       , int32_type)
    (type_id::TINYINT   , byte_type)
    (type_id::DURATION  , duration_type)
    (type_id::SMALLINT  , short_type)
    (type_id::TIMESTAMP , timestamp_type)
    (type_id::UUID      , uuid_type)
    (type_id::VARCHAR   , utf8_type)
    (type_id::VARINT    , varint_type)
    (type_id::TIMEUUID  , timeuuid_type)
    (type_id::DATE      , simple_date_type)
    (type_id::TIME      , time_type)
    (type_id::INET      , inet_addr_type);

void cql_server::response::write(const cql3::metadata& m, bool no_metadata) {
    auto flags = m.flags();
    bool global_tables_spec = m.flags().contains<cql3::metadata::flag::GLOBAL_TABLES_SPEC>();
    bool has_more_pages = m.flags().contains<cql3::metadata::flag::HAS_MORE_PAGES>();

    if (no_metadata) {
        flags.set<cql3::metadata::flag::NO_METADATA>();
    }

    write_int(flags.mask());
    write_int(m.column_count());

    if (has_more_pages) {
        write_value(m.paging_state()->serialize());
    }

    if (no_metadata) {
        return;
    }

    auto names_i = m.get_names().begin();

    if (global_tables_spec) {
        auto first_spec = *names_i;
        write_string(first_spec->ks_name);
        write_string(first_spec->cf_name);
    }

    for (uint32_t i = 0; i < m.column_count(); ++i, ++names_i) {
        ::shared_ptr<cql3::column_specification> name = *names_i;
        if (!global_tables_spec) {
            write_string(name->ks_name);
            write_string(name->cf_name);
        }
        write_string(name->name->text());
        type_codec::encode(*this, name->type);
    };
}

void cql_server::response::write(const cql3::prepared_metadata& m, uint8_t version)
{
    bool global_tables_spec = m.flags().contains<cql3::prepared_metadata::flag::GLOBAL_TABLES_SPEC>();

    write_int(m.flags().mask());
    write_int(m.names().size());

    if (version >= 4) {
        if (!global_tables_spec) {
            write_int(0);
        } else {
            write_int(m.partition_key_bind_indices().size());
            for (uint16_t bind_index : m.partition_key_bind_indices()) {
                write_short(bind_index);
            }
        }
    }

    if (global_tables_spec) {
        write_string(m.names()[0]->ks_name);
        write_string(m.names()[0]->cf_name);
    }

    for (auto const& name : m.names()) {
        if (!global_tables_spec) {
            write_string(name->ks_name);
            write_string(name->cf_name);
        }
        write_string(name->name->text());
        type_codec::encode(*this, name->type);
    }
}

}<|MERGE_RESOLUTION|>--- conflicted
+++ resolved
@@ -129,16 +129,9 @@
     }
 }
 
-<<<<<<< HEAD
-cql_server::cql_server(distributed<service::storage_proxy>& proxy, distributed<cql3::query_processor>& qp, auth::service& auth_service,
+cql_server::cql_server(distributed<cql3::query_processor>& qp, auth::service& auth_service,
         const cql3::cql_config& cql_config, cql_server_config config, qos::service_level_controller& sl_controller)
-    : _proxy(proxy)
-    , _query_processor(qp)
-=======
-cql_server::cql_server(distributed<cql3::query_processor>& qp, auth::service& auth_service,
-        const cql3::cql_config& cql_config, cql_server_config config)
     : _query_processor(qp)
->>>>>>> c5a95210
     , _config(config)
     , _max_request_size(config.max_request_size)
     , _memory_available(config.get_service_memory_limiter_semaphore())
@@ -691,26 +684,17 @@
     auto buf = in.read_raw_bytes_view(in.bytes_left());
     auto challenge = sasl_challenge->evaluate_response(buf);
     if (sasl_challenge->is_complete()) {
-<<<<<<< HEAD
         return sasl_challenge->get_authenticated_user().then_wrapped([this, sasl_challenge, stream, &client_state, challenge = std::move(challenge)](future<auth::authenticated_user> f) mutable {
             bool failed = f.failed();
             return audit::inspect_login(sasl_challenge->get_username(), client_state.get_client_address().addr(), failed).then(
                     [this, stream, challenge = std::move(challenge), &client_state, sasl_challenge, ff = std::move(f)] () mutable {
-                client_state.set_login(make_shared<auth::authenticated_user>(std::move(ff.get0())));
+                client_state.set_login(std::move(ff.get0()));
                 _tenant_switch = true;
                 auto f = client_state.check_user_can_login();
                 return f.then([this, stream, &client_state, challenge = std::move(challenge)]() mutable {
                     auto tr_state = client_state.get_trace_state();
                     return make_ready_future<std::unique_ptr<cql_server::response>>(make_auth_success(stream, std::move(challenge), tr_state));
                 });
-=======
-        return sasl_challenge->get_authenticated_user().then([this, sasl_challenge, stream, &client_state, challenge = std::move(challenge)](auth::authenticated_user user) mutable {
-            client_state.set_login(std::move(user));
-            auto f = client_state.check_user_can_login();
-            return f.then([this, stream, &client_state, challenge = std::move(challenge)]() mutable {
-                auto tr_state = client_state.get_trace_state();
-                return make_ready_future<std::unique_ptr<cql_server::response>>(make_auth_success(stream, std::move(challenge), tr_state));
->>>>>>> c5a95210
             });
         });
     }
