/*
 * Copyright (C) 2015 ScyllaDB
 */

/*
 * This file is part of Scylla.
 *
 * See the LICENSE.PROPRIETARY file in the top-level directory for licensing information.
 */

#include "server.hh"

#include <boost/bimap/unordered_set_of.hpp>
#include <boost/range/irange.hpp>
#include <boost/bimap.hpp>
#include <boost/assign.hpp>
#include <boost/range/adaptor/sliced.hpp>

#include "cql3/statements/batch_statement.hh"
#include "service/migration_manager.hh"
#include "service/storage_service.hh"
#include "service/qos/service_level_controller.hh"
#include "db/consistency_level_type.hh"
#include "db/write_type.hh"
#include <seastar/core/future-util.hh>
#include <seastar/core/reactor.hh>
#include "utils/UUID.hh"
#include <seastar/net/byteorder.hh>
#include <seastar/core/metrics.hh>
#include <seastar/net/byteorder.hh>
#include <seastar/util/lazy.hh>
#include <seastar/core/execution_stage.hh>

#include "enum_set.hh"
#include "service/query_state.hh"
#include "service/client_state.hh"
#include "exceptions/exceptions.hh"
#include "connection_notifier.hh"

#include "auth/authenticator.hh"

#include <cassert>
#include <string>

#include <snappy-c.h>
#include <lz4.h>

#include "response.hh"
#include "request.hh"

#include "types/user.hh"

namespace cql_transport {

static logging::logger clogger("cql_server");

struct cql_frame_error : std::exception {
    const char* what() const throw () override {
        return "bad cql binary frame";
    }
};

inline int16_t consistency_to_wire(db::consistency_level c)
{
    switch (c) {
    case db::consistency_level::ANY:          return 0x0000;
    case db::consistency_level::ONE:          return 0x0001;
    case db::consistency_level::TWO:          return 0x0002;
    case db::consistency_level::THREE:        return 0x0003;
    case db::consistency_level::QUORUM:       return 0x0004;
    case db::consistency_level::ALL:          return 0x0005;
    case db::consistency_level::LOCAL_QUORUM: return 0x0006;
    case db::consistency_level::EACH_QUORUM:  return 0x0007;
    case db::consistency_level::SERIAL:       return 0x0008;
    case db::consistency_level::LOCAL_SERIAL: return 0x0009;
    case db::consistency_level::LOCAL_ONE:    return 0x000A;
    default:                                  throw std::runtime_error("Invalid consistency level");
    }
}

sstring to_string(const event::topology_change::change_type t) {
    using type = event::topology_change::change_type;
    switch (t) {
    case type::NEW_NODE:     return "NEW_NODE";
    case type::REMOVED_NODE: return "REMOVED_NODE";
    case type::MOVED_NODE:   return "MOVED_NODE";
    }
    throw std::invalid_argument("unknown change type");
}

sstring to_string(const event::status_change::status_type t) {
    using type = event::status_change::status_type;
    switch (t) {
    case type::UP:   return "UP";
    case type::DOWN: return "DOWN";
    }
    throw std::invalid_argument("unknown change type");
}

sstring to_string(const event::schema_change::change_type t) {
    switch (t) {
    case event::schema_change::change_type::CREATED: return "CREATED";
    case event::schema_change::change_type::UPDATED: return "UPDATED";
    case event::schema_change::change_type::DROPPED: return "DROPPED";
    }
    assert(false && "unreachable");
}

sstring to_string(const event::schema_change::target_type t) {
    switch (t) {
    case event::schema_change::target_type::KEYSPACE: return "KEYSPACE";
    case event::schema_change::target_type::TABLE:    return "TABLE";
    case event::schema_change::target_type::TYPE:     return "TYPE";
    case event::schema_change::target_type::FUNCTION: return "FUNCTION";
    case event::schema_change::target_type::AGGREGATE:return "AGGREGATE";
    }
    assert(false && "unreachable");
}

event::event_type parse_event_type(const sstring& value)
{
    if (value == "TOPOLOGY_CHANGE") {
        return event::event_type::TOPOLOGY_CHANGE;
    } else if (value == "STATUS_CHANGE") {
        return event::event_type::STATUS_CHANGE;
    } else if (value == "SCHEMA_CHANGE") {
        return event::event_type::SCHEMA_CHANGE;
    } else {
        throw exceptions::protocol_exception(format("Invalid value '{}' for Event.Type", value));
    }
}

cql_server::cql_server(distributed<cql3::query_processor>& qp, auth::service& auth_service,
        const cql3::cql_config& cql_config, cql_server_config config, qos::service_level_controller& sl_controller)
    : _query_processor(qp)
    , _config(config)
    , _max_request_size(config.max_request_size)
    , _memory_available(config.get_service_memory_limiter_semaphore())
    , _notifier(std::make_unique<event_notifier>())
    , _auth_service(auth_service)
    , _cql_config(cql_config)
    , _sl_controller(sl_controller)
{
    namespace sm = seastar::metrics;

    _metrics.add_group("transport", {
        sm::make_derive("cql-connections", _connects,
                        sm::description("Counts a number of client connections.")),

        sm::make_gauge("current_connections", _connections,
                        sm::description("Holds a current number of client connections.")),

        sm::make_derive("requests_served", _requests_served,
                        sm::description("Counts a number of served requests.")),

        sm::make_gauge("requests_serving", _requests_serving,
                        sm::description("Holds a number of requests that are being processed right now.")),

        sm::make_gauge("requests_blocked_memory_current", [this] { return _memory_available.waiters(); },
                        sm::description(
                            seastar::format("Holds the number of requests that are currently blocked due to reaching the memory quota limit ({}B). "
                                            "Non-zero value indicates that our bottleneck is memory and more specifically - the memory quota allocated for the \"CQL transport\" component.", _max_request_size))),
        sm::make_derive("requests_blocked_memory", _requests_blocked_memory,
                        sm::description(
                            seastar::format("Holds an incrementing counter with the requests that ever blocked due to reaching the memory quota limit ({}B). "
                                            "The first derivative of this value shows how often we block due to memory exhaustion in the \"CQL transport\" component.", _max_request_size))),
       sm::make_gauge("requests_memory_available", [this] { return _memory_available.current(); },
                        sm::description(
                            seastar::format("Holds the amount of available memory for admitting new requests (max is {}B)."
                                            "Zero value indicates that our bottleneck is memory and more specifically - the memory quota allocated for the \"CQL transport\" component.", _max_request_size))),

    });
}

future<> cql_server::stop() {
    _stopping = true;
    size_t nr = 0;
    size_t nr_total = _listeners.size();
    clogger.debug("cql_server: abort accept nr_total={}", nr_total);
    for (auto&& l : _listeners) {
        l.abort_accept();
        clogger.debug("cql_server: abort accept {} out of {} done", ++nr, nr_total);
    }
    auto nr_conn = make_lw_shared<size_t>(0);
    auto nr_conn_total = _connections_list.size();
    clogger.debug("cql_server: shutdown connection nr_total={}", nr_conn_total);
    return parallel_for_each(_connections_list.begin(), _connections_list.end(), [nr_conn, nr_conn_total] (auto&& c) {
        return c.shutdown().then([nr_conn, nr_conn_total] {
            clogger.debug("cql_server: shutdown connection {} out of {} done", ++(*nr_conn), nr_conn_total);
        });
    }).then([this] {
        return std::move(_stopped);
    });
}

future<>
cql_server::listen(socket_address addr, std::shared_ptr<seastar::tls::credentials_builder> creds, bool keepalive) {
    listen_options lo;
    lo.reuse_address = true;
    server_socket ss;
    try {
        ss = creds
          ? seastar::tls::listen(creds->build_server_credentials(), addr, lo)
          : engine().listen(addr, lo);
    } catch (...) {
        throw std::runtime_error(format("CQLServer error while listening on {} -> {}", addr, std::current_exception()));
    }
    _listeners.emplace_back(std::move(ss));
    _stopped = when_all(std::move(_stopped), do_accepts(_listeners.size() - 1, keepalive, addr)).discard_result();
    return make_ready_future<>();
}

future<>
cql_server::do_accepts(int which, bool keepalive, socket_address server_addr) {
    return repeat([this, which, keepalive, server_addr] {
        ++_connections_being_accepted;
        return _listeners[which].accept().then_wrapped([this, which, keepalive, server_addr] (future<accept_result> f_cs_sa) mutable {
            --_connections_being_accepted;
            if (_stopping) {
                f_cs_sa.ignore_ready_future();
                maybe_idle();
                return stop_iteration::yes;
            }
            auto cs_sa = f_cs_sa.get0();
            auto fd = std::move(cs_sa.connection);
            auto addr = std::move(cs_sa.remote_address);
            fd.set_nodelay(true);
            fd.set_keepalive(keepalive);
            auto conn = make_shared<connection>(*this, server_addr, std::move(fd), std::move(addr));
            ++_connects;
            ++_connections;
            // Move the processing into the background.
            (void)futurize_apply([this, conn] {
                return advertise_new_connection(conn); // Notify any listeners about new connection.
            }).then_wrapped([this, conn] (future<> f) {
                try {
                    f.get();
                } catch (...) {
                    clogger.info("exception while advertising new connection: {}", std::current_exception());
                }
                // Block while monitoring for lifetime/errors.
                return conn->process().finally([this, conn] {
                    --_connections;
                    return unadvertise_connection(conn);
                }).handle_exception([] (std::exception_ptr ep) {
                    clogger.info("exception while processing connection: {}", ep);
                });
            });
            return stop_iteration::no;
        }).handle_exception([] (auto ep) {
            clogger.debug("accept failed: {}", ep);
            return stop_iteration::no;
        });
    });
}

future<>
cql_server::advertise_new_connection(shared_ptr<connection> conn) {
    client_data cd = conn->make_client_data();
    clogger.trace("Advertising new connection from CQL client {}:{}", cd.ip, cd.port);
    return notify_new_client(std::move(cd));
}

future<>
cql_server::unadvertise_connection(shared_ptr<connection> conn) {
    const auto ip = conn->get_client_state().get_client_address().addr();
    const auto port = conn->get_client_state().get_client_port();
    clogger.trace("Advertising disconnection of CQL client {}:{}", ip, port);
    return notify_disconnected_client(ip, client_type::cql, port);
}

unsigned
cql_server::connection::frame_size() const {
    if (_version < 3) {
        return 8;
    } else {
        return 9;
    }
}

cql_binary_frame_v3
cql_server::connection::parse_frame(temporary_buffer<char> buf) const {
    if (buf.size() != frame_size()) {
        throw cql_frame_error();
    }
    cql_binary_frame_v3 v3;
    switch (_version) {
    case 1:
    case 2: {
        auto raw = reinterpret_cast<const cql_binary_frame_v1*>(buf.get());
        auto cooked = net::ntoh(*raw);
        v3.version = cooked.version;
        v3.flags = cooked.flags;
        v3.opcode = cooked.opcode;
        v3.stream = cooked.stream;
        v3.length = cooked.length;
        break;
    }
    case 3:
    case 4: {
        v3 = net::ntoh(*reinterpret_cast<const cql_binary_frame_v3*>(buf.get()));
        break;
    }
    default:
        throw exceptions::protocol_exception(format("Invalid or unsupported protocol version: {:d}", _version));
    }
    if (v3.version != _version) {
        throw exceptions::protocol_exception(format("Invalid message version. Got {:d} but previous messages on this connection had version {:d}", v3.version, _version));

    }
    return v3;
}

future<std::optional<cql_binary_frame_v3>>
cql_server::connection::read_frame() {
    using ret_type = std::optional<cql_binary_frame_v3>;
    if (!_version) {
        // We don't know the frame size before reading the first frame,
        // so read just one byte, and then read the rest of the frame.
        return _read_buf.read_exactly(1).then([this] (temporary_buffer<char> buf) {
            if (buf.empty()) {
                return make_ready_future<ret_type>();
            }
            _version = buf[0];
            init_cql_serialization_format();
            if (_version < 1 || _version > current_version) {
                auto client_version = _version;
                _version = current_version;
                throw exceptions::protocol_exception(format("Invalid or unsupported protocol version: {:d}", client_version));
            }
            return _read_buf.read_exactly(frame_size() - 1).then([this] (temporary_buffer<char> tail) {
                temporary_buffer<char> full(frame_size());
                full.get_write()[0] = _version;
                std::copy(tail.get(), tail.get() + tail.size(), full.get_write() + 1);
                auto frame = parse_frame(std::move(full));
                // This is the very first frame, so reject obviously incorrect frames, to
                // avoid allocating large amounts of memory for the message body
                if (frame.length > 100'000) {
                    // The STARTUP message body is a [string map] containing just a few options,
                    // so it should be smaller that 100kB. See #4366.
                    throw exceptions::protocol_exception(format("Initial message size too large ({:d}), rejecting as invalid", frame.length));
                }
                return make_ready_future<ret_type>(frame);
            });
        });
    } else {
        // Not the first frame, so we know the size.
        return _read_buf.read_exactly(frame_size()).then([this] (temporary_buffer<char> buf) {
            if (buf.empty()) {
                return make_ready_future<ret_type>();
            }
            return make_ready_future<ret_type>(parse_frame(std::move(buf)));
        });
    }
}

future<foreign_ptr<std::unique_ptr<cql_server::response>>>
    cql_server::connection::process_request_one(fragmented_temporary_buffer::istream fbuf, uint8_t op, uint16_t stream, service::client_state& client_state, tracing_request_type tracing_request, service_permit permit) {
    using auth_state = service::client_state::auth_state;

    auto cqlop = static_cast<cql_binary_opcode>(op);
    tracing::trace_state_props_set trace_props;

    trace_props.set_if<tracing::trace_state_props::log_slow_query>(tracing::tracing::get_local_tracing_instance().slow_query_tracing_enabled());
    trace_props.set_if<tracing::trace_state_props::full_tracing>(tracing_request != tracing_request_type::not_requested);

    if (trace_props) {
        if (cqlop == cql_binary_opcode::QUERY ||
            cqlop == cql_binary_opcode::PREPARE ||
            cqlop == cql_binary_opcode::EXECUTE ||
            cqlop == cql_binary_opcode::BATCH) {
            trace_props.set_if<tracing::trace_state_props::write_on_close>(tracing_request == tracing_request_type::write_on_close);
            client_state.create_tracing_session(tracing::trace_type::QUERY, trace_props);
        }
    }

    tracing::set_request_size(client_state.get_trace_state(), fbuf.bytes_left());

    auto linearization_buffer = std::make_unique<bytes_ostream>();
    auto linearization_buffer_ptr = linearization_buffer.get();
    return futurize_apply([this, cqlop, stream, &fbuf, &client_state, linearization_buffer_ptr, permit = std::move(permit)] () mutable {
        // When using authentication, we need to ensure we are doing proper state transitions,
        // i.e. we cannot simply accept any query/exec ops unless auth is complete
        switch (client_state.get_auth_state()) {
            case auth_state::UNINITIALIZED:
                if (cqlop != cql_binary_opcode::STARTUP && cqlop != cql_binary_opcode::OPTIONS) {
                    throw exceptions::protocol_exception(format("Unexpected message {:d}, expecting STARTUP or OPTIONS", int(cqlop)));
                }
                break;
            case auth_state::AUTHENTICATION:
                // Support both SASL auth from protocol v2 and the older style Credentials auth from v1
                if (cqlop != cql_binary_opcode::AUTH_RESPONSE && cqlop != cql_binary_opcode::CREDENTIALS) {
                    throw exceptions::protocol_exception(format("Unexpected message {:d}, expecting {}", int(cqlop), _version == 1 ? "CREDENTIALS" : "SASL_RESPONSE"));
                }
                break;
            case auth_state::READY: default:
                if (cqlop == cql_binary_opcode::STARTUP) {
                    throw exceptions::protocol_exception("Unexpected message STARTUP, the connection is already initialized");
                }
                break;
        }

        tracing::set_username(client_state.get_trace_state(), client_state.user());

        auto wrap_in_foreign = [] (future<std::unique_ptr<cql_server::response>> f) {
            return f.then([] (std::unique_ptr<cql_server::response> p) {
                return make_ready_future<foreign_ptr<std::unique_ptr<cql_server::response>>>(make_foreign(std::move(p)));
            });
        };
        auto in = request_reader(std::move(fbuf), *linearization_buffer_ptr);
        switch (cqlop) {
        case cql_binary_opcode::STARTUP:       return wrap_in_foreign(process_startup(stream, std::move(in), client_state));
        case cql_binary_opcode::AUTH_RESPONSE: return wrap_in_foreign(process_auth_response(stream, std::move(in), client_state));
        case cql_binary_opcode::OPTIONS:       return wrap_in_foreign(process_options(stream, std::move(in), client_state));
        case cql_binary_opcode::QUERY:         return process_query(stream, std::move(in), client_state, std::move(permit));
        case cql_binary_opcode::PREPARE:       return wrap_in_foreign(process_prepare(stream, std::move(in), client_state));
        case cql_binary_opcode::EXECUTE:       return process_execute(stream, std::move(in), client_state, std::move(permit));
        case cql_binary_opcode::BATCH:         return wrap_in_foreign(process_batch(stream, std::move(in), client_state, std::move(permit)));
        case cql_binary_opcode::REGISTER:      return wrap_in_foreign(process_register(stream, std::move(in), client_state));
        default:                               throw exceptions::protocol_exception(format("Unknown opcode {:d}", int(cqlop)));
        }
    }).then_wrapped([this, cqlop, stream, &client_state, linearization_buffer = std::move(linearization_buffer)] (future<foreign_ptr<std::unique_ptr<cql_server::response>>> f) -> foreign_ptr<std::unique_ptr<cql_server::response>> {
        auto stop_trace = defer([&] {
            tracing::stop_foreground(client_state.get_trace_state());
        });
        --_server._requests_serving;
        try {
            foreign_ptr<std::unique_ptr<cql_server::response>> response = f.get0();

            auto res_op = response->opcode();

            // and modify state now that we've generated a response.
            switch (client_state.get_auth_state()) {
            case auth_state::UNINITIALIZED:
                if (cqlop == cql_binary_opcode::STARTUP) {
                    if (res_op == cql_binary_opcode::AUTHENTICATE) {
                        client_state.set_auth_state(auth_state::AUTHENTICATION);
                    } else if (res_op == cql_binary_opcode::READY) {
                        client_state.set_auth_state(auth_state::READY);
                    }
                }
                break;
            case auth_state::AUTHENTICATION:
                // Support both SASL auth from protocol v2 and the older style Credentials auth from v1
                assert(cqlop == cql_binary_opcode::AUTH_RESPONSE || cqlop == cql_binary_opcode::CREDENTIALS);
                if (res_op == cql_binary_opcode::READY || res_op == cql_binary_opcode::AUTH_SUCCESS) {
                    client_state.set_auth_state(auth_state::READY);
                }
                break;
            default:
            case auth_state::READY:
                break;
            }

            tracing::set_response_size(client_state.get_trace_state(), response->size());
            return response;
        } catch (const exceptions::unavailable_exception& ex) {
            return make_unavailable_error(stream, ex.code(), ex.what(), ex.consistency, ex.required, ex.alive, client_state.get_trace_state());
        } catch (const exceptions::read_timeout_exception& ex) {
            return make_read_timeout_error(stream, ex.code(), ex.what(), ex.consistency, ex.received, ex.block_for, ex.data_present, client_state.get_trace_state());
        } catch (const exceptions::read_failure_exception& ex) {
            return make_read_failure_error(stream, ex.code(), ex.what(), ex.consistency, ex.received, ex.failures, ex.block_for, ex.data_present, client_state.get_trace_state());
        } catch (const exceptions::mutation_write_timeout_exception& ex) {
            return make_mutation_write_timeout_error(stream, ex.code(), ex.what(), ex.consistency, ex.received, ex.block_for, ex.type, client_state.get_trace_state());
        } catch (const exceptions::mutation_write_failure_exception& ex) {
            return make_mutation_write_failure_error(stream, ex.code(), ex.what(), ex.consistency, ex.received, ex.failures, ex.block_for, ex.type, client_state.get_trace_state());
        } catch (const exceptions::already_exists_exception& ex) {
            return make_already_exists_error(stream, ex.code(), ex.what(), ex.ks_name, ex.cf_name, client_state.get_trace_state());
        } catch (const exceptions::prepared_query_not_found_exception& ex) {
            return make_unprepared_error(stream, ex.code(), ex.what(), ex.id, client_state.get_trace_state());
        } catch (const exceptions::cassandra_exception& ex) {
            return make_error(stream, ex.code(), ex.what(), client_state.get_trace_state());
        } catch (std::exception& ex) {
            return make_error(stream, exceptions::exception_code::SERVER_ERROR, ex.what(), client_state.get_trace_state());
        } catch (...) {
            return make_error(stream, exceptions::exception_code::SERVER_ERROR, "unknown error", client_state.get_trace_state());
        }
    });
}

cql_server::connection::connection(cql_server& server, socket_address server_addr, connected_socket&& fd, socket_address addr)
    : _server(server)
    , _server_addr(server_addr)
    , _fd(std::move(fd))
    , _read_buf(_fd.input())
    , _write_buf(_fd.output())
    , _client_state(service::client_state::external_tag{}, server._auth_service, addr)
{
    ++_server._total_connections;
    ++_server._current_connections;
    _server._connections_list.push_back(*this);
}

cql_server::connection::~connection() {
    --_server._current_connections;
    _server._connections_list.erase(_server._connections_list.iterator_to(*this));
    _server.maybe_idle();
}

future<> cql_server::connection::process_until_tenant_switch() {
    _tenant_switch = false;
    {
        return do_until([this] {
            return _read_buf.eof() || _tenant_switch;
        }, [this] {
            return process_request();
        });
    }
}
future<> cql_server::connection::process()
{
    return with_gate(_pending_requests_gate, [this] {
        return do_until([this] {
            return _read_buf.eof();
        }, [this] {
            return _server._sl_controller.with_user_service_level(_client_state.user(), seastar::noncopyable_function<future<>()>([this] () {
                return process_until_tenant_switch();
            }));
        }).then_wrapped([this] (future<> f) {
            try {
                f.get();
            } catch (const exceptions::cassandra_exception& ex) {
                write_response(make_error(0, ex.code(), ex.what(), tracing::trace_state_ptr()));
            } catch (std::exception& ex) {
                write_response(make_error(0, exceptions::exception_code::SERVER_ERROR, ex.what(), tracing::trace_state_ptr()));
            } catch (...) {
                write_response(make_error(0, exceptions::exception_code::SERVER_ERROR, "unknown error", tracing::trace_state_ptr()));
            }
        });
    }).finally([this] {
        return _pending_requests_gate.close().then([this] {
            _server._notifier->unregister_connection(this);
            return _ready_to_respond.finally([this] {
                return _write_buf.close();
            });
        });
    });
}

future<> cql_server::connection::shutdown()
{
    try {
        _fd.shutdown_input();
        _fd.shutdown_output();
    } catch (...) {
    }
    return make_ready_future<>();
}

client_data cql_server::connection::make_client_data() const {
    client_data cd;
    cd.ip = _client_state.get_client_address().addr();
    cd.port = _client_state.get_client_port();
    cd.ct = client_type::cql;
    cd.shard_id = engine().cpu_id();
    cd.protocol_version = _version;
    if (const auto user_ptr = _client_state.user(); user_ptr) {
        cd.username = user_ptr->name;
    }
    return cd;
}

thread_local cql_server::connection::execution_stage_type
        cql_server::connection::_process_request_stage{"transport", &connection::process_request_one};

future<> cql_server::connection::process_request() {
    return read_frame().then_wrapped([this] (future<std::optional<cql_binary_frame_v3>>&& v) {
        auto maybe_frame = std::get<0>(v.get());
        if (!maybe_frame) {
            // eof
            return make_ready_future<>();
        }

        auto& f = *maybe_frame;
        tracing_request_type tracing_requested = tracing_request_type::not_requested;
        if (f.flags & cql_frame_flags::tracing) {
            // If tracing is requested for a specific CQL command - flush
            // tracing info right after the command is over.
            tracing_requested = tracing_request_type::write_on_close;
        } else if (tracing::tracing::get_local_tracing_instance().trace_next_query()) {
            tracing_requested = tracing_request_type::no_write_on_close;
        }

        auto op = f.opcode;
        auto stream = f.stream;
        auto mem_estimate = f.length * 2 + 8000; // Allow for extra copies and bookkeeping

        if (mem_estimate > _server._max_request_size) {
            throw exceptions::invalid_request_exception(format("request size too large (frame size {:d}; estimate {:d}; allowed {:d}",
                    f.length, mem_estimate, _server._max_request_size));
        }

        auto fut = get_units(_server._memory_available, mem_estimate);
        if (_server._memory_available.waiters()) {
            ++_server._requests_blocked_memory;
        }

        return fut.then([this, length = f.length, flags = f.flags, op, stream, tracing_requested] (semaphore_units<> mem_permit) {
          return this->read_and_decompress_frame(length, flags).then([this, op, stream, tracing_requested, mem_permit = make_service_permit(std::move(mem_permit))] (fragmented_temporary_buffer buf) mutable {

            ++_server._requests_served;
            ++_server._requests_serving;

            _pending_requests_gate.enter();
            auto leave = defer([this] { _pending_requests_gate.leave(); });
            // Replacing the immediately-invoked lambda below with just its body costs 5-10 usec extra per invocation.
            // Cause not understood.
            auto istream = buf.get_istream();
            (void)_process_request_stage(this, istream, op, stream, seastar::ref(_client_state), tracing_requested, mem_permit)
                    .then_wrapped([this, buf = std::move(buf), mem_permit, leave = std::move(leave)] (future<foreign_ptr<std::unique_ptr<cql_server::response>>> response_f) mutable {
                try {
                    write_response(std::move(response_f.get0()), std::move(mem_permit), _compression);
                    _ready_to_respond = _ready_to_respond.finally([leave = std::move(leave)] {});
                } catch (...) {
                    clogger.error("request processing failed: {}", std::current_exception());
                }
            });

            return make_ready_future<>();
          });
        });
    });
}

static inline bytes_view to_bytes_view(temporary_buffer<char>& b)
{
    using byte = bytes_view::value_type;
    return bytes_view(reinterpret_cast<const byte*>(b.get()), b.size());
}

namespace compression_buffers {

// Reusable buffers for compression and decompression. Cleared every
// clear_buffers_trigger uses.
static constexpr size_t clear_buffers_trigger = 100'000;
static thread_local size_t buffer_use_count = 0;
static thread_local utils::reusable_buffer input_buffer;
static thread_local utils::reusable_buffer output_buffer;

void on_compression_buffer_use() {
    if (++buffer_use_count == clear_buffers_trigger) {
        input_buffer.clear();
        output_buffer.clear();
        buffer_use_count = 0;
    }
}

}

future<fragmented_temporary_buffer> cql_server::connection::read_and_decompress_frame(size_t length, uint8_t flags)
{
    using namespace compression_buffers;
    if (flags & cql_frame_flags::compression) {
        if (_compression == cql_compression::lz4) {
            if (length < 4) {
                throw std::runtime_error("Truncated frame");
            }
            return _buffer_reader.read_exactly(_read_buf, length).then([this] (fragmented_temporary_buffer buf) {
                auto linearization_buffer = bytes_ostream();
                int32_t uncomp_len = request_reader(buf.get_istream(), linearization_buffer).read_int();
                if (uncomp_len < 0) {
                    throw std::runtime_error("CQL frame uncompressed length is negative: " + std::to_string(uncomp_len));
                }
                buf.remove_prefix(4);
                auto in = input_buffer.get_linearized_view(fragmented_temporary_buffer::view(buf));
              auto uncomp = output_buffer.make_fragmented_temporary_buffer(uncomp_len, fragmented_temporary_buffer::default_fragment_size, [&] (bytes_mutable_view out) {
                auto ret = LZ4_decompress_safe(reinterpret_cast<const char*>(in.data()), reinterpret_cast<char*>(out.data()),
                                               in.size(), out.size());
                if (ret < 0) {
                    throw std::runtime_error("CQL frame LZ4 uncompression failure");
                }
                return out.size();
              });
                on_compression_buffer_use();
                return uncomp;
            });
        } else if (_compression == cql_compression::snappy) {
            return _buffer_reader.read_exactly(_read_buf, length).then([this] (fragmented_temporary_buffer buf) {
                auto in = input_buffer.get_linearized_view(fragmented_temporary_buffer::view(buf));
                size_t uncomp_len;
                if (snappy_uncompressed_length(reinterpret_cast<const char*>(in.data()), in.size(), &uncomp_len) != SNAPPY_OK) {
                    throw std::runtime_error("CQL frame Snappy uncompressed size is unknown");
                }
              auto uncomp = output_buffer.make_fragmented_temporary_buffer(uncomp_len, fragmented_temporary_buffer::default_fragment_size, [&] (bytes_mutable_view out) {
                size_t output_len = out.size();
                if (snappy_uncompress(reinterpret_cast<const char*>(in.data()), in.size(), reinterpret_cast<char*>(out.data()), &output_len) != SNAPPY_OK) {
                    throw std::runtime_error("CQL frame Snappy uncompression failure");
                }
                return output_len;
              });
                on_compression_buffer_use();
                return uncomp;
            });
        } else {
            throw exceptions::protocol_exception(format("Unknown compression algorithm"));
        }
    }
    return _buffer_reader.read_exactly(_read_buf, length);
}

future<std::unique_ptr<cql_server::response>> cql_server::connection::process_startup(uint16_t stream, request_reader in, service::client_state& client_state)
{
    auto options = in.read_string_map();
    auto compression_opt = options.find("COMPRESSION");
    if (compression_opt != options.end()) {
         auto compression = compression_opt->second;
         std::transform(compression.begin(), compression.end(), compression.begin(), ::tolower);
         if (compression == "lz4") {
             _compression = cql_compression::lz4;
         } else if (compression == "snappy") {
             _compression = cql_compression::snappy;
         } else {
             throw exceptions::protocol_exception(format("Unknown compression algorithm: {}", compression));
         }
    }
    auto& a = client_state.get_auth_service()->underlying_authenticator();
    if (a.require_authentication()) {
        return make_ready_future<std::unique_ptr<cql_server::response>>(make_autheticate(stream, a.qualified_java_name(), client_state.get_trace_state()));
    }
    return make_ready_future<std::unique_ptr<cql_server::response>>(make_ready(stream, client_state.get_trace_state()));
}

future<std::unique_ptr<cql_server::response>> cql_server::connection::process_auth_response(uint16_t stream, request_reader in, service::client_state& client_state)
{
    auto sasl_challenge = client_state.get_auth_service()->underlying_authenticator().new_sasl_challenge();
    auto buf = in.read_raw_bytes_view(in.bytes_left());
    auto challenge = sasl_challenge->evaluate_response(buf);
    if (sasl_challenge->is_complete()) {
        return sasl_challenge->get_authenticated_user().then_wrapped([this, sasl_challenge, stream, &client_state, challenge = std::move(challenge)](future<auth::authenticated_user> f) mutable {
            bool failed = f.failed();
            return audit::inspect_login(sasl_challenge->get_username(), client_state.get_client_address().addr(), failed).then(
                    [this, stream, challenge = std::move(challenge), &client_state, sasl_challenge, ff = std::move(f)] () mutable {
                client_state.set_login(std::move(ff.get0()));
                _tenant_switch = true;
                auto f = client_state.check_user_can_login();
                return f.then([this, stream, &client_state, challenge = std::move(challenge)]() mutable {
                    auto tr_state = client_state.get_trace_state();
                    return make_ready_future<std::unique_ptr<cql_server::response>>(make_auth_success(stream, std::move(challenge), tr_state));
                });
            });
        });
    }
    auto tr_state = client_state.get_trace_state();
    return make_ready_future<std::unique_ptr<cql_server::response>>(make_auth_challenge(stream, std::move(challenge), tr_state));
}

future<std::unique_ptr<cql_server::response>> cql_server::connection::process_options(uint16_t stream, request_reader in, service::client_state& client_state)
{
    return make_ready_future<std::unique_ptr<cql_server::response>>(make_supported(stream, client_state.get_trace_state()));
}

void
cql_server::connection::init_cql_serialization_format() {
    _cql_serialization_format = cql_serialization_format(_version);
}

std::unique_ptr<cql_server::response>
make_result(int16_t stream, messages::result_message& msg, const tracing::trace_state_ptr& tr_state,
        cql_protocol_version_type version, bool skip_metadata = false);

static future<std::variant<foreign_ptr<std::unique_ptr<cql_server::response>>, unsigned>>
process_query_internal(service::client_state& client_state, distributed<cql3::query_processor>& qp, request_reader in,
        uint16_t stream, cql_protocol_version_type version, cql_serialization_format serialization_format,
        const cql3::cql_config& cql_config, const ::timeout_config& timeout_config, service_permit permit, bool init_trace) {
    auto query = in.read_long_string_view();
    auto q_state = std::make_unique<cql_query_state>(client_state, std::move(permit), _server._sl_controller);
    auto& query_state = q_state->query_state;
    q_state->options = in.read_options(version, serialization_format, timeout_config, cql_config);
    auto& options = *q_state->options;
    auto skip_metadata = options.skip_metadata();

    if (init_trace) {
        tracing::set_page_size(query_state.get_trace_state(), options.get_page_size());
        tracing::set_consistency_level(query_state.get_trace_state(), options.get_consistency());
        tracing::set_optional_serial_consistency_level(query_state.get_trace_state(), options.get_serial_consistency());
        tracing::add_query(query_state.get_trace_state(), query);
        tracing::set_user_timestamp(query_state.get_trace_state(), options.get_specific_options().timestamp);

        tracing::begin(query_state.get_trace_state(), "Execute CQL3 query", client_state.get_client_address());
    }

    return qp.local().process(query, query_state, options).then([q_state = std::move(q_state), stream, skip_metadata, version] (auto msg) {
        if (msg->move_to_shard()) {
            return std::variant<foreign_ptr<std::unique_ptr<cql_server::response>>, unsigned>(*msg->move_to_shard());
        } else {
            tracing::trace(q_state->query_state.get_trace_state(), "Done processing - preparing a result");
            return std::variant<foreign_ptr<std::unique_ptr<cql_server::response>>, unsigned>(make_foreign(make_result(stream, *msg, q_state->query_state.get_trace_state(), version, skip_metadata)));
        }
    });
}

future<foreign_ptr<std::unique_ptr<cql_server::response>>>
cql_server::connection::process_query_on_shard(unsigned shard, uint16_t stream, fragmented_temporary_buffer::istream is,
        service::client_state& cs, service_permit permit) {
    return smp::submit_to(shard, _server._config.bounce_request_smp_service_group,
            [this, s = std::ref(_server.container()), is = std::move(is), cs = cs.move_to_other_shard(), stream, permit = std::move(permit)] () {
        service::client_state client_state = cs.get();
        cql_server& server = s.get().local();
        return do_with(bytes_ostream(), std::move(client_state), [this, &server, is = std::move(is), stream]
                                              (bytes_ostream& linearization_buffer, service::client_state& client_state) {
            request_reader in(is, linearization_buffer);
            return process_query_internal(client_state, server._query_processor, in, stream, _version, _cql_serialization_format,
                    server._cql_config, server.timeout_config(), /* FIXME */empty_service_permit(), false).then([] (auto msg) {
                // result here has to be foreign ptr
                return std::get<foreign_ptr<std::unique_ptr<cql_server::response>>>(std::move(msg));
            });
        });
    });
}

future<foreign_ptr<std::unique_ptr<cql_server::response>>>
cql_server::connection::process_query(uint16_t stream, request_reader in, service::client_state& client_state, service_permit permit)
{
    fragmented_temporary_buffer::istream is = in.get_stream();

    return process_query_internal(client_state, _server._query_processor, in, stream,
            _version, _cql_serialization_format,  _server._cql_config, _server.timeout_config(), permit, true)
            .then([stream, &client_state, this, is, permit] (std::variant<foreign_ptr<std::unique_ptr<cql_server::response>>, unsigned> msg) mutable {
        unsigned* shard = std::get_if<unsigned>(&msg);
        if (shard) {
            return process_query_on_shard(*shard, stream, is, client_state, std::move(permit));
        }
        return make_ready_future<foreign_ptr<std::unique_ptr<cql_server::response>>>(std::get<foreign_ptr<std::unique_ptr<cql_server::response>>>(std::move(msg)));
    });
}

future<std::unique_ptr<cql_server::response>> cql_server::connection::process_prepare(uint16_t stream, request_reader in, service::client_state& client_state)
{
    auto query = sstring(in.read_long_string_view());

    tracing::add_query(client_state.get_trace_state(), query);
    tracing::begin(client_state.get_trace_state(), "Preparing CQL3 query", client_state.get_client_address());

    auto cpu_id = engine().cpu_id();
    auto cpus = boost::irange(0u, smp::count);
    return parallel_for_each(cpus.begin(), cpus.end(), [this, query, cpu_id, &client_state] (unsigned int c) mutable {
        if (c != cpu_id) {
            return smp::submit_to(c, [this, query, &client_state] () mutable {
                return _server._query_processor.local().prepare(std::move(query), client_state, false).discard_result();
            });
        } else {
            return make_ready_future<>();
        }
    }).then([this, query, stream, &client_state] () mutable {
        tracing::trace(client_state.get_trace_state(), "Done preparing on remote shards");
        return _server._query_processor.local().prepare(std::move(query), client_state, false).then([this, stream, &client_state] (auto msg) {
            tracing::trace(client_state.get_trace_state(), "Done preparing on a local shard - preparing a result. ID is [{}]", seastar::value_of([&msg] {
                return messages::result_message::prepared::cql::get_id(msg);
            }));
            return make_result(stream, *msg, client_state.get_trace_state(), _version);
        });
    });
}

future<std::variant<foreign_ptr<std::unique_ptr<cql_server::response>>, unsigned>>
process_execute_internal(service::client_state& client_state, distributed<cql3::query_processor>& qp, request_reader in,
        uint16_t stream, cql_protocol_version_type version, cql_serialization_format serialization_format,
        const cql3::cql_config& cql_config, const ::timeout_config& timeout_config, service_permit permit, bool init_trace) {
    cql3::prepared_cache_key_type cache_key(in.read_short_bytes());
    auto& id = cql3::prepared_cache_key_type::cql_id(cache_key);
    bool needs_authorization = false;

    // First, try to lookup in the cache of already authorized statements. If the corresponding entry is not found there
    // look for the prepared statement and then authorize it.
    auto prepared = qp.local().get_prepared(client_state.user(), cache_key);
    if (!prepared) {
        needs_authorization = true;
        prepared = qp.local().get_prepared(cache_key);
    }

    if (!prepared) {
        throw exceptions::prepared_query_not_found_exception(id);
    }

<<<<<<< HEAD
    auto q_state = std::make_unique<cql_query_state>(client_state, std::move(permit), _server._sl_controller);
=======
    auto q_state = std::make_unique<cql_query_state>(client_state, client_state.get_trace_state(), std::move(permit));
>>>>>>> 6909d4db
    auto& query_state = q_state->query_state;
    if (version == 1) {
        std::vector<cql3::raw_value_view> values;
        in.read_value_view_list(version, values);
        auto consistency = in.read_consistency();
        q_state->options = std::make_unique<cql3::query_options>(cql_config, consistency, timeout_config, std::nullopt, values, false,
                                                                 cql3::query_options::specific_options::DEFAULT, serialization_format);
    } else {
        q_state->options = in.read_options(version, serialization_format, timeout_config, cql_config);
    }
    auto& options = *q_state->options;
    auto skip_metadata = options.skip_metadata();

    if (init_trace) {
        tracing::set_page_size(client_state.get_trace_state(), options.get_page_size());
        tracing::set_consistency_level(client_state.get_trace_state(), options.get_consistency());
        tracing::set_optional_serial_consistency_level(client_state.get_trace_state(), options.get_serial_consistency());
        tracing::add_query(client_state.get_trace_state(), prepared->raw_cql_statement);
        tracing::add_prepared_statement(client_state.get_trace_state(), prepared);

        tracing::begin(client_state.get_trace_state(), seastar::value_of([&id] { return seastar::format("Execute CQL3 prepared query [{}]", id); }),
                client_state.get_client_address());
    }

    auto stmt = prepared->statement;
    tracing::trace(query_state.get_trace_state(), "Checking bounds");
    if (stmt->get_bound_terms() != options.get_values_count()) {
        const auto msg = format("Invalid amount of bind variables: expected {:d} received {:d}",
                stmt->get_bound_terms(),
                options.get_values_count());
        tracing::trace(query_state.get_trace_state(), msg);
        throw exceptions::invalid_request_exception(msg);
    }

    options.prepare(prepared->bound_names);

    if (init_trace) {
        tracing::add_prepared_query_options(client_state.get_trace_state(), options);
    }

    tracing::trace(query_state.get_trace_state(), "Processing a statement");
    return qp.local().process_statement_prepared(std::move(prepared), std::move(cache_key), query_state, options, needs_authorization)
            .then([trace_state = query_state.get_trace_state(), skip_metadata, q_state = std::move(q_state), stream, version] (auto msg) {
        if (msg->move_to_shard()) {
            return std::variant<foreign_ptr<std::unique_ptr<cql_server::response>>, unsigned>(*msg->move_to_shard());
        } else {
            tracing::trace(q_state->query_state.get_trace_state(), "Done processing - preparing a result");
            return std::variant<foreign_ptr<std::unique_ptr<cql_server::response>>, unsigned>(make_foreign(make_result(stream, *msg, q_state->query_state.get_trace_state(), version, skip_metadata)));
        }
    });
}

future<foreign_ptr<std::unique_ptr<cql_server::response>>>
cql_server::connection::process_execute_on_shard(unsigned shard, uint16_t stream, fragmented_temporary_buffer::istream is,
        service::client_state& cs, service_permit permit) {
    return smp::submit_to(shard, _server._config.bounce_request_smp_service_group,
            [this, s = std::ref(_server.container()), is = std::move(is), cs = cs.move_to_other_shard(), stream, permit = std::move(permit)] () {
        service::client_state client_state = cs.get();
        cql_server& server = s.get().local();
        return do_with(bytes_ostream(), std::move(client_state), [this, &server, is = std::move(is), stream]
                                              (bytes_ostream& linearization_buffer, service::client_state& client_state) {
            request_reader in(is, linearization_buffer);
            return process_execute_internal(client_state, server._query_processor, in, stream, _version, _cql_serialization_format,
                    server._cql_config, server.timeout_config(), /* FIXME */empty_service_permit(), false).then([] (auto msg) {
                // result here has to be foreign ptr
                return std::get<foreign_ptr<std::unique_ptr<cql_server::response>>>(std::move(msg));
            });
        });
    });
}

future<foreign_ptr<std::unique_ptr<cql_server::response>>> cql_server::connection::process_execute(uint16_t stream, request_reader in,
        service::client_state& client_state, service_permit permit) {
    fragmented_temporary_buffer::istream is = in.get_stream();

    return process_execute_internal(client_state, _server._query_processor, in, stream,
            _version, _cql_serialization_format,  _server._cql_config, _server.timeout_config(), permit, true)
            .then([stream, &client_state, this, is, permit] (std::variant<foreign_ptr<std::unique_ptr<cql_server::response>>, unsigned> msg) mutable {
        unsigned* shard = std::get_if<unsigned>(&msg);
        if (shard) {
            return process_execute_on_shard(*shard, stream, is, client_state, std::move(permit));
        }
        return make_ready_future<foreign_ptr<std::unique_ptr<cql_server::response>>>(std::get<foreign_ptr<std::unique_ptr<cql_server::response>>>(std::move(msg)));
    });
}

future<std::unique_ptr<cql_server::response>>
cql_server::connection::process_batch(uint16_t stream, request_reader in, service::client_state& client_state, service_permit permit)
{
    if (_version == 1) {
        throw exceptions::protocol_exception("BATCH messages are not support in version 1 of the protocol");
    }

    const auto type = in.read_byte();
    const unsigned n = in.read_short();

    std::vector<cql3::statements::batch_statement::single_statement> modifications;
    std::vector<std::vector<cql3::raw_value_view>> values;
    std::unordered_map<cql3::prepared_cache_key_type, cql3::authorized_prepared_statements_cache::value_type> pending_authorization_entries;

    modifications.reserve(n);
    values.reserve(n);

    tracing::begin(client_state.get_trace_state(), "Execute batch of CQL3 queries", client_state.get_client_address());

    for ([[gnu::unused]] auto i : boost::irange(0u, n)) {
        const auto kind = in.read_byte();

        std::unique_ptr<cql3::statements::prepared_statement> stmt_ptr;
        cql3::statements::prepared_statement::checked_weak_ptr ps;
        bool needs_authorization(kind == 0);

        switch (kind) {
        case 0: {
            auto query = in.read_long_string_view();
            stmt_ptr = _server._query_processor.local().get_statement(query, client_state);
            ps = stmt_ptr->checked_weak_from_this();
            tracing::add_query(client_state.get_trace_state(), query);
            break;
        }
        case 1: {
            cql3::prepared_cache_key_type cache_key(in.read_short_bytes());
            auto& id = cql3::prepared_cache_key_type::cql_id(cache_key);

            // First, try to lookup in the cache of already authorized statements. If the corresponding entry is not found there
            // look for the prepared statement and then authorize it.
            ps = _server._query_processor.local().get_prepared(client_state.user(), cache_key);
            if (!ps) {
                ps = _server._query_processor.local().get_prepared(cache_key);
                if (!ps) {
                    throw exceptions::prepared_query_not_found_exception(id);
                }
                // authorize a particular prepared statement only once
                needs_authorization = pending_authorization_entries.emplace(std::move(cache_key), ps->checked_weak_from_this()).second;
            }

            tracing::add_query(client_state.get_trace_state(), ps->raw_cql_statement);
            break;
        }
        default:
            throw exceptions::protocol_exception(
                    "Invalid query kind in BATCH messages. Must be 0 or 1 but got "
                            + std::to_string(int(kind)));
        }

        if (dynamic_cast<cql3::statements::modification_statement*>(ps->statement.get()) == nullptr) {
            throw exceptions::invalid_request_exception("Invalid statement in batch: only UPDATE, INSERT and DELETE statements are allowed.");
        }
        ::shared_ptr<cql3::statements::modification_statement> modif_statement_ptr = static_pointer_cast<cql3::statements::modification_statement>(ps->statement);
        tracing::add_table_name(client_state.get_trace_state(), modif_statement_ptr->keyspace(), modif_statement_ptr->column_family());
        tracing::add_prepared_statement(client_state.get_trace_state(), ps);

        modifications.emplace_back(std::move(modif_statement_ptr), needs_authorization);

        std::vector<cql3::raw_value_view> tmp;
        in.read_value_view_list(_version, tmp);

        auto stmt = ps->statement;
        if (stmt->get_bound_terms() != tmp.size()) {
            throw exceptions::invalid_request_exception(format("There were {:d} markers(?) in CQL but {:d} bound variables",
                            stmt->get_bound_terms(), tmp.size()));
        }
        values.emplace_back(std::move(tmp));
    }

    auto q_state = std::make_unique<cql_query_state>(client_state, std::move(permit), _server._sl_controller);
    auto& query_state = q_state->query_state;
    // #563. CQL v2 encodes query_options in v1 format for batch requests.
    q_state->options = std::make_unique<cql3::query_options>(cql3::query_options::make_batch_options(std::move(*in.read_options(_version < 3 ? 1 : _version, _cql_serialization_format, this->timeout_config(), _server._cql_config)), std::move(values)));
    auto& options = *q_state->options;

    tracing::set_consistency_level(client_state.get_trace_state(), options.get_consistency());
    tracing::set_optional_serial_consistency_level(client_state.get_trace_state(), options.get_serial_consistency());
    tracing::add_prepared_query_options(client_state.get_trace_state(), options);
    tracing::trace(client_state.get_trace_state(), "Creating a batch statement");

    auto batch = ::make_shared<cql3::statements::batch_statement>(cql3::statements::batch_statement::type(type), std::move(modifications), cql3::attributes::none(), _server._query_processor.local().get_cql_stats());
    return _server._query_processor.local().process_batch(batch, query_state, options, std::move(pending_authorization_entries))
            .then([this, stream, batch, q_state = std::move(q_state), trace_state = query_state.get_trace_state()] (auto msg) {
        return make_result(stream, *msg, trace_state, _version);
    });
}

future<std::unique_ptr<cql_server::response>>
cql_server::connection::process_register(uint16_t stream, request_reader in, service::client_state& client_state)
{
    std::vector<sstring> event_types;
    in.read_string_list(event_types);
    for (auto&& event_type : event_types) {
        auto et = parse_event_type(event_type);
        _server._notifier->register_event(et, this);
    }
    return make_ready_future<std::unique_ptr<cql_server::response>>(make_ready(stream, client_state.get_trace_state()));
}

std::unique_ptr<cql_server::response> cql_server::connection::make_unavailable_error(int16_t stream, exceptions::exception_code err, sstring msg, db::consistency_level cl, int32_t required, int32_t alive, const tracing::trace_state_ptr& tr_state) const
{
    auto response = std::make_unique<cql_server::response>(stream, cql_binary_opcode::ERROR, tr_state);
    response->write_int(static_cast<int32_t>(err));
    response->write_string(msg);
    response->write_consistency(cl);
    response->write_int(required);
    response->write_int(alive);
    return response;
}

std::unique_ptr<cql_server::response> cql_server::connection::make_read_timeout_error(int16_t stream, exceptions::exception_code err, sstring msg, db::consistency_level cl, int32_t received, int32_t blockfor, bool data_present, const tracing::trace_state_ptr& tr_state) const
{
    auto response = std::make_unique<cql_server::response>(stream, cql_binary_opcode::ERROR, tr_state);
    response->write_int(static_cast<int32_t>(err));
    response->write_string(msg);
    response->write_consistency(cl);
    response->write_int(received);
    response->write_int(blockfor);
    response->write_byte(data_present);
    return response;
}

std::unique_ptr<cql_server::response> cql_server::connection::make_read_failure_error(int16_t stream, exceptions::exception_code err, sstring msg, db::consistency_level cl, int32_t received, int32_t numfailures, int32_t blockfor, bool data_present, const tracing::trace_state_ptr& tr_state) const
{
    if (_version < 4) {
        return make_read_timeout_error(stream, err, std::move(msg), cl, received, blockfor, data_present, tr_state);
    }
    auto response = std::make_unique<cql_server::response>(stream, cql_binary_opcode::ERROR, tr_state);
    response->write_int(static_cast<int32_t>(err));
    response->write_string(msg);
    response->write_consistency(cl);
    response->write_int(received);
    response->write_int(blockfor);
    response->write_int(numfailures);
    response->write_byte(data_present);
    return response;
}

std::unique_ptr<cql_server::response> cql_server::connection::make_mutation_write_timeout_error(int16_t stream, exceptions::exception_code err, sstring msg, db::consistency_level cl, int32_t received, int32_t blockfor, db::write_type type, const tracing::trace_state_ptr& tr_state) const
{
    auto response = std::make_unique<cql_server::response>(stream, cql_binary_opcode::ERROR, tr_state);
    response->write_int(static_cast<int32_t>(err));
    response->write_string(msg);
    response->write_consistency(cl);
    response->write_int(received);
    response->write_int(blockfor);
    response->write_string(format("{}", type));
    return response;
}

std::unique_ptr<cql_server::response> cql_server::connection::make_mutation_write_failure_error(int16_t stream, exceptions::exception_code err, sstring msg, db::consistency_level cl, int32_t received, int32_t numfailures, int32_t blockfor, db::write_type type, const tracing::trace_state_ptr& tr_state) const
{
    if (_version < 4) {
        return make_mutation_write_timeout_error(stream, err, std::move(msg), cl, received, blockfor, type, tr_state);
    }
    auto response = std::make_unique<cql_server::response>(stream, cql_binary_opcode::ERROR, tr_state);
    response->write_int(static_cast<int32_t>(err));
    response->write_string(msg);
    response->write_consistency(cl);
    response->write_int(received);
    response->write_int(blockfor);
    response->write_int(numfailures);
    response->write_string(format("{}", type));
    return response;
}

std::unique_ptr<cql_server::response> cql_server::connection::make_already_exists_error(int16_t stream, exceptions::exception_code err, sstring msg, sstring ks_name, sstring cf_name, const tracing::trace_state_ptr& tr_state) const
{
    auto response = std::make_unique<cql_server::response>(stream, cql_binary_opcode::ERROR, tr_state);
    response->write_int(static_cast<int32_t>(err));
    response->write_string(msg);
    response->write_string(ks_name);
    response->write_string(cf_name);
    return response;
}

std::unique_ptr<cql_server::response> cql_server::connection::make_unprepared_error(int16_t stream, exceptions::exception_code err, sstring msg, bytes id, const tracing::trace_state_ptr& tr_state) const
{
    auto response = std::make_unique<cql_server::response>(stream, cql_binary_opcode::ERROR, tr_state);
    response->write_int(static_cast<int32_t>(err));
    response->write_string(msg);
    response->write_short_bytes(id);
    return response;
}

std::unique_ptr<cql_server::response> cql_server::connection::make_error(int16_t stream, exceptions::exception_code err, sstring msg, const tracing::trace_state_ptr& tr_state) const
{
    auto response = std::make_unique<cql_server::response>(stream, cql_binary_opcode::ERROR, tr_state);
    response->write_int(static_cast<int32_t>(err));
    response->write_string(msg);
    return response;
}

std::unique_ptr<cql_server::response> cql_server::connection::make_ready(int16_t stream, const tracing::trace_state_ptr& tr_state) const
{
    return std::make_unique<cql_server::response>(stream, cql_binary_opcode::READY, tr_state);
}

std::unique_ptr<cql_server::response> cql_server::connection::make_autheticate(int16_t stream, const sstring& clz, const tracing::trace_state_ptr& tr_state) const
{
    auto response = std::make_unique<cql_server::response>(stream, cql_binary_opcode::AUTHENTICATE, tr_state);
    response->write_string(clz);
    return response;
}

std::unique_ptr<cql_server::response> cql_server::connection::make_auth_success(int16_t stream, bytes b, const tracing::trace_state_ptr& tr_state) const {
    auto response = std::make_unique<cql_server::response>(stream, cql_binary_opcode::AUTH_SUCCESS, tr_state);
    response->write_bytes(std::move(b));
    return response;
}

std::unique_ptr<cql_server::response> cql_server::connection::make_auth_challenge(int16_t stream, bytes b, const tracing::trace_state_ptr& tr_state) const {
    auto response = std::make_unique<cql_server::response>(stream, cql_binary_opcode::AUTH_CHALLENGE, tr_state);
    response->write_bytes(std::move(b));
    return response;
}

std::unique_ptr<cql_server::response> cql_server::connection::make_supported(int16_t stream, const tracing::trace_state_ptr& tr_state) const
{
    std::multimap<sstring, sstring> opts;
    opts.insert({"CQL_VERSION", cql3::query_processor::CQL_VERSION});
    opts.insert({"COMPRESSION", "lz4"});
    opts.insert({"COMPRESSION", "snappy"});
    if (_server._config.allow_shard_aware_drivers) {
        auto const& part = dht::global_partitioner();
        opts.insert({"SCYLLA_SHARD", format("{:d}", engine().cpu_id())});
        opts.insert({"SCYLLA_NR_SHARDS", format("{:d}", smp::count)});
        opts.insert({"SCYLLA_SHARDING_ALGORITHM", part.cpu_sharding_algorithm_name()});
        opts.insert({"SCYLLA_SHARDING_IGNORE_MSB", format("{:d}", part.sharding_ignore_msb())});
        opts.insert({"SCYLLA_PARTITIONER", part.name()});
    }
    auto response = std::make_unique<cql_server::response>(stream, cql_binary_opcode::SUPPORTED, tr_state);
    response->write_string_multimap(opts);
    return response;
}

class cql_server::fmt_visitor : public messages::result_message::visitor_base {
private:
    uint8_t _version;
    cql_server::response& _response;
    bool _skip_metadata;
public:
    fmt_visitor(uint8_t version, cql_server::response& response, bool skip_metadata)
        : _version{version}
        , _response{response}
        , _skip_metadata{skip_metadata}
    { }

    virtual void visit(const messages::result_message::void_message&) override {
        _response.write_int(0x0001);
    }

    virtual void visit(const messages::result_message::set_keyspace& m) override {
        _response.write_int(0x0003);
        _response.write_string(m.get_keyspace());
    }

    virtual void visit(const messages::result_message::prepared::cql& m) override {
        _response.write_int(0x0004);
        _response.write_short_bytes(m.get_id());
        _response.write(*m.metadata(), _version);
        if (_version > 1) {
            _response.write(*m.result_metadata());
        }
    }

    virtual void visit(const messages::result_message::schema_change& m) override {
        auto change = m.get_change();
        switch (change->type) {
        case event::event_type::SCHEMA_CHANGE: {
            auto sc = static_pointer_cast<event::schema_change>(change);
            _response.write_int(0x0005);
            _response.serialize(*sc, _version);
            break;
        }
        default:
            assert(0);
        }
    }

    virtual void visit(const messages::result_message::rows& m) override {
        _response.write_int(0x0002);
        auto& rs = m.rs();
        _response.write(rs.get_metadata(), _skip_metadata);
        auto row_count_plhldr = _response.write_int_placeholder();

        class visitor {
            cql_server::response& _response;
            int32_t _row_count = 0;
        public:
            visitor(cql_server::response& r) : _response(r) { }

            void start_row() {
                _row_count++;
            }
            void accept_value(std::optional<query::result_bytes_view> cell) {
                _response.write_value(cell);
            }
            void end_row() { }

            int32_t row_count() const { return _row_count; }
        };

        auto v = visitor(_response);
        rs.visit(v);
        row_count_plhldr.write(v.row_count());
    }
};

std::unique_ptr<cql_server::response>
make_result(int16_t stream, messages::result_message& msg, const tracing::trace_state_ptr& tr_state,
        cql_protocol_version_type version, bool skip_metadata) {
    auto response = std::make_unique<cql_server::response>(stream, cql_binary_opcode::RESULT, tr_state);
    if (__builtin_expect(!msg.warnings().empty() && version > 3, false)) {
        response->set_frame_flag(cql_frame_flags::warning);
        response->write_string_list(msg.warnings());
    }
    cql_server::fmt_visitor fmt{version, *response, skip_metadata};
    msg.accept(fmt);
    return response;
}

std::unique_ptr<cql_server::response>
cql_server::connection::make_topology_change_event(const event::topology_change& event) const
{
    auto response = std::make_unique<cql_server::response>(-1, cql_binary_opcode::EVENT, tracing::trace_state_ptr());
    response->write_string("TOPOLOGY_CHANGE");
    response->write_string(to_string(event.change));
    response->write_inet(event.node);
    return response;
}

std::unique_ptr<cql_server::response>
cql_server::connection::make_status_change_event(const event::status_change& event) const
{
    auto response = std::make_unique<cql_server::response>(-1, cql_binary_opcode::EVENT, tracing::trace_state_ptr());
    response->write_string("STATUS_CHANGE");
    response->write_string(to_string(event.status));
    response->write_inet(event.node);
    return response;
}

std::unique_ptr<cql_server::response>
cql_server::connection::make_schema_change_event(const event::schema_change& event) const
{
    auto response = std::make_unique<cql_server::response>(-1, cql_binary_opcode::EVENT, tracing::trace_state_ptr());
    response->write_string("SCHEMA_CHANGE");
    response->serialize(event, _version);
    return response;
}

void cql_server::connection::write_response(foreign_ptr<std::unique_ptr<cql_server::response>>&& response, service_permit permit, cql_compression compression)
{
    _ready_to_respond = _ready_to_respond.then([this, compression, response = std::move(response), permit = std::move(permit)] () mutable {
        auto message = response->make_message(_version, compression);
        message.on_delete([response = std::move(response)] { });
        return _write_buf.write(std::move(message)).then([this] {
            return _write_buf.flush();
        });
    });
}

scattered_message<char> cql_server::response::make_message(uint8_t version, cql_compression compression) {
    if (compression != cql_compression::none) {
        compress(compression);
    }
    scattered_message<char> msg;
    auto frame = make_frame(version, _body.size());
    msg.append(std::move(frame));
    for (auto&& fragment : _body.fragments()) {
        msg.append_static(reinterpret_cast<const char*>(fragment.data()), fragment.size());
    }
    return msg;
}

void cql_server::response::compress(cql_compression compression)
{
    switch (compression) {
    case cql_compression::lz4:
        compress_lz4();
        break;
    case cql_compression::snappy:
        compress_snappy();
        break;
    default:
        throw std::invalid_argument("Invalid CQL compression algorithm");
    }
    set_frame_flag(cql_frame_flags::compression);
}

void cql_server::response::compress_lz4()
{
    using namespace compression_buffers;
    auto view = input_buffer.get_linearized_view(_body);
    const char* input = reinterpret_cast<const char*>(view.data());
    size_t input_len = view.size();

    size_t output_len = LZ4_COMPRESSBOUND(input_len) + 4;
  _body = output_buffer.make_buffer(output_len, [&] (bytes_mutable_view output_view) {
    char* output = reinterpret_cast<char*>(output_view.data());
    output[0] = (input_len >> 24) & 0xFF;
    output[1] = (input_len >> 16) & 0xFF;
    output[2] = (input_len >> 8) & 0xFF;
    output[3] = input_len & 0xFF;
#ifdef HAVE_LZ4_COMPRESS_DEFAULT
    auto ret = LZ4_compress_default(input, output + 4, input_len, LZ4_compressBound(input_len));
#else
    auto ret = LZ4_compress(input, output + 4, input_len);
#endif
    if (ret == 0) {
        throw std::runtime_error("CQL frame LZ4 compression failure");
    }
    return ret + 4;
  });
    on_compression_buffer_use();
}

void cql_server::response::compress_snappy()
{
    using namespace compression_buffers;
    auto view = input_buffer.get_linearized_view(_body);
    const char* input = reinterpret_cast<const char*>(view.data());
    size_t input_len = view.size();

    size_t output_len = snappy_max_compressed_length(input_len);
  _body = output_buffer.make_buffer(output_len, [&] (bytes_mutable_view output_view) {
    char* output = reinterpret_cast<char*>(output_view.data());
    if (snappy_compress(input, input_len, output, &output_len) != SNAPPY_OK) {
        throw std::runtime_error("CQL frame Snappy compression failure");
    }
    return output_len;
  });
    on_compression_buffer_use();
}

void cql_server::response::serialize(const event::schema_change& event, uint8_t version)
{
    if (version >= 3) {
        write_string(to_string(event.change));
        write_string(to_string(event.target));
        write_string(event.keyspace);
        switch (event.target) {
        case event::schema_change::target_type::KEYSPACE:
            break;
        case event::schema_change::target_type::TYPE:
        case event::schema_change::target_type::TABLE:
            write_string(event.arguments[0]);
            break;
        case event::schema_change::target_type::FUNCTION:
        case event::schema_change::target_type::AGGREGATE:
            write_string(event.arguments[0]);
            write_string_list(std::vector<sstring>(event.arguments.begin() + 1, event.arguments.end()));
            break;
        }
    } else {
        switch (event.target) {
        // FIXME: Should we handle FUNCTION and AGGREGATE the same way as type?
        // FIXME: How do we get here? Can a client using v2 know about UDF?
        case event::schema_change::target_type::TYPE:
        case event::schema_change::target_type::FUNCTION:
        case event::schema_change::target_type::AGGREGATE:
            // The v1/v2 protocol is unable to represent these changes. Tell the
            // client that the keyspace was updated instead.
            write_string(to_string(event::schema_change::change_type::UPDATED));
            write_string(event.keyspace);
            write_string("");
            break;
        case event::schema_change::target_type::TABLE:
        case event::schema_change::target_type::KEYSPACE:
            write_string(to_string(event.change));
            write_string(event.keyspace);
            if (event.target == event::schema_change::target_type::TABLE) {
                write_string(event.arguments[0]);
            } else {
                write_string("");
            }
        }
    }
}

void cql_server::response::write_byte(uint8_t b)
{
    auto s = reinterpret_cast<const int8_t*>(&b);
    _body.write(bytes_view(s, sizeof(b)));
}

void cql_server::response::write_int(int32_t n)
{
    auto u = htonl(n);
    auto *s = reinterpret_cast<const int8_t*>(&u);
    _body.write(bytes_view(s, sizeof(u)));
}

cql_server::response::placeholder<int32_t> cql_server::response::write_int_placeholder() {
    return placeholder<int32_t>(_body.write_place_holder(sizeof(int32_t)));
}

void cql_server::response::write_long(int64_t n)
{
    auto u = htonq(n);
    auto *s = reinterpret_cast<const int8_t*>(&u);
    _body.write(bytes_view(s, sizeof(u)));
}

void cql_server::response::write_short(uint16_t n)
{
    auto u = htons(n);
    auto *s = reinterpret_cast<const int8_t*>(&u);
    _body.write(bytes_view(s, sizeof(u)));
}

template<typename T>
inline
T cast_if_fits(size_t v) {
    size_t max = std::numeric_limits<T>::max();
    if (v > max) {
        throw std::runtime_error(format("Value too large, {:d} > {:d}", v, max));
    }
    return static_cast<T>(v);
}

void cql_server::response::write_string(const sstring& s)
{
    write_short(cast_if_fits<uint16_t>(s.size()));
    _body.write(bytes_view(reinterpret_cast<const int8_t*>(s.data()), s.size()));
}

void cql_server::response::write_bytes_as_string(bytes_view s)
{
    write_short(cast_if_fits<uint16_t>(s.size()));
    _body.write(s);
}

void cql_server::response::write_long_string(const sstring& s)
{
    write_int(cast_if_fits<int32_t>(s.size()));
    _body.write(bytes_view(reinterpret_cast<const int8_t*>(s.data()), s.size()));
}

void cql_server::response::write_string_list(std::vector<sstring> string_list)
{
    write_short(cast_if_fits<uint16_t>(string_list.size()));
    for (auto&& s : string_list) {
        write_string(s);
    }
}

void cql_server::response::write_bytes(bytes b)
{
    write_int(cast_if_fits<int32_t>(b.size()));
    _body.write(b);
}

void cql_server::response::write_short_bytes(bytes b)
{
    write_short(cast_if_fits<uint16_t>(b.size()));
    _body.write(b);
}

void cql_server::response::write_inet(socket_address inet)
{
    auto addr = inet.addr();
    write_byte(uint8_t(addr.size()));
    auto * p = static_cast<const int8_t*>(addr.data());
    _body.write(bytes_view(p, addr.size()));
    write_int(inet.port());
}

void cql_server::response::write_consistency(db::consistency_level c)
{
    write_short(consistency_to_wire(c));
}

void cql_server::response::write_string_map(std::map<sstring, sstring> string_map)
{
    write_short(cast_if_fits<uint16_t>(string_map.size()));
    for (auto&& s : string_map) {
        write_string(s.first);
        write_string(s.second);
    }
}

void cql_server::response::write_string_multimap(std::multimap<sstring, sstring> string_map)
{
    std::vector<sstring> keys;
    for (auto it = string_map.begin(), end = string_map.end(); it != end; it = string_map.upper_bound(it->first)) {
        keys.push_back(it->first);
    }
    write_short(cast_if_fits<uint16_t>(keys.size()));
    for (auto&& key : keys) {
        std::vector<sstring> values;
        auto range = string_map.equal_range(key);
        for (auto it = range.first; it != range.second; ++it) {
            values.push_back(it->second);
        }
        write_string(key);
        write_string_list(values);
    }
}

void cql_server::response::write_value(bytes_opt value)
{
    if (!value) {
        write_int(-1);
        return;
    }

    write_int(value->size());
    _body.write(*value);
}

void cql_server::response::write_value(std::optional<query::result_bytes_view> value)
{
    if (!value) {
        write_int(-1);
        return;
    }

    write_int(value->size_bytes());
    using boost::range::for_each;
    for_each(*value, [&] (bytes_view fragment) {
        _body.write(fragment);
    });
}

class type_codec {
private:
    enum class type_id : int16_t {
        CUSTOM    = 0x0000,
        ASCII     = 0x0001,
        BIGINT    = 0x0002,
        BLOB      = 0x0003,
        BOOLEAN   = 0x0004,
        COUNTER   = 0x0005,
        DECIMAL   = 0x0006,
        DOUBLE    = 0x0007,
        FLOAT     = 0x0008,
        INT       = 0x0009,
        TIMESTAMP = 0x000B,
        UUID      = 0x000C,
        VARCHAR   = 0x000D,
        VARINT    = 0x000E,
        TIMEUUID  = 0x000F,
        INET      = 0x0010,
        DATE      = 0x0011,
        TIME      = 0x0012,
        SMALLINT  = 0x0013,
        TINYINT   = 0x0014,
        DURATION  = 0x0015,
        LIST      = 0x0020,
        MAP       = 0x0021,
        SET       = 0x0022,
        UDT       = 0x0030,
        TUPLE     = 0x0031,
    };

    using type_id_to_type_type = boost::bimap<
        boost::bimaps::unordered_set_of<type_id>,
        boost::bimaps::unordered_set_of<data_type>>;

    static thread_local const type_id_to_type_type type_id_to_type;
public:
    static void encode(cql_server::response& r, data_type type) {
        type = type->underlying_type();

        // For compatibility sake, we still return DateType as the timestamp type in resultSet metadata (#5723)
        if (type == date_type) {
            type = timestamp_type;
        }

        auto i = type_id_to_type.right.find(type);
        if (i != type_id_to_type.right.end()) {
            r.write_short(static_cast<std::underlying_type<type_id>::type>(i->second));
            return;
        }

        if (type->is_reversed()) {
            fail(unimplemented::cause::REVERSED);
        }
        if (type->is_user_type()) {
            r.write_short(uint16_t(type_id::UDT));
            auto udt = static_pointer_cast<const user_type_impl>(type);
            r.write_string(udt->_keyspace);
            r.write_bytes_as_string(udt->_name);
            r.write_short(udt->size());
            for (auto&& i : boost::irange<size_t>(0, udt->size())) {
                r.write_bytes_as_string(udt->field_name(i));
                encode(r, udt->field_type(i));
            }
            return;
        }
        if (type->is_tuple()) {
            r.write_short(uint16_t(type_id::TUPLE));
            auto ttype = static_pointer_cast<const tuple_type_impl>(type);
            r.write_short(ttype->size());
            for (auto&& t : ttype->all_types()) {
                encode(r, t);
            }
            return;
        }
        if (type->is_collection()) {
            auto&& ctype = static_cast<const collection_type_impl*>(type.get());
            if (ctype->get_kind() == abstract_type::kind::map) {
                r.write_short(uint16_t(type_id::MAP));
                auto&& mtype = static_cast<const map_type_impl*>(ctype);
                encode(r, mtype->get_keys_type());
                encode(r, mtype->get_values_type());
            } else if (ctype->get_kind() == abstract_type::kind::set) {
                r.write_short(uint16_t(type_id::SET));
                auto&& stype = static_cast<const set_type_impl*>(ctype);
                encode(r, stype->get_elements_type());
            } else if (ctype->get_kind() == abstract_type::kind::list) {
                r.write_short(uint16_t(type_id::LIST));
                auto&& ltype = static_cast<const list_type_impl*>(ctype);
                encode(r, ltype->get_elements_type());
            } else {
                abort();
            }
            return;
        }
        abort();
    }
};

thread_local const type_codec::type_id_to_type_type type_codec::type_id_to_type = boost::assign::list_of<type_id_to_type_type::relation>
    (type_id::ASCII     , ascii_type)
    (type_id::BIGINT    , long_type)
    (type_id::BLOB      , bytes_type)
    (type_id::BOOLEAN   , boolean_type)
    (type_id::COUNTER   , counter_type)
    (type_id::DECIMAL   , decimal_type)
    (type_id::DOUBLE    , double_type)
    (type_id::FLOAT     , float_type)
    (type_id::INT       , int32_type)
    (type_id::TINYINT   , byte_type)
    (type_id::DURATION  , duration_type)
    (type_id::SMALLINT  , short_type)
    (type_id::TIMESTAMP , timestamp_type)
    (type_id::UUID      , uuid_type)
    (type_id::VARCHAR   , utf8_type)
    (type_id::VARINT    , varint_type)
    (type_id::TIMEUUID  , timeuuid_type)
    (type_id::DATE      , simple_date_type)
    (type_id::TIME      , time_type)
    (type_id::INET      , inet_addr_type);

void cql_server::response::write(const cql3::metadata& m, bool no_metadata) {
    auto flags = m.flags();
    bool global_tables_spec = m.flags().contains<cql3::metadata::flag::GLOBAL_TABLES_SPEC>();
    bool has_more_pages = m.flags().contains<cql3::metadata::flag::HAS_MORE_PAGES>();

    if (no_metadata) {
        flags.set<cql3::metadata::flag::NO_METADATA>();
    }

    write_int(flags.mask());
    write_int(m.column_count());

    if (has_more_pages) {
        write_value(m.paging_state()->serialize());
    }

    if (no_metadata) {
        return;
    }

    auto names_i = m.get_names().begin();

    if (global_tables_spec) {
        auto first_spec = *names_i;
        write_string(first_spec->ks_name);
        write_string(first_spec->cf_name);
    }

    for (uint32_t i = 0; i < m.column_count(); ++i, ++names_i) {
        ::shared_ptr<cql3::column_specification> name = *names_i;
        if (!global_tables_spec) {
            write_string(name->ks_name);
            write_string(name->cf_name);
        }
        write_string(name->name->text());
        type_codec::encode(*this, name->type);
    };
}

void cql_server::response::write(const cql3::prepared_metadata& m, uint8_t version)
{
    bool global_tables_spec = m.flags().contains<cql3::prepared_metadata::flag::GLOBAL_TABLES_SPEC>();

    write_int(m.flags().mask());
    write_int(m.names().size());

    if (version >= 4) {
        if (!global_tables_spec) {
            write_int(0);
        } else {
            write_int(m.partition_key_bind_indices().size());
            for (uint16_t bind_index : m.partition_key_bind_indices()) {
                write_short(bind_index);
            }
        }
    }

    if (global_tables_spec) {
        write_string(m.names()[0]->ks_name);
        write_string(m.names()[0]->cf_name);
    }

    for (auto const& name : m.names()) {
        if (!global_tables_spec) {
            write_string(name->ks_name);
            write_string(name->cf_name);
        }
        write_string(name->name->text());
        type_codec::encode(*this, name->type);
    }
}

}<|MERGE_RESOLUTION|>--- conflicted
+++ resolved
@@ -761,9 +761,10 @@
 static future<std::variant<foreign_ptr<std::unique_ptr<cql_server::response>>, unsigned>>
 process_query_internal(service::client_state& client_state, distributed<cql3::query_processor>& qp, request_reader in,
         uint16_t stream, cql_protocol_version_type version, cql_serialization_format serialization_format,
-        const cql3::cql_config& cql_config, const ::timeout_config& timeout_config, service_permit permit, bool init_trace) {
+        const cql3::cql_config& cql_config, const ::timeout_config& timeout_config, service_permit permit, bool init_trace,
+        qos::service_level_controller& sl_controller) {
     auto query = in.read_long_string_view();
-    auto q_state = std::make_unique<cql_query_state>(client_state, std::move(permit), _server._sl_controller);
+    auto q_state = std::make_unique<cql_query_state>(client_state, std::move(permit), sl_controller);
     auto& query_state = q_state->query_state;
     q_state->options = in.read_options(version, serialization_format, timeout_config, cql_config);
     auto& options = *q_state->options;
@@ -800,7 +801,7 @@
                                               (bytes_ostream& linearization_buffer, service::client_state& client_state) {
             request_reader in(is, linearization_buffer);
             return process_query_internal(client_state, server._query_processor, in, stream, _version, _cql_serialization_format,
-                    server._cql_config, server.timeout_config(), /* FIXME */empty_service_permit(), false).then([] (auto msg) {
+                    server._cql_config, server.timeout_config(), /* FIXME */empty_service_permit(), false, server._sl_controller).then([] (auto msg) {
                 // result here has to be foreign ptr
                 return std::get<foreign_ptr<std::unique_ptr<cql_server::response>>>(std::move(msg));
             });
@@ -814,7 +815,7 @@
     fragmented_temporary_buffer::istream is = in.get_stream();
 
     return process_query_internal(client_state, _server._query_processor, in, stream,
-            _version, _cql_serialization_format,  _server._cql_config, _server.timeout_config(), permit, true)
+            _version, _cql_serialization_format,  _server._cql_config, _server.timeout_config(), permit, true, _server._sl_controller)
             .then([stream, &client_state, this, is, permit] (std::variant<foreign_ptr<std::unique_ptr<cql_server::response>>, unsigned> msg) mutable {
         unsigned* shard = std::get_if<unsigned>(&msg);
         if (shard) {
@@ -855,7 +856,8 @@
 future<std::variant<foreign_ptr<std::unique_ptr<cql_server::response>>, unsigned>>
 process_execute_internal(service::client_state& client_state, distributed<cql3::query_processor>& qp, request_reader in,
         uint16_t stream, cql_protocol_version_type version, cql_serialization_format serialization_format,
-        const cql3::cql_config& cql_config, const ::timeout_config& timeout_config, service_permit permit, bool init_trace) {
+        const cql3::cql_config& cql_config, const ::timeout_config& timeout_config, service_permit permit, bool init_trace,
+        qos::service_level_controller& sl_controller) {
     cql3::prepared_cache_key_type cache_key(in.read_short_bytes());
     auto& id = cql3::prepared_cache_key_type::cql_id(cache_key);
     bool needs_authorization = false;
@@ -872,11 +874,7 @@
         throw exceptions::prepared_query_not_found_exception(id);
     }
 
-<<<<<<< HEAD
-    auto q_state = std::make_unique<cql_query_state>(client_state, std::move(permit), _server._sl_controller);
-=======
-    auto q_state = std::make_unique<cql_query_state>(client_state, client_state.get_trace_state(), std::move(permit));
->>>>>>> 6909d4db
+    auto q_state = std::make_unique<cql_query_state>(client_state, client_state.get_trace_state(), std::move(permit), sl_controller);
     auto& query_state = q_state->query_state;
     if (version == 1) {
         std::vector<cql3::raw_value_view> values;
@@ -940,7 +938,7 @@
                                               (bytes_ostream& linearization_buffer, service::client_state& client_state) {
             request_reader in(is, linearization_buffer);
             return process_execute_internal(client_state, server._query_processor, in, stream, _version, _cql_serialization_format,
-                    server._cql_config, server.timeout_config(), /* FIXME */empty_service_permit(), false).then([] (auto msg) {
+                    server._cql_config, server.timeout_config(), /* FIXME */empty_service_permit(), false, server._sl_controller).then([] (auto msg) {
                 // result here has to be foreign ptr
                 return std::get<foreign_ptr<std::unique_ptr<cql_server::response>>>(std::move(msg));
             });
@@ -953,7 +951,7 @@
     fragmented_temporary_buffer::istream is = in.get_stream();
 
     return process_execute_internal(client_state, _server._query_processor, in, stream,
-            _version, _cql_serialization_format,  _server._cql_config, _server.timeout_config(), permit, true)
+            _version, _cql_serialization_format,  _server._cql_config, _server.timeout_config(), permit, true, _server._sl_controller)
             .then([stream, &client_state, this, is, permit] (std::variant<foreign_ptr<std::unique_ptr<cql_server::response>>, unsigned> msg) mutable {
         unsigned* shard = std::get_if<unsigned>(&msg);
         if (shard) {
