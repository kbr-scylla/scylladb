--- conflicted
+++ resolved
@@ -951,11 +951,7 @@
                                               (bytes_ostream& linearization_buffer, service::client_state& client_state) mutable {
             request_reader in(is, linearization_buffer);
             return process_fn(client_state, server._query_processor, in, stream, _version, _cql_serialization_format,
-<<<<<<< HEAD
-                    server.timeout_config(), /* FIXME */empty_service_permit(), std::move(trace_state), false, server._sl_controller).then([] (auto msg) {
-=======
-                    /* FIXME */empty_service_permit(), std::move(trace_state), false).then([] (auto msg) {
->>>>>>> 10364fca
+                    /* FIXME */empty_service_permit(), std::move(trace_state), false, server._sl_controller).then([] (auto msg) {
                 // result here has to be foreign ptr
                 return std::get<foreign_ptr<std::unique_ptr<cql_server::response>>>(std::move(msg));
             });
@@ -970,11 +966,7 @@
     fragmented_temporary_buffer::istream is = in.get_stream();
 
     return process_fn(client_state, _server._query_processor, in, stream,
-<<<<<<< HEAD
-            _version, _cql_serialization_format,  _server.timeout_config(), permit, trace_state, true, _server._sl_controller)
-=======
-            _version, _cql_serialization_format, permit, trace_state, true)
->>>>>>> 10364fca
+            _version, _cql_serialization_format, permit, trace_state, true, _server._sl_controller)
             .then([stream, &client_state, this, is, permit, process_fn, trace_state]
                    (std::variant<foreign_ptr<std::unique_ptr<cql_server::response>>, unsigned> msg) mutable {
         unsigned* shard = std::get_if<unsigned>(&msg);
@@ -988,14 +980,10 @@
 static future<std::variant<foreign_ptr<std::unique_ptr<cql_server::response>>, unsigned>>
 process_query_internal(service::client_state& client_state, distributed<cql3::query_processor>& qp, request_reader in,
         uint16_t stream, cql_protocol_version_type version, cql_serialization_format serialization_format,
-<<<<<<< HEAD
-        const ::timeout_config& timeout_config, service_permit permit,
+        service_permit permit,
         tracing::trace_state_ptr trace_state,
         bool init_trace,
         qos::service_level_controller& sl_controller) {
-=======
-        service_permit permit, tracing::trace_state_ptr trace_state, bool init_trace) {
->>>>>>> 10364fca
     auto query = in.read_long_string_view();
     auto q_state = std::make_unique<cql_query_state>(client_state, trace_state, std::move(permit), sl_controller);
     auto& query_state = q_state->query_state;
@@ -1062,13 +1050,9 @@
 static future<std::variant<foreign_ptr<std::unique_ptr<cql_server::response>>, unsigned>>
 process_execute_internal(service::client_state& client_state, distributed<cql3::query_processor>& qp, request_reader in,
         uint16_t stream, cql_protocol_version_type version, cql_serialization_format serialization_format,
-<<<<<<< HEAD
-        const ::timeout_config& timeout_config, service_permit permit,
+        service_permit permit,
         tracing::trace_state_ptr trace_state, bool init_trace,
         qos::service_level_controller& sl_controller) {
-=======
-        service_permit permit, tracing::trace_state_ptr trace_state, bool init_trace) {
->>>>>>> 10364fca
     cql3::prepared_cache_key_type cache_key(in.read_short_bytes());
     auto& id = cql3::prepared_cache_key_type::cql_id(cache_key);
     bool needs_authorization = false;
@@ -1147,13 +1131,9 @@
 static future<std::variant<foreign_ptr<std::unique_ptr<cql_server::response>>, unsigned>>
 process_batch_internal(service::client_state& client_state, distributed<cql3::query_processor>& qp, request_reader in,
         uint16_t stream, cql_protocol_version_type version, cql_serialization_format serialization_format,
-<<<<<<< HEAD
-        const ::timeout_config& timeout_config, service_permit permit,
+        service_permit permit,
         tracing::trace_state_ptr trace_state, bool init_trace,
         qos::service_level_controller& sl_controller) {
-=======
-        service_permit permit, tracing::trace_state_ptr trace_state, bool init_trace) {
->>>>>>> 10364fca
     if (version == 1) {
         throw exceptions::protocol_exception("BATCH messages are not support in version 1 of the protocol");
     }
