/*
 * Copyright (C) 2015 ScyllaDB
 */

/*
 * This file is part of Scylla.
 *
 * See the LICENSE.PROPRIETARY file in the top-level directory for licensing information.
 */

#include "server.hh"

#include <boost/bimap/unordered_set_of.hpp>
#include <boost/range/irange.hpp>
#include <boost/bimap.hpp>
#include <boost/assign.hpp>
#include <boost/range/adaptor/sliced.hpp>

#include "cql3/statements/batch_statement.hh"
#include "types/collection.hh"
#include "types/list.hh"
#include "types/set.hh"
#include "types/map.hh"
#include "dht/token-sharding.hh"
#include "service/migration_manager.hh"
#include "service/storage_service.hh"
#include "service/qos/service_level_controller.hh"
#include "db/consistency_level_type.hh"
#include "database.hh"
#include "db/write_type.hh"
#include <seastar/core/future-util.hh>
#include <seastar/core/seastar.hh>
#include "utils/UUID.hh"
#include <seastar/net/byteorder.hh>
#include <seastar/core/metrics.hh>
#include <seastar/net/byteorder.hh>
#include <seastar/util/lazy.hh>
#include <seastar/core/execution_stage.hh>

#include "enum_set.hh"
#include "service/query_state.hh"
#include "service/client_state.hh"
#include "exceptions/exceptions.hh"
#include "connection_notifier.hh"

#include "auth/authenticator.hh"

#include <cassert>
#include <string>

#include <snappy-c.h>
#include <lz4.h>

#include "response.hh"
#include "request.hh"

#include "types/user.hh"

#include "transport/cql_protocol_extension.hh"

namespace cql_transport {

static logging::logger clogger("cql_server");

struct cql_frame_error : std::exception {
    const char* what() const throw () override {
        return "bad cql binary frame";
    }
};

inline int16_t consistency_to_wire(db::consistency_level c)
{
    switch (c) {
    case db::consistency_level::ANY:          return 0x0000;
    case db::consistency_level::ONE:          return 0x0001;
    case db::consistency_level::TWO:          return 0x0002;
    case db::consistency_level::THREE:        return 0x0003;
    case db::consistency_level::QUORUM:       return 0x0004;
    case db::consistency_level::ALL:          return 0x0005;
    case db::consistency_level::LOCAL_QUORUM: return 0x0006;
    case db::consistency_level::EACH_QUORUM:  return 0x0007;
    case db::consistency_level::SERIAL:       return 0x0008;
    case db::consistency_level::LOCAL_SERIAL: return 0x0009;
    case db::consistency_level::LOCAL_ONE:    return 0x000A;
    default:                                  throw std::runtime_error("Invalid consistency level");
    }
}

sstring to_string(const event::topology_change::change_type t) {
    using type = event::topology_change::change_type;
    switch (t) {
    case type::NEW_NODE:     return "NEW_NODE";
    case type::REMOVED_NODE: return "REMOVED_NODE";
    case type::MOVED_NODE:   return "MOVED_NODE";
    }
    throw std::invalid_argument("unknown change type");
}

sstring to_string(const event::status_change::status_type t) {
    using type = event::status_change::status_type;
    switch (t) {
    case type::UP:   return "UP";
    case type::DOWN: return "DOWN";
    }
    throw std::invalid_argument("unknown change type");
}

sstring to_string(const event::schema_change::change_type t) {
    switch (t) {
    case event::schema_change::change_type::CREATED: return "CREATED";
    case event::schema_change::change_type::UPDATED: return "UPDATED";
    case event::schema_change::change_type::DROPPED: return "DROPPED";
    }
    assert(false && "unreachable");
}

sstring to_string(const event::schema_change::target_type t) {
    switch (t) {
    case event::schema_change::target_type::KEYSPACE: return "KEYSPACE";
    case event::schema_change::target_type::TABLE:    return "TABLE";
    case event::schema_change::target_type::TYPE:     return "TYPE";
    case event::schema_change::target_type::FUNCTION: return "FUNCTION";
    case event::schema_change::target_type::AGGREGATE:return "AGGREGATE";
    }
    assert(false && "unreachable");
}

static bool is_broken_pipe_or_connection_reset(std::exception_ptr ep) {
    try {
        std::rethrow_exception(ep);
    } catch (const std::system_error& e) {
        return e.code().category() == std::system_category()
            && (e.code().value() == EPIPE || e.code().value() == ECONNRESET);
    } catch (...) {}
    return false;
}

event::event_type parse_event_type(const sstring& value)
{
    if (value == "TOPOLOGY_CHANGE") {
        return event::event_type::TOPOLOGY_CHANGE;
    } else if (value == "STATUS_CHANGE") {
        return event::event_type::STATUS_CHANGE;
    } else if (value == "SCHEMA_CHANGE") {
        return event::event_type::SCHEMA_CHANGE;
    } else {
        throw exceptions::protocol_exception(format("Invalid value '{}' for Event.Type", value));
    }
}

cql_server::cql_server(distributed<cql3::query_processor>& qp, auth::service& auth_service,
<<<<<<< HEAD
        service::migration_notifier& mn, cql_server_config config, qos::service_level_controller& sl_controller)
=======
        service::migration_notifier& mn, database& db, cql_server_config config)
>>>>>>> 9cbbf407
    : _query_processor(qp)
    , _config(config)
    , _max_request_size(config.max_request_size)
    , _max_concurrent_requests(db.get_config().max_concurrent_requests_per_shard)
    , _memory_available(config.get_service_memory_limiter_semaphore())
    , _notifier(std::make_unique<event_notifier>(mn))
    , _auth_service(auth_service)
    , _sl_controller(sl_controller)
{
    namespace sm = seastar::metrics;

    auto ls = {
        sm::make_derive("startups", _stats.startups,
                        sm::description("Counts the total number of received CQL STARTUP messages.")),

        sm::make_derive("auth_responses", _stats.auth_responses,
                        sm::description("Counts the total number of received CQL AUTH messages.")),
        
        sm::make_derive("options_requests", _stats.options_requests,
                        sm::description("Counts the total number of received CQL OPTIONS messages.")),

        sm::make_derive("query_requests", _stats.query_requests,
                        sm::description("Counts the total number of received CQL QUERY messages.")),

        sm::make_derive("prepare_requests", _stats.prepare_requests,
                        sm::description("Counts the total number of received CQL PREPARE messages.")),

        sm::make_derive("execute_requests", _stats.execute_requests,
                        sm::description("Counts the total number of received CQL EXECUTE messages.")),

        sm::make_derive("batch_requests", _stats.batch_requests,
                        sm::description("Counts the total number of received CQL BATCH messages.")),

        sm::make_derive("register_requests", _stats.register_requests,
                        sm::description("Counts the total number of received CQL REGISTER messages.")),

        sm::make_derive("cql-connections", _stats.connects,
                        sm::description("Counts a number of client connections.")),

        sm::make_gauge("current_connections", _stats.connections,
                        sm::description("Holds a current number of client connections.")),

        sm::make_derive("requests_served", _stats.requests_served,
                        sm::description("Counts a number of served requests.")),

        sm::make_gauge("requests_serving", _stats.requests_serving,
                        sm::description("Holds a number of requests that are being processed right now.")),

        sm::make_gauge("requests_blocked_memory_current", [this] { return _memory_available.waiters(); },
                        sm::description(
                            seastar::format("Holds the number of requests that are currently blocked due to reaching the memory quota limit ({}B). "
                                            "Non-zero value indicates that our bottleneck is memory and more specifically - the memory quota allocated for the \"CQL transport\" component.", _max_request_size))),
        sm::make_derive("requests_blocked_memory", _stats.requests_blocked_memory,
                        sm::description(
                            seastar::format("Holds an incrementing counter with the requests that ever blocked due to reaching the memory quota limit ({}B). "
                                            "The first derivative of this value shows how often we block due to memory exhaustion in the \"CQL transport\" component.", _max_request_size))),
        sm::make_derive("requests_shed", _stats.requests_shed,
                        sm::description("Holds an incrementing counter with the requests that were shed due to overload (threshold configured via max_concurrent_requests_per_shard). "
                                            "The first derivative of this value shows how often we shed requests due to overload in the \"CQL transport\" component.")),
        sm::make_gauge("requests_memory_available", [this] { return _memory_available.current(); },
                        sm::description(
                            seastar::format("Holds the amount of available memory for admitting new requests (max is {}B)."
                                            "Zero value indicates that our bottleneck is memory and more specifically - the memory quota allocated for the \"CQL transport\" component.", _max_request_size)))
    };

    std::vector<sm::metric_definition> transport_metrics;
    for (auto& m : ls) {
        transport_metrics.emplace_back(std::move(m));
    }

    sm::label cql_error_label("type");
    for (const auto& e : exceptions::exception_map()) {
        _stats.errors.insert({e.first, 0});
        auto label_instance = cql_error_label(e.second);

        transport_metrics.emplace_back(
            sm::make_derive("cql_errors_total", sm::description("Counts the total number of returned CQL errors."),
                        {label_instance},
                        [this, code = e.first] { auto it = _stats.errors.find(code); return it != _stats.errors.end() ? it->second : 0; })
        );
    }

    _metrics.add_group("transport", std::move(transport_metrics));
}

future<> cql_server::stop() {
    _stopping = true;
    size_t nr = 0;
    size_t nr_total = _listeners.size();
    clogger.debug("cql_server: abort accept nr_total={}", nr_total);
    for (auto&& l : _listeners) {
        l.abort_accept();
        clogger.debug("cql_server: abort accept {} out of {} done", ++nr, nr_total);
    }
    auto nr_conn = make_lw_shared<size_t>(0);
    auto nr_conn_total = _connections_list.size();
    clogger.debug("cql_server: shutdown connection nr_total={}", nr_conn_total);
    return parallel_for_each(_connections_list.begin(), _connections_list.end(), [nr_conn, nr_conn_total] (auto&& c) {
        return c.shutdown().then([nr_conn, nr_conn_total] {
            clogger.debug("cql_server: shutdown connection {} out of {} done", ++(*nr_conn), nr_conn_total);
        });
    }).then([this] {
        return _notifier->stop();
    }).then([this] {
        return std::move(_stopped);
    });
}

future<>
cql_server::listen(socket_address addr, std::shared_ptr<seastar::tls::credentials_builder> creds, bool is_shard_aware, bool keepalive) {
    auto f = make_ready_future<shared_ptr<seastar::tls::server_credentials>>(nullptr);
    if (creds) {
        f = creds->build_reloadable_server_credentials([](const std::unordered_set<sstring>& files, std::exception_ptr ep) {
            if (ep) {
                clogger.warn("Exception loading {}: {}", files, ep);
            } else {
                clogger.info("Reloaded {}", files);
            }
        });
    }
    return f.then([this, addr, is_shard_aware, keepalive](shared_ptr<seastar::tls::server_credentials> creds) {
        listen_options lo;
        lo.reuse_address = true;
        if (is_shard_aware) {
            lo.lba = server_socket::load_balancing_algorithm::port;
        }
        server_socket ss;
        try {
            ss = creds
                ? seastar::tls::listen(std::move(creds), addr, lo)
                : seastar::listen(addr, lo);
        } catch (...) {
            throw std::runtime_error(format("CQLServer error while listening on {} -> {}", addr, std::current_exception()));
        }
        _listeners.emplace_back(std::move(ss));
        _stopped = when_all(std::move(_stopped), do_accepts(_listeners.size() - 1, keepalive, addr)).discard_result();
    });
}

future<>
cql_server::do_accepts(int which, bool keepalive, socket_address server_addr) {
    return repeat([this, which, keepalive, server_addr] {
        ++_connections_being_accepted;
        return _listeners[which].accept().then_wrapped([this, which, keepalive, server_addr] (future<accept_result> f_cs_sa) mutable {
            --_connections_being_accepted;
            if (_stopping) {
                f_cs_sa.ignore_ready_future();
                maybe_idle();
                return stop_iteration::yes;
            }
            auto cs_sa = f_cs_sa.get0();
            auto fd = std::move(cs_sa.connection);
            auto addr = std::move(cs_sa.remote_address);
            fd.set_nodelay(true);
            fd.set_keepalive(keepalive);
            auto conn = make_shared<connection>(*this, server_addr, std::move(fd), std::move(addr));
            ++_stats.connects;
            ++_stats.connections;
            // Move the processing into the background.
            (void)futurize_invoke([this, conn] {
                return advertise_new_connection(conn); // Notify any listeners about new connection.
            }).then_wrapped([this, conn] (future<> f) {
                try {
                    f.get();
                } catch (...) {
                    clogger.info("exception while advertising new connection: {}", std::current_exception());
                }
                // Block while monitoring for lifetime/errors.
                return conn->process().finally([this, conn] {
                    --_stats.connections;
                    return unadvertise_connection(conn);
                }).handle_exception([] (std::exception_ptr ep) {
                    if (is_broken_pipe_or_connection_reset(ep)) {
                        // expected if another side closes a connection or we're shutting down
                        return;
                    }
                    clogger.info("exception while processing connection: {}", ep);
                });
            });
            return stop_iteration::no;
        }).handle_exception([] (auto ep) {
            clogger.debug("accept failed: {}", ep);
            return stop_iteration::no;
        });
    });
}

future<>
cql_server::advertise_new_connection(shared_ptr<connection> conn) {
    client_data cd = conn->make_client_data();
    clogger.trace("Advertising new connection from CQL client {}:{}", cd.ip, cd.port);
    return notify_new_client(std::move(cd));
}

future<>
cql_server::unadvertise_connection(shared_ptr<connection> conn) {
    const auto ip = conn->get_client_state().get_client_address().addr();
    const auto port = conn->get_client_state().get_client_port();
    clogger.trace("Advertising disconnection of CQL client {}:{}", ip, port);
    return notify_disconnected_client(ip, port, client_type::cql);
}

unsigned
cql_server::connection::frame_size() const {
    if (_version < 3) {
        return 8;
    } else {
        return 9;
    }
}

cql_binary_frame_v3
cql_server::connection::parse_frame(temporary_buffer<char> buf) const {
    if (buf.size() != frame_size()) {
        throw cql_frame_error();
    }
    cql_binary_frame_v3 v3;
    switch (_version) {
    case 1:
    case 2: {
        auto raw = reinterpret_cast<const cql_binary_frame_v1*>(buf.get());
        auto cooked = net::ntoh(*raw);
        v3.version = cooked.version;
        v3.flags = cooked.flags;
        v3.opcode = cooked.opcode;
        v3.stream = cooked.stream;
        v3.length = cooked.length;
        break;
    }
    case 3:
    case 4: {
        v3 = net::ntoh(*reinterpret_cast<const cql_binary_frame_v3*>(buf.get()));
        break;
    }
    default:
        throw exceptions::protocol_exception(format("Invalid or unsupported protocol version: {:d}", _version));
    }
    if (v3.version != _version) {
        throw exceptions::protocol_exception(format("Invalid message version. Got {:d} but previous messages on this connection had version {:d}", v3.version, _version));

    }
    return v3;
}

future<std::optional<cql_binary_frame_v3>>
cql_server::connection::read_frame() {
    using ret_type = std::optional<cql_binary_frame_v3>;
    if (!_version) {
        // We don't know the frame size before reading the first frame,
        // so read just one byte, and then read the rest of the frame.
        return _read_buf.read_exactly(1).then([this] (temporary_buffer<char> buf) {
            if (buf.empty()) {
                return make_ready_future<ret_type>();
            }
            _version = buf[0];
            init_cql_serialization_format();
            if (_version < 1 || _version > current_version) {
                auto client_version = _version;
                _version = current_version;
                throw exceptions::protocol_exception(format("Invalid or unsupported protocol version: {:d}", client_version));
            }

            auto client_state_notification_f = std::apply(notify_client_change<changed_column::protocol_version>{},
                  std::tuple_cat(make_client_key(_client_state), std::make_tuple(_version)));

            return client_state_notification_f.then_wrapped([this] (future<> f) {
                try {
                    f.get();
                } catch (...) {
                    clogger.info("exception while setting protocol_version in `system.clients`: {}", std::current_exception());
                }
                return _read_buf.read_exactly(frame_size() - 1).then([this] (temporary_buffer<char> tail) {
                    temporary_buffer<char> full(frame_size());
                    full.get_write()[0] = _version;
                    std::copy(tail.get(), tail.get() + tail.size(), full.get_write() + 1);
                    auto frame = parse_frame(std::move(full));
                    // This is the very first frame, so reject obviously incorrect frames, to
                    // avoid allocating large amounts of memory for the message body
                    if (frame.length > 100'000) {
                        // The STARTUP message body is a [string map] containing just a few options,
                        // so it should be smaller that 100kB. See #4366.
                        throw exceptions::protocol_exception(format("Initial message size too large ({:d}), rejecting as invalid", frame.length));
                    }
                    return make_ready_future<ret_type>(frame);
                });
            });
        });
    } else {
        // Not the first frame, so we know the size.
        return _read_buf.read_exactly(frame_size()).then([this] (temporary_buffer<char> buf) {
            if (buf.empty()) {
                return make_ready_future<ret_type>();
            }
            return make_ready_future<ret_type>(parse_frame(std::move(buf)));
        });
    }
}

future<foreign_ptr<std::unique_ptr<cql_server::response>>>
    cql_server::connection::process_request_one(fragmented_temporary_buffer::istream fbuf, uint8_t op, uint16_t stream, service::client_state& client_state, tracing_request_type tracing_request, service_permit permit) {
    using auth_state = service::client_state::auth_state;

    auto cqlop = static_cast<cql_binary_opcode>(op);
    tracing::trace_state_props_set trace_props;

    trace_props.set_if<tracing::trace_state_props::log_slow_query>(tracing::tracing::get_local_tracing_instance().slow_query_tracing_enabled());
    trace_props.set_if<tracing::trace_state_props::full_tracing>(tracing_request != tracing_request_type::not_requested);
    tracing::trace_state_ptr trace_state;

    if (trace_props) {
        if (cqlop == cql_binary_opcode::QUERY ||
            cqlop == cql_binary_opcode::PREPARE ||
            cqlop == cql_binary_opcode::EXECUTE ||
            cqlop == cql_binary_opcode::BATCH) {
            trace_props.set_if<tracing::trace_state_props::write_on_close>(tracing_request == tracing_request_type::write_on_close);
            trace_state = tracing::tracing::get_local_tracing_instance().create_session(tracing::trace_type::QUERY, trace_props);
        }
    }

    tracing::set_request_size(trace_state, fbuf.bytes_left());

    auto linearization_buffer = std::make_unique<bytes_ostream>();
    auto linearization_buffer_ptr = linearization_buffer.get();
    return futurize_invoke([this, cqlop, stream, &fbuf, &client_state, linearization_buffer_ptr, permit = std::move(permit), trace_state] () mutable {
        // When using authentication, we need to ensure we are doing proper state transitions,
        // i.e. we cannot simply accept any query/exec ops unless auth is complete
        switch (client_state.get_auth_state()) {
            case auth_state::UNINITIALIZED:
                if (cqlop != cql_binary_opcode::STARTUP && cqlop != cql_binary_opcode::OPTIONS) {
                    throw exceptions::protocol_exception(format("Unexpected message {:d}, expecting STARTUP or OPTIONS", int(cqlop)));
                }
                break;
            case auth_state::AUTHENTICATION:
                // Support both SASL auth from protocol v2 and the older style Credentials auth from v1
                if (cqlop != cql_binary_opcode::AUTH_RESPONSE && cqlop != cql_binary_opcode::CREDENTIALS) {
                    throw exceptions::protocol_exception(format("Unexpected message {:d}, expecting {}", int(cqlop), _version == 1 ? "CREDENTIALS" : "SASL_RESPONSE"));
                }
                break;
            case auth_state::READY: default:
                if (cqlop == cql_binary_opcode::STARTUP) {
                    throw exceptions::protocol_exception("Unexpected message STARTUP, the connection is already initialized");
                }
                break;
        }

        tracing::set_username(trace_state, client_state.user());

        auto wrap_in_foreign = [] (future<std::unique_ptr<cql_server::response>> f) {
            return f.then([] (std::unique_ptr<cql_server::response> p) {
                return make_ready_future<foreign_ptr<std::unique_ptr<cql_server::response>>>(make_foreign(std::move(p)));
            });
        };
        auto in = request_reader(std::move(fbuf), *linearization_buffer_ptr);
        switch (cqlop) {
        case cql_binary_opcode::STARTUP:       return wrap_in_foreign(process_startup(stream, std::move(in), client_state, trace_state));
        case cql_binary_opcode::AUTH_RESPONSE: return wrap_in_foreign(process_auth_response(stream, std::move(in), client_state, trace_state));
        case cql_binary_opcode::OPTIONS:       return wrap_in_foreign(process_options(stream, std::move(in), client_state, trace_state));
        case cql_binary_opcode::QUERY:         return process_query(stream, std::move(in), client_state, std::move(permit), trace_state);
        case cql_binary_opcode::PREPARE:       return wrap_in_foreign(process_prepare(stream, std::move(in), client_state, trace_state));
        case cql_binary_opcode::EXECUTE:       return process_execute(stream, std::move(in), client_state, std::move(permit), trace_state);
        case cql_binary_opcode::BATCH:         return process_batch(stream, std::move(in), client_state, std::move(permit), trace_state);
        case cql_binary_opcode::REGISTER:      return wrap_in_foreign(process_register(stream, std::move(in), client_state, trace_state));
        default:                               throw exceptions::protocol_exception(format("Unknown opcode {:d}", int(cqlop)));
        }
    }).then_wrapped([this, cqlop, stream, &client_state, linearization_buffer = std::move(linearization_buffer), trace_state] (future<foreign_ptr<std::unique_ptr<cql_server::response>>> f) -> foreign_ptr<std::unique_ptr<cql_server::response>> {
        auto stop_trace = defer([&] {
            tracing::stop_foreground(trace_state);
        });
        --_server._stats.requests_serving;
        try {
            foreign_ptr<std::unique_ptr<cql_server::response>> response = f.get0();

            auto res_op = response->opcode();

            // and modify state now that we've generated a response.
            switch (client_state.get_auth_state()) {
            case auth_state::UNINITIALIZED:
                if (cqlop == cql_binary_opcode::STARTUP) {
                    if (res_op == cql_binary_opcode::AUTHENTICATE) {
                        client_state.set_auth_state(auth_state::AUTHENTICATION);
                    } else if (res_op == cql_binary_opcode::READY) {
                        client_state.set_auth_state(auth_state::READY);
                    }
                }
                break;
            case auth_state::AUTHENTICATION:
                // Support both SASL auth from protocol v2 and the older style Credentials auth from v1
                assert(cqlop == cql_binary_opcode::AUTH_RESPONSE || cqlop == cql_binary_opcode::CREDENTIALS);
                if (res_op == cql_binary_opcode::READY || res_op == cql_binary_opcode::AUTH_SUCCESS) {
                    client_state.set_auth_state(auth_state::READY);
                }
                break;
            default:
            case auth_state::READY:
                break;
            }

            tracing::set_response_size(trace_state, response->size());
            return response;
        } catch (const exceptions::unavailable_exception& ex) {
            try { ++_server._stats.errors[ex.code()]; } catch(...) {}
            return make_unavailable_error(stream, ex.code(), ex.what(), ex.consistency, ex.required, ex.alive, trace_state);
        } catch (const exceptions::read_timeout_exception& ex) {
            try { ++_server._stats.errors[ex.code()]; } catch(...) {}
            return make_read_timeout_error(stream, ex.code(), ex.what(), ex.consistency, ex.received, ex.block_for, ex.data_present, trace_state);
        } catch (const exceptions::read_failure_exception& ex) {
            try { ++_server._stats.errors[ex.code()]; } catch(...) {}
            return make_read_failure_error(stream, ex.code(), ex.what(), ex.consistency, ex.received, ex.failures, ex.block_for, ex.data_present, trace_state);
        } catch (const exceptions::mutation_write_timeout_exception& ex) {
            try { ++_server._stats.errors[ex.code()]; } catch(...) {}
            return make_mutation_write_timeout_error(stream, ex.code(), ex.what(), ex.consistency, ex.received, ex.block_for, ex.type, trace_state);
        } catch (const exceptions::mutation_write_failure_exception& ex) {
            try { ++_server._stats.errors[ex.code()]; } catch(...) {}
            return make_mutation_write_failure_error(stream, ex.code(), ex.what(), ex.consistency, ex.received, ex.failures, ex.block_for, ex.type, trace_state);
        } catch (const exceptions::already_exists_exception& ex) {
            try { ++_server._stats.errors[ex.code()]; } catch(...) {}
            return make_already_exists_error(stream, ex.code(), ex.what(), ex.ks_name, ex.cf_name, trace_state);
        } catch (const exceptions::prepared_query_not_found_exception& ex) {
            try { ++_server._stats.errors[ex.code()]; } catch(...) {}
            return make_unprepared_error(stream, ex.code(), ex.what(), ex.id, trace_state);
        } catch (const exceptions::function_execution_exception& ex) {
            try { ++_server._stats.errors[ex.code()]; } catch(...) {}
            return make_function_failure_error(stream, ex.code(), ex.what(), ex.ks_name, ex.func_name, ex.args, trace_state);
        } catch (const exceptions::cassandra_exception& ex) {
            // Note: the CQL protocol specifies that many types of errors have
            // mandatory parameters. These cassandra_exception subclasses MUST
            // be handled above. This default "cassandra_exception" case is
            // only appropriate for the specific types of errors which do not have
            // additional information, such as invalid_request_exception.
            // TODO: consider listing those types explicitly, instead of the
            // catch-all type cassandra_exception.
            try { ++_server._stats.errors[ex.code()]; } catch(...) {}
            return make_error(stream, ex.code(), ex.what(), trace_state);
        } catch (std::exception& ex) {
            try { ++_server._stats.errors[exceptions::exception_code::SERVER_ERROR]; } catch(...) {}
            return make_error(stream, exceptions::exception_code::SERVER_ERROR, ex.what(), trace_state);
        } catch (...) {
            try { ++_server._stats.errors[exceptions::exception_code::SERVER_ERROR]; } catch(...) {}
            return make_error(stream, exceptions::exception_code::SERVER_ERROR, "unknown error", trace_state);
        }
    });
}

cql_server::connection::connection(cql_server& server, socket_address server_addr, connected_socket&& fd, socket_address addr)
    : _server(server)
    , _server_addr(server_addr)
    , _fd(std::move(fd))
    , _read_buf(_fd.input())
    , _write_buf(_fd.output())
    , _client_state(service::client_state::external_tag{}, server._auth_service, addr)
{
    ++_server._total_connections;
    ++_server._current_connections;
    _server._connections_list.push_back(*this);
}

cql_server::connection::~connection() {
    --_server._current_connections;
    _server._connections_list.erase(_server._connections_list.iterator_to(*this));
    _server.maybe_idle();
}

future<> cql_server::connection::process_until_tenant_switch() {
    _tenant_switch = false;
    {
        return do_until([this] {
            return _read_buf.eof() || _tenant_switch;
        }, [this] {
            return process_request();
        });
    }
}
future<> cql_server::connection::process()
{
    return with_gate(_pending_requests_gate, [this] {
        return do_until([this] {
            return _read_buf.eof();
        }, [this] {
            return _server._sl_controller.with_user_service_level(_client_state.user(), seastar::noncopyable_function<future<>()>([this] () {
                return process_until_tenant_switch();
            }));
        }).then_wrapped([this] (future<> f) {
            try {
                f.get();
            } catch (const exceptions::cassandra_exception& ex) {
                try { ++_server._stats.errors[ex.code()]; } catch(...) {}
                write_response(make_error(0, ex.code(), ex.what(), tracing::trace_state_ptr()));
            } catch (std::exception& ex) {
                try { ++_server._stats.errors[exceptions::exception_code::SERVER_ERROR]; } catch(...) {}
                write_response(make_error(0, exceptions::exception_code::SERVER_ERROR, ex.what(), tracing::trace_state_ptr()));
            } catch (...) {
                try { ++_server._stats.errors[exceptions::exception_code::SERVER_ERROR]; } catch(...) {}
                write_response(make_error(0, exceptions::exception_code::SERVER_ERROR, "unknown error", tracing::trace_state_ptr()));
            }
        });
    }).finally([this] {
        return _pending_requests_gate.close().then([this] {
            _server._notifier->unregister_connection(this);
            return _ready_to_respond.handle_exception([] (std::exception_ptr ep) {
                if (is_broken_pipe_or_connection_reset(ep)) {
                    // expected if another side closes a connection or we're shutting down
                    return;
                }
                std::rethrow_exception(ep);
            }).finally([this] {
                 return _write_buf.close();
            });
        });
    });
}

future<> cql_server::connection::shutdown()
{
    try {
        _fd.shutdown_input();
        _fd.shutdown_output();
    } catch (...) {
    }
    return make_ready_future<>();
}

std::tuple<net::inet_address, int, client_type> cql_server::connection::make_client_key(const service::client_state& cli_state) {
    return std::make_tuple(cli_state.get_client_address().addr(),
            cli_state.get_client_port(),
            cli_state.is_thrift() ? client_type::thrift : client_type::cql);
}

client_data cql_server::connection::make_client_data() const {
    client_data cd;
    std::tie(cd.ip, cd.port, cd.ct) = make_client_key(_client_state);
    cd.shard_id = this_shard_id();
    cd.protocol_version = _version;
    cd.driver_name = _client_state.get_driver_name();
    cd.driver_version = _client_state.get_driver_version();
    if (const auto user_ptr = _client_state.user(); user_ptr) {
        cd.username = user_ptr->name;
    }
    return cd;
}

thread_local cql_server::connection::execution_stage_type
        cql_server::connection::_process_request_stage{"transport", &connection::process_request_one};

future<> cql_server::connection::process_request() {
    return read_frame().then_wrapped([this] (future<std::optional<cql_binary_frame_v3>>&& v) {
        auto maybe_frame = v.get0();
        if (!maybe_frame) {
            // eof
            return make_ready_future<>();
        }

        auto& f = *maybe_frame;
        tracing_request_type tracing_requested = tracing_request_type::not_requested;
        if (f.flags & cql_frame_flags::tracing) {
            // If tracing is requested for a specific CQL command - flush
            // tracing info right after the command is over.
            tracing_requested = tracing_request_type::write_on_close;
        } else if (tracing::tracing::get_local_tracing_instance().trace_next_query()) {
            tracing_requested = tracing_request_type::no_write_on_close;
        }

        auto op = f.opcode;
        auto stream = f.stream;
        auto mem_estimate = f.length * 2 + 8000; // Allow for extra copies and bookkeeping

        if (mem_estimate > _server._max_request_size) {
            return make_exception_future<>(exceptions::invalid_request_exception(format("request size too large (frame size {:d}; estimate {:d}; allowed {:d}",
                    f.length, mem_estimate, _server._max_request_size)));
        }

        if (_server._stats.requests_serving > _server._max_concurrent_requests) {
            ++_server._stats.requests_shed;
            return make_exception_future<>(
                    exceptions::overloaded_exception(format("too many in-flight requests (configured via max_concurrent_requests_per_shard): {}", _server._stats.requests_serving)));
        }

        auto fut = get_units(_server._memory_available, mem_estimate);
        if (_server._memory_available.waiters()) {
            ++_server._stats.requests_blocked_memory;
        }

        return fut.then([this, length = f.length, flags = f.flags, op, stream, tracing_requested] (semaphore_units<> mem_permit) {
          return this->read_and_decompress_frame(length, flags).then([this, op, stream, tracing_requested, mem_permit = make_service_permit(std::move(mem_permit))] (fragmented_temporary_buffer buf) mutable {

            ++_server._stats.requests_served;
            ++_server._stats.requests_serving;

            _pending_requests_gate.enter();
            auto leave = defer([this] { _pending_requests_gate.leave(); });
            // Replacing the immediately-invoked lambda below with just its body costs 5-10 usec extra per invocation.
            // Cause not understood.
            auto istream = buf.get_istream();
            (void)_process_request_stage(this, istream, op, stream, seastar::ref(_client_state), tracing_requested, mem_permit)
                    .then_wrapped([this, buf = std::move(buf), mem_permit, leave = std::move(leave)] (future<foreign_ptr<std::unique_ptr<cql_server::response>>> response_f) mutable {
                try {
                    write_response(std::move(response_f.get0()), std::move(mem_permit), _compression);
                    _ready_to_respond = _ready_to_respond.finally([leave = std::move(leave)] {});
                } catch (...) {
                    clogger.error("request processing failed: {}", std::current_exception());
                }
            });

            return make_ready_future<>();
          });
        });
    });
}

static inline bytes_view to_bytes_view(temporary_buffer<char>& b)
{
    using byte = bytes_view::value_type;
    return bytes_view(reinterpret_cast<const byte*>(b.get()), b.size());
}

namespace compression_buffers {

// Reusable buffers for compression and decompression. Cleared every
// clear_buffers_trigger uses.
static constexpr size_t clear_buffers_trigger = 100'000;
static thread_local size_t buffer_use_count = 0;
static thread_local utils::reusable_buffer input_buffer;
static thread_local utils::reusable_buffer output_buffer;

void on_compression_buffer_use() {
    if (++buffer_use_count == clear_buffers_trigger) {
        input_buffer.clear();
        output_buffer.clear();
        buffer_use_count = 0;
    }
}

}

future<fragmented_temporary_buffer> cql_server::connection::read_and_decompress_frame(size_t length, uint8_t flags)
{
    using namespace compression_buffers;
    if (flags & cql_frame_flags::compression) {
        if (_compression == cql_compression::lz4) {
            if (length < 4) {
                throw std::runtime_error("Truncated frame");
            }
            return _buffer_reader.read_exactly(_read_buf, length).then([this] (fragmented_temporary_buffer buf) {
                auto linearization_buffer = bytes_ostream();
                int32_t uncomp_len = request_reader(buf.get_istream(), linearization_buffer).read_int();
                if (uncomp_len < 0) {
                    throw std::runtime_error("CQL frame uncompressed length is negative: " + std::to_string(uncomp_len));
                }
                buf.remove_prefix(4);
                auto in = input_buffer.get_linearized_view(fragmented_temporary_buffer::view(buf));
                auto uncomp = output_buffer.make_fragmented_temporary_buffer(uncomp_len, fragmented_temporary_buffer::default_fragment_size, [&] (bytes_mutable_view out) {
                    auto ret = LZ4_decompress_safe(reinterpret_cast<const char*>(in.data()), reinterpret_cast<char*>(out.data()),
                                                   in.size(), out.size());
                    if (ret < 0) {
                        throw std::runtime_error("CQL frame LZ4 uncompression failure");
                    }
                    return out.size();
                });
                on_compression_buffer_use();
                return uncomp;
            });
        } else if (_compression == cql_compression::snappy) {
            return _buffer_reader.read_exactly(_read_buf, length).then([this] (fragmented_temporary_buffer buf) {
                auto in = input_buffer.get_linearized_view(fragmented_temporary_buffer::view(buf));
                size_t uncomp_len;
                if (snappy_uncompressed_length(reinterpret_cast<const char*>(in.data()), in.size(), &uncomp_len) != SNAPPY_OK) {
                    throw std::runtime_error("CQL frame Snappy uncompressed size is unknown");
                }
                auto uncomp = output_buffer.make_fragmented_temporary_buffer(uncomp_len, fragmented_temporary_buffer::default_fragment_size, [&] (bytes_mutable_view out) {
                    size_t output_len = out.size();
                    if (snappy_uncompress(reinterpret_cast<const char*>(in.data()), in.size(), reinterpret_cast<char*>(out.data()), &output_len) != SNAPPY_OK) {
                        throw std::runtime_error("CQL frame Snappy uncompression failure");
                    }
                    return output_len;
                });
                on_compression_buffer_use();
                return uncomp;
            });
        } else {
            throw exceptions::protocol_exception(format("Unknown compression algorithm"));
        }
    }
    return _buffer_reader.read_exactly(_read_buf, length);
}

future<std::unique_ptr<cql_server::response>> cql_server::connection::process_startup(uint16_t stream, request_reader in, service::client_state& client_state,
        tracing::trace_state_ptr trace_state) {
    ++_server._stats.startups;
    auto options = in.read_string_map();
    auto compression_opt = options.find("COMPRESSION");
    if (compression_opt != options.end()) {
         auto compression = compression_opt->second;
         std::transform(compression.begin(), compression.end(), compression.begin(), ::tolower);
         if (compression == "lz4") {
             _compression = cql_compression::lz4;
         } else if (compression == "snappy") {
             _compression = cql_compression::snappy;
         } else {
             throw exceptions::protocol_exception(format("Unknown compression algorithm: {}", compression));
         }
    }

    auto client_state_notification_f = make_ready_future<>();
    if (auto driver_ver_opt = options.find("DRIVER_VERSION"); driver_ver_opt != options.end()) {
        _client_state.set_driver_version(driver_ver_opt->second);
        client_state_notification_f = std::apply(notify_client_change<changed_column::driver_version>{},
                std::tuple_cat(make_client_key(_client_state), std::make_tuple(driver_ver_opt->second)));
    }
    if (auto driver_name_opt = options.find("DRIVER_NAME"); driver_name_opt != options.end()) {
        _client_state.set_driver_name(driver_name_opt->second);
        client_state_notification_f = client_state_notification_f.then([ck = make_client_key(_client_state), dn = driver_name_opt->second] {
            return std::apply(notify_client_change<changed_column::driver_name>{},
                    std::tuple_cat(std::move(ck), std::forward_as_tuple(dn)));
        });
    }

    cql_protocol_extension_enum_set cql_proto_exts;
    for (cql_protocol_extension ext : supported_cql_protocol_extensions()) {
        if (options.contains(protocol_extension_name(ext))) {
            cql_proto_exts.set(ext);
        }
    }
    _client_state.set_protocol_extensions(std::move(cql_proto_exts));
    std::unique_ptr<cql_server::response> res;
    if (auto& a = client_state.get_auth_service()->underlying_authenticator(); a.require_authentication()) {
        res = make_autheticate(stream, a.qualified_java_name(), trace_state);
        client_state_notification_f = client_state_notification_f.then([ck = make_client_key(_client_state)] {
            return std::apply(notify_client_change<changed_column::connection_stage>{},
                    std::tuple_cat(std::move(ck), std::make_tuple(connection_stage_literal<client_connection_stage::authenticating>)));
        });
    } else {
        res = make_ready(stream, trace_state);
        client_state_notification_f = client_state_notification_f.then([ck = make_client_key(_client_state)] {
            return std::apply(notify_client_change<changed_column::connection_stage>{},
                    std::tuple_cat(std::move(ck), std::make_tuple(connection_stage_literal<client_connection_stage::ready>)));
        });
    }
    return client_state_notification_f.then_wrapped([res = std::move(res)] (future<> f) mutable {
        try {
            f.get();
        } catch (...) {
            clogger.info("exception while setting driver_name/version in `system.clients`: {}", std::current_exception());
        }
        return std::move(res);
    });
}

future<std::unique_ptr<cql_server::response>> cql_server::connection::process_auth_response(uint16_t stream, request_reader in, service::client_state& client_state,
        tracing::trace_state_ptr trace_state) {
    ++_server._stats.auth_responses;
    auto sasl_challenge = client_state.get_auth_service()->underlying_authenticator().new_sasl_challenge();
    auto buf = in.read_raw_bytes_view(in.bytes_left());
    auto challenge = sasl_challenge->evaluate_response(buf);
    if (sasl_challenge->is_complete()) {
        return sasl_challenge->get_authenticated_user().then_wrapped([this, sasl_challenge, stream, &client_state, challenge = std::move(challenge), trace_state](future<auth::authenticated_user> f) mutable {
            bool failed = f.failed();
            return audit::inspect_login(sasl_challenge->get_username(), client_state.get_client_address().addr(), failed).then(
                    [this, stream, challenge = std::move(challenge), &client_state, sasl_challenge, ff = std::move(f), trace_state = std::move(trace_state)] () mutable {
                client_state.set_login(std::move(ff.get0()));
                _tenant_switch = true;
                auto f = client_state.check_user_can_login();
                if (client_state.user()->name) {
                    f = f.then([cli_key = make_client_key(client_state), username = *client_state.user()->name] {
                        return std::apply(notify_client_change<changed_column::username>{},
                                std::tuple_cat(std::move(cli_key), std::forward_as_tuple(username)));
                    });
                }
                return f.then([this, stream, &client_state, challenge = std::move(challenge), trace_state]() mutable {
                    return make_ready_future<std::unique_ptr<cql_server::response>>(make_auth_success(stream, std::move(challenge), trace_state));
                });
            });
        });
    }
    return make_ready_future<std::unique_ptr<cql_server::response>>(make_auth_challenge(stream, std::move(challenge), trace_state));
}

future<std::unique_ptr<cql_server::response>> cql_server::connection::process_options(uint16_t stream, request_reader in, service::client_state& client_state,
        tracing::trace_state_ptr trace_state) {
    ++_server._stats.options_requests;
    return make_ready_future<std::unique_ptr<cql_server::response>>(make_supported(stream, std::move(trace_state)));
}

void
cql_server::connection::init_cql_serialization_format() {
    _cql_serialization_format = cql_serialization_format(_version);
}

std::unique_ptr<cql_server::response>
make_result(int16_t stream, messages::result_message& msg, const tracing::trace_state_ptr& tr_state,
        cql_protocol_version_type version, bool skip_metadata = false);

template<typename Process>
future<foreign_ptr<std::unique_ptr<cql_server::response>>>
cql_server::connection::process_on_shard(unsigned shard, uint16_t stream, fragmented_temporary_buffer::istream is,
        service::client_state& cs, service_permit permit, tracing::trace_state_ptr trace_state, Process process_fn) {
    return _server.container().invoke_on(shard, _server._config.bounce_request_smp_service_group,
            [this, is = std::move(is), cs = cs.move_to_other_shard(), stream, permit = std::move(permit), process_fn,
             gt = tracing::global_trace_state_ptr(std::move(trace_state))] (cql_server& server) {
        service::client_state client_state = cs.get();
        return do_with(bytes_ostream(), std::move(client_state), [this, &server, is = std::move(is), stream, process_fn,
                                                                  trace_state = tracing::trace_state_ptr(gt)]
                                              (bytes_ostream& linearization_buffer, service::client_state& client_state) mutable {
            request_reader in(is, linearization_buffer);
            return process_fn(client_state, server._query_processor, in, stream, _version, _cql_serialization_format,
                    server.timeout_config(), /* FIXME */empty_service_permit(), std::move(trace_state), false, server._sl_controller).then([] (auto msg) {
                // result here has to be foreign ptr
                return std::get<foreign_ptr<std::unique_ptr<cql_server::response>>>(std::move(msg));
            });
        });
    });
}

template<typename Process>
future<foreign_ptr<std::unique_ptr<cql_server::response>>>
cql_server::connection::process(uint16_t stream, request_reader in, service::client_state& client_state, service_permit permit,
        tracing::trace_state_ptr trace_state, Process process_fn) {
    fragmented_temporary_buffer::istream is = in.get_stream();

    return process_fn(client_state, _server._query_processor, in, stream,
            _version, _cql_serialization_format,  _server.timeout_config(), permit, trace_state, true, _server._sl_controller)
            .then([stream, &client_state, this, is, permit, process_fn, trace_state]
                   (std::variant<foreign_ptr<std::unique_ptr<cql_server::response>>, unsigned> msg) mutable {
        unsigned* shard = std::get_if<unsigned>(&msg);
        if (shard) {
            return process_on_shard(*shard, stream, is, client_state, std::move(permit), trace_state, process_fn);
        }
        return make_ready_future<foreign_ptr<std::unique_ptr<cql_server::response>>>(std::get<foreign_ptr<std::unique_ptr<cql_server::response>>>(std::move(msg)));
    });
}

static future<std::variant<foreign_ptr<std::unique_ptr<cql_server::response>>, unsigned>>
process_query_internal(service::client_state& client_state, distributed<cql3::query_processor>& qp, request_reader in,
        uint16_t stream, cql_protocol_version_type version, cql_serialization_format serialization_format,
        const ::timeout_config& timeout_config, service_permit permit,
        tracing::trace_state_ptr trace_state,
        bool init_trace,
        qos::service_level_controller& sl_controller) {
    auto query = in.read_long_string_view();
    auto q_state = std::make_unique<cql_query_state>(client_state, trace_state, std::move(permit), sl_controller);
    auto& query_state = q_state->query_state;
    q_state->options = in.read_options(version, serialization_format, timeout_config, qp.local().get_cql_config());
    auto& options = *q_state->options;
    auto skip_metadata = options.skip_metadata();

    if (init_trace) {
        tracing::set_page_size(trace_state, options.get_page_size());
        tracing::set_consistency_level(trace_state, options.get_consistency());
        tracing::set_optional_serial_consistency_level(trace_state, options.get_serial_consistency());
        tracing::add_query(trace_state, query);
        tracing::set_user_timestamp(trace_state, options.get_specific_options().timestamp);

        tracing::begin(trace_state, "Execute CQL3 query", client_state.get_client_address());
    }

    return qp.local().execute_direct(query, query_state, options).then([q_state = std::move(q_state), stream, skip_metadata, version] (auto msg) {
        if (msg->move_to_shard()) {
            return std::variant<foreign_ptr<std::unique_ptr<cql_server::response>>, unsigned>(*msg->move_to_shard());
        } else {
            tracing::trace(q_state->query_state.get_trace_state(), "Done processing - preparing a result");
            return std::variant<foreign_ptr<std::unique_ptr<cql_server::response>>, unsigned>(make_foreign(make_result(stream, *msg, q_state->query_state.get_trace_state(), version, skip_metadata)));
        }
    });
}

future<foreign_ptr<std::unique_ptr<cql_server::response>>>
cql_server::connection::process_query(uint16_t stream, request_reader in, service::client_state& client_state, service_permit permit, tracing::trace_state_ptr trace_state) {
    ++_server._stats.query_requests;
    return process(stream, in, client_state, std::move(permit), std::move(trace_state), process_query_internal);
}

future<std::unique_ptr<cql_server::response>> cql_server::connection::process_prepare(uint16_t stream, request_reader in, service::client_state& client_state,
        tracing::trace_state_ptr trace_state) {
    ++_server._stats.prepare_requests;

    auto query = sstring(in.read_long_string_view());

    tracing::add_query(trace_state, query);
    tracing::begin(trace_state, "Preparing CQL3 query", client_state.get_client_address());

    auto cpu_id = this_shard_id();
    auto cpus = boost::irange(0u, smp::count);
    return parallel_for_each(cpus.begin(), cpus.end(), [this, query, cpu_id, &client_state] (unsigned int c) mutable {
        if (c != cpu_id) {
            return smp::submit_to(c, [this, query, &client_state] () mutable {
                return _server._query_processor.local().prepare(std::move(query), client_state, false).discard_result();
            });
        } else {
            return make_ready_future<>();
        }
    }).then([this, query, stream, &client_state, trace_state] () mutable {
        tracing::trace(trace_state, "Done preparing on remote shards");
        return _server._query_processor.local().prepare(std::move(query), client_state, false).then([this, stream, &client_state, trace_state] (auto msg) {
            tracing::trace(trace_state, "Done preparing on a local shard - preparing a result. ID is [{}]", seastar::value_of([&msg] {
                return messages::result_message::prepared::cql::get_id(msg);
            }));
            return make_result(stream, *msg, trace_state, _version);
        });
    });
}

static future<std::variant<foreign_ptr<std::unique_ptr<cql_server::response>>, unsigned>>
process_execute_internal(service::client_state& client_state, distributed<cql3::query_processor>& qp, request_reader in,
        uint16_t stream, cql_protocol_version_type version, cql_serialization_format serialization_format,
        const ::timeout_config& timeout_config, service_permit permit,
        tracing::trace_state_ptr trace_state, bool init_trace,
        qos::service_level_controller& sl_controller) {
    cql3::prepared_cache_key_type cache_key(in.read_short_bytes());
    auto& id = cql3::prepared_cache_key_type::cql_id(cache_key);
    bool needs_authorization = false;

    // First, try to lookup in the cache of already authorized statements. If the corresponding entry is not found there
    // look for the prepared statement and then authorize it.
    auto prepared = qp.local().get_prepared(client_state.user(), cache_key);
    if (!prepared) {
        needs_authorization = true;
        prepared = qp.local().get_prepared(cache_key);
    }

    if (!prepared) {
        throw exceptions::prepared_query_not_found_exception(id);
    }

    auto q_state = std::make_unique<cql_query_state>(client_state, trace_state, std::move(permit), sl_controller);
    auto& query_state = q_state->query_state;
    if (version == 1) {
        std::vector<cql3::raw_value_view> values;
        in.read_value_view_list(version, values);
        auto consistency = in.read_consistency();
        q_state->options = std::make_unique<cql3::query_options>(qp.local().get_cql_config(), consistency, timeout_config, std::nullopt, values, false,
                                                                 cql3::query_options::specific_options::DEFAULT, serialization_format);
    } else {
        q_state->options = in.read_options(version, serialization_format, timeout_config, qp.local().get_cql_config());
    }
    auto& options = *q_state->options;
    auto skip_metadata = options.skip_metadata();

    if (init_trace) {
        tracing::set_page_size(trace_state, options.get_page_size());
        tracing::set_consistency_level(trace_state, options.get_consistency());
        tracing::set_optional_serial_consistency_level(trace_state, options.get_serial_consistency());
        tracing::add_query(trace_state, prepared->statement->raw_cql_statement);
        tracing::add_prepared_statement(trace_state, prepared);

        tracing::begin(trace_state, seastar::value_of([&id] { return seastar::format("Execute CQL3 prepared query [{}]", id); }),
                client_state.get_client_address());
    }

    auto stmt = prepared->statement;
    tracing::trace(query_state.get_trace_state(), "Checking bounds");
    if (stmt->get_bound_terms() != options.get_values_count()) {
        const auto msg = format("Invalid amount of bind variables: expected {:d} received {:d}",
                stmt->get_bound_terms(),
                options.get_values_count());
        tracing::trace(query_state.get_trace_state(), msg);
        throw exceptions::invalid_request_exception(msg);
    }

    options.prepare(prepared->bound_names);

    if (init_trace) {
        tracing::add_prepared_query_options(trace_state, options);
    }

    tracing::trace(trace_state, "Processing a statement");
    return qp.local().execute_prepared(std::move(prepared), std::move(cache_key), query_state, options, needs_authorization)
            .then([trace_state = query_state.get_trace_state(), skip_metadata, q_state = std::move(q_state), stream, version] (auto msg) {
        if (msg->move_to_shard()) {
            return std::variant<foreign_ptr<std::unique_ptr<cql_server::response>>, unsigned>(*msg->move_to_shard());
        } else {
            tracing::trace(q_state->query_state.get_trace_state(), "Done processing - preparing a result");
            return std::variant<foreign_ptr<std::unique_ptr<cql_server::response>>, unsigned>(make_foreign(make_result(stream, *msg, q_state->query_state.get_trace_state(), version, skip_metadata)));
        }
    });
}

future<foreign_ptr<std::unique_ptr<cql_server::response>>> cql_server::connection::process_execute(uint16_t stream, request_reader in,
        service::client_state& client_state, service_permit permit, tracing::trace_state_ptr trace_state) {
    ++_server._stats.execute_requests;
    return process(stream, in, client_state, std::move(permit), std::move(trace_state), process_execute_internal);
}

static future<std::variant<foreign_ptr<std::unique_ptr<cql_server::response>>, unsigned>>
process_batch_internal(service::client_state& client_state, distributed<cql3::query_processor>& qp, request_reader in,
        uint16_t stream, cql_protocol_version_type version, cql_serialization_format serialization_format,
        const ::timeout_config& timeout_config, service_permit permit,
        tracing::trace_state_ptr trace_state, bool init_trace,
        qos::service_level_controller& sl_controller) {
    if (version == 1) {
        throw exceptions::protocol_exception("BATCH messages are not support in version 1 of the protocol");
    }

    const auto type = in.read_byte();
    const unsigned n = in.read_short();

    std::vector<cql3::statements::batch_statement::single_statement> modifications;
    std::vector<std::vector<cql3::raw_value_view>> values;
    std::unordered_map<cql3::prepared_cache_key_type, cql3::authorized_prepared_statements_cache::value_type> pending_authorization_entries;

    modifications.reserve(n);
    values.reserve(n);

    if (init_trace) {
        tracing::begin(trace_state, "Execute batch of CQL3 queries", client_state.get_client_address());
    }

    for ([[gnu::unused]] auto i : boost::irange(0u, n)) {
        const auto kind = in.read_byte();

        std::unique_ptr<cql3::statements::prepared_statement> stmt_ptr;
        cql3::statements::prepared_statement::checked_weak_ptr ps;
        bool needs_authorization(kind == 0);

        switch (kind) {
        case 0: {
            auto query = in.read_long_string_view();
            stmt_ptr = qp.local().get_statement(query, client_state);
            ps = stmt_ptr->checked_weak_from_this();
            if (init_trace) {
                tracing::add_query(trace_state, query);
            }
            break;
        }
        case 1: {
            cql3::prepared_cache_key_type cache_key(in.read_short_bytes());
            auto& id = cql3::prepared_cache_key_type::cql_id(cache_key);

            // First, try to lookup in the cache of already authorized statements. If the corresponding entry is not found there
            // look for the prepared statement and then authorize it.
            ps = qp.local().get_prepared(client_state.user(), cache_key);
            if (!ps) {
                ps = qp.local().get_prepared(cache_key);
                if (!ps) {
                    throw exceptions::prepared_query_not_found_exception(id);
                }
                // authorize a particular prepared statement only once
                needs_authorization = pending_authorization_entries.emplace(std::move(cache_key), ps->checked_weak_from_this()).second;
            }
            if (init_trace) {
                tracing::add_query(trace_state, ps->statement->raw_cql_statement);
            }
            break;
        }
        default:
            throw exceptions::protocol_exception(
                    "Invalid query kind in BATCH messages. Must be 0 or 1 but got "
                            + std::to_string(int(kind)));
        }

        if (dynamic_cast<cql3::statements::modification_statement*>(ps->statement.get()) == nullptr) {
            throw exceptions::invalid_request_exception("Invalid statement in batch: only UPDATE, INSERT and DELETE statements are allowed.");
        }
        ::shared_ptr<cql3::statements::modification_statement> modif_statement_ptr = static_pointer_cast<cql3::statements::modification_statement>(ps->statement);
        if (init_trace) {
            tracing::add_table_name(trace_state, modif_statement_ptr->keyspace(), modif_statement_ptr->column_family());
            tracing::add_prepared_statement(trace_state, ps);
        }

        modifications.emplace_back(std::move(modif_statement_ptr), needs_authorization);

        std::vector<cql3::raw_value_view> tmp;
        in.read_value_view_list(version, tmp);

        auto stmt = ps->statement;
        if (stmt->get_bound_terms() != tmp.size()) {
            throw exceptions::invalid_request_exception(format("There were {:d} markers(?) in CQL but {:d} bound variables",
                            stmt->get_bound_terms(), tmp.size()));
        }
        values.emplace_back(std::move(tmp));
    }

    auto q_state = std::make_unique<cql_query_state>(client_state, trace_state, std::move(permit), sl_controller);
    auto& query_state = q_state->query_state;
    // #563. CQL v2 encodes query_options in v1 format for batch requests.
    q_state->options = std::make_unique<cql3::query_options>(cql3::query_options::make_batch_options(std::move(*in.read_options(version < 3 ? 1 : version, serialization_format,
                                                                     timeout_config, qp.local().get_cql_config())), std::move(values)));
    auto& options = *q_state->options;

    if (init_trace) {
        tracing::set_consistency_level(trace_state, options.get_consistency());
        tracing::set_optional_serial_consistency_level(trace_state, options.get_serial_consistency());
        tracing::add_prepared_query_options(trace_state, options);
        tracing::trace(trace_state, "Creating a batch statement");
    }

    auto batch = ::make_shared<cql3::statements::batch_statement>(cql3::statements::batch_statement::type(type), std::move(modifications), cql3::attributes::none(), qp.local().get_cql_stats());
    return qp.local().execute_batch(batch, query_state, options, std::move(pending_authorization_entries))
            .then([stream, batch, q_state = std::move(q_state), trace_state = query_state.get_trace_state(), version] (auto msg) {
        if (msg->move_to_shard()) {
            return std::variant<foreign_ptr<std::unique_ptr<cql_server::response>>, unsigned>(*msg->move_to_shard());
        } else {
            tracing::trace(q_state->query_state.get_trace_state(), "Done processing - preparing a result");
            return std::variant<foreign_ptr<std::unique_ptr<cql_server::response>>, unsigned>(make_foreign(make_result(stream, *msg, trace_state, version)));
        }
    });
}

future<foreign_ptr<std::unique_ptr<cql_server::response>>>
cql_server::connection::process_batch(uint16_t stream, request_reader in, service::client_state& client_state, service_permit permit,
        tracing::trace_state_ptr trace_state) {
    ++_server._stats.batch_requests;
    return process(stream, in, client_state, permit, std::move(trace_state), process_batch_internal);
}

future<std::unique_ptr<cql_server::response>>
cql_server::connection::process_register(uint16_t stream, request_reader in, service::client_state& client_state,
        tracing::trace_state_ptr trace_state) {
    ++_server._stats.register_requests;
    std::vector<sstring> event_types;
    in.read_string_list(event_types);
    for (auto&& event_type : event_types) {
        auto et = parse_event_type(event_type);
        _server._notifier->register_event(et, this);
    }
    auto client_state_notification_f = std::apply(notify_client_change<changed_column::connection_stage>{},
            std::tuple_cat(make_client_key(_client_state), std::make_tuple(connection_stage_literal<client_connection_stage::ready>)));

    return client_state_notification_f.then_wrapped([res = make_ready(stream, std::move(trace_state))] (future<> f) mutable {
        try {
            f.get();
        } catch (...) {
            clogger.info("exception while setting connection_stage in `system.clients`: {}", std::current_exception());
        }
        return std::move(res);
    });
}

std::unique_ptr<cql_server::response> cql_server::connection::make_unavailable_error(int16_t stream, exceptions::exception_code err, sstring msg, db::consistency_level cl, int32_t required, int32_t alive, const tracing::trace_state_ptr& tr_state) const
{
    auto response = std::make_unique<cql_server::response>(stream, cql_binary_opcode::ERROR, tr_state);
    response->write_int(static_cast<int32_t>(err));
    response->write_string(msg);
    response->write_consistency(cl);
    response->write_int(required);
    response->write_int(alive);
    return response;
}

std::unique_ptr<cql_server::response> cql_server::connection::make_read_timeout_error(int16_t stream, exceptions::exception_code err, sstring msg, db::consistency_level cl, int32_t received, int32_t blockfor, bool data_present, const tracing::trace_state_ptr& tr_state) const
{
    auto response = std::make_unique<cql_server::response>(stream, cql_binary_opcode::ERROR, tr_state);
    response->write_int(static_cast<int32_t>(err));
    response->write_string(msg);
    response->write_consistency(cl);
    response->write_int(received);
    response->write_int(blockfor);
    response->write_byte(data_present);
    return response;
}

std::unique_ptr<cql_server::response> cql_server::connection::make_read_failure_error(int16_t stream, exceptions::exception_code err, sstring msg, db::consistency_level cl, int32_t received, int32_t numfailures, int32_t blockfor, bool data_present, const tracing::trace_state_ptr& tr_state) const
{
    if (_version < 4) {
        return make_read_timeout_error(stream, err, std::move(msg), cl, received, blockfor, data_present, tr_state);
    }
    auto response = std::make_unique<cql_server::response>(stream, cql_binary_opcode::ERROR, tr_state);
    response->write_int(static_cast<int32_t>(err));
    response->write_string(msg);
    response->write_consistency(cl);
    response->write_int(received);
    response->write_int(blockfor);
    response->write_int(numfailures);
    response->write_byte(data_present);
    return response;
}

std::unique_ptr<cql_server::response> cql_server::connection::make_mutation_write_timeout_error(int16_t stream, exceptions::exception_code err, sstring msg, db::consistency_level cl, int32_t received, int32_t blockfor, db::write_type type, const tracing::trace_state_ptr& tr_state) const
{
    auto response = std::make_unique<cql_server::response>(stream, cql_binary_opcode::ERROR, tr_state);
    response->write_int(static_cast<int32_t>(err));
    response->write_string(msg);
    response->write_consistency(cl);
    response->write_int(received);
    response->write_int(blockfor);
    response->write_string(format("{}", type));
    return response;
}

std::unique_ptr<cql_server::response> cql_server::connection::make_mutation_write_failure_error(int16_t stream, exceptions::exception_code err, sstring msg, db::consistency_level cl, int32_t received, int32_t numfailures, int32_t blockfor, db::write_type type, const tracing::trace_state_ptr& tr_state) const
{
    if (_version < 4) {
        return make_mutation_write_timeout_error(stream, err, std::move(msg), cl, received, blockfor, type, tr_state);
    }
    auto response = std::make_unique<cql_server::response>(stream, cql_binary_opcode::ERROR, tr_state);
    response->write_int(static_cast<int32_t>(err));
    response->write_string(msg);
    response->write_consistency(cl);
    response->write_int(received);
    response->write_int(blockfor);
    response->write_int(numfailures);
    response->write_string(format("{}", type));
    return response;
}

std::unique_ptr<cql_server::response> cql_server::connection::make_already_exists_error(int16_t stream, exceptions::exception_code err, sstring msg, sstring ks_name, sstring cf_name, const tracing::trace_state_ptr& tr_state) const
{
    auto response = std::make_unique<cql_server::response>(stream, cql_binary_opcode::ERROR, tr_state);
    response->write_int(static_cast<int32_t>(err));
    response->write_string(msg);
    response->write_string(ks_name);
    response->write_string(cf_name);
    return response;
}

std::unique_ptr<cql_server::response> cql_server::connection::make_unprepared_error(int16_t stream, exceptions::exception_code err, sstring msg, bytes id, const tracing::trace_state_ptr& tr_state) const
{
    auto response = std::make_unique<cql_server::response>(stream, cql_binary_opcode::ERROR, tr_state);
    response->write_int(static_cast<int32_t>(err));
    response->write_string(msg);
    response->write_short_bytes(id);
    return response;
}

std::unique_ptr<cql_server::response> cql_server::connection::make_function_failure_error(int16_t stream, exceptions::exception_code err, sstring msg, sstring ks_name, sstring func_name, std::vector<sstring> args, const tracing::trace_state_ptr& tr_state) const
{
    auto response = std::make_unique<cql_server::response>(stream, cql_binary_opcode::ERROR, tr_state);
    response->write_int(static_cast<int32_t>(err));
    response->write_string(msg);
    response->write_string(ks_name);
    response->write_string(func_name);
    response->write_string_list(args);
    return response;
}

std::unique_ptr<cql_server::response> cql_server::connection::make_error(int16_t stream, exceptions::exception_code err, sstring msg, const tracing::trace_state_ptr& tr_state) const
{
    auto response = std::make_unique<cql_server::response>(stream, cql_binary_opcode::ERROR, tr_state);
    response->write_int(static_cast<int32_t>(err));
    response->write_string(msg);
    return response;
}

std::unique_ptr<cql_server::response> cql_server::connection::make_ready(int16_t stream, const tracing::trace_state_ptr& tr_state) const
{
    return std::make_unique<cql_server::response>(stream, cql_binary_opcode::READY, tr_state);
}

std::unique_ptr<cql_server::response> cql_server::connection::make_autheticate(int16_t stream, std::string_view clz, const tracing::trace_state_ptr& tr_state) const
{
    auto response = std::make_unique<cql_server::response>(stream, cql_binary_opcode::AUTHENTICATE, tr_state);
    response->write_string(clz);
    return response;
}

std::unique_ptr<cql_server::response> cql_server::connection::make_auth_success(int16_t stream, bytes b, const tracing::trace_state_ptr& tr_state) const {
    auto response = std::make_unique<cql_server::response>(stream, cql_binary_opcode::AUTH_SUCCESS, tr_state);
    response->write_bytes(std::move(b));
    return response;
}

std::unique_ptr<cql_server::response> cql_server::connection::make_auth_challenge(int16_t stream, bytes b, const tracing::trace_state_ptr& tr_state) const {
    auto response = std::make_unique<cql_server::response>(stream, cql_binary_opcode::AUTH_CHALLENGE, tr_state);
    response->write_bytes(std::move(b));
    return response;
}

std::unique_ptr<cql_server::response> cql_server::connection::make_supported(int16_t stream, const tracing::trace_state_ptr& tr_state) const
{
    std::multimap<sstring, sstring> opts;
    opts.insert({"CQL_VERSION", cql3::query_processor::CQL_VERSION});
    opts.insert({"COMPRESSION", "lz4"});
    opts.insert({"COMPRESSION", "snappy"});
    if (_server._config.allow_shard_aware_drivers) {
        opts.insert({"SCYLLA_SHARD", format("{:d}", this_shard_id())});
        opts.insert({"SCYLLA_NR_SHARDS", format("{:d}", smp::count)});
        opts.insert({"SCYLLA_SHARDING_ALGORITHM", dht::cpu_sharding_algorithm_name()});
        if (_server._config.shard_aware_transport_port) {
            opts.insert({"SCYLLA_SHARD_AWARE_PORT", format("{:d}", *_server._config.shard_aware_transport_port)});
        }
        if (_server._config.shard_aware_transport_port_ssl) {
            opts.insert({"SCYLLA_SHARD_AWARE_PORT_SSL", format("{:d}", *_server._config.shard_aware_transport_port_ssl)});
        }
        opts.insert({"SCYLLA_SHARDING_IGNORE_MSB", format("{:d}", _server._config.sharding_ignore_msb)});
        opts.insert({"SCYLLA_PARTITIONER", _server._config.partitioner_name});
    }
    for (cql_protocol_extension ext : supported_cql_protocol_extensions()) {
        const sstring ext_key_name = protocol_extension_name(ext);
        std::vector<sstring> params = additional_options_for_proto_ext(ext);
        if (params.empty()) {
            opts.emplace(ext_key_name, "");
        } else {
            for (sstring val : params) {
                opts.emplace(ext_key_name, std::move(val));
            }
        }
    }
    auto response = std::make_unique<cql_server::response>(stream, cql_binary_opcode::SUPPORTED, tr_state);
    response->write_string_multimap(std::move(opts));
    return response;
}

class cql_server::fmt_visitor : public messages::result_message::visitor_base {
private:
    uint8_t _version;
    cql_server::response& _response;
    bool _skip_metadata;
public:
    fmt_visitor(uint8_t version, cql_server::response& response, bool skip_metadata)
        : _version{version}
        , _response{response}
        , _skip_metadata{skip_metadata}
    { }

    virtual void visit(const messages::result_message::void_message&) override {
        _response.write_int(0x0001);
    }

    virtual void visit(const messages::result_message::set_keyspace& m) override {
        _response.write_int(0x0003);
        _response.write_string(m.get_keyspace());
    }

    virtual void visit(const messages::result_message::prepared::cql& m) override {
        _response.write_int(0x0004);
        _response.write_short_bytes(m.get_id());
        _response.write(m.metadata(), _version);
        if (_version > 1) {
            _response.write(*m.result_metadata());
        }
    }

    virtual void visit(const messages::result_message::schema_change& m) override {
        auto change = m.get_change();
        switch (change->type) {
        case event::event_type::SCHEMA_CHANGE: {
            auto sc = static_pointer_cast<event::schema_change>(change);
            _response.write_int(0x0005);
            _response.serialize(*sc, _version);
            break;
        }
        default:
            assert(0);
        }
    }

    virtual void visit(const messages::result_message::rows& m) override {
        _response.write_int(0x0002);
        auto& rs = m.rs();
        _response.write(rs.get_metadata(), _skip_metadata);
        auto row_count_plhldr = _response.write_int_placeholder();

        class visitor {
            cql_server::response& _response;
            int64_t _row_count = 0;
        public:
            visitor(cql_server::response& r) : _response(r) { }

            void start_row() {
                _row_count++;
            }
            void accept_value(std::optional<query::result_bytes_view> cell) {
                _response.write_value(cell);
            }
            void end_row() { }

            int64_t row_count() const { return _row_count; }
        };

        auto v = visitor(_response);
        rs.visit(v);
        row_count_plhldr.write(v.row_count()); // even though the placeholder is for int32_t we won't overflow because of memory limits
    }
};

std::unique_ptr<cql_server::response>
make_result(int16_t stream, messages::result_message& msg, const tracing::trace_state_ptr& tr_state,
        cql_protocol_version_type version, bool skip_metadata) {
    auto response = std::make_unique<cql_server::response>(stream, cql_binary_opcode::RESULT, tr_state);
    if (__builtin_expect(!msg.warnings().empty() && version > 3, false)) {
        response->set_frame_flag(cql_frame_flags::warning);
        response->write_string_list(msg.warnings());
    }
    cql_server::fmt_visitor fmt{version, *response, skip_metadata};
    msg.accept(fmt);
    return response;
}

std::unique_ptr<cql_server::response>
cql_server::connection::make_topology_change_event(const event::topology_change& event) const
{
    auto response = std::make_unique<cql_server::response>(-1, cql_binary_opcode::EVENT, tracing::trace_state_ptr());
    response->write_string("TOPOLOGY_CHANGE");
    response->write_string(to_string(event.change));
    response->write_inet(event.node);
    return response;
}

std::unique_ptr<cql_server::response>
cql_server::connection::make_status_change_event(const event::status_change& event) const
{
    auto response = std::make_unique<cql_server::response>(-1, cql_binary_opcode::EVENT, tracing::trace_state_ptr());
    response->write_string("STATUS_CHANGE");
    response->write_string(to_string(event.status));
    response->write_inet(event.node);
    return response;
}

std::unique_ptr<cql_server::response>
cql_server::connection::make_schema_change_event(const event::schema_change& event) const
{
    auto response = std::make_unique<cql_server::response>(-1, cql_binary_opcode::EVENT, tracing::trace_state_ptr());
    response->write_string("SCHEMA_CHANGE");
    response->serialize(event, _version);
    return response;
}

void cql_server::connection::write_response(foreign_ptr<std::unique_ptr<cql_server::response>>&& response, service_permit permit, cql_compression compression)
{
    _ready_to_respond = _ready_to_respond.then([this, compression, response = std::move(response), permit = std::move(permit)] () mutable {
        auto message = response->make_message(_version, compression);
        message.on_delete([response = std::move(response)] { });
        return _write_buf.write(std::move(message)).then([this] {
            return _write_buf.flush();
        });
    });
}

scattered_message<char> cql_server::response::make_message(uint8_t version, cql_compression compression) {
    if (compression != cql_compression::none) {
        compress(compression);
    }
    scattered_message<char> msg;
    auto frame = make_frame(version, _body.size());
    msg.append(std::move(frame));
    for (auto&& fragment : _body.fragments()) {
        msg.append_static(reinterpret_cast<const char*>(fragment.data()), fragment.size());
    }
    return msg;
}

void cql_server::response::compress(cql_compression compression)
{
    switch (compression) {
    case cql_compression::lz4:
        compress_lz4();
        break;
    case cql_compression::snappy:
        compress_snappy();
        break;
    default:
        throw std::invalid_argument("Invalid CQL compression algorithm");
    }
    set_frame_flag(cql_frame_flags::compression);
}

void cql_server::response::compress_lz4()
{
    using namespace compression_buffers;
    auto view = input_buffer.get_linearized_view(_body);
    const char* input = reinterpret_cast<const char*>(view.data());
    size_t input_len = view.size();

    size_t output_len = LZ4_COMPRESSBOUND(input_len) + 4;
    _body = output_buffer.make_buffer(output_len, [&] (bytes_mutable_view output_view) {
        char* output = reinterpret_cast<char*>(output_view.data());
        output[0] = (input_len >> 24) & 0xFF;
        output[1] = (input_len >> 16) & 0xFF;
        output[2] = (input_len >> 8) & 0xFF;
        output[3] = input_len & 0xFF;
#ifdef HAVE_LZ4_COMPRESS_DEFAULT
        auto ret = LZ4_compress_default(input, output + 4, input_len, LZ4_compressBound(input_len));
#else
        auto ret = LZ4_compress(input, output + 4, input_len);
#endif
        if (ret == 0) {
            throw std::runtime_error("CQL frame LZ4 compression failure");
        }
        return ret + 4;
    });
    on_compression_buffer_use();
}

void cql_server::response::compress_snappy()
{
    using namespace compression_buffers;
    auto view = input_buffer.get_linearized_view(_body);
    const char* input = reinterpret_cast<const char*>(view.data());
    size_t input_len = view.size();

    size_t output_len = snappy_max_compressed_length(input_len);
    _body = output_buffer.make_buffer(output_len, [&] (bytes_mutable_view output_view) {
        char* output = reinterpret_cast<char*>(output_view.data());
        if (snappy_compress(input, input_len, output, &output_len) != SNAPPY_OK) {
            throw std::runtime_error("CQL frame Snappy compression failure");
        }
        return output_len;
    });
    on_compression_buffer_use();
}

void cql_server::response::serialize(const event::schema_change& event, uint8_t version)
{
    if (version >= 3) {
        write_string(to_string(event.change));
        write_string(to_string(event.target));
        write_string(event.keyspace);
        switch (event.target) {
        case event::schema_change::target_type::KEYSPACE:
            break;
        case event::schema_change::target_type::TYPE:
        case event::schema_change::target_type::TABLE:
            write_string(event.arguments[0]);
            break;
        case event::schema_change::target_type::FUNCTION:
        case event::schema_change::target_type::AGGREGATE:
            write_string(event.arguments[0]);
            write_string_list(std::vector<sstring>(event.arguments.begin() + 1, event.arguments.end()));
            break;
        }
    } else {
        switch (event.target) {
        // FIXME: Should we handle FUNCTION and AGGREGATE the same way as type?
        // FIXME: How do we get here? Can a client using v2 know about UDF?
        case event::schema_change::target_type::TYPE:
        case event::schema_change::target_type::FUNCTION:
        case event::schema_change::target_type::AGGREGATE:
            // The v1/v2 protocol is unable to represent these changes. Tell the
            // client that the keyspace was updated instead.
            write_string(to_string(event::schema_change::change_type::UPDATED));
            write_string(event.keyspace);
            write_string("");
            break;
        case event::schema_change::target_type::TABLE:
        case event::schema_change::target_type::KEYSPACE:
            write_string(to_string(event.change));
            write_string(event.keyspace);
            if (event.target == event::schema_change::target_type::TABLE) {
                write_string(event.arguments[0]);
            } else {
                write_string("");
            }
        }
    }
}

void cql_server::response::write_byte(uint8_t b)
{
    auto s = reinterpret_cast<const int8_t*>(&b);
    _body.write(bytes_view(s, sizeof(b)));
}

void cql_server::response::write_int(int32_t n)
{
    auto u = htonl(n);
    auto *s = reinterpret_cast<const int8_t*>(&u);
    _body.write(bytes_view(s, sizeof(u)));
}

cql_server::response::placeholder<int32_t> cql_server::response::write_int_placeholder() {
    return placeholder<int32_t>(_body.write_place_holder(sizeof(int32_t)));
}

void cql_server::response::write_long(int64_t n)
{
    auto u = htonq(n);
    auto *s = reinterpret_cast<const int8_t*>(&u);
    _body.write(bytes_view(s, sizeof(u)));
}

void cql_server::response::write_short(uint16_t n)
{
    auto u = htons(n);
    auto *s = reinterpret_cast<const int8_t*>(&u);
    _body.write(bytes_view(s, sizeof(u)));
}

template<typename T>
inline
T cast_if_fits(size_t v) {
    size_t max = std::numeric_limits<T>::max();
    if (v > max) {
        throw std::runtime_error(format("Value too large, {:d} > {:d}", v, max));
    }
    return static_cast<T>(v);
}

void cql_server::response::write_string(std::string_view s)
{
    write_short(cast_if_fits<uint16_t>(s.size()));
    _body.write(bytes_view(reinterpret_cast<const int8_t*>(s.data()), s.size()));
}

void cql_server::response::write_bytes_as_string(bytes_view s)
{
    write_short(cast_if_fits<uint16_t>(s.size()));
    _body.write(s);
}

void cql_server::response::write_long_string(const sstring& s)
{
    write_int(cast_if_fits<int32_t>(s.size()));
    _body.write(bytes_view(reinterpret_cast<const int8_t*>(s.data()), s.size()));
}

void cql_server::response::write_string_list(std::vector<sstring> string_list)
{
    write_short(cast_if_fits<uint16_t>(string_list.size()));
    for (auto&& s : string_list) {
        write_string(s);
    }
}

void cql_server::response::write_bytes(bytes b)
{
    write_int(cast_if_fits<int32_t>(b.size()));
    _body.write(b);
}

void cql_server::response::write_short_bytes(bytes b)
{
    write_short(cast_if_fits<uint16_t>(b.size()));
    _body.write(b);
}

void cql_server::response::write_inet(socket_address inet)
{
    auto addr = inet.addr();
    write_byte(uint8_t(addr.size()));
    auto * p = static_cast<const int8_t*>(addr.data());
    _body.write(bytes_view(p, addr.size()));
    write_int(inet.port());
}

void cql_server::response::write_consistency(db::consistency_level c)
{
    write_short(consistency_to_wire(c));
}

void cql_server::response::write_string_map(std::map<sstring, sstring> string_map)
{
    write_short(cast_if_fits<uint16_t>(string_map.size()));
    for (auto&& s : string_map) {
        write_string(s.first);
        write_string(s.second);
    }
}

void cql_server::response::write_string_multimap(std::multimap<sstring, sstring> string_map)
{
    std::vector<sstring> keys;
    for (auto it = string_map.begin(), end = string_map.end(); it != end; it = string_map.upper_bound(it->first)) {
        keys.push_back(it->first);
    }
    write_short(cast_if_fits<uint16_t>(keys.size()));
    for (auto&& key : keys) {
        std::vector<sstring> values;
        auto range = string_map.equal_range(key);
        for (auto it = range.first; it != range.second; ++it) {
            values.push_back(it->second);
        }
        write_string(key);
        write_string_list(values);
    }
}

void cql_server::response::write_value(bytes_opt value)
{
    if (!value) {
        write_int(-1);
        return;
    }

    write_int(value->size());
    _body.write(*value);
}

void cql_server::response::write_value(std::optional<query::result_bytes_view> value)
{
    if (!value) {
        write_int(-1);
        return;
    }

    write_int(value->size_bytes());
    using boost::range::for_each;
    for_each(*value, [&] (bytes_view fragment) {
        _body.write(fragment);
    });
}

class type_codec {
private:
    enum class type_id : int16_t {
        CUSTOM    = 0x0000,
        ASCII     = 0x0001,
        BIGINT    = 0x0002,
        BLOB      = 0x0003,
        BOOLEAN   = 0x0004,
        COUNTER   = 0x0005,
        DECIMAL   = 0x0006,
        DOUBLE    = 0x0007,
        FLOAT     = 0x0008,
        INT       = 0x0009,
        TIMESTAMP = 0x000B,
        UUID      = 0x000C,
        VARCHAR   = 0x000D,
        VARINT    = 0x000E,
        TIMEUUID  = 0x000F,
        INET      = 0x0010,
        DATE      = 0x0011,
        TIME      = 0x0012,
        SMALLINT  = 0x0013,
        TINYINT   = 0x0014,
        DURATION  = 0x0015,
        LIST      = 0x0020,
        MAP       = 0x0021,
        SET       = 0x0022,
        UDT       = 0x0030,
        TUPLE     = 0x0031,
    };

    using type_id_to_type_type = std::unordered_map<data_type, type_id>;

    static thread_local const type_id_to_type_type type_id_to_type;
public:
    static void encode(cql_server::response& r, data_type type) {
        type = type->underlying_type();

        // For compatibility sake, we still return DateType as the timestamp type in resultSet metadata (#5723)
        if (type == date_type) {
            type = timestamp_type;
        }

        auto i = type_id_to_type.find(type);
        if (i != type_id_to_type.end()) {
            r.write_short(static_cast<std::underlying_type<type_id>::type>(i->second));
            return;
        }

        if (type->is_reversed()) {
            fail(unimplemented::cause::REVERSED);
        }
        if (type->is_user_type()) {
            r.write_short(uint16_t(type_id::UDT));
            auto udt = static_pointer_cast<const user_type_impl>(type);
            r.write_string(udt->_keyspace);
            r.write_bytes_as_string(udt->_name);
            r.write_short(udt->size());
            for (auto&& i : boost::irange<size_t>(0, udt->size())) {
                r.write_bytes_as_string(udt->field_name(i));
                encode(r, udt->field_type(i));
            }
            return;
        }
        if (type->is_tuple()) {
            r.write_short(uint16_t(type_id::TUPLE));
            auto ttype = static_pointer_cast<const tuple_type_impl>(type);
            r.write_short(ttype->size());
            for (auto&& t : ttype->all_types()) {
                encode(r, t);
            }
            return;
        }
        if (type->is_collection()) {
            auto&& ctype = static_cast<const collection_type_impl*>(type.get());
            if (ctype->get_kind() == abstract_type::kind::map) {
                r.write_short(uint16_t(type_id::MAP));
                auto&& mtype = static_cast<const map_type_impl*>(ctype);
                encode(r, mtype->get_keys_type());
                encode(r, mtype->get_values_type());
            } else if (ctype->get_kind() == abstract_type::kind::set) {
                r.write_short(uint16_t(type_id::SET));
                auto&& stype = static_cast<const set_type_impl*>(ctype);
                encode(r, stype->get_elements_type());
            } else if (ctype->get_kind() == abstract_type::kind::list) {
                r.write_short(uint16_t(type_id::LIST));
                auto&& ltype = static_cast<const list_type_impl*>(ctype);
                encode(r, ltype->get_elements_type());
            } else {
                abort();
            }
            return;
        }
        abort();
    }
};

thread_local const type_codec::type_id_to_type_type type_codec::type_id_to_type {
    { ascii_type, type_id::ASCII },
    { long_type, type_id::BIGINT },
    { bytes_type, type_id::BLOB },
    { boolean_type, type_id::BOOLEAN },
    { counter_type, type_id::COUNTER },
    { decimal_type, type_id::DECIMAL },
    { double_type, type_id::DOUBLE },
    { float_type, type_id::FLOAT },
    { int32_type, type_id::INT },
    { byte_type, type_id::TINYINT },
    { duration_type, type_id::DURATION },
    { short_type, type_id::SMALLINT },
    { timestamp_type, type_id::TIMESTAMP },
    { uuid_type, type_id::UUID },
    { utf8_type, type_id::VARCHAR },
    { varint_type, type_id::VARINT },
    { timeuuid_type, type_id::TIMEUUID },
    { simple_date_type, type_id::DATE },
    { time_type, type_id::TIME },
    { inet_addr_type, type_id::INET },
};

void cql_server::response::write(const cql3::metadata& m, bool no_metadata) {
    auto flags = m.flags();
    bool global_tables_spec = m.flags().contains<cql3::metadata::flag::GLOBAL_TABLES_SPEC>();
    bool has_more_pages = m.flags().contains<cql3::metadata::flag::HAS_MORE_PAGES>();

    if (no_metadata) {
        flags.set<cql3::metadata::flag::NO_METADATA>();
    }

    write_int(flags.mask());
    write_int(m.column_count());

    if (has_more_pages) {
        write_value(m.paging_state()->serialize());
    }

    if (no_metadata) {
        return;
    }

    auto names_i = m.get_names().begin();

    if (global_tables_spec) {
        auto first_spec = *names_i;
        write_string(first_spec->ks_name);
        write_string(first_spec->cf_name);
    }

    for (uint32_t i = 0; i < m.column_count(); ++i, ++names_i) {
        lw_shared_ptr<cql3::column_specification> name = *names_i;
        if (!global_tables_spec) {
            write_string(name->ks_name);
            write_string(name->cf_name);
        }
        write_string(name->name->text());
        type_codec::encode(*this, name->type);
    }
}

void cql_server::response::write(const cql3::prepared_metadata& m, uint8_t version)
{
    bool global_tables_spec = m.flags().contains<cql3::prepared_metadata::flag::GLOBAL_TABLES_SPEC>();

    write_int(m.flags().mask());
    write_int(m.names().size());

    if (version >= 4) {
        if (!global_tables_spec) {
            write_int(0);
        } else {
            write_int(m.partition_key_bind_indices().size());
            for (uint16_t bind_index : m.partition_key_bind_indices()) {
                write_short(bind_index);
            }
        }
    }

    if (global_tables_spec) {
        write_string(m.names()[0]->ks_name);
        write_string(m.names()[0]->cf_name);
    }

    for (auto const& name : m.names()) {
        if (!global_tables_spec) {
            write_string(name->ks_name);
            write_string(name->cf_name);
        }
        write_string(name->name->text());
        type_codec::encode(*this, name->type);
    }
}

}<|MERGE_RESOLUTION|>--- conflicted
+++ resolved
@@ -149,11 +149,7 @@
 }
 
 cql_server::cql_server(distributed<cql3::query_processor>& qp, auth::service& auth_service,
-<<<<<<< HEAD
-        service::migration_notifier& mn, cql_server_config config, qos::service_level_controller& sl_controller)
-=======
-        service::migration_notifier& mn, database& db, cql_server_config config)
->>>>>>> 9cbbf407
+        service::migration_notifier& mn, database& db, cql_server_config config, qos::service_level_controller& sl_controller)
     : _query_processor(qp)
     , _config(config)
     , _max_request_size(config.max_request_size)
