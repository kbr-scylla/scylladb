--- conflicted
+++ resolved
@@ -33,21 +33,14 @@
 
 static logging::logger logger("cql_server_controller");
 
-<<<<<<< HEAD
-controller::controller(distributed<database>& db, sharded<auth::service>& auth, sharded<service::migration_notifier>& mn, gms::gossiper& gossiper, sharded<qos::service_level_controller>& sl_controller)
-=======
-controller::controller(distributed<database>& db, sharded<auth::service>& auth, sharded<service::migration_notifier>& mn, gms::gossiper& gossiper, sharded<cql3::query_processor>& qp)
->>>>>>> 5b312a12
+controller::controller(distributed<database>& db, sharded<auth::service>& auth, sharded<service::migration_notifier>& mn, gms::gossiper& gossiper, sharded<cql3::query_processor>& qp, sharded<qos::service_level_controller>& sl_controller)
     : _ops_sem(1)
     , _db(db)
     , _auth_service(auth)
     , _mnotifier(mn)
     , _gossiper(gossiper)
-<<<<<<< HEAD
+    , _qp(qp)
     , _sl_controller(sl_controller) {
-=======
-    , _qp(qp) {
->>>>>>> 5b312a12
 }
 
 future<> controller::start_server() {
@@ -97,11 +90,7 @@
         cql_server_smp_service_group_config.max_nonlocal_requests = 5000;
         cql_server_config.bounce_request_smp_service_group = create_smp_service_group(cql_server_smp_service_group_config).get0();
         const seastar::net::inet_address ip = gms::inet_address::lookup(addr, family, preferred).get0();
-<<<<<<< HEAD
-        cserver->start(std::ref(cql3::get_query_processor()), std::ref(_auth_service), std::ref(_mnotifier), cql_server_config, std::ref(_sl_controller)).get();
-=======
-        cserver->start(std::ref(_qp), std::ref(_auth_service), std::ref(_mnotifier), cql_server_config).get();
->>>>>>> 5b312a12
+        cserver->start(std::ref(_qp), std::ref(_auth_service), std::ref(_mnotifier), cql_server_config, std::ref(_sl_controller)).get();
         struct listen_cfg {
             socket_address addr;
             bool is_shard_aware;
