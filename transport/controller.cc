--- conflicted
+++ resolved
@@ -90,11 +90,7 @@
         cql_server_smp_service_group_config.max_nonlocal_requests = 5000;
         cql_server_config.bounce_request_smp_service_group = create_smp_service_group(cql_server_smp_service_group_config).get0();
         const seastar::net::inet_address ip = gms::inet_address::lookup(addr, family, preferred).get0();
-<<<<<<< HEAD
-        cserver->start(std::ref(_qp), std::ref(_auth_service), std::ref(_mnotifier), cql_server_config, std::ref(_sl_controller)).get();
-=======
-
->>>>>>> ea9c058b
+
         struct listen_cfg {
             socket_address addr;
             bool is_shard_aware;
@@ -144,7 +140,7 @@
             }
         }
 
-        cserver->start(std::ref(_qp), std::ref(_auth_service), std::ref(_mnotifier), cql_server_config).get();
+        cserver->start(std::ref(_qp), std::ref(_auth_service), std::ref(_mnotifier), cql_server_config, std::ref(_sl_controller)).get();
 
         try {
             parallel_for_each(configs, [cserver, keepalive](const listen_cfg & cfg) {
