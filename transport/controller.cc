--- conflicted
+++ resolved
@@ -148,11 +148,7 @@
             }
         }
 
-<<<<<<< HEAD
-        cserver->start(std::ref(_qp), std::ref(_auth_service), std::ref(_mnotifier), cql_server_config, std::ref(_sl_controller)).get();
-=======
-        cserver->start(std::ref(_qp), std::ref(_auth_service), std::ref(_mnotifier), std::ref(_db), cql_server_config).get();
->>>>>>> 9cbbf407
+        cserver->start(std::ref(_qp), std::ref(_auth_service), std::ref(_mnotifier), std::ref(_db), cql_server_config, std::ref(_sl_controller)).get();
 
         try {
             parallel_for_each(configs, [cserver, keepalive](const listen_cfg & cfg) {
