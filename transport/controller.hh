/*
 * Copyright (C) 2020 ScyllaDB
 */

/*
 * This file is part of Scylla.
 *
 * Scylla is free software: you can redistribute it and/or modify
 * it under the terms of the GNU Affero General Public License as published by
 * the Free Software Foundation, either version 3 of the License, or
 * (at your option) any later version.
 *
 * Scylla is distributed in the hope that it will be useful,
 * but WITHOUT ANY WARRANTY; without even the implied warranty of
 * MERCHANTABILITY or FITNESS FOR A PARTICULAR PURPOSE.  See the
 * GNU General Public License for more details.
 *
 * You should have received a copy of the GNU General Public License
 * along with Scylla.  If not, see <http://www.gnu.org/licenses/>.
 */

#pragma once

#include <seastar/core/semaphore.hh>
#include <seastar/core/distributed.hh>
#include <seastar/core/future.hh>

using namespace seastar;

namespace cql_transport { class cql_server; }
class database;
namespace auth { class service; }
namespace service { class migration_notifier; }
namespace gms { class gossiper; }
<<<<<<< HEAD
namespace qos { class service_level_controller; }
=======
namespace cql3 { class query_processor; }
>>>>>>> 5b312a12

namespace cql_transport {

class controller {
    std::unique_ptr<distributed<cql_transport::cql_server>> _server;
    semaphore _ops_sem; /* protects start/stop operations on _server */
    bool _stopped = false;

    distributed<database>& _db;
    sharded<auth::service>& _auth_service;
    sharded<service::migration_notifier>& _mnotifier;
    gms::gossiper& _gossiper;
<<<<<<< HEAD
    sharded<qos::service_level_controller>& _sl_controller;
=======
    sharded<cql3::query_processor>& _qp;
>>>>>>> 5b312a12

    future<> set_cql_ready(bool ready);
    future<> do_start_server();
    future<> do_stop_server();

public:
<<<<<<< HEAD
    controller(distributed<database>&, sharded<auth::service>&, sharded<service::migration_notifier>&, gms::gossiper&, sharded<qos::service_level_controller>&);
=======
    controller(distributed<database>&, sharded<auth::service>&, sharded<service::migration_notifier>&, gms::gossiper&, sharded<cql3::query_processor>&);
>>>>>>> 5b312a12
    future<> start_server();
    future<> stop_server();
    future<> stop();
    future<bool> is_server_running();
};

} // namespace cql_transport<|MERGE_RESOLUTION|>--- conflicted
+++ resolved
@@ -32,11 +32,8 @@
 namespace auth { class service; }
 namespace service { class migration_notifier; }
 namespace gms { class gossiper; }
-<<<<<<< HEAD
+namespace cql3 { class query_processor; }
 namespace qos { class service_level_controller; }
-=======
-namespace cql3 { class query_processor; }
->>>>>>> 5b312a12
 
 namespace cql_transport {
 
@@ -49,22 +46,15 @@
     sharded<auth::service>& _auth_service;
     sharded<service::migration_notifier>& _mnotifier;
     gms::gossiper& _gossiper;
-<<<<<<< HEAD
+    sharded<cql3::query_processor>& _qp;
     sharded<qos::service_level_controller>& _sl_controller;
-=======
-    sharded<cql3::query_processor>& _qp;
->>>>>>> 5b312a12
 
     future<> set_cql_ready(bool ready);
     future<> do_start_server();
     future<> do_stop_server();
 
 public:
-<<<<<<< HEAD
-    controller(distributed<database>&, sharded<auth::service>&, sharded<service::migration_notifier>&, gms::gossiper&, sharded<qos::service_level_controller>&);
-=======
-    controller(distributed<database>&, sharded<auth::service>&, sharded<service::migration_notifier>&, gms::gossiper&, sharded<cql3::query_processor>&);
->>>>>>> 5b312a12
+    controller(distributed<database>&, sharded<auth::service>&, sharded<service::migration_notifier>&, gms::gossiper&, sharded<cql3::query_processor>&, sharded<qos::service_level_controller>&);
     future<> start_server();
     future<> stop_server();
     future<> stop();
