#!/usr/bin/env python3
# -*- coding: utf-8 -*-
#
# Copyright 2018 ScyllaDB
#

#
# This file is part of Scylla.
#
# See the LICENSE.PROPRIETARY file in the top-level directory for licensing information.

import os
import sys
import argparse
import glob
import shutil
import io
import stat
import distro
from scylla_util import *
from subprocess import run, DEVNULL

interactive = False
HOUSEKEEPING_TIMEOUT = 60
def when_interactive_ask_service(interactive, msg1, msg2, default = None):
    if not interactive:
        return default

    print(msg1)
    print(msg2)
    while True:
        if default == True:
            prompt = '[YES/no]'
        elif default == False:
            prompt = '[yes/NO]'
        else:
            prompt = '[yes/no]'
        ans = input(prompt).lower()
        if len(ans) == 0:
            return default
        if ans == 'yes' or ans == 'y':
            return True
        elif ans == 'no' or ans =='n':
            return False

def print_non_interactive_suggestion_message(args):
    colorprint('{green}scylla_setup accepts command line arguments as well!{nocolor} For easily provisioning in a similar environment than this, type:\n')

    base_string = "    scylla_setup"
    outlines = [ base_string ]
    for key,value in vars(args).items():
        if not value and type(value) != int:
            continue
        x = ' --{}'.format(key.replace('_','-'))
        if type(value) != bool:
            x += ' {}'.format(str(value))

        if len(outlines[-1]) + len(x) > 72:
            outlines.append(len(base_string) * ' ')
        outlines[-1] += x

    print(' \\\n'.join(outlines))
    if args.io_setup:
        print('\nAlso, to avoid the time-consuming I/O tuning you can add --no-io-setup and copy the contents of /etc/scylla.d/io*')
        print('Only do that if you are moving the files into machines with the exact same hardware')

def interactive_choose_nic():
    nics = [os.path.basename(n) for n in glob.glob('/sys/class/net/*') if n != '/sys/class/net/lo']
    if len(nics) == 0:
        print('A NIC was not found.')
        sys.exit(1)
    elif len(nics) == 1:
        return nics[0]
    else:
        print('Please select a NIC from the following list:')
        while True:
            print(nics)
            n = input('> ')
            if is_valid_nic(n):
                return n

def interactive_ask_rsyslog_server():
    print("Please input rsyslog remote server, use ip:port format.")
    return input('ip:port> ').strip()

def interactive_choose_swap_directory():
    print('Please input swapfile directory:')
    while True:
        d = input('> ')
        if not os.path.isdir(d):
            print('{} is not valid directory, input again')
        else:
            return d

def interactive_choose_swap_size():
    print('Please input swap size in GB:')
    while True:
        s = input('> ')
        try:
            return int(s)
        except Exception as e:
            print(f'"{s}" is not valid number, input again')

pkg_files = {
        f'{PRODUCT}-jmx': scylladir_p() / 'jmx/scylla-jmx',
        f'{PRODUCT}-tools': scylladir_p() / 'share/cassandra/bin/cqlsh',
        f'{PRODUCT}-node-exporter': scylladir_p() / 'node_exporter/node_exporter'
        }
def do_verify_package(pkg):
    if is_offline():
        res = 0 if pkg_files[pkg].exists() else 1
    elif is_debian_variant():
        res = run('dpkg -s {}'.format(pkg), shell=True, stdout=DEVNULL, stderr=DEVNULL).returncode
    elif is_redhat_variant() or is_suse_variant():
        res = run('rpm -q {}'.format(pkg), shell=True, stdout=DEVNULL, stderr=DEVNULL).returncode
    elif is_gentoo():
        res = 0 if len(glob.glob('/var/db/pkg/*/{}-*'.format(pkg))) else 1
    else:
        print("OS variant not recognized")
        sys.exit(1)
    return res

def do_verify_package_and_exit(pkg):
    if do_verify_package(pkg) != 0:
        print('{} package is not installed.'.format(pkg))
        sys.exit(1)

def list_block_devices():
    devices = []
    s = run('lsblk --help', shell=True, check=True, capture_output=True, encoding='utf-8').stdout.strip()
    if re.search(r'\s*-p', s, flags=re.MULTILINE):
        s = run('lsblk -pnr', shell=True, check=True, capture_output=True, encoding='utf-8').stdout.strip()
        res = re.findall(r'^(\S+) \S+ \S+ \S+ \S+ (\S+)', s, flags=re.MULTILINE)
        for r in res:
            if r[1] != 'rom' and r[1] != 'loop':
                devices.append(r[0])
    else:
        for p in ['/dev/sd*', '/dev/hd*', '/dev/xvd*', '/dev/vd*', '/dev/nvme*', '/dev/mapper/*']:
            devices.extend([d for d in glob.glob(p) if d != '/dev/mapper/control'])
    return devices

def get_unused_disks():
    unused = []
    for dev in list_block_devices():
        # dev contains partitions
        if len(glob.glob('/sys/class/block/{dev}/{dev}*'.format(dev=dev.replace('/dev/','')))) > 0:
            continue
        # dev is used
        if not is_unused_disk(dev):
            continue
        unused.append(dev)
    return unused

def run_setup_script(name, script):
    global interactive
    res = run('{}/{}'.format(scriptsdir(), script), shell=True).returncode
    if res != 0:
        if interactive:
            colorprint('{red}{name} setup failed. Press any key to continue...{nocolor}', name=name)
            input()
        else:
            print('{} setup failed.'.format(name))
            sys.exit(1)
    return res

def warn_offline(setup):
    colorprint('{red}{setup} is disabled by default, since the installation is offline mode.{nocolor}', setup=setup)

def warn_offline_missing_pkg(setup, pkg):
    colorprint('{red}{setup} disabled by default, since {pkg} not available.{nocolor}', setup=setup, pkg=pkg)

if __name__ == '__main__':
    if not is_nonroot() and os.getuid() > 0:
        print('Requires root permission.')
        sys.exit(1)

    default_no_ntp_setup = False
    default_no_node_exporter = False
    default_no_kernel_check = False
    default_no_raid_setup = False
    default_no_coredump_setup = False
    default_no_cpuscaling_setup = False

    if is_offline() and not is_nonroot():
        default_no_ntp_setup = True
        warn_offline('ntp setup')
        if not shutil.which('mkfs.xfs'):
            default_no_kernel_check = True
            default_no_raid_setup = True
            warn_offline_missing_pkg('kernel version check', 'xfsprogs')
            warn_offline_missing_pkg('RAID setup', 'xfsprogs')

        if not default_no_raid_setup and not shutil.which('mdadm'):
            default_no_raid_setup = True
            warn_offline_missing_pkg('RAID setup', 'mdadm')

        if not shutil.which('coredumpctl'):
            default_no_coredump_setup = True
            warn_offline_missing_pkg('coredump setup', 'systemd-coredump')

        if is_debian_variant() and not shutil.which('cpufreq-set'):
            default_no_cpuscaling_setup = True
            warn_offline_missing_pkg('cpuscaling setup', 'cpufrequtils')
        elif not shutil.which('cpupower'):
            default_no_cpuscaling_setup = True
            warn_offline_missing_pkg('cpuscaling setup', 'cpupower')

        print()

    parser = argparse.ArgumentParser(description='Configure environment for Scylla.')
    group = parser.add_mutually_exclusive_group(required=True)
    group.add_argument('--disks',
                        help='specify disks for RAID')
    group.add_argument('--no-raid-setup', action='store_true',
                        default=default_no_raid_setup,
                        help='skip raid setup')
    parser.add_argument('--nic',
                        help='specify NIC')
    parser.add_argument('--ntp-domain',
                        help='specify subdomain of pool.ntp.org (ex: centos, fedora or amazon)')
    parser.add_argument('--swap-directory',
                        help='specify swapfile directory (ex: /)')
    parser.add_argument('--swap-size', type=int,
                        help='specify swapfile size in GB')
    parser.add_argument('--ami', action='store_true', default=False,
                        help='setup AMI instance')
    parser.add_argument('--setup-nic-and-disks', action='store_true', default=False,
                        help='optimize NIC and disks')
    parser.add_argument('--developer-mode', action='store_true', default=False,
                        help='enable developer mode')
    parser.add_argument('--no-ec2-check', action='store_true', default=False,
                        help='skip EC2 configuration check')
    parser.add_argument('--no-kernel-check', action='store_true',
                        default=default_no_kernel_check,
                        help='skip kernel version check')
    parser.add_argument('--no-verify-package', action='store_true', default=False,
                        help='skip verifying packages')
    parser.add_argument('--no-enable-service', action='store_true', default=False,
                        help='skip enabling service')
    if is_redhat_variant():
        parser.add_argument('--no-selinux-setup', action='store_true', default=False,
                            help='skip selinux setup')
    parser.add_argument('--no-bootparam-setup', action='store_true', default=False,
                        help='skip bootparam setup')
    parser.add_argument('--no-ntp-setup', action='store_true',
                        default=default_no_ntp_setup,
                        help='skip ntp setup')
    parser.add_argument('--no-coredump-setup', action='store_true',
                        default=default_no_coredump_setup,
                        help='skip coredump setup')
    parser.add_argument('--no-sysconfig-setup', action='store_true', default=False,
                        help='skip sysconfig setup')
    parser.add_argument('--io-setup', default=1, choices=[0, 1], dest='io_setup', type=int,
                        help='Run I/O configuration setup (i.e. iotune). Defaults to 1.')
    parser.add_argument('--no-io-setup', dest='io_setup', action='store_const', const=0,
                        help='skip IO configuration setup')
    parser.add_argument('--no-version-check', action='store_true', default=False,
                        help='skip daily version check')
    parser.add_argument('--no-node-exporter', action='store_true',
                        default=default_no_node_exporter,
                        help='do not enable the node exporter')
    parser.add_argument('--no-cpuscaling-setup', action='store_true',
                        default=default_no_cpuscaling_setup,
                        help='skip cpu scaling setup')
    parser.add_argument('--no-fstrim-setup', action='store_true', default=False,
                        help='skip fstrim setup')
    parser.add_argument('--no-memory-setup', action='store_true', default=False,
                        help='skip memory setup')
    parser.add_argument('--no-swap-setup', action='store_true', default=False,
                        help='skip swap setup')
    parser.add_argument('--no-rsyslog-setup', action='store_true', default=False,
                        help='skip rsyslog setup')
    parser.add_argument('--rsyslog-server',
                        help='specify a remote rsyslog server to send Scylla logs to. Use ip:port format, if no port is given, Scylla-Monitoring rsyslog will be used')
    if len(sys.argv) == 1:
        interactive = True
        group.required = False # interactive mode: no option is required.

    args = parser.parse_args()

    if not interactive:
        if not args.no_sysconfig_setup or (is_ec2() and not args.no_ec2_check):
            if args.nic:
                if not is_valid_nic(args.nic):
                    print('NIC {} doesn\'t exist.'.format(args.nic))
                    sys.exit(1)
            else:
                # when non-interactive mode and --nic is not specified, try to use eth0
                args.nic = 'eth0'
                if not is_valid_nic(args.nic):
                    parser.print_help()
                    sys.exit(1)

    disks = args.disks
    nic = args.nic
    set_nic_and_disks = args.setup_nic_and_disks
    swap_directory = args.swap_directory
    swap_size = args.swap_size
    ec2_check = not args.no_ec2_check
    kernel_check = not args.no_kernel_check
    verify_package = not args.no_verify_package
    enable_service = not args.no_enable_service
    if is_redhat_variant():
        selinux_setup = not args.no_selinux_setup
    bootparam_setup = not args.no_bootparam_setup
    ntp_setup = not args.no_ntp_setup
    raid_setup = not args.no_raid_setup
    coredump_setup = not args.no_coredump_setup
    sysconfig_setup = not args.no_sysconfig_setup
    io_setup = args.io_setup
    version_check = not args.no_version_check
    node_exporter = not args.no_node_exporter
    cpuscaling_setup = not args.no_cpuscaling_setup
    fstrim_setup = not args.no_fstrim_setup
    memory_setup = not args.no_memory_setup
    swap_setup = not args.no_swap_setup
    rsyslog_setup = not args.no_rsyslog_setup
    rsyslog_server = args.rsyslog_server
    selinux_reboot_required = False
    set_clocksource = False

    if interactive:
        colorprint('{green}Skip any of the following steps by answering \'no\'{nocolor}')

    def interactive_ask_service(msg1, msg2, default = None):
        return when_interactive_ask_service(interactive, msg1, msg2, default)

    if is_ec2():
        ec2_check = interactive_ask_service('Do you want to run Amazon EC2 configuration check?', 'Yes - runs a script to verify that this instance is optimized for running Scylla. No - skips the configuration check.', ec2_check)
        args.no_ec2_check = not ec2_check
        if ec2_check:
            if interactive:
                args.nic = interactive_choose_nic()
            run('{}/scylla_ec2_check --nic {}'.format(scriptsdir(), args.nic), shell=True, check=True)

    if not is_nonroot():
        kernel_check = interactive_ask_service('Do you want to run check your kernel version?', 'Yes - runs a  script to verify that the kernel for this instance qualifies to run Scylla. No - skips the kernel check.', kernel_check)
        args.no_kernel_check = not kernel_check
        if kernel_check:
            run('{}/scylla_kernel_check'.format(scriptsdir()), shell=True, check=True)

        verify_package = interactive_ask_service('Do you want to verify the ScyllaDB packages are installed?', 'Yes - runs a script to confirm that ScyllaDB is installed. No - skips the installation check.', verify_package)
        args.no_verify_package = not verify_package
        if verify_package:
<<<<<<< HEAD
            do_verify_package_and_exit('scylla-enterprise-jmx')
            do_verify_package_and_exit('scylla-enterprise-tools')
            do_verify_package_and_exit('scylla-enterprise-node-exporter')
=======
            do_verify_package_and_exit(f'{PRODUCT}-jmx')
            do_verify_package_and_exit(f'{PRODUCT}-tools')
            do_verify_package_and_exit(f'{PRODUCT}-node-exporter')
>>>>>>> 5109bf8b

    enable_service = interactive_ask_service('Do you want the Scylla server service to automatically start when the Scylla node boots?', 'Yes - Scylla server service automatically starts on Scylla node boot. No - skips this step. Note you will have to start the Scylla Server service manually.', enable_service)
    args.no_enable_service = not enable_service
    if enable_service:
        systemd_unit('scylla-server.service').enable()

    if not is_nonroot():
        if not os.path.exists('/etc/scylla.d/housekeeping.cfg'):
            version_check = interactive_ask_service('Do you want to enable Scylla to check if there is a newer version of Scylla available?', 'Yes - start the Scylla-housekeeping service to check for a newer version. This check runs periodically. No - skips this step.', version_check)
            args.no_version_check = not version_check
            if version_check:
                with open('/etc/scylla.d/housekeeping.cfg', 'w') as f:
                    f.write('[housekeeping]\ncheck-version: True\n')
                os.chmod('/etc/scylla.d/housekeeping.cfg', 0o644)
                systemd_unit('scylla-housekeeping-daily.timer').unmask()
                systemd_unit('scylla-housekeeping-restart.timer').unmask()
            else:
                with open('/etc/scylla.d/housekeeping.cfg', 'w') as f:
                    f.write('[housekeeping]\ncheck-version: False\n')
                os.chmod('/etc/scylla.d/housekeeping.cfg', 0o644)
                hk_daily = systemd_unit('scylla-housekeeping-daily.timer')
                hk_daily.mask()
                hk_daily.stop()
                hk_restart = systemd_unit('scylla-housekeeping-restart.timer')
                hk_restart.mask()
                hk_restart.stop()

        cur_version=run('scylla --version', shell=True, capture_output=True, encoding='utf-8').stdout.strip()
        if len(cur_version) > 0:
            if is_debian_variant():
                new_version=run('sudo -u scylla {}/scylla-housekeeping --uuid-file /var/lib/scylla-housekeeping/housekeeping.uuid --repo-files \'/etc/apt/sources.list.d/scylla*.list\' version --version {} --mode i'.format(scriptsdir(), cur_version), shell=True, capture_output=True, encoding='utf-8', timeout=HOUSEKEEPING_TIMEOUT).stdout.strip()
            else:
                new_version=run('sudo -u scylla {}/scylla-housekeeping --uuid-file /var/lib/scylla-housekeeping/housekeeping.uuid --repo-files \'/etc/yum.repos.d/scylla*.repo\' version --version {} --mode i'.format(scriptsdir(), cur_version), shell=True, capture_output=True, encoding='utf-8', timeout=HOUSEKEEPING_TIMEOUT).stdout.strip()
            if len(new_version) > 0:
                print(new_version)
        else:
            if is_debian_variant():
                new_version=run('sudo -u scylla {}/scylla-housekeeping --uuid-file /var/lib/scylla-housekeeping/housekeeping.uuid --repo-files \'/etc/apt/sources.list.d/scylla*.list\' version --version unknown --mode u'.format(scriptsdir()), shell=True, capture_output=True, encoding='utf-8', timeout=HOUSEKEEPING_TIMEOUT).stdout.strip()
            else:
                new_version=run('sudo -u scylla {}/scylla-housekeeping --uuid-file /var/lib/scylla-housekeeping/housekeeping.uuid --repo-files \'/etc/yum.repos.d/scylla*.repo\' version --version unknown --mode u'.format(scriptsdir()), shell=True, capture_output=True, encoding='utf-8', timeout=HOUSEKEEPING_TIMEOUT)
            print('A Scylla executable was not found, please check your installation {}'.format(new_version))

        if is_redhat_variant():
            selinux_setup = interactive_ask_service('Do you want to disable SELinux?', 'Yes - disables SELinux. Choosing Yes greatly improves performance. No - keeps SELinux activated.', selinux_setup)
            args.no_selinux_setup = not selinux_setup
            if selinux_setup:
                res = run_setup_script('SELinux', 'scylla_selinux_setup')
                if res != 0:
                    selinux_reboot_required=True

        if args.ami:
            bootparam_setup = interactive_ask_service('Do you want add hugepages capability to the bootloader options?', 'Yes - enable hugepages at boot time. Choosing yes greatly improves performance. No - skips this step.', bootparam_setup)
            args.no_bootparam_setup = not bootparam_setup
            if bootparam_setup:
                run_setup_script('boot parameter', 'scylla_bootparam_setup --ami')

        ntp_setup = interactive_ask_service('Do you want to setup Network Time Protocol(NTP) to auto-synchronize the current time on the node?', 'Yes - enables time-synchronization. This keeps the correct time on the node. No - skips this step.', ntp_setup)
        args.no_ntp_setup = not ntp_setup
        if ntp_setup:
            if args.ntp_domain:
                run_setup_script('NTP', 'scylla_ntp_setup --subdomain {}'.format(args.ntp_domain))
            else:
                run_setup_script('NTP', 'scylla_ntp_setup')

        res = interactive_ask_service('Do you want to setup RAID0 and XFS?', 'It is recommended to use RAID0 and XFS for Scylla data. If you select yes, you will be prompted to choose the unmounted disks to use for Scylla data. Selected disks are formatted as part of the process.\nYes - choose a disk/disks to format and setup for RAID0 and XFS. No - skip this step.', raid_setup)
        if res:
            raid_setup = interactive_ask_service('Are you sure you want to setup RAID0 and XFS?', 'If you choose Yes, the selected drive will be reformated, erasing all existing data in the process.', raid_setup)
        else:
            raid_setup = False
        if res and raid_setup and os.path.exists('/etc/systemd/system/var-lib-scylla.mount'):
            colorprint('{red}/etc/systemd/system/var-lib-scylla.mount already exists, skipping RAID setup.{nocolor}')
            raid_setup = False
        elif res and raid_setup and not disks:
            devices = get_unused_disks()
            if len(devices) == 0:
                print('No free disks were detected, abort RAID/XFS setup. Disks must be unmounted before proceeding.\n')
                raid_setup = False
            else:
                print('Please select unmounted disks from the following list: {}'.format(', '.join(devices)))
            selected = []
            dsklist = []
            while raid_setup:
                if len(dsklist) > 0:
                    dsk = dsklist.pop(0)
                else:
                    print('type \'cancel\' to cancel RAID/XFS setup.')
                    print('type \'done\' to finish selection. Selected: {}'.format(', '.join(selected)))
                    dsk = input('> ')
                if dsk == 'cancel':
                    raid_setup = 0
                    break
                if dsk == 'done':
                    if len(selected) == 0:
                        continue
                    break
                if dsk == '':
                    continue
                if dsk.find(',') > 0:
                    dsklist = [i.strip() for i in dsk.split(',')]
                    continue
                if not os.path.exists(dsk):
                    print('{} not found'.format(dsk))
                    continue
                if not stat.S_ISBLK(os.stat(dsk).st_mode):
                    print('{} is not block device'.format(dsk))
                    continue
                if dsk in selected:
                    print(f'{dsk} is already added')
                    continue
                selected.append(dsk)
                devices.remove(dsk)
            disks = ','.join(selected)
            args.disks = disks

        args.no_raid_setup = not raid_setup
        if raid_setup:
            run_setup_script('RAID', f'scylla_raid_setup --disks {disks} --enable-on-nextboot')

        coredump_setup = interactive_ask_service('Do you want to enable coredumps?', 'Yes - sets up coredump to allow a post-mortem analysis of the Scylla state just prior to a crash. No - skips this step.', coredump_setup)
        args.no_coredump_setup = not coredump_setup
        if coredump_setup:
            if disks:
                run_setup_script('coredump', 'scylla_coredump_setup --dump-to-raiddir')
            else:
                run_setup_script('coredump', 'scylla_coredump_setup')

        sysconfig_setup = interactive_ask_service('Do you want to setup a system-wide customized configuration for Scylla?', 'Yes - setup the sysconfig file. No - skips this step.', sysconfig_setup)
        args.no_sysconfig_setup = not sysconfig_setup
        if sysconfig_setup:
            set_nic_and_disks = interactive_ask_service('Do you want to enable Network Interface Card (NIC) and disk(s) optimization?', 'Yes - optimize the NIC queue and disks settings. Selecting Yes greatly improves performance. No - skip this step.', set_nic_and_disks)
            setup_args = '--setup-nic-and-disks' if set_nic_and_disks else ''
            if interactive:
                args.nic = interactive_choose_nic()

            set_clocksource = interactive_ask_service('The clocksource is the physical device that Linux uses to take time measurements. In most cases Linux chooses the fastest available clocksource device as long as it is accurate. In some situations, however, Linux errs in the side of caution and does not choose the fastest available clocksource despite it being accurate enough. If you know your hardware''s fast clocksource is stable enough, choose "yes" here. The safest is the choose "no" (the default)', 'Yes - enforce clocksource setting. No - keep current configuration.', set_clocksource)
            setup_args += ' --set-clocksource' if set_clocksource else ''

            run_setup_script('Performance Tuning', 'scylla_sysconfig_setup --nic {nic} {setup_args}'.format(nic=args.nic, setup_args=setup_args))

    if is_nonroot():
        params = run('systemctl --no-pager show user@1000.service', shell=True, check=True, capture_output=True, encoding='utf-8').stdout.strip()
        res = re.findall(r'^LimitNOFILE=(.*)$', params, flags=re.MULTILINE)
        if res and int(res[0]) < 10000:
            colorprint('{red}NOFILE hard limit is too low, enabling developer mode{nocolor}')
            args.developer_mode = True

    if not args.developer_mode:
        io_setup = interactive_ask_service('Do you want IOTune to study your disks IO profile and adapt Scylla to it? (*WARNING* Saying NO here means the node will not boot in production mode unless you configure the I/O Subsystem manually!)', 'Yes - let iotune study my disk(s). Note that this action will take a few minutes. No - skip this step.', io_setup)
        args.io_setup = 1 if io_setup else 0
        if io_setup:
            run_setup_script('IO configuration', 'scylla_io_setup')

<<<<<<< HEAD
    if do_verify_package('scylla-enterprise-node-exporter'):
=======
    if do_verify_package(f'{PRODUCT}-node-exporter'):
>>>>>>> 5109bf8b
        node_exporter = interactive_ask_service('Do you want to enable node exporter to export Prometheus data from the node? Note that the Scylla monitoring stack uses this data', 'Yes - enable node exporter. No - skip this  step.', node_exporter)
    args.no_node_exporter = not node_exporter
    if node_exporter:
        node_exporter_unit = systemd_unit('scylla-node-exporter')
        node_exporter_unit.enable()
        node_exporter_unit.start()

    if args.developer_mode:
        run_setup_script('developer mode', 'scylla_dev_mode_setup --developer-mode 1')

    if not is_nonroot():
        cpuscaling_setup = interactive_ask_service('Do you want to set the CPU scaling governor to Performance level on boot?', 'Yes - sets the CPU scaling governor to performance level. No - skip this step.', cpuscaling_setup)
        args.no_cpuscaling_setup = not cpuscaling_setup
        if cpuscaling_setup:
            run_setup_script('CPU scaling', 'scylla_cpuscaling_setup')

        fstrim_setup = interactive_ask_service('Do you want to enable fstrim service?', 'Yes - runs fstrim on your SSD. No - skip this step.', fstrim_setup)
        args.no_fstrim_setup = not fstrim_setup
        if fstrim_setup:
            run_setup_script('fstrim', 'scylla_fstrim_setup')

        memory_setup = interactive_ask_service('Will Scylla be the only service on this host?', 'Answer yes to lock all memory to Scylla, to prevent swapout. Answer no to do nothing.', memory_setup)
        args.no_memory_setup = not memory_setup
        if memory_setup:
            run_setup_script('memory', 'scylla_memory_setup --lock-memory')

        if not swap_exists():
            colorprint('{red}No swap is configured, it is highly recommended to setup swap on Scylla node.{nocolor}')
            swap_setup = interactive_ask_service('Do you want to configure swapfile?', 'Answer yes to setup swapfile to Scylla, Answer no to do nothing.', swap_setup)
            args.no_swap_setup = not swap_setup
            if swap_setup:
                options = ""
                if interactive:
                    skip_choose_swap_directory = interactive_ask_service('Do you want to create swapfile on root directory?', 'Anser yes to create swapfile on /, no to choose swap directory.', True)
                    if not skip_choose_swap_directory:
                        args.swap_directory = swap_directory = interactive_choose_swap_directory()

                    skip_choose_swap_size = interactive_ask_service('Do you want to auto configure swap size?', 'Anser yes to auto configure, no to manually configure swap size.', True)
                    if not skip_choose_swap_size:
                        args.swap_size = swap_size = interactive_choose_swap_size()

                if swap_directory:
                    options += f' --swap-directory {swap_directory}'
                if swap_size:
                    options += f' --swap-size {swap_size}'

                run_setup_script('swap', 'scylla_swap_setup' + options)

        if os.path.isdir('/etc/rsyslog.d'):
            rsyslog_setup = interactive_ask_service('Do you want to configure rsyslog to send log to a remote repository?', 'Answer yes to setup rsyslog to a remote server, Answer no to do nothing.', rsyslog_setup)
            args.no_rsyslog_setup = not rsyslog_setup
            if rsyslog_setup:
                if interactive:
                    rsyslog_server = interactive_ask_rsyslog_server()
                if rsyslog_server:
                    run_setup_script('rsyslog', 'scylla_rsyslog_setup --remote-server ' + rsyslog_server)

    print('ScyllaDB setup finished.')

    if not is_nonroot():
        if interactive:
            print_non_interactive_suggestion_message(args)

        if selinux_reboot_required:
            print('Please restart your machine before using ScyllaDB, as you have disabled')
            print(' SELinux.')<|MERGE_RESOLUTION|>--- conflicted
+++ resolved
@@ -342,15 +342,9 @@
         verify_package = interactive_ask_service('Do you want to verify the ScyllaDB packages are installed?', 'Yes - runs a script to confirm that ScyllaDB is installed. No - skips the installation check.', verify_package)
         args.no_verify_package = not verify_package
         if verify_package:
-<<<<<<< HEAD
-            do_verify_package_and_exit('scylla-enterprise-jmx')
-            do_verify_package_and_exit('scylla-enterprise-tools')
-            do_verify_package_and_exit('scylla-enterprise-node-exporter')
-=======
             do_verify_package_and_exit(f'{PRODUCT}-jmx')
             do_verify_package_and_exit(f'{PRODUCT}-tools')
             do_verify_package_and_exit(f'{PRODUCT}-node-exporter')
->>>>>>> 5109bf8b
 
     enable_service = interactive_ask_service('Do you want the Scylla server service to automatically start when the Scylla node boots?', 'Yes - Scylla server service automatically starts on Scylla node boot. No - skips this step. Note you will have to start the Scylla Server service manually.', enable_service)
     args.no_enable_service = not enable_service
@@ -503,11 +497,7 @@
         if io_setup:
             run_setup_script('IO configuration', 'scylla_io_setup')
 
-<<<<<<< HEAD
-    if do_verify_package('scylla-enterprise-node-exporter'):
-=======
     if do_verify_package(f'{PRODUCT}-node-exporter'):
->>>>>>> 5109bf8b
         node_exporter = interactive_ask_service('Do you want to enable node exporter to export Prometheus data from the node? Note that the Scylla monitoring stack uses this data', 'Yes - enable node exporter. No - skip this  step.', node_exporter)
     args.no_node_exporter = not node_exporter
     if node_exporter:
