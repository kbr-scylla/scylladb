Name:           %{product}
Version:        %{version}
Release:        %{release}
Summary:        Scylla is a highly scalable, eventually consistent, distributed, partitioned row DB.
Group:          Applications/Databases

License:        Proprietary
URL:            http://www.scylladb.com/
Provides:       scylla %{product}
Source0:        %{reloc_pkg}
Requires:       %{product}-server = %{version} %{product}-conf = %{version} %{product}-kernel-conf = %{version} %{product}-jmx = %{version} %{product}-tools = %{version} %{product}-tools-core = %{version}
Obsoletes:	scylla-server < 1.1

%global _debugsource_template %{nil}
%global _debuginfo_subpackages %{nil}
%global __brp_python_bytecompile %{nil}
%global __brp_mangle_shebangs %{nil}

%undefine _find_debuginfo_dwz_opts

# Prevent find-debuginfo.sh from tempering with scylla's build-id (#5881)
%undefine _unique_build_ids
%global _no_recompute_build_ids 1

%description
Scylla is a highly scalable, eventually consistent, distributed,
partitioned row DB.
This package installs all required packages for ScyllaDB,  including
%{product}-server, %{product}-jmx, %{product}-tools, %{product}-tools-core.

# this is needed to prevent python compilation error on CentOS (#2235)
%if 0%{?rhel}
%global __os_install_post    \
    /usr/lib/rpm/redhat/brp-compress \
    %{!?__debug_package:\
    /usr/lib/rpm/redhat/brp-strip %{__strip} \
    /usr/lib/rpm/redhat/brp-strip-comment-note %{__strip} %{__objdump} \
    } \
    /usr/lib/rpm/redhat/brp-strip-static-archive %{__strip} \
    %{!?__jar_repack:/usr/lib/rpm/redhat/brp-java-repack-jars} \
%{nil}
%endif

%files
%defattr(-,root,root)

%prep
%setup -q -n scylla

%package        server
Group:          Applications/Databases
Summary:        The Scylla database server
License:        Proprietary
URL:            http://www.scylladb.com/
Requires:       %{product}-conf %{product}-python3
Conflicts:      abrt
AutoReqProv:    no

%description server
This package contains ScyllaDB server.

%build

defines=()

%install
%if 0%{housekeeping}
install_arg="--housekeeping"
%endif
./install.sh --packaging --root "$RPM_BUILD_ROOT" $install_arg

%pre server
getent group scylla || /usr/sbin/groupadd scylla 2> /dev/null || :
getent passwd scylla || /usr/sbin/useradd -g scylla -s /sbin/nologin -r -d %{_sharedstatedir}/scylla scylla 2> /dev/null || :

%post server
/opt/scylladb/scripts/scylla_post_install.sh

%systemd_post scylla-server.service

%preun server
%systemd_preun scylla-server.service

%postun server
%systemd_postun scylla-server.service

%posttrans server
if  [ -d /tmp/%{name}-%{version}-%{release} ]; then
    cp -a /tmp/%{name}-%{version}-%{release}/* /etc/scylla/
    rm -rf /tmp/%{name}-%{version}-%{release}/
fi
ln -sfT /etc/scylla /var/lib/scylla/conf

%clean
rm -rf $RPM_BUILD_ROOT

%files server
%defattr(-,root,root)

%config(noreplace) %{_sysconfdir}/sysconfig/scylla-server
%config(noreplace) %{_sysconfdir}/sysconfig/scylla-housekeeping
%{_sysconfdir}/security/limits.d/scylla.conf
%attr(0755,root,root) %dir %{_sysconfdir}/scylla.d
%config(noreplace) %{_sysconfdir}/scylla.d/*.conf
/opt/scylladb/share/doc/scylla/*
%{_unitdir}/*.service
%{_unitdir}/*.timer
%{_unitdir}/*.slice
%{_bindir}/scylla
%{_bindir}/iotune
%{_bindir}/scyllatop
%{_sbindir}/scylla*
%{_sbindir}/node_exporter_install
%{_sbindir}/node_health_check
/opt/scylladb/scripts/*
/opt/scylladb/swagger-ui/dist/*
/opt/scylladb/api/api-doc/*
/opt/scylladb/scyllatop/*
/opt/scylladb/bin/*
/opt/scylladb/libreloc/*
/opt/scylladb/libexec/*
%{_prefix}/lib/scylla/*
%attr(0755,scylla,scylla) %dir %{_sharedstatedir}/scylla/
%attr(0755,scylla,scylla) %dir %{_sharedstatedir}/scylla/data
%attr(0755,scylla,scylla) %dir %{_sharedstatedir}/scylla/commitlog
%attr(0755,scylla,scylla) %dir %{_sharedstatedir}/scylla/hints
%attr(0755,scylla,scylla) %dir %{_sharedstatedir}/scylla/view_hints
%attr(0755,scylla,scylla) %dir %{_sharedstatedir}/scylla/coredump
%attr(0755,scylla,scylla) %dir %{_sharedstatedir}/scylla-housekeeping
%ghost /etc/systemd/system/scylla-helper.slice.d/
%ghost /etc/systemd/system/scylla-helper.slice.d/memory.conf
%ghost /etc/systemd/system/scylla-server.service.d/capabilities.conf
%ghost /etc/systemd/system/scylla-server.service.d/mounts.conf
/etc/systemd/system/scylla-server.service.d/dependencies.conf
%ghost /etc/systemd/system/var-lib-systemd-coredump.mount
%ghost /etc/systemd/system/scylla-cpupower.service
%ghost /etc/systemd/system/var-lib-scylla.mount

%package conf
Group:          Applications/Databases
Summary:        Scylla configuration package
License:        Proprietary
URL:            http://www.scylladb.com/
Obsoletes:	scylla-enterprise-server < 1.1
Obsoletes:      scylla-enterprise-conf < 2.2

%description conf
This package contains the main scylla configuration file.

# we need to refuse upgrade if current scylla < 1.7.3 && commitlog remains
%pretrans conf
ver=$(rpm -qi scylla-enterprise-server | grep Version | awk '{print $3}')
if [ -n "$ver" ]; then
    ver_fmt=$(echo $ver | awk -F. '{printf "%d%02d%02d", $1,$2,$3}')
    if [ $ver_fmt -lt 10703 ]; then
        # for <scylla-1.2
        if [ ! -f /opt/scylladb/lib/scylla/scylla_config_get.py ]; then
            echo
            echo "Error: Upgrading from scylla-$ver to scylla-%{version} is not supported."
            echo "Please upgrade to scylla-1.7.3 or later, before upgrade to %{version}."
            echo
            exit 1
        fi
        commitlog_directory=$(/opt/scylladb/lib/scylla/scylla_config_get.py -g commitlog_directory)
        commitlog_files=$(ls $commitlog_directory | wc -l)
        if [ $commitlog_files -ne 0 ]; then
            echo
            echo "Error: Upgrading from scylla-$ver to scylla-%{version} is not supported when commitlog is not clean."
            echo "Please upgrade to scylla-1.7.3 or later, before upgrade to %{version}."
            echo "Also make sure $commitlog_directory is empty."
            echo
            exit 1
        fi
    fi
fi

%files conf
%defattr(-,root,root)
%attr(0755,root,root) %dir %{_sysconfdir}/scylla
%config(noreplace) %{_sysconfdir}/scylla/scylla.yaml
%config(noreplace) %{_sysconfdir}/scylla/cassandra-rackdc.properties
%if 0%{housekeeping}
%config(noreplace) %{_sysconfdir}/scylla.d/housekeeping.cfg
%endif


%package kernel-conf
Group:          Applications/Databases
Summary:        Scylla configuration package for the Linux kernel
License:        Proprietary
URL:            http://www.scylladb.com/
Requires:       kmod
<<<<<<< HEAD
Obsoletes:      scylla-enterprise-kernel-conf < 2.2
=======
# tuned overwrites our sysctl settings
Obsoletes:	tuned
>>>>>>> 19aaf8eb

%description kernel-conf
This package contains Linux kernel configuration changes for the Scylla database.  Install this package
if Scylla is the main application on your server and you wish to optimize its latency and throughput.

%post kernel-conf
# We cannot use the sysctl_apply rpm macro because it is not present in 7.0
# following is a "manual" expansion
/usr/lib/systemd/systemd-sysctl 99-scylla-sched.conf >/dev/null 2>&1 || :
/usr/lib/systemd/systemd-sysctl 99-scylla-aio.conf >/dev/null 2>&1 || :
/usr/lib/systemd/systemd-sysctl 99-scylla-vm.conf >/dev/null 2>&1 || :
/usr/lib/systemd/systemd-sysctl 99-scylla-inotify.conf >/dev/null 2>&1 || :

%files kernel-conf
%defattr(-,root,root)
%{_sysctldir}/*.conf

%changelog
* Tue Jul 21 2015 Takuya ASADA <syuu@cloudius-systems.com>
- inital version of scylla.spec<|MERGE_RESOLUTION|>--- conflicted
+++ resolved
@@ -190,12 +190,9 @@
 License:        Proprietary
 URL:            http://www.scylladb.com/
 Requires:       kmod
-<<<<<<< HEAD
-Obsoletes:      scylla-enterprise-kernel-conf < 2.2
-=======
 # tuned overwrites our sysctl settings
 Obsoletes:	tuned
->>>>>>> 19aaf8eb
+Obsoletes:      scylla-enterprise-kernel-conf < 2.2
 
 %description kernel-conf
 This package contains Linux kernel configuration changes for the Scylla database.  Install this package
