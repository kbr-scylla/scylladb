--- conflicted
+++ resolved
@@ -44,12 +44,6 @@
 Summary:        The Scylla database server
 License:        Proprietary
 URL:            http://www.scylladb.com/
-<<<<<<< HEAD
-BuildRequires:  libaio-devel libstdc++-devel cryptopp-devel hwloc-devel numactl-devel libpciaccess-devel libxml2-devel zlib-devel thrift-devel yaml-cpp-devel lz4-devel snappy-devel jsoncpp-devel systemd-devel xz-devel pcre-devel elfutils-libelf-devel bzip2-devel keyutils-libs-devel xfsprogs-devel make gnutls-devel systemd-devel lksctp-tools-devel protobuf-devel protobuf-compiler systemtap-sdt-devel ninja-build cmake python ragel grep kernel-headers
-%{?fedora:BuildRequires: boost-devel antlr3-tool antlr3-C++-devel python3 gcc-c++ libasan libubsan python3-pyparsing dnf-yum python2-pystache}
-%{?rhel:BuildRequires: scylla-libstdc++73-static scylla-boost163-devel scylla-boost163-static scylla-antlr35-tool scylla-antlr35-C++-devel python34 scylla-gcc73-c++, scylla-python34-pyparsing20 yaml-cpp-static pystache python-setuptools}
-BuildRequires: openssl-devel
-=======
 BuildRequires: python2-pystache
 {{#fedora}}
 Requires: python3 python3-PyYAML
@@ -57,7 +51,6 @@
 {{#centos7}}
 Requires: python34 python34-PyYAML kernel >= 3.10.0-514
 {{/centos7}}
->>>>>>> 75dbff98
 Requires:       {{product}}-conf systemd-libs hwloc PyYAML python-urwid pciutils pyparsing python-requests curl util-linux python-setuptools pciutils python3-pyudev mdadm xfsprogs
 Conflicts:      abrt
 AutoReqProv:    no
