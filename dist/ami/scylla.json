--- conflicted
+++ resolved
@@ -36,11 +36,7 @@
           "virtual_name": "ephemeral7"
         }
       ],
-<<<<<<< HEAD
-      "ami_name": "{{user `ami_prefix`}}scylla-enterprise_{{isotime | clean_ami_name}}",
-=======
-      "ami_name": "{{user `ami_prefix`}}scylla_{{isotime | clean_resource_name}}",
->>>>>>> e1b22b6a
+      "ami_name": "{{user `ami_prefix`}}scylla-enterprise_{{isotime | clean_resource_name}}",
       "associate_public_ip_address": "{{user `associate_public_ip_address`}}",
       "sriov_support": true,
       "ena_support": true,
