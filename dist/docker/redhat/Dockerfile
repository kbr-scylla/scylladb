FROM centos:7

MAINTAINER Avi Kivity <avi@cloudius-systems.com>

ENV container docker

# The SCYLLA_REPO_URL argument specifies the URL to the RPM repository this Docker image uses to install Scylla. The default value is the Scylla's unstable RPM repository, which contains the daily build.
<<<<<<< HEAD
ARG SCYLLA_REPO_URL=http://downloads.scylladb.com.s3.amazonaws.com/enterprise/rpm/unstable/centos/enterprise/latest/scylla.repo
=======
ARG SCYLLA_REPO_URL=http://downloads.scylladb.com/rpm/unstable/centos/master/latest/scylla.repo
ARG VERSION=666.development
>>>>>>> be293523

ADD scylla_bashrc /scylla_bashrc

# Scylla configuration:
ADD etc/sysconfig/scylla-server /etc/sysconfig/scylla-server

# Supervisord configuration:
ADD etc/supervisord.conf /etc/supervisord.conf
ADD etc/supervisord.conf.d/scylla-server.conf /etc/supervisord.conf.d/scylla-server.conf
ADD etc/supervisord.conf.d/scylla-housekeeping.conf /etc/supervisord.conf.d/scylla-housekeeping.conf
ADD etc/supervisord.conf.d/sshd-server.conf /etc/supervisord.conf.d/sshd-server.conf
ADD etc/supervisord.conf.d/scylla-jmx.conf /etc/supervisord.conf.d/scylla-jmx.conf
ADD etc/supervisord.conf.d/node-exporter.conf /etc/supervisord.conf.d/node-exporter.conf
ADD etc/supervisord.conf.d/rsyslog.conf /etc/supervisord.conf.d/rsyslog.conf
ADD etc/rsyslog.conf /etc/rsyslog.conf
ADD scylla-service.sh /scylla-service.sh
ADD node-exporter-service.sh /node-exporter-service.sh
ADD scylla-housekeeping-service.sh /scylla-housekeeping-service.sh
ADD scylla-jmx-service.sh /scylla-jmx-service.sh
ADD sshd-service.sh /sshd-service.sh

# Docker image startup scripts:
ADD scyllasetup.py /scyllasetup.py
ADD commandlineparser.py /commandlineparser.py
ADD docker-entrypoint.py /docker-entrypoint.py
ADD node_exporter_install /node_exporter_install
# Install Scylla:
RUN curl $SCYLLA_REPO_URL -o /etc/yum.repos.d/scylla.repo && \
    yum -y install epel-release && \
    yum -y clean expire-cache && \
    yum -y update && \
<<<<<<< HEAD
    yum -y install scylla-enterprise hostname supervisor openssh-server openssh-clients rsyslog && \
=======
    yum -y install scylla-$VERSION hostname supervisor openssh-server openssh-clients rsyslog && \
>>>>>>> be293523
    yum clean all && \
    cat /scylla_bashrc >> /etc/bashrc && \
    mkdir -p /etc/supervisor.conf.d && \
    mkdir -p /var/log/scylla && \
    /node_exporter_install && \
    chown -R scylla.scylla /var/lib/scylla

ENV PATH /opt/scylladb/python3/bin:$PATH
ENTRYPOINT ["/docker-entrypoint.py"]

EXPOSE 10000 9042 9160 9180 7000 7001 22
VOLUME [ "/var/lib/scylla" ]<|MERGE_RESOLUTION|>--- conflicted
+++ resolved
@@ -5,12 +5,8 @@
 ENV container docker
 
 # The SCYLLA_REPO_URL argument specifies the URL to the RPM repository this Docker image uses to install Scylla. The default value is the Scylla's unstable RPM repository, which contains the daily build.
-<<<<<<< HEAD
-ARG SCYLLA_REPO_URL=http://downloads.scylladb.com.s3.amazonaws.com/enterprise/rpm/unstable/centos/enterprise/latest/scylla.repo
-=======
-ARG SCYLLA_REPO_URL=http://downloads.scylladb.com/rpm/unstable/centos/master/latest/scylla.repo
-ARG VERSION=666.development
->>>>>>> be293523
+ARG SCYLLA_REPO_URL=http://downloads.scylladb.com/enterprise/rpm/unstable/centos/enterprise/latest/scylla.repo
+ARG VERSION=9999.enterprise_dev
 
 ADD scylla_bashrc /scylla_bashrc
 
@@ -42,11 +38,7 @@
     yum -y install epel-release && \
     yum -y clean expire-cache && \
     yum -y update && \
-<<<<<<< HEAD
-    yum -y install scylla-enterprise hostname supervisor openssh-server openssh-clients rsyslog && \
-=======
-    yum -y install scylla-$VERSION hostname supervisor openssh-server openssh-clients rsyslog && \
->>>>>>> be293523
+    yum -y install scylla-enterprise-$VERSION hostname supervisor openssh-server openssh-clients rsyslog && \
     yum clean all && \
     cat /scylla_bashrc >> /etc/bashrc && \
     mkdir -p /etc/supervisor.conf.d && \
