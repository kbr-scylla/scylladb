/*
 * Copyright (C) 2015-present ScyllaDB.
 */

<<<<<<< HEAD
/*
 * SPDX-License-Identifier: ScyllaDB-Proprietary
 */
=======

// SPDX-License-Identifier: AGPL-3.0-or-later
>>>>>>> f292d3d6

#pragma once
#include <vector>
#include <seastar/core/sstring.hh>

#include "seastarx.hh"
#include "gms/inet_address.hh"

namespace dht {
struct endpoint_details {
    gms::inet_address _host;
    sstring _datacenter;
    sstring _rack;
};

struct token_range_endpoints {
    sstring _start_token;
    sstring _end_token;
    std::vector<sstring> _endpoints;
    std::vector<sstring> _rpc_endpoints;
    std::vector<endpoint_details> _endpoint_details;
};

}<|MERGE_RESOLUTION|>--- conflicted
+++ resolved
@@ -2,14 +2,7 @@
  * Copyright (C) 2015-present ScyllaDB.
  */
 
-<<<<<<< HEAD
-/*
- * SPDX-License-Identifier: ScyllaDB-Proprietary
- */
-=======
-
-// SPDX-License-Identifier: AGPL-3.0-or-later
->>>>>>> f292d3d6
+// SPDX-License-Identifier: ScyllaDB-Proprietary
 
 #pragma once
 #include <vector>
