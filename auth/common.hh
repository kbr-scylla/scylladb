/*
 * Copyright (C) 2017 ScyllaDB
 */

/*
 * This file is part of Scylla.
 *
 * See the LICENSE.PROPRIETARY file in the top-level directory for licensing information.
 */

#pragma once

#include <chrono>
#include <experimental/string_view>

#include <seastar/core/future.hh>
#include <seastar/core/abort_source.hh>
#include <seastar/util/noncopyable_function.hh>
#include <seastar/core/reactor.hh>
#include <seastar/core/resource.hh>
#include <seastar/core/sleep.hh>
#include <seastar/core/sstring.hh>

#include "log.hh"
#include "seastarx.hh"
#include "utils/exponential_backoff_retry.hh"

using namespace std::chrono_literals;

class database;

class database;

namespace service {
class migration_manager;
}

namespace cql3 {
class query_processor;
}

namespace auth {

namespace meta {

extern const sstring DEFAULT_SUPERUSER_NAME;
extern const sstring AUTH_KS;
extern const sstring USERS_CF;
extern const sstring AUTH_PACKAGE_NAME;

}

template <class Task>
future<> once_among_shards(Task&& f) {
    if (engine().cpu_id() == 0u) {
        return f();
    }

    return make_ready_future<>();
}

inline future<> delay_until_system_ready(seastar::abort_source& as) {
<<<<<<< HEAD
=======
    using namespace std::chrono_literals;
>>>>>>> d540d5ff
    return sleep_abortable(15s, as);
}

// Func must support being invoked more than once.
future<> do_after_system_ready(seastar::abort_source& as, seastar::noncopyable_function<future<>()> func);

future<> create_metadata_table_if_missing(
        stdx::string_view table_name,
        cql3::query_processor&,
        stdx::string_view cql,
        ::service::migration_manager&);

future<> wait_for_schema_agreement(::service::migration_manager&, const database&);

}<|MERGE_RESOLUTION|>--- conflicted
+++ resolved
@@ -60,10 +60,6 @@
 }
 
 inline future<> delay_until_system_ready(seastar::abort_source& as) {
-<<<<<<< HEAD
-=======
-    using namespace std::chrono_literals;
->>>>>>> d540d5ff
     return sleep_abortable(15s, as);
 }
 
