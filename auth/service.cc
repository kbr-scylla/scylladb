--- conflicted
+++ resolved
@@ -85,38 +85,12 @@
     void on_drop_view(const sstring& ks_name, const sstring& view_name) override {}
 };
 
-<<<<<<< HEAD
 static future<> validate_role_exists(const service& ser, stdx::string_view role_name) {
     return ser.underlying_role_manager().exists(role_name).then([role_name](bool exists) {
         if (!exists) {
             throw nonexistant_role(role_name);
         }
     });
-=======
-static db::consistency_level consistency_for_user(const sstring& name) {
-    if (name == meta::DEFAULT_SUPERUSER_NAME) {
-        return db::consistency_level::QUORUM;
-    } else {
-        return db::consistency_level::LOCAL_ONE;
-    }
-}
-
-static future<::shared_ptr<cql3::untyped_result_set>> select_user(cql3::query_processor& qp, const sstring& name) {
-    // Here was a thread local, explicit cache of prepared statement. In normal execution this is
-    // fine, but since we in testing set up and tear down system over and over, we'd start using
-    // obsolete prepared statements pretty quickly.
-    // Rely on query processing caching statements instead, and lets assume
-    // that a map lookup string->statement is not gonna kill us much.
-    return qp.process(
-            sprint(
-                    "SELECT * FROM %s.%s WHERE %s = ?",
-                    meta::AUTH_KS,
-                    meta::USERS_CF,
-                    meta::user_name_col_name),
-            consistency_for_user(name),
-            { name },
-            true);
->>>>>>> d540d5ff
 }
 
 service_config service_config::from_db_config(const db::config& dc) {
@@ -136,19 +110,13 @@
         permissions_cache_config c,
         cql3::query_processor& qp,
         ::service::migration_manager& mm,
-<<<<<<< HEAD
         std::unique_ptr<authorizer> z,
         std::unique_ptr<authenticator> a,
         std::unique_ptr<role_manager> r)
-=======
-        std::unique_ptr<authorizer> a,
-        std::unique_ptr<authenticator> b)
->>>>>>> d540d5ff
             : _permissions_cache_config(std::move(c))
             , _permissions_cache(nullptr)
             , _qp(qp)
             , _migration_manager(mm)
-<<<<<<< HEAD
             , _authorizer(std::move(z))
             , _authenticator(std::move(a))
             , _role_manager(std::move(r))
@@ -164,12 +132,6 @@
                         password_authenticator_name(),
                         standard_role_manager_name()));
     }
-=======
-            , _authorizer(std::move(a))
-            , _authenticator(std::move(b))
-            , _migration_listener(std::make_unique<auth_migration_listener>(*_authorizer))
-            , _stopped(make_ready_future<>()) {
->>>>>>> d540d5ff
 }
 
 service::service(
@@ -203,61 +165,7 @@
         return _migration_manager.announce_new_keyspace(ksm, api::min_timestamp, false);
     }
 
-<<<<<<< HEAD
     return make_ready_future<>();
-=======
-    return f.then([this] {
-        // 3 months.
-        static const auto gc_grace_seconds = 90 * 24 * 60 * 60;
-
-        static const sstring users_table_query = sprint(
-                "CREATE TABLE %s.%s (%s text, %s boolean, PRIMARY KEY (%s)) WITH gc_grace_seconds=%s",
-                meta::AUTH_KS,
-                meta::USERS_CF,
-                meta::user_name_col_name,
-                meta::superuser_col_name,
-                meta::user_name_col_name,
-                gc_grace_seconds);
-
-        return create_metadata_table_if_missing(
-                meta::USERS_CF,
-                _qp,
-                users_table_query,
-                _migration_manager);
-    }).then([this] {
-        _stopped = auth::do_after_system_ready(_as, [this] {
-            auto f = wait_for_schema_agreement(_migration_manager, _qp.db().local());
-
-            return f.then([this] {
-                return has_existing_users().then([this](bool existing) {
-                    if (!existing) {
-                        //
-                        // Create default superuser.
-                        //
-
-                        static const sstring query = sprint(
-                                "INSERT INTO %s.%s (%s, %s) VALUES (?, ?) USING TIMESTAMP 0",
-                                meta::AUTH_KS,
-                                meta::USERS_CF,
-                                meta::user_name_col_name,
-                                meta::superuser_col_name);
-
-                        return _qp.process(
-                                query,
-                                db::consistency_level::QUORUM,
-                                { meta::DEFAULT_SUPERUSER_NAME, true }).then([](auto&&) {
-                            log.info("Created default superuser '{}'", meta::DEFAULT_SUPERUSER_NAME);
-                        }).discard_result();
-                    }
-
-                    return make_ready_future<>();
-                });
-            });
-        });
-
-        return make_ready_future<>();
-    });
->>>>>>> d540d5ff
 }
 
 future<> service::start() {
@@ -278,16 +186,8 @@
 }
 
 future<> service::stop() {
-<<<<<<< HEAD
     return _permissions_cache->stop().then([this] {
         return when_all_succeed(_role_manager->stop(), _authorizer->stop(), _authenticator->stop());
-=======
-    _as.request_abort();
-
-    return _permissions_cache->stop().then([this] {
-        auto s = _stopped.handle_exception_type([](const sleep_aborted&) { });
-        return when_all_succeed(std::move(s), _authorizer->stop(), _authenticator->stop());
->>>>>>> d540d5ff
     });
 }
 
@@ -403,7 +303,6 @@
     return _role_manager->query_granted(role_name, recursive_role_query::yes);
 }
 
-<<<<<<< HEAD
 future<bool> service::exists(const resource& r) const {
     switch (r.kind()) {
         case resource_kind::data: {
@@ -437,10 +336,6 @@
     }
 
     return make_ready_future<bool>(false);
-=======
-future<permission_set> service::get_permissions(::shared_ptr<authenticated_user> u, data_resource r) const {
-    return _permissions_cache->get(std::move(u), std::move(r));
->>>>>>> d540d5ff
 }
 
 //
