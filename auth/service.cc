--- conflicted
+++ resolved
@@ -317,10 +317,6 @@
 
             return make_ready_future<bool>(true);
         }
-<<<<<<< HEAD
-
-=======
->>>>>>> 163f2be2
         case resource_kind::service_level:
             return make_ready_future<bool>(true);
     }
