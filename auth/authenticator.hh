/*
 * Licensed to the Apache Software Foundation (ASF) under one
 * or more contributor license agreements.  See the NOTICE file
 * distributed with this work for additional information
 * regarding copyright ownership.  The ASF licenses this file
 * to you under the Apache License, Version 2.0 (the
 * "License"); you may not use this file except in compliance
 * with the License.  You may obtain a copy of the License at
 *
 *     http://www.apache.org/licenses/LICENSE-2.0
 *
 * Unless required by applicable law or agreed to in writing, software
 * distributed under the License is distributed on an "AS IS" BASIS,
 * WITHOUT WARRANTIES OR CONDITIONS OF ANY KIND, either express or implied.
 * See the License for the specific language governing permissions and
 * limitations under the License.
 */

/*
 * Copyright (C) 2016 ScyllaDB
 *
 * Modified by ScyllaDB
 */

/*
 * This file is part of Scylla.
 *
 * See the LICENSE.PROPRIETARY file in the top-level directory for licensing information.
 */

#pragma once

#include <experimental/string_view>
#include <memory>
#include <set>
#include <stdexcept>
#include <unordered_map>

#include <boost/any.hpp>
#include <seastar/core/enum.hh>
#include <seastar/core/future.hh>
#include <seastar/core/sstring.hh>
#include <seastar/core/shared_ptr.hh>

#include "auth/authentication_options.hh"
#include "auth/resource.hh"
#include "bytes.hh"
#include "enum_set.hh"
#include "exceptions/exceptions.hh"
#include "stdx.hh"

namespace db {
    class config;
}

namespace auth {

class authenticated_user;

///
/// Abstract client for authenticating role identity.
///
/// All state necessary to authorize a role is stored externally to the client instance.
///
class authenticator {
public:
    ///
    /// The name of the key to be used for the user-name part of password authentication with \ref authenticate.
    ///
    static const sstring USERNAME_KEY;

    ///
    /// The name of the key to be used for the password part of password authentication with \ref authenticate.
    ///
    static const sstring PASSWORD_KEY;

    using credentials_map = std::unordered_map<sstring, sstring>;

    virtual ~authenticator() = default;

    virtual future<> start() = 0;

    virtual future<> stop() = 0;

    ///
    /// A fully-qualified (class with package) Java-like name for this implementation.
    ///
    virtual const sstring& qualified_java_name() const = 0;

    virtual bool require_authentication() const = 0;

    virtual authentication_option_set supported_options() const = 0;

    ///
    /// A subset of `supported_options()` that users are permitted to alter for themselves.
    ///
    virtual authentication_option_set alterable_options() const = 0;

    ///
    /// Authenticate a user given implementation-specific credentials.
    ///
    /// If this implementation does not require authentication (\ref require_authentication), an anonymous user may
    /// result.
    ///
    /// \returns an exceptional future with \ref exceptions::authentication_exception if given invalid credentials.
    ///
    virtual future<authenticated_user> authenticate(const credentials_map& credentials) const = 0;

    ///
    /// Create an authentication record for a new user. This is required before the user can log-in.
    ///
    /// The options provided must be a subset of `supported_options()`.
    ///
    virtual future<> create(stdx::string_view role_name, const authentication_options& options) const = 0;

    ///
    /// Alter the authentication record of an existing user.
    ///
    /// The options provided must be a subset of `supported_options()`.
    ///
    /// Callers must ensure that the specification of `alterable_options()` is adhered to.
    ///
    virtual future<> alter(stdx::string_view role_name, const authentication_options& options) const = 0;

    ///
    /// Delete the authentication record for a user. This will disallow the user from logging in.
    ///
    virtual future<> drop(stdx::string_view role_name) const = 0;

    ///
    /// Query for custom options (those corresponding to \ref authentication_options::options).
    ///
    /// If no options are set the result is an empty container.
    ///
    virtual future<custom_options> query_custom_options(stdx::string_view role_name) const = 0;

    ///
    /// System resources used internally as part of the implementation. These are made inaccessible to users.
    ///
    virtual const resource_set& protected_resources() const = 0;

    ///
    /// A stateful SASL challenge which supports many authentication schemes (depending on the implementation).
    ///
    class sasl_challenge {
    public:
        virtual ~sasl_challenge() = default;

        virtual bytes evaluate_response(bytes_view client_response) = 0;

        virtual bool is_complete() const = 0;
<<<<<<< HEAD

        virtual future<authenticated_user> get_authenticated_user() const = 0;
=======
        virtual future<::shared_ptr<authenticated_user>> get_authenticated_user() const = 0;
        virtual const sstring& get_username() = 0;
>>>>>>> d540d5ff
    };

    virtual ::shared_ptr<sasl_challenge> new_sasl_challenge() const = 0;
};

}
<|MERGE_RESOLUTION|>--- conflicted
+++ resolved
@@ -149,13 +149,9 @@
         virtual bytes evaluate_response(bytes_view client_response) = 0;
 
         virtual bool is_complete() const = 0;
-<<<<<<< HEAD
 
         virtual future<authenticated_user> get_authenticated_user() const = 0;
-=======
-        virtual future<::shared_ptr<authenticated_user>> get_authenticated_user() const = 0;
         virtual const sstring& get_username() = 0;
->>>>>>> d540d5ff
     };
 
     virtual ::shared_ptr<sasl_challenge> new_sasl_challenge() const = 0;
