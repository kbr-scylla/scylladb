--- conflicted
+++ resolved
@@ -146,32 +146,22 @@
             virtual bool is_complete() const override {
                 return _complete || _sasl->is_complete();
             }
-<<<<<<< HEAD
 
             virtual future<authenticated_user> get_authenticated_user() const {
-=======
-            future<::shared_ptr<authenticated_user>> get_authenticated_user() const {
->>>>>>> d540d5ff
                 return futurize_apply([this] {
                     return _sasl->get_authenticated_user().handle_exception([](auto ep) {
                         try {
                             std::rethrow_exception(ep);
                         } catch (exceptions::authentication_exception&) {
                             // return anon user
-<<<<<<< HEAD
                             return make_ready_future<authenticated_user>(anonymous_user());
                         }
                     });
                 });
-=======
-                            return make_ready_future<::shared_ptr<authenticated_user>>(::make_shared<authenticated_user>());
-                        }
-                    });
-                });
-            }
+	    }
+
             const sstring& get_username() override {
                 return _sasl->get_username();
->>>>>>> d540d5ff
             }
 
         private:
