/*
 * Copyright (C) 2015-present ScyllaDB
 */

/*
 * This file is part of Scylla.
 *
 * See the LICENSE.PROPRIETARY file in the top-level directory for licensing information.
 */

#pragma once

#include "messaging_service_fwd.hh"
#include "msg_addr.hh"
#include <seastar/core/seastar.hh>
#include <seastar/core/distributed.hh>
#include <seastar/core/sstring.hh>
#include "gms/inet_address.hh"
#include "inet_address_vectors.hh"
#include <seastar/rpc/rpc_types.hh>
#include <unordered_map>
#include "query-request.hh"
#include "mutation_query.hh"
#include "range.hh"
#include "repair/repair.hh"
#include "tracing/tracing.hh"
#include "digest_algorithm.hh"
#include "streaming/stream_reason.hh"
#include "streaming/stream_mutation_fragments_cmd.hh"
#include "cache_temperature.hh"
#include "service/paxos/prepare_response.hh"
#include "raft/raft.hh"

#include <list>
#include <vector>
#include <optional>
#include <seastar/net/tls.hh>

// forward declarations
namespace streaming {
    class prepare_message;
}

namespace gms {
    class gossip_digest_syn;
    class gossip_digest_ack;
    class gossip_digest_ack2;
    class gossip_get_endpoint_states_request;
    class gossip_get_endpoint_states_response;
}

namespace utils {
    class UUID;
}

namespace db {
class seed_provider_type;
class config;
}

namespace db::view {
class update_backlog;
}

class frozen_mutation;
class frozen_schema;
class canonical_mutation;

namespace dht {
    class token;
}

namespace query {
    using partition_range = dht::partition_range;
    class read_command;
    class result;
}

namespace compat {

using wrapping_partition_range = wrapping_range<dht::ring_position>;

}

namespace qos {
    class service_level_controller;
}

namespace netw {

/* All verb handler identifiers */
enum class messaging_verb : int32_t {
    CLIENT_ID = 0,
    MUTATION = 1,
    MUTATION_DONE = 2,
    READ_DATA = 3,
    READ_MUTATION_DATA = 4,
    READ_DIGEST = 5,
    // Used by gossip
    GOSSIP_DIGEST_SYN = 6,
    GOSSIP_DIGEST_ACK = 7,
    GOSSIP_DIGEST_ACK2 = 8,
    GOSSIP_ECHO = 9,
    GOSSIP_SHUTDOWN = 10,
    // end of gossip verb
    DEFINITIONS_UPDATE = 11,
    TRUNCATE = 12,
    REPLICATION_FINISHED = 13,
    MIGRATION_REQUEST = 14,
    // Used by streaming
    PREPARE_MESSAGE = 15,
    PREPARE_DONE_MESSAGE = 16,
    UNUSED__STREAM_MUTATION = 17,
    STREAM_MUTATION_DONE = 18,
    COMPLETE_MESSAGE = 19,
    // end of streaming verbs
    UNUSED__REPAIR_CHECKSUM_RANGE = 20,
    GET_SCHEMA_VERSION = 21,
    SCHEMA_CHECK = 22,
    COUNTER_MUTATION = 23,
    MUTATION_FAILED = 24,
    STREAM_MUTATION_FRAGMENTS = 25,
    REPAIR_ROW_LEVEL_START = 26,
    REPAIR_ROW_LEVEL_STOP = 27,
    REPAIR_GET_FULL_ROW_HASHES = 28,
    REPAIR_GET_COMBINED_ROW_HASH = 29,
    REPAIR_GET_SYNC_BOUNDARY = 30,
    REPAIR_GET_ROW_DIFF = 31,
    REPAIR_PUT_ROW_DIFF = 32,
    REPAIR_GET_ESTIMATED_PARTITIONS= 33,
    REPAIR_SET_ESTIMATED_PARTITIONS= 34,
    REPAIR_GET_DIFF_ALGORITHMS = 35,
    REPAIR_GET_ROW_DIFF_WITH_RPC_STREAM = 36,
    REPAIR_PUT_ROW_DIFF_WITH_RPC_STREAM = 37,
    REPAIR_GET_FULL_ROW_HASHES_WITH_RPC_STREAM = 38,
    PAXOS_PREPARE = 39,
    PAXOS_ACCEPT = 40,
    PAXOS_LEARN = 41,
    HINT_MUTATION = 42,
    PAXOS_PRUNE = 43,
    GOSSIP_GET_ENDPOINT_STATES = 44,
    NODE_OPS_CMD = 45,
    RAFT_SEND_SNAPSHOT = 46,
    RAFT_APPEND_ENTRIES = 47,
    RAFT_APPEND_ENTRIES_REPLY = 48,
    RAFT_VOTE_REQUEST = 49,
    RAFT_VOTE_REPLY = 50,
    RAFT_TIMEOUT_NOW = 51,
    RAFT_READ_QUORUM = 52,
    RAFT_READ_QUORUM_REPLY = 53,
    RAFT_EXECUTE_READ_BARRIER_ON_LEADER = 54,
    LAST = 55,
};

} // namespace netw

namespace std {
template <>
class hash<netw::messaging_verb> {
public:
    size_t operator()(const netw::messaging_verb& x) const {
        return hash<int32_t>()(int32_t(x));
    }
};
} // namespace std

namespace netw {

struct serializer {};

struct schema_pull_options {
    bool remote_supports_canonical_mutation_retval = true;
};

class messaging_service : public seastar::async_sharded_service<messaging_service>, public peering_sharded_service<messaging_service> {
public:
    struct rpc_protocol_wrapper;
    struct rpc_protocol_client_wrapper;
    struct rpc_protocol_server_wrapper;
    struct shard_info;

    using msg_addr = netw::msg_addr;
    using inet_address = gms::inet_address;
    using UUID = utils::UUID;
    using clients_map = std::unordered_map<msg_addr, shard_info, msg_addr::hash>;

    // This should change only if serialization format changes
    static constexpr int32_t current_version = 0;

    struct shard_info {
        shard_info(shared_ptr<rpc_protocol_client_wrapper>&& client);
        shared_ptr<rpc_protocol_client_wrapper> rpc_client;
        rpc::stats get_stats() const;
    };

    void foreach_client(std::function<void(const msg_addr& id, const shard_info& info)> f) const;

    void increment_dropped_messages(messaging_verb verb);

    uint64_t get_dropped_messages(messaging_verb verb) const;

    const uint64_t* get_dropped_messages() const;

    int32_t get_raw_version(const gms::inet_address& endpoint) const;

    bool knows_version(const gms::inet_address& endpoint) const;

    enum class encrypt_what {
        none,
        rack,
        dc,
        all,
    };

    enum class compress_what {
        none,
        dc,
        all,
    };

    enum class tcp_nodelay_what {
        local,
        all,
    };

    struct config {
        gms::inet_address ip;
        uint16_t port;
        uint16_t ssl_port = 0;
        encrypt_what encrypt = encrypt_what::none;
        compress_what compress = compress_what::none;
        tcp_nodelay_what tcp_nodelay = tcp_nodelay_what::all;
        bool listen_on_broadcast_address = false;
        size_t rpc_memory_limit = 1'000'000;
    };

    struct scheduling_config {
        struct tenant {
            scheduling_group sched_group;
            sstring name;
        };
        // Must have at least one element. No two tenants should have the same
        // scheduling group. [0] is the default tenant, that all unknown
        // scheduling groups will fall back to. The default tenant should use
        // the statement scheduling group, for backward compatibility. In fact
        // any other scheduling group would be dropped as the default tenant,
        // does not transfer its scheduling group across the wire.
        std::vector<tenant> statement_tenants;
        scheduling_group streaming;
        scheduling_group gossip;
    };

private:
    struct scheduling_info_for_connection_index {
        scheduling_group sched_group;
        sstring isolation_cookie;
    };
    struct tenant_connection_index {
        scheduling_group sched_group;
        unsigned cliend_idx;
    };
private:
    config _cfg;
    // map: Node broadcast address -> Node internal IP for communication within the same data center
    std::unordered_map<gms::inet_address, gms::inet_address> _preferred_ip_cache;
    std::unique_ptr<rpc_protocol_wrapper> _rpc;
    std::array<std::unique_ptr<rpc_protocol_server_wrapper>, 2> _server;
    ::shared_ptr<seastar::tls::server_credentials> _credentials;
    std::unique_ptr<seastar::tls::credentials_builder> _credentials_builder;
    std::array<std::unique_ptr<rpc_protocol_server_wrapper>, 2> _server_tls;
    std::vector<clients_map> _clients{4};
    uint64_t _dropped_messages[static_cast<int32_t>(messaging_verb::LAST)] = {};
    bool _shutting_down = false;
    std::list<std::function<void(gms::inet_address ep)>> _connection_drop_notifiers;
    scheduling_config _scheduling_config;
    std::vector<scheduling_info_for_connection_index> _scheduling_info_for_connection_index;
    std::vector<tenant_connection_index> _connection_index_for_tenant;
    std::unordered_map<sstring, size_t> _dynamic_tenants_to_client_idx;
    qos::service_level_controller& _sl_controller;

    future<> stop_tls_server();
    future<> stop_nontls_server();
    future<> stop_client();
public:
    using clock_type = lowres_clock;

    messaging_service(qos::service_level_controller& sl_controller, gms::inet_address ip = gms::inet_address("0.0.0.0"),
            uint16_t port = 7000);
    messaging_service(qos::service_level_controller& sl_controller, config cfg, scheduling_config scfg, std::shared_ptr<seastar::tls::credentials_builder>);
    ~messaging_service();

    future<> start_listen();
    uint16_t port();
    gms::inet_address listen_address();
    future<> shutdown();
    future<> stop();
    static rpc::no_wait_type no_wait();
    bool is_shutting_down() { return _shutting_down; }
    gms::inet_address get_preferred_ip(gms::inet_address ep);
    future<> init_local_preferred_ip_cache();
    void cache_preferred_ip(gms::inet_address ep, gms::inet_address ip);

    future<> unregister_handler(messaging_verb verb);

    // Wrapper for PREPARE_MESSAGE verb
    void register_prepare_message(std::function<future<streaming::prepare_message> (const rpc::client_info& cinfo,
            streaming::prepare_message msg, UUID plan_id, sstring description, rpc::optional<streaming::stream_reason> reason)>&& func);
    future<streaming::prepare_message> send_prepare_message(msg_addr id, streaming::prepare_message msg, UUID plan_id,
            sstring description, streaming::stream_reason);
    future<> unregister_prepare_message();

    // Wrapper for PREPARE_DONE_MESSAGE verb
    void register_prepare_done_message(std::function<future<> (const rpc::client_info& cinfo, UUID plan_id, unsigned dst_cpu_id)>&& func);
    future<> send_prepare_done_message(msg_addr id, UUID plan_id, unsigned dst_cpu_id);
    future<> unregister_prepare_done_message();

    // Wrapper for STREAM_MUTATION_FRAGMENTS
    // The receiver of STREAM_MUTATION_FRAGMENTS sends status code to the sender to notify any error on the receiver side. The status code is of type int32_t. 0 means successful, -1 means error, other status code value are reserved for future use.
    void register_stream_mutation_fragments(std::function<future<rpc::sink<int32_t>> (const rpc::client_info& cinfo, UUID plan_id, UUID schema_id, UUID cf_id, uint64_t estimated_partitions, rpc::optional<streaming::stream_reason> reason_opt, rpc::source<frozen_mutation_fragment, rpc::optional<streaming::stream_mutation_fragments_cmd>> source)>&& func);
    future<> unregister_stream_mutation_fragments();
    rpc::sink<int32_t> make_sink_for_stream_mutation_fragments(rpc::source<frozen_mutation_fragment, rpc::optional<streaming::stream_mutation_fragments_cmd>>& source);
    future<std::tuple<rpc::sink<frozen_mutation_fragment, streaming::stream_mutation_fragments_cmd>, rpc::source<int32_t>>> make_sink_and_source_for_stream_mutation_fragments(utils::UUID schema_id, utils::UUID plan_id, utils::UUID cf_id, uint64_t estimated_partitions, streaming::stream_reason reason, msg_addr id);

    // Wrapper for REPAIR_GET_ROW_DIFF_WITH_RPC_STREAM
    future<std::tuple<rpc::sink<repair_hash_with_cmd>, rpc::source<repair_row_on_wire_with_cmd>>> make_sink_and_source_for_repair_get_row_diff_with_rpc_stream(uint32_t repair_meta_id, msg_addr id);
    rpc::sink<repair_row_on_wire_with_cmd> make_sink_for_repair_get_row_diff_with_rpc_stream(rpc::source<repair_hash_with_cmd>& source);
    void register_repair_get_row_diff_with_rpc_stream(std::function<future<rpc::sink<repair_row_on_wire_with_cmd>> (const rpc::client_info& cinfo, uint32_t repair_meta_id, rpc::source<repair_hash_with_cmd> source)>&& func);
    future<> unregister_repair_get_row_diff_with_rpc_stream();

    // Wrapper for REPAIR_PUT_ROW_DIFF_WITH_RPC_STREAM
    future<std::tuple<rpc::sink<repair_row_on_wire_with_cmd>, rpc::source<repair_stream_cmd>>> make_sink_and_source_for_repair_put_row_diff_with_rpc_stream(uint32_t repair_meta_id, msg_addr id);
    rpc::sink<repair_stream_cmd> make_sink_for_repair_put_row_diff_with_rpc_stream(rpc::source<repair_row_on_wire_with_cmd>& source);
    void register_repair_put_row_diff_with_rpc_stream(std::function<future<rpc::sink<repair_stream_cmd>> (const rpc::client_info& cinfo, uint32_t repair_meta_id, rpc::source<repair_row_on_wire_with_cmd> source)>&& func);
    future<> unregister_repair_put_row_diff_with_rpc_stream();

    // Wrapper for REPAIR_GET_FULL_ROW_HASHES_WITH_RPC_STREAM
    future<std::tuple<rpc::sink<repair_stream_cmd>, rpc::source<repair_hash_with_cmd>>> make_sink_and_source_for_repair_get_full_row_hashes_with_rpc_stream(uint32_t repair_meta_id, msg_addr id);
    rpc::sink<repair_hash_with_cmd> make_sink_for_repair_get_full_row_hashes_with_rpc_stream(rpc::source<repair_stream_cmd>& source);
    void register_repair_get_full_row_hashes_with_rpc_stream(std::function<future<rpc::sink<repair_hash_with_cmd>> (const rpc::client_info& cinfo, uint32_t repair_meta_id, rpc::source<repair_stream_cmd> source)>&& func);
    future<> unregister_repair_get_full_row_hashes_with_rpc_stream();

    void register_stream_mutation_done(std::function<future<> (const rpc::client_info& cinfo, UUID plan_id, dht::token_range_vector ranges, UUID cf_id, unsigned dst_cpu_id)>&& func);
    future<> send_stream_mutation_done(msg_addr id, UUID plan_id, dht::token_range_vector ranges, UUID cf_id, unsigned dst_cpu_id);
    future<> unregister_stream_mutation_done();

    void register_complete_message(std::function<future<> (const rpc::client_info& cinfo, UUID plan_id, unsigned dst_cpu_id, rpc::optional<bool> failed)>&& func);
    future<> send_complete_message(msg_addr id, UUID plan_id, unsigned dst_cpu_id, bool failed = false);
    future<> unregister_complete_message();

    // Wrapper for REPAIR_GET_FULL_ROW_HASHES
    void register_repair_get_full_row_hashes(std::function<future<repair_hash_set> (const rpc::client_info& cinfo, uint32_t repair_meta_id)>&& func);
    future<> unregister_repair_get_full_row_hashes();
    future<repair_hash_set> send_repair_get_full_row_hashes(msg_addr id, uint32_t repair_meta_id);

    // Wrapper for REPAIR_GET_COMBINED_ROW_HASH
    void register_repair_get_combined_row_hash(std::function<future<get_combined_row_hash_response> (const rpc::client_info& cinfo, uint32_t repair_meta_id, std::optional<repair_sync_boundary> common_sync_boundary)>&& func);
    future<> unregister_repair_get_combined_row_hash();
    future<get_combined_row_hash_response> send_repair_get_combined_row_hash(msg_addr id, uint32_t repair_meta_id, std::optional<repair_sync_boundary> common_sync_boundary);

    // Wrapper for REPAIR_GET_SYNC_BOUNDARY
    void register_repair_get_sync_boundary(std::function<future<get_sync_boundary_response> (const rpc::client_info& cinfo, uint32_t repair_meta_id, std::optional<repair_sync_boundary> skipped_sync_boundary)>&& func);
    future<> unregister_repair_get_sync_boundary();
    future<get_sync_boundary_response> send_repair_get_sync_boundary(msg_addr id, uint32_t repair_meta_id, std::optional<repair_sync_boundary> skipped_sync_boundary);

    // Wrapper for REPAIR_GET_ROW_DIFF
    void register_repair_get_row_diff(std::function<future<repair_rows_on_wire> (const rpc::client_info& cinfo, uint32_t repair_meta_id, repair_hash_set set_diff, bool needs_all_rows)>&& func);
    future<> unregister_repair_get_row_diff();
    future<repair_rows_on_wire> send_repair_get_row_diff(msg_addr id, uint32_t repair_meta_id, repair_hash_set set_diff, bool needs_all_rows);

    // Wrapper for REPAIR_PUT_ROW_DIFF
    void register_repair_put_row_diff(std::function<future<> (const rpc::client_info& cinfo, uint32_t repair_meta_id, repair_rows_on_wire row_diff)>&& func);
    future<> unregister_repair_put_row_diff();
    future<> send_repair_put_row_diff(msg_addr id, uint32_t repair_meta_id, repair_rows_on_wire row_diff);

    // Wrapper for REPAIR_ROW_LEVEL_START
    void register_repair_row_level_start(std::function<future<repair_row_level_start_response> (const rpc::client_info& cinfo, uint32_t repair_meta_id, sstring keyspace_name, sstring cf_name, dht::token_range range, row_level_diff_detect_algorithm algo, uint64_t max_row_buf_size, uint64_t seed, unsigned remote_shard, unsigned remote_shard_count, unsigned remote_ignore_msb, sstring remote_partitioner_name, table_schema_version schema_version, rpc::optional<streaming::stream_reason> reason)>&& func);
    future<> unregister_repair_row_level_start();
    future<rpc::optional<repair_row_level_start_response>> send_repair_row_level_start(msg_addr id, uint32_t repair_meta_id, sstring keyspace_name, sstring cf_name, dht::token_range range, row_level_diff_detect_algorithm algo, uint64_t max_row_buf_size, uint64_t seed, unsigned remote_shard, unsigned remote_shard_count, unsigned remote_ignore_msb, sstring remote_partitioner_name, table_schema_version schema_version, streaming::stream_reason reason);

    // Wrapper for REPAIR_ROW_LEVEL_STOP
    void register_repair_row_level_stop(std::function<future<> (const rpc::client_info& cinfo, uint32_t repair_meta_id, sstring keyspace_name, sstring cf_name, dht::token_range range)>&& func);
    future<> unregister_repair_row_level_stop();
    future<> send_repair_row_level_stop(msg_addr id, uint32_t repair_meta_id, sstring keyspace_name, sstring cf_name, dht::token_range range);

    // Wrapper for REPAIR_GET_ESTIMATED_PARTITIONS
    void register_repair_get_estimated_partitions(std::function<future<uint64_t> (const rpc::client_info& cinfo, uint32_t repair_meta_id)>&& func);
    future<> unregister_repair_get_estimated_partitions();
    future<uint64_t> send_repair_get_estimated_partitions(msg_addr id, uint32_t repair_meta_id);

    // Wrapper for REPAIR_SET_ESTIMATED_PARTITIONS
    void register_repair_set_estimated_partitions(std::function<future<> (const rpc::client_info& cinfo, uint32_t repair_meta_id, uint64_t estimated_partitions)>&& func);
    future<> unregister_repair_set_estimated_partitions();
    future<> send_repair_set_estimated_partitions(msg_addr id, uint32_t repair_meta_id, uint64_t estimated_partitions);

    // Wrapper for REPAIR_GET_DIFF_ALGORITHMS
    void register_repair_get_diff_algorithms(std::function<future<std::vector<row_level_diff_detect_algorithm>> (const rpc::client_info& cinfo)>&& func);
    future<> unregister_repair_get_diff_algorithms();
    future<std::vector<row_level_diff_detect_algorithm>> send_repair_get_diff_algorithms(msg_addr id);

    // Wrapper for NODE_OPS_CMD
    void register_node_ops_cmd(std::function<future<node_ops_cmd_response> (const rpc::client_info& cinfo, node_ops_cmd_request)>&& func);
    future<> unregister_node_ops_cmd();
    future<node_ops_cmd_response> send_node_ops_cmd(msg_addr id, node_ops_cmd_request);

    // Wrapper for GOSSIP_ECHO verb
    void register_gossip_echo(std::function<future<> (const rpc::client_info& cinfo, rpc::optional<int64_t> generation_number)>&& func);
    future<> unregister_gossip_echo();
    future<> send_gossip_echo(msg_addr id, int64_t generation_number, std::chrono::milliseconds timeout);

    // Wrapper for GOSSIP_SHUTDOWN
    void register_gossip_shutdown(std::function<rpc::no_wait_type (inet_address from)>&& func);
    future<> unregister_gossip_shutdown();
    future<> send_gossip_shutdown(msg_addr id, inet_address from);

    // Wrapper for GOSSIP_DIGEST_SYN
    void register_gossip_digest_syn(std::function<rpc::no_wait_type (const rpc::client_info& cinfo, gms::gossip_digest_syn)>&& func);
    future<> unregister_gossip_digest_syn();
    future<> send_gossip_digest_syn(msg_addr id, gms::gossip_digest_syn msg);

    // Wrapper for GOSSIP_DIGEST_ACK
    void register_gossip_digest_ack(std::function<rpc::no_wait_type (const rpc::client_info& cinfo, gms::gossip_digest_ack)>&& func);
    future<> unregister_gossip_digest_ack();
    future<> send_gossip_digest_ack(msg_addr id, gms::gossip_digest_ack msg);

    // Wrapper for GOSSIP_DIGEST_ACK2
    void register_gossip_digest_ack2(std::function<rpc::no_wait_type (const rpc::client_info& cinfo, gms::gossip_digest_ack2)>&& func);
    future<> unregister_gossip_digest_ack2();
    future<> send_gossip_digest_ack2(msg_addr id, gms::gossip_digest_ack2 msg);

    // Wrapper for GOSSIP_GET_ENDPOINT_STATES
    void register_gossip_get_endpoint_states(std::function<future<gms::gossip_get_endpoint_states_response> (const rpc::client_info& cinfo, gms::gossip_get_endpoint_states_request request)>&& func);
    future<> unregister_gossip_get_endpoint_states();
    future<gms::gossip_get_endpoint_states_response> send_gossip_get_endpoint_states(msg_addr id, std::chrono::milliseconds timeout, gms::gossip_get_endpoint_states_request request);

    // Wrapper for DEFINITIONS_UPDATE
    void register_definitions_update(std::function<rpc::no_wait_type (const rpc::client_info& cinfo, std::vector<frozen_mutation> fm,
                rpc::optional<std::vector<canonical_mutation>> cm)>&& func);
    future<> unregister_definitions_update();
    future<> send_definitions_update(msg_addr id, std::vector<frozen_mutation> fm, std::vector<canonical_mutation> cm);

    // Wrapper for MIGRATION_REQUEST
    void register_migration_request(std::function<future<rpc::tuple<std::vector<frozen_mutation>, std::vector<canonical_mutation>>> (
                const rpc::client_info&, rpc::optional<schema_pull_options>)>&& func);
    future<> unregister_migration_request();
    future<rpc::tuple<std::vector<frozen_mutation>, rpc::optional<std::vector<canonical_mutation>>>> send_migration_request(msg_addr id,
            schema_pull_options options);

    // FIXME: response_id_type is an alias in service::storage_proxy::response_id_type
    using response_id_type = uint64_t;
    // Wrapper for MUTATION
    void register_mutation(std::function<future<rpc::no_wait_type> (const rpc::client_info&, rpc::opt_time_point, frozen_mutation fm, std::vector<inet_address> forward,
        inet_address reply_to, unsigned shard, response_id_type response_id, rpc::optional<std::optional<tracing::trace_info>> trace_info)>&& func);
    future<> unregister_mutation();
    future<> send_mutation(msg_addr id, clock_type::time_point timeout, const frozen_mutation& fm, inet_address_vector_replica_set forward,
        inet_address reply_to, unsigned shard, response_id_type response_id, std::optional<tracing::trace_info> trace_info = std::nullopt);

    // Wrapper for COUNTER_MUTATION
    void register_counter_mutation(std::function<future<> (const rpc::client_info&, rpc::opt_time_point, std::vector<frozen_mutation> fms, db::consistency_level cl, std::optional<tracing::trace_info> trace_info)>&& func);
    future<> unregister_counter_mutation();
    future<> send_counter_mutation(msg_addr id, clock_type::time_point timeout, std::vector<frozen_mutation> fms, db::consistency_level cl, std::optional<tracing::trace_info> trace_info = std::nullopt);

    // Wrapper for MUTATION_DONE
    void register_mutation_done(std::function<future<rpc::no_wait_type> (const rpc::client_info& cinfo, unsigned shard, response_id_type response_id, rpc::optional<db::view::update_backlog> backlog)>&& func);
    future<> unregister_mutation_done();
    future<> send_mutation_done(msg_addr id, unsigned shard, response_id_type response_id, db::view::update_backlog backlog);

    // Wrapper for MUTATION_FAILED
    void register_mutation_failed(std::function<future<rpc::no_wait_type> (const rpc::client_info& cinfo, unsigned shard, response_id_type response_id, size_t num_failed, rpc::optional<db::view::update_backlog> backlog)>&& func);
    future<> unregister_mutation_failed();
    future<> send_mutation_failed(msg_addr id, unsigned shard, response_id_type response_id, size_t num_failed, db::view::update_backlog backlog);

    // Wrapper for READ_DATA
    // Note: WTH is future<foreign_ptr<lw_shared_ptr<query::result>>
    void register_read_data(std::function<future<rpc::tuple<foreign_ptr<lw_shared_ptr<query::result>>, cache_temperature>> (const rpc::client_info&, rpc::opt_time_point timeout, query::read_command cmd, ::compat::wrapping_partition_range pr, rpc::optional<query::digest_algorithm> digest)>&& func);
    future<> unregister_read_data();
    future<rpc::tuple<query::result, rpc::optional<cache_temperature>>> send_read_data(msg_addr id, clock_type::time_point timeout, const query::read_command& cmd, const dht::partition_range& pr, query::digest_algorithm da);

    // Wrapper for GET_SCHEMA_VERSION
    void register_get_schema_version(std::function<future<frozen_schema>(unsigned, table_schema_version)>&& func);
    future<> unregister_get_schema_version();
    future<frozen_schema> send_get_schema_version(msg_addr, table_schema_version);

    // Wrapper for SCHEMA_CHECK
    void register_schema_check(std::function<future<utils::UUID>()>&& func);
    future<> unregister_schema_check();
    future<utils::UUID> send_schema_check(msg_addr);

    // Wrapper for READ_MUTATION_DATA
    void register_read_mutation_data(std::function<future<rpc::tuple<foreign_ptr<lw_shared_ptr<reconcilable_result>>, cache_temperature>> (const rpc::client_info&, rpc::opt_time_point timeout, query::read_command cmd, ::compat::wrapping_partition_range pr)>&& func);
    future<> unregister_read_mutation_data();
    future<rpc::tuple<reconcilable_result, rpc::optional<cache_temperature>>> send_read_mutation_data(msg_addr id, clock_type::time_point timeout, const query::read_command& cmd, const dht::partition_range& pr);

    // Wrapper for READ_DIGEST
    void register_read_digest(std::function<future<rpc::tuple<query::result_digest, api::timestamp_type, cache_temperature>> (const rpc::client_info&, rpc::opt_time_point timeout, query::read_command cmd, ::compat::wrapping_partition_range pr, rpc::optional<query::digest_algorithm> digest)>&& func);
    future<> unregister_read_digest();
    future<rpc::tuple<query::result_digest, rpc::optional<api::timestamp_type>, rpc::optional<cache_temperature>>> send_read_digest(msg_addr id, clock_type::time_point timeout, const query::read_command& cmd, const dht::partition_range& pr, query::digest_algorithm da);

    // Wrapper for TRUNCATE
    void register_truncate(std::function<future<>(sstring, sstring)>&& func);
    future<> unregister_truncate();
    future<> send_truncate(msg_addr, std::chrono::milliseconds, sstring, sstring);

    // Wrapper for REPLICATION_FINISHED verb
    void register_replication_finished(std::function<future<> (inet_address from)>&& func);
    future<> unregister_replication_finished();
    future<> send_replication_finished(msg_addr id, inet_address from);

    // Wrappers for PAXOS verbs
    void register_paxos_prepare(std::function<future<foreign_ptr<std::unique_ptr<service::paxos::prepare_response>>>(
                const rpc::client_info&, rpc::opt_time_point, query::read_command cmd, partition_key key, utils::UUID ballot,
                bool only_digest, query::digest_algorithm da, std::optional<tracing::trace_info>)>&& func);

    future<> unregister_paxos_prepare();

    future<service::paxos::prepare_response> send_paxos_prepare(
            gms::inet_address peer, clock_type::time_point timeout, const query::read_command& cmd,
            const partition_key& key, utils::UUID ballot, bool only_digest, query::digest_algorithm da,
            std::optional<tracing::trace_info> trace_info);

    void register_paxos_accept(std::function<future<bool>(const rpc::client_info&, rpc::opt_time_point,
            service::paxos::proposal proposal, std::optional<tracing::trace_info>)>&& func);

    future<> unregister_paxos_accept();

    future<bool> send_paxos_accept(gms::inet_address peer, clock_type::time_point timeout,
            const service::paxos::proposal& proposal, std::optional<tracing::trace_info> trace_info);

    void register_paxos_learn(std::function<future<rpc::no_wait_type> (const rpc::client_info&,
                rpc::opt_time_point, service::paxos::proposal decision, std::vector<inet_address> forward, inet_address reply_to,
                unsigned shard, response_id_type response_id, std::optional<tracing::trace_info> trace_info)>&& func);

    future<> unregister_paxos_learn();

    future<> send_paxos_learn(msg_addr id, clock_type::time_point timeout, const service::paxos::proposal& decision,
            inet_address_vector_replica_set forward, inet_address reply_to, unsigned shard, response_id_type response_id,
            std::optional<tracing::trace_info> trace_info = std::nullopt);

    void register_paxos_prune(std::function<future<rpc::no_wait_type>(const rpc::client_info&, rpc::opt_time_point, UUID schema_id, partition_key key,
            utils::UUID ballot, std::optional<tracing::trace_info>)>&& func);

    future<> unregister_paxos_prune();

    future<> send_paxos_prune(gms::inet_address peer, clock_type::time_point timeout, UUID schema_id, const partition_key& key,
            utils::UUID ballot, std::optional<tracing::trace_info> trace_info);

    void register_hint_mutation(std::function<future<rpc::no_wait_type> (const rpc::client_info&, rpc::opt_time_point, frozen_mutation fm, std::vector<inet_address> forward,
        inet_address reply_to, unsigned shard, response_id_type response_id, rpc::optional<std::optional<tracing::trace_info>> trace_info)>&& func);
    future<> unregister_hint_mutation();
    future<> send_hint_mutation(msg_addr id, clock_type::time_point timeout, const frozen_mutation& fm, inet_address_vector_replica_set forward,
        inet_address reply_to, unsigned shard, response_id_type response_id, std::optional<tracing::trace_info> trace_info = std::nullopt);

    // RAFT verbs
    void register_raft_send_snapshot(std::function<future<raft::snapshot_reply> (const rpc::client_info&, rpc::opt_time_point, raft::group_id, raft::server_id from_id, raft::server_id dst_id, raft::install_snapshot)>&& func);
    future<> unregister_raft_send_snapshot();
    future<raft::snapshot_reply> send_raft_snapshot(msg_addr id, clock_type::time_point timeout, raft::group_id, raft::server_id from_id, raft::server_id dst_id, const raft::install_snapshot& install_snapshot);

    void register_raft_append_entries(std::function<future<> (const rpc::client_info&, rpc::opt_time_point, raft::group_id, raft::server_id from_id, raft::server_id dst_id, raft::append_request)>&& func);
    future<> unregister_raft_append_entries();
    future<> send_raft_append_entries(msg_addr id, clock_type::time_point timeout, raft::group_id, raft::server_id from_id, raft::server_id dst_id, const raft::append_request& append_request);

    void register_raft_append_entries_reply(std::function<future<> (const rpc::client_info&, rpc::opt_time_point, raft::group_id, raft::server_id from_id, raft::server_id dst_id, raft::append_reply)>&& func);
    future<> unregister_raft_append_entries_reply();
    future<> send_raft_append_entries_reply(msg_addr id, clock_type::time_point timeout, raft::group_id, raft::server_id from_id, raft::server_id dst_id, const raft::append_reply& reply);

    void register_raft_vote_request(std::function<future<> (const rpc::client_info&, rpc::opt_time_point, raft::group_id, raft::server_id from_id, raft::server_id dst_id, raft::vote_request)>&& func);
    future<> unregister_raft_vote_request();
    future<> send_raft_vote_request(msg_addr id, clock_type::time_point timeout, raft::group_id, raft::server_id from_id, raft::server_id dst_id, const raft::vote_request& vote_request);

    void register_raft_vote_reply(std::function<future<> (const rpc::client_info&, rpc::opt_time_point, raft::group_id, raft::server_id from_id, raft::server_id dst_id, raft::vote_reply)>&& func);
    future<> unregister_raft_vote_reply();
    future<> send_raft_vote_reply(msg_addr id, clock_type::time_point timeout, raft::group_id, raft::server_id from_id, raft::server_id dst_id, const raft::vote_reply& vote_reply);

    void register_raft_timeout_now(std::function<future<> (const rpc::client_info&, rpc::opt_time_point, raft::group_id, raft::server_id from_id, raft::server_id dst_id, raft::timeout_now)>&& func);
    future<> unregister_raft_timeout_now();
    future<> send_raft_timeout_now(msg_addr id, clock_type::time_point timeout, raft::group_id, raft::server_id from_id, raft::server_id dst_id, const raft::timeout_now& timeout_now);

    void register_raft_read_quorum(std::function<future<> (const rpc::client_info&, rpc::opt_time_point, raft::group_id, raft::server_id from_id, raft::server_id dst_id, raft::read_quorum)>&& func);
    future<> unregister_raft_read_quorum();
    future<> send_raft_read_quorum(msg_addr id, clock_type::time_point timeout, raft::group_id, raft::server_id from_id, raft::server_id dst_id, const raft::read_quorum& check_quorum);

    void register_raft_read_quorum_reply(std::function<future<> (const rpc::client_info&, rpc::opt_time_point, raft::group_id, raft::server_id from_id, raft::server_id dst_id, raft::read_quorum_reply)>&& func);
    future<> unregister_raft_read_quorum_reply();
    future<> send_raft_read_quorum_reply(msg_addr id, clock_type::time_point timeout, raft::group_id, raft::server_id from_id, raft::server_id dst_id, const raft::read_quorum_reply& check_quorum_reply);

    void register_raft_execute_read_barrier_on_leader(std::function<future<raft::read_barrier_reply> (const rpc::client_info&, rpc::opt_time_point, raft::group_id, raft::server_id from_id, raft::server_id dst_id)>&& func);
    future<> unregister_raft_execute_read_barrier_on_leader();
    future<raft::read_barrier_reply> send_raft_execute_read_barrier_on_leader(msg_addr id, clock_type::time_point timeout, raft::group_id, raft::server_id from_id, raft::server_id dst_id);

    void foreach_server_connection_stats(std::function<void(const rpc::client_info&, const rpc::stats&)>&& f) const;
private:
    bool remove_rpc_client_one(clients_map& clients, msg_addr id, bool dead_only);
    void do_start_listen();
public:
    // Return rpc::protocol::client for a shard which is a ip + cpuid pair.
    shared_ptr<rpc_protocol_client_wrapper> get_rpc_client(messaging_verb verb, msg_addr id);
    void remove_error_rpc_client(messaging_verb verb, msg_addr id);
    void remove_rpc_client(msg_addr id);
    using drop_notifier_handler = decltype(_connection_drop_notifiers)::iterator;
    drop_notifier_handler register_connection_drop_notifier(std::function<void(gms::inet_address ep)> cb);
    void unregister_connection_drop_notifier(drop_notifier_handler h);
    std::unique_ptr<rpc_protocol_wrapper>& rpc();
    static msg_addr get_source(const rpc::client_info& client);
    scheduling_group scheduling_group_for_verb(messaging_verb verb) const;
    scheduling_group scheduling_group_for_isolation_cookie(const sstring& isolation_cookie) const;
    std::vector<messaging_service::scheduling_info_for_connection_index> initial_scheduling_info() const;
    unsigned get_rpc_client_idx(messaging_verb verb);
    unsigned add_statement_tenant(sstring tenant_name, scheduling_group sg);
};

void init_messaging_service(sharded<messaging_service>& ms,
<<<<<<< HEAD
        sharded<qos::service_level_controller>& sl_controller,
        messaging_service::config cfg, messaging_service::scheduling_config scheduling_config,
        sstring ms_trust_store, sstring ms_cert, sstring ms_key, sstring ms_tls_prio, bool ms_client_auth);
=======
        messaging_service::config cfg, messaging_service::scheduling_config scheduling_config, const db::config& db_config);
>>>>>>> b3f4a37a
future<> uninit_messaging_service(sharded<messaging_service>& ms);

} // namespace netw<|MERGE_RESOLUTION|>--- conflicted
+++ resolved
@@ -608,13 +608,8 @@
 };
 
 void init_messaging_service(sharded<messaging_service>& ms,
-<<<<<<< HEAD
         sharded<qos::service_level_controller>& sl_controller,
-        messaging_service::config cfg, messaging_service::scheduling_config scheduling_config,
-        sstring ms_trust_store, sstring ms_cert, sstring ms_key, sstring ms_tls_prio, bool ms_client_auth);
-=======
         messaging_service::config cfg, messaging_service::scheduling_config scheduling_config, const db::config& db_config);
->>>>>>> b3f4a37a
 future<> uninit_messaging_service(sharded<messaging_service>& ms);
 
 } // namespace netw