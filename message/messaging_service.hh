/*
 * Copyright (C) 2015-present ScyllaDB
 */

/*
 * SPDX-License-Identifier: ScyllaDB-Proprietary
 */

#pragma once

#include "messaging_service_fwd.hh"
#include "msg_addr.hh"
#include <seastar/core/seastar.hh>
#include <seastar/core/distributed.hh>
#include <seastar/core/sstring.hh>
#include "gms/inet_address.hh"
#include "inet_address_vectors.hh"
#include <seastar/rpc/rpc_types.hh>
#include <unordered_map>
#include "range.hh"
#include "tracing/tracing.hh"
#include "schema_fwd.hh"
#include "streaming/stream_fwd.hh"

#include <list>
#include <vector>
#include <optional>
#include <array>
#include <absl/container/btree_set.h>
#include <seastar/net/tls.hh>

// forward declarations
namespace streaming {
    class prepare_message;
    enum class stream_mutation_fragments_cmd : uint8_t;
}

namespace gms {
    class gossip_digest_syn;
    class gossip_digest_ack;
    class gossip_digest_ack2;
    class gossip_get_endpoint_states_request;
    class gossip_get_endpoint_states_response;
}

namespace db {
class seed_provider_type;
class config;
}

namespace db::view {
class update_backlog;
}

namespace locator {
class shared_token_metadata;
}

class frozen_mutation;
class frozen_schema;
class canonical_mutation;

namespace dht {
    class token;
    class ring_position;
    using partition_range = interval<ring_position>;
    using token_range = interval<token>;
    using token_range_vector = std::vector<token_range>;
}

namespace query {
    using partition_range = dht::partition_range;
    class read_command;
    class result;
}

namespace compat {

using wrapping_partition_range = wrapping_range<dht::ring_position>;

}

class repair_hash_with_cmd;
class repair_row_on_wire_with_cmd;
enum class repair_stream_cmd : uint8_t;
class repair_stream_boundary;
class frozen_mutation_fragment;
class repair_hash;
using get_combined_row_hash_response = repair_hash;
using repair_hash_set = absl::btree_set<repair_hash>;
class repair_sync_boundary;
class get_sync_boundary_response;
class partition_key_and_mutation_fragments;
using repair_rows_on_wire = std::list<partition_key_and_mutation_fragments>;
class repair_row_level_start_response;
class node_ops_cmd_response;
class node_ops_cmd_request;
enum class row_level_diff_detect_algorithm : uint8_t;

namespace streaming {

enum class stream_reason : uint8_t;

}

namespace service {

class group0_peer_exchange;

}

namespace qos {
    class service_level_controller;
}

namespace netw {

/* All verb handler identifiers */
enum class messaging_verb : int32_t {
    CLIENT_ID = 0,
    MUTATION = 1,
    MUTATION_DONE = 2,
    READ_DATA = 3,
    READ_MUTATION_DATA = 4,
    READ_DIGEST = 5,
    // Used by gossip
    GOSSIP_DIGEST_SYN = 6,
    GOSSIP_DIGEST_ACK = 7,
    GOSSIP_DIGEST_ACK2 = 8,
    GOSSIP_ECHO = 9,
    GOSSIP_SHUTDOWN = 10,
    // end of gossip verb
    DEFINITIONS_UPDATE = 11,
    TRUNCATE = 12,
    REPLICATION_FINISHED = 13,
    MIGRATION_REQUEST = 14,
    // Used by streaming
    PREPARE_MESSAGE = 15,
    PREPARE_DONE_MESSAGE = 16,
    UNUSED__STREAM_MUTATION = 17,
    STREAM_MUTATION_DONE = 18,
    COMPLETE_MESSAGE = 19,
    // end of streaming verbs
    UNUSED__REPAIR_CHECKSUM_RANGE = 20,
    GET_SCHEMA_VERSION = 21,
    SCHEMA_CHECK = 22,
    COUNTER_MUTATION = 23,
    MUTATION_FAILED = 24,
    STREAM_MUTATION_FRAGMENTS = 25,
    REPAIR_ROW_LEVEL_START = 26,
    REPAIR_ROW_LEVEL_STOP = 27,
    REPAIR_GET_FULL_ROW_HASHES = 28,
    REPAIR_GET_COMBINED_ROW_HASH = 29,
    REPAIR_GET_SYNC_BOUNDARY = 30,
    REPAIR_GET_ROW_DIFF = 31,
    REPAIR_PUT_ROW_DIFF = 32,
    REPAIR_GET_ESTIMATED_PARTITIONS= 33,
    REPAIR_SET_ESTIMATED_PARTITIONS= 34,
    REPAIR_GET_DIFF_ALGORITHMS = 35,
    REPAIR_GET_ROW_DIFF_WITH_RPC_STREAM = 36,
    REPAIR_PUT_ROW_DIFF_WITH_RPC_STREAM = 37,
    REPAIR_GET_FULL_ROW_HASHES_WITH_RPC_STREAM = 38,
    PAXOS_PREPARE = 39,
    PAXOS_ACCEPT = 40,
    PAXOS_LEARN = 41,
    HINT_MUTATION = 42,
    PAXOS_PRUNE = 43,
    GOSSIP_GET_ENDPOINT_STATES = 44,
    NODE_OPS_CMD = 45,
    RAFT_SEND_SNAPSHOT = 46,
    RAFT_APPEND_ENTRIES = 47,
    RAFT_APPEND_ENTRIES_REPLY = 48,
    RAFT_VOTE_REQUEST = 49,
    RAFT_VOTE_REPLY = 50,
    RAFT_TIMEOUT_NOW = 51,
    RAFT_READ_QUORUM = 52,
    RAFT_READ_QUORUM_REPLY = 53,
    RAFT_EXECUTE_READ_BARRIER_ON_LEADER = 54,
    RAFT_ADD_ENTRY = 55,
    RAFT_MODIFY_CONFIG = 56,
    GROUP0_PEER_EXCHANGE = 57,
    GROUP0_MODIFY_CONFIG = 58,
    REPAIR_UPDATE_SYSTEM_TABLE = 59,
    REPAIR_FLUSH_HINTS_BATCHLOG = 60,
    FORWARD_REQUEST = 61,
    GET_GROUP0_UPGRADE_STATE = 62,
    LAST = 63,
};

} // namespace netw

namespace std {
template <>
class hash<netw::messaging_verb> {
public:
    size_t operator()(const netw::messaging_verb& x) const {
        return hash<int32_t>()(int32_t(x));
    }
};
} // namespace std

namespace netw {

struct serializer {};

struct schema_pull_options {
    bool remote_supports_canonical_mutation_retval = true;

    // We (ab)use `MIGRATION_REQUEST` verb to transfer raft group 0 snapshots,
    // which contain additional data (besides schema tables mutations).
    // When used inside group 0 snapshot transfer, this is `true`.
    bool group0_snapshot_transfer = false;
};

class messaging_service : public seastar::async_sharded_service<messaging_service>, public peering_sharded_service<messaging_service> {
public:
    struct rpc_protocol_wrapper;
    struct rpc_protocol_client_wrapper;
    struct rpc_protocol_server_wrapper;
    struct shard_info;

    using msg_addr = netw::msg_addr;
    using inet_address = gms::inet_address;
    using clients_map = std::unordered_map<msg_addr, shard_info, msg_addr::hash>;

    // This should change only if serialization format changes
    static constexpr int32_t current_version = 0;

    struct shard_info {
        shard_info(shared_ptr<rpc_protocol_client_wrapper>&& client, bool topology_ignored);
        shared_ptr<rpc_protocol_client_wrapper> rpc_client;
        const bool topology_ignored;
        rpc::stats get_stats() const;
    };

    void foreach_client(std::function<void(const msg_addr& id, const shard_info& info)> f) const;

    void increment_dropped_messages(messaging_verb verb);

    uint64_t get_dropped_messages(messaging_verb verb) const;

    const uint64_t* get_dropped_messages() const;

    int32_t get_raw_version(const gms::inet_address& endpoint) const;

    bool knows_version(const gms::inet_address& endpoint) const;

    enum class encrypt_what {
        none,
        rack,
        dc,
        all,
    };

    enum class compress_what {
        none,
        dc,
        all,
    };

    enum class tcp_nodelay_what {
        local,
        all,
    };

    struct config {
        gms::inet_address ip;
        uint16_t port;
        uint16_t ssl_port = 0;
        encrypt_what encrypt = encrypt_what::none;
        compress_what compress = compress_what::none;
        tcp_nodelay_what tcp_nodelay = tcp_nodelay_what::all;
        bool listen_on_broadcast_address = false;
        size_t rpc_memory_limit = 1'000'000;
    };

    struct scheduling_config {
        struct tenant {
            scheduling_group sched_group;
            sstring name;
        };
        // Must have at least one element. No two tenants should have the same
        // scheduling group. [0] is the default tenant, that all unknown
        // scheduling groups will fall back to. The default tenant should use
        // the statement scheduling group, for backward compatibility. In fact
        // any other scheduling group would be dropped as the default tenant,
        // does not transfer its scheduling group across the wire.
        std::vector<tenant> statement_tenants;
        scheduling_group streaming;
        scheduling_group gossip;
    };

private:
    struct scheduling_info_for_connection_index {
        scheduling_group sched_group;
        sstring isolation_cookie;
    };
    struct tenant_connection_index {
        scheduling_group sched_group;
        unsigned cliend_idx;
    };
private:
    config _cfg;
    locator::shared_token_metadata* _token_metadata = nullptr;
    // map: Node broadcast address -> Node internal IP, and the reversed mapping, for communication within the same data center
    std::unordered_map<gms::inet_address, gms::inet_address> _preferred_ip_cache, _preferred_to_endpoint;
    std::unique_ptr<rpc_protocol_wrapper> _rpc;
    std::array<std::unique_ptr<rpc_protocol_server_wrapper>, 2> _server;
    ::shared_ptr<seastar::tls::server_credentials> _credentials;
    std::unique_ptr<seastar::tls::credentials_builder> _credentials_builder;
    std::array<std::unique_ptr<rpc_protocol_server_wrapper>, 2> _server_tls;
    std::vector<clients_map> _clients;
    uint64_t _dropped_messages[static_cast<int32_t>(messaging_verb::LAST)] = {};
    bool _shutting_down = false;
    connection_drop_signal_t _connection_dropped;
    scheduling_config _scheduling_config;
    std::vector<scheduling_info_for_connection_index> _scheduling_info_for_connection_index;
    std::vector<tenant_connection_index> _connection_index_for_tenant;
    std::unordered_map<sstring, size_t> _dynamic_tenants_to_client_idx;
    qos::service_level_controller& _sl_controller;

    future<> stop_tls_server();
    future<> stop_nontls_server();
    future<> stop_client();
public:
    using clock_type = lowres_clock;

    messaging_service(qos::service_level_controller& sl_controller, gms::inet_address ip = gms::inet_address("0.0.0.0"),
            uint16_t port = 7000);
    messaging_service(qos::service_level_controller& sl_controller, config cfg, scheduling_config scfg, std::shared_ptr<seastar::tls::credentials_builder>);
    ~messaging_service();

    future<> start_listen(locator::shared_token_metadata& stm);
    uint16_t port();
    gms::inet_address listen_address();
    future<> shutdown();
    future<> stop();
    static rpc::no_wait_type no_wait();
    bool is_shutting_down() { return _shutting_down; }
    gms::inet_address get_preferred_ip(gms::inet_address ep);
    void init_local_preferred_ip_cache(const std::unordered_map<gms::inet_address, gms::inet_address>& ips_cache);
    void cache_preferred_ip(gms::inet_address ep, gms::inet_address ip);
    gms::inet_address get_public_endpoint_for(const gms::inet_address&) const;

    future<> unregister_handler(messaging_verb verb);

    // Wrapper for PREPARE_MESSAGE verb
    void register_prepare_message(std::function<future<streaming::prepare_message> (const rpc::client_info& cinfo,
            streaming::prepare_message msg, streaming::plan_id plan_id, sstring description, rpc::optional<streaming::stream_reason> reason)>&& func);
    future<streaming::prepare_message> send_prepare_message(msg_addr id, streaming::prepare_message msg, streaming::plan_id plan_id,
            sstring description, streaming::stream_reason);
    future<> unregister_prepare_message();

    // Wrapper for PREPARE_DONE_MESSAGE verb
    void register_prepare_done_message(std::function<future<> (const rpc::client_info& cinfo, streaming::plan_id plan_id, unsigned dst_cpu_id)>&& func);
    future<> send_prepare_done_message(msg_addr id, streaming::plan_id plan_id, unsigned dst_cpu_id);
    future<> unregister_prepare_done_message();

    // Wrapper for STREAM_MUTATION_FRAGMENTS
    // The receiver of STREAM_MUTATION_FRAGMENTS sends status code to the sender to notify any error on the receiver side. The status code is of type int32_t. 0 means successful, -1 means error, other status code value are reserved for future use.
    void register_stream_mutation_fragments(std::function<future<rpc::sink<int32_t>> (const rpc::client_info& cinfo, streaming::plan_id plan_id, table_schema_version schema_id, table_id cf_id, uint64_t estimated_partitions, rpc::optional<streaming::stream_reason> reason_opt, rpc::source<frozen_mutation_fragment, rpc::optional<streaming::stream_mutation_fragments_cmd>> source)>&& func);
    future<> unregister_stream_mutation_fragments();
    rpc::sink<int32_t> make_sink_for_stream_mutation_fragments(rpc::source<frozen_mutation_fragment, rpc::optional<streaming::stream_mutation_fragments_cmd>>& source);
    future<std::tuple<rpc::sink<frozen_mutation_fragment, streaming::stream_mutation_fragments_cmd>, rpc::source<int32_t>>> make_sink_and_source_for_stream_mutation_fragments(table_schema_version schema_id, streaming::plan_id plan_id, table_id cf_id, uint64_t estimated_partitions, streaming::stream_reason reason, msg_addr id);

    // Wrapper for REPAIR_GET_ROW_DIFF_WITH_RPC_STREAM
    future<std::tuple<rpc::sink<repair_hash_with_cmd>, rpc::source<repair_row_on_wire_with_cmd>>> make_sink_and_source_for_repair_get_row_diff_with_rpc_stream(uint32_t repair_meta_id, msg_addr id);
    rpc::sink<repair_row_on_wire_with_cmd> make_sink_for_repair_get_row_diff_with_rpc_stream(rpc::source<repair_hash_with_cmd>& source);
    void register_repair_get_row_diff_with_rpc_stream(std::function<future<rpc::sink<repair_row_on_wire_with_cmd>> (const rpc::client_info& cinfo, uint32_t repair_meta_id, rpc::source<repair_hash_with_cmd> source)>&& func);
    future<> unregister_repair_get_row_diff_with_rpc_stream();

    // Wrapper for REPAIR_PUT_ROW_DIFF_WITH_RPC_STREAM
    future<std::tuple<rpc::sink<repair_row_on_wire_with_cmd>, rpc::source<repair_stream_cmd>>> make_sink_and_source_for_repair_put_row_diff_with_rpc_stream(uint32_t repair_meta_id, msg_addr id);
    rpc::sink<repair_stream_cmd> make_sink_for_repair_put_row_diff_with_rpc_stream(rpc::source<repair_row_on_wire_with_cmd>& source);
    void register_repair_put_row_diff_with_rpc_stream(std::function<future<rpc::sink<repair_stream_cmd>> (const rpc::client_info& cinfo, uint32_t repair_meta_id, rpc::source<repair_row_on_wire_with_cmd> source)>&& func);
    future<> unregister_repair_put_row_diff_with_rpc_stream();

    // Wrapper for REPAIR_GET_FULL_ROW_HASHES_WITH_RPC_STREAM
    future<std::tuple<rpc::sink<repair_stream_cmd>, rpc::source<repair_hash_with_cmd>>> make_sink_and_source_for_repair_get_full_row_hashes_with_rpc_stream(uint32_t repair_meta_id, msg_addr id);
    rpc::sink<repair_hash_with_cmd> make_sink_for_repair_get_full_row_hashes_with_rpc_stream(rpc::source<repair_stream_cmd>& source);
    void register_repair_get_full_row_hashes_with_rpc_stream(std::function<future<rpc::sink<repair_hash_with_cmd>> (const rpc::client_info& cinfo, uint32_t repair_meta_id, rpc::source<repair_stream_cmd> source)>&& func);
    future<> unregister_repair_get_full_row_hashes_with_rpc_stream();

    void register_stream_mutation_done(std::function<future<> (const rpc::client_info& cinfo, streaming::plan_id plan_id, dht::token_range_vector ranges, table_id cf_id, unsigned dst_cpu_id)>&& func);
    future<> send_stream_mutation_done(msg_addr id, streaming::plan_id plan_id, dht::token_range_vector ranges, table_id cf_id, unsigned dst_cpu_id);
    future<> unregister_stream_mutation_done();

    void register_complete_message(std::function<future<> (const rpc::client_info& cinfo, streaming::plan_id plan_id, unsigned dst_cpu_id, rpc::optional<bool> failed)>&& func);
    future<> send_complete_message(msg_addr id, streaming::plan_id plan_id, unsigned dst_cpu_id, bool failed = false);
    future<> unregister_complete_message();

    // Wrapper for REPAIR_GET_FULL_ROW_HASHES
    void register_repair_get_full_row_hashes(std::function<future<repair_hash_set> (const rpc::client_info& cinfo, uint32_t repair_meta_id)>&& func);
    future<> unregister_repair_get_full_row_hashes();
    future<repair_hash_set> send_repair_get_full_row_hashes(msg_addr id, uint32_t repair_meta_id);

    // Wrapper for REPAIR_GET_COMBINED_ROW_HASH
    void register_repair_get_combined_row_hash(std::function<future<get_combined_row_hash_response> (const rpc::client_info& cinfo, uint32_t repair_meta_id, std::optional<repair_sync_boundary> common_sync_boundary)>&& func);
    future<> unregister_repair_get_combined_row_hash();
    future<get_combined_row_hash_response> send_repair_get_combined_row_hash(msg_addr id, uint32_t repair_meta_id, std::optional<repair_sync_boundary> common_sync_boundary);

    // Wrapper for REPAIR_GET_SYNC_BOUNDARY
    void register_repair_get_sync_boundary(std::function<future<get_sync_boundary_response> (const rpc::client_info& cinfo, uint32_t repair_meta_id, std::optional<repair_sync_boundary> skipped_sync_boundary)>&& func);
    future<> unregister_repair_get_sync_boundary();
    future<get_sync_boundary_response> send_repair_get_sync_boundary(msg_addr id, uint32_t repair_meta_id, std::optional<repair_sync_boundary> skipped_sync_boundary);

    // Wrapper for REPAIR_GET_ROW_DIFF
    void register_repair_get_row_diff(std::function<future<repair_rows_on_wire> (const rpc::client_info& cinfo, uint32_t repair_meta_id, repair_hash_set set_diff, bool needs_all_rows)>&& func);
    future<> unregister_repair_get_row_diff();
    future<repair_rows_on_wire> send_repair_get_row_diff(msg_addr id, uint32_t repair_meta_id, repair_hash_set set_diff, bool needs_all_rows);

    // Wrapper for REPAIR_PUT_ROW_DIFF
    void register_repair_put_row_diff(std::function<future<> (const rpc::client_info& cinfo, uint32_t repair_meta_id, repair_rows_on_wire row_diff)>&& func);
    future<> unregister_repair_put_row_diff();
    future<> send_repair_put_row_diff(msg_addr id, uint32_t repair_meta_id, repair_rows_on_wire row_diff);

    // Wrapper for REPAIR_ROW_LEVEL_START
    void register_repair_row_level_start(std::function<future<repair_row_level_start_response> (const rpc::client_info& cinfo, uint32_t repair_meta_id, sstring keyspace_name, sstring cf_name, dht::token_range range, row_level_diff_detect_algorithm algo, uint64_t max_row_buf_size, uint64_t seed, unsigned remote_shard, unsigned remote_shard_count, unsigned remote_ignore_msb, sstring remote_partitioner_name, table_schema_version schema_version, rpc::optional<streaming::stream_reason> reason)>&& func);
    future<> unregister_repair_row_level_start();
    future<rpc::optional<repair_row_level_start_response>> send_repair_row_level_start(msg_addr id, uint32_t repair_meta_id, sstring keyspace_name, sstring cf_name, dht::token_range range, row_level_diff_detect_algorithm algo, uint64_t max_row_buf_size, uint64_t seed, unsigned remote_shard, unsigned remote_shard_count, unsigned remote_ignore_msb, sstring remote_partitioner_name, table_schema_version schema_version, streaming::stream_reason reason);

    // Wrapper for REPAIR_ROW_LEVEL_STOP
    void register_repair_row_level_stop(std::function<future<> (const rpc::client_info& cinfo, uint32_t repair_meta_id, sstring keyspace_name, sstring cf_name, dht::token_range range)>&& func);
    future<> unregister_repair_row_level_stop();
    future<> send_repair_row_level_stop(msg_addr id, uint32_t repair_meta_id, sstring keyspace_name, sstring cf_name, dht::token_range range);

    // Wrapper for REPAIR_GET_ESTIMATED_PARTITIONS
    void register_repair_get_estimated_partitions(std::function<future<uint64_t> (const rpc::client_info& cinfo, uint32_t repair_meta_id)>&& func);
    future<> unregister_repair_get_estimated_partitions();
    future<uint64_t> send_repair_get_estimated_partitions(msg_addr id, uint32_t repair_meta_id);

    // Wrapper for REPAIR_SET_ESTIMATED_PARTITIONS
    void register_repair_set_estimated_partitions(std::function<future<> (const rpc::client_info& cinfo, uint32_t repair_meta_id, uint64_t estimated_partitions)>&& func);
    future<> unregister_repair_set_estimated_partitions();
    future<> send_repair_set_estimated_partitions(msg_addr id, uint32_t repair_meta_id, uint64_t estimated_partitions);

    // Wrapper for REPAIR_GET_DIFF_ALGORITHMS
    void register_repair_get_diff_algorithms(std::function<future<std::vector<row_level_diff_detect_algorithm>> (const rpc::client_info& cinfo)>&& func);
    future<> unregister_repair_get_diff_algorithms();
    future<std::vector<row_level_diff_detect_algorithm>> send_repair_get_diff_algorithms(msg_addr id);

    // Wrapper for NODE_OPS_CMD
    void register_node_ops_cmd(std::function<future<node_ops_cmd_response> (const rpc::client_info& cinfo, node_ops_cmd_request)>&& func);
    future<> unregister_node_ops_cmd();
    future<node_ops_cmd_response> send_node_ops_cmd(msg_addr id, node_ops_cmd_request);

    // Wrapper for GOSSIP_ECHO verb
    void register_gossip_echo(std::function<future<> (const rpc::client_info& cinfo, rpc::optional<int64_t> generation_number)>&& func);
    future<> unregister_gossip_echo();
    future<> send_gossip_echo(msg_addr id, int64_t generation_number, std::chrono::milliseconds timeout);
    future<> send_gossip_echo(msg_addr id, int64_t generation_number, abort_source&);

    // Wrapper for GOSSIP_SHUTDOWN
    void register_gossip_shutdown(std::function<rpc::no_wait_type (inet_address from, rpc::optional<int64_t> generation_number)>&& func);
    future<> unregister_gossip_shutdown();
    future<> send_gossip_shutdown(msg_addr id, inet_address from, int64_t generation_number);

    // Wrapper for GOSSIP_DIGEST_SYN
    void register_gossip_digest_syn(std::function<rpc::no_wait_type (const rpc::client_info& cinfo, gms::gossip_digest_syn)>&& func);
    future<> unregister_gossip_digest_syn();
    future<> send_gossip_digest_syn(msg_addr id, gms::gossip_digest_syn msg);

    // Wrapper for GOSSIP_DIGEST_ACK
    void register_gossip_digest_ack(std::function<rpc::no_wait_type (const rpc::client_info& cinfo, gms::gossip_digest_ack)>&& func);
    future<> unregister_gossip_digest_ack();
    future<> send_gossip_digest_ack(msg_addr id, gms::gossip_digest_ack msg);

    // Wrapper for GOSSIP_DIGEST_ACK2
    void register_gossip_digest_ack2(std::function<rpc::no_wait_type (const rpc::client_info& cinfo, gms::gossip_digest_ack2)>&& func);
    future<> unregister_gossip_digest_ack2();
    future<> send_gossip_digest_ack2(msg_addr id, gms::gossip_digest_ack2 msg);

    // Wrapper for GOSSIP_GET_ENDPOINT_STATES
    void register_gossip_get_endpoint_states(std::function<future<gms::gossip_get_endpoint_states_response> (const rpc::client_info& cinfo, gms::gossip_get_endpoint_states_request request)>&& func);
    future<> unregister_gossip_get_endpoint_states();
    future<gms::gossip_get_endpoint_states_response> send_gossip_get_endpoint_states(msg_addr id, std::chrono::milliseconds timeout, gms::gossip_get_endpoint_states_request request);

    // Wrapper for DEFINITIONS_UPDATE
    void register_definitions_update(std::function<rpc::no_wait_type (const rpc::client_info& cinfo, std::vector<frozen_mutation> fm,
                rpc::optional<std::vector<canonical_mutation>> cm)>&& func);
    future<> unregister_definitions_update();
    future<> send_definitions_update(msg_addr id, std::vector<frozen_mutation> fm, std::vector<canonical_mutation> cm);

    // Wrapper for MIGRATION_REQUEST
    void register_migration_request(std::function<future<rpc::tuple<std::vector<frozen_mutation>, std::vector<canonical_mutation>>> (
                const rpc::client_info&, rpc::optional<schema_pull_options>)>&& func);
    future<> unregister_migration_request();
    future<rpc::tuple<std::vector<frozen_mutation>, rpc::optional<std::vector<canonical_mutation>>>> send_migration_request(msg_addr id,
            schema_pull_options options);

    // Wrapper for GET_SCHEMA_VERSION
    void register_get_schema_version(std::function<future<frozen_schema>(unsigned, table_schema_version)>&& func);
    future<> unregister_get_schema_version();
    future<frozen_schema> send_get_schema_version(msg_addr, table_schema_version);

    // Wrapper for SCHEMA_CHECK
    void register_schema_check(std::function<future<table_schema_version>()>&& func);
    future<> unregister_schema_check();
    future<table_schema_version> send_schema_check(msg_addr);
    future<table_schema_version> send_schema_check(msg_addr, abort_source&);

    // Wrapper for REPLICATION_FINISHED verb
    void register_replication_finished(std::function<future<> (inet_address from)>&& func);
    future<> unregister_replication_finished();
    future<> send_replication_finished(msg_addr id, inet_address from);

    void foreach_server_connection_stats(std::function<void(const rpc::client_info&, const rpc::stats&)>&& f) const;
private:
    template <typename Fn>
    requires std::is_invocable_r_v<bool, Fn, const shard_info&>
    void find_and_remove_client(clients_map& clients, msg_addr id, Fn&& filter);
    void do_start_listen();

    bool is_same_dc(inet_address ep) const;
    bool is_same_rack(inet_address ep) const;

public:
    // Return rpc::protocol::client for a shard which is a ip + cpuid pair.
    shared_ptr<rpc_protocol_client_wrapper> get_rpc_client(messaging_verb verb, msg_addr id);
    void remove_error_rpc_client(messaging_verb verb, msg_addr id);
    void remove_rpc_client_with_ignored_topology(msg_addr id);
    void remove_rpc_client(msg_addr id);
    connection_drop_registration_t when_connection_drops(connection_drop_slot_t& slot) {
        return _connection_dropped.connect(slot);
    }
    std::unique_ptr<rpc_protocol_wrapper>& rpc();
    static msg_addr get_source(const rpc::client_info& client);
    scheduling_group scheduling_group_for_verb(messaging_verb verb) const;
    future<scheduling_group> scheduling_group_for_isolation_cookie(const sstring& isolation_cookie) const;
    std::vector<messaging_service::scheduling_info_for_connection_index> initial_scheduling_info() const;
    unsigned get_rpc_client_idx(messaging_verb verb);
    static constexpr std::array<std::string_view, 3> _connection_types_prefix = {"statement:", "statement-ack:", "forward:"};
    unsigned add_statement_tenant(sstring tenant_name, scheduling_group sg);
};

<<<<<<< HEAD
void init_messaging_service(sharded<messaging_service>& ms,
        sharded<qos::service_level_controller>& sl_controller,
        messaging_service::config cfg, messaging_service::scheduling_config scheduling_config, const db::config& db_config);
future<> uninit_messaging_service(sharded<messaging_service>& ms);

=======
>>>>>>> 4c93a694
} // namespace netw<|MERGE_RESOLUTION|>--- conflicted
+++ resolved
@@ -533,12 +533,4 @@
     unsigned add_statement_tenant(sstring tenant_name, scheduling_group sg);
 };
 
-<<<<<<< HEAD
-void init_messaging_service(sharded<messaging_service>& ms,
-        sharded<qos::service_level_controller>& sl_controller,
-        messaging_service::config cfg, messaging_service::scheduling_config scheduling_config, const db::config& db_config);
-future<> uninit_messaging_service(sharded<messaging_service>& ms);
-
-=======
->>>>>>> 4c93a694
 } // namespace netw