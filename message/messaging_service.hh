--- conflicted
+++ resolved
@@ -77,10 +77,6 @@
 
 }
 
-<<<<<<< HEAD
-namespace qos {
-    class service_level_controller;
-=======
 class repair_hash_with_cmd;
 class repair_row_on_wire_with_cmd;
 enum class repair_stream_cmd : uint8_t;
@@ -124,7 +120,10 @@
 using group_id = internal::tagged_id<struct group_id_tag>;
 using server_id = internal::tagged_id<struct server_id_tag>;
 
->>>>>>> e87ca733
+}
+
+namespace qos {
+    class service_level_controller;
 }
 
 namespace netw {
