--- conflicted
+++ resolved
@@ -1676,13 +1676,8 @@
 }
 
 void init_messaging_service(sharded<messaging_service>& ms,
-<<<<<<< HEAD
                 sharded<qos::service_level_controller>& sl_controller,
-                messaging_service::config mscfg, netw::messaging_service::scheduling_config scfg,
-                sstring ms_trust_store, sstring ms_cert, sstring ms_key, sstring ms_tls_prio, bool ms_client_auth) {
-=======
                 messaging_service::config mscfg, netw::messaging_service::scheduling_config scfg, const db::config& db_config) {
->>>>>>> b3f4a37a
     using encrypt_what = messaging_service::encrypt_what;
     using namespace seastar::tls;
 
