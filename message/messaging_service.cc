/*
 * Copyright (C) 2015 ScyllaDB
 */

/*
 * This file is part of Scylla.
 *
 * See the LICENSE.PROPRIETARY file in the top-level directory for licensing information.
 */

#include "message/messaging_service.hh"
#include <seastar/core/distributed.hh>
#include "gms/failure_detector.hh"
#include "gms/gossiper.hh"
#include "gms/inet_address_serializer.hh"
#include "service/storage_service.hh"
#include "service/qos/service_level_controller.hh"
#include "streaming/prepare_message.hh"
#include "gms/gossip_digest_syn.hh"
#include "gms/gossip_digest_ack.hh"
#include "gms/gossip_digest_ack2.hh"
#include "gms/gossiper.hh"
#include "query-request.hh"
#include "query-result.hh"
#include <seastar/rpc/rpc.hh>
#include "canonical_mutation.hh"
#include "schema_mutations.hh"
#include "db/config.hh"
#include "db/system_keyspace.hh"
#include "db/view/view_update_backlog.hh"
#include "dht/i_partitioner.hh"
#include "range.hh"
#include "frozen_schema.hh"
#include "repair/repair.hh"
#include "digest_algorithm.hh"
#include "service/paxos/proposal.hh"
#include "idl/consistency_level.dist.hh"
#include "idl/tracing.dist.hh"
#include "idl/result.dist.hh"
#include "idl/reconcilable_result.dist.hh"
#include "idl/ring_position.dist.hh"
#include "idl/keys.dist.hh"
#include "idl/uuid.dist.hh"
#include "idl/frozen_mutation.dist.hh"
#include "idl/frozen_schema.dist.hh"
#include "idl/streaming.dist.hh"
#include "idl/token.dist.hh"
#include "idl/gossip_digest.dist.hh"
#include "idl/read_command.dist.hh"
#include "idl/range.dist.hh"
#include "idl/partition_checksum.dist.hh"
#include "idl/query.dist.hh"
#include "idl/cache_temperature.dist.hh"
#include "idl/view.dist.hh"
#include "idl/mutation.dist.hh"
#include "idl/messaging_service.dist.hh"
#include "idl/paxos.dist.hh"
#include "serializer_impl.hh"
#include "serialization_visitors.hh"
#include "idl/consistency_level.dist.impl.hh"
#include "idl/tracing.dist.impl.hh"
#include "idl/result.dist.impl.hh"
#include "idl/reconcilable_result.dist.impl.hh"
#include "idl/ring_position.dist.impl.hh"
#include "idl/keys.dist.impl.hh"
#include "idl/uuid.dist.impl.hh"
#include "idl/frozen_mutation.dist.impl.hh"
#include "idl/frozen_schema.dist.impl.hh"
#include "idl/streaming.dist.impl.hh"
#include "idl/token.dist.impl.hh"
#include "idl/gossip_digest.dist.impl.hh"
#include "idl/read_command.dist.impl.hh"
#include "idl/range.dist.impl.hh"
#include "idl/partition_checksum.dist.impl.hh"
#include "idl/query.dist.impl.hh"
#include "idl/cache_temperature.dist.impl.hh"
#include "idl/mutation.dist.impl.hh"
#include "idl/messaging_service.dist.impl.hh"
#include "idl/paxos.dist.impl.hh"
#include <seastar/rpc/lz4_compressor.hh>
#include <seastar/rpc/lz4_fragmented_compressor.hh>
#include <seastar/rpc/multi_algo_compressor_factory.hh>
#include "idl/view.dist.impl.hh"
#include "partition_range_compat.hh"
#include <boost/range/adaptor/filtered.hpp>
#include <boost/range/adaptor/indirected.hpp>
#include "frozen_mutation.hh"
#include "flat_mutation_reader.hh"
#include "streaming/stream_manager.hh"
#include "streaming/stream_mutation_fragments_cmd.hh"
#include "locator/snitch_base.hh"

namespace netw {

// thunk from rpc serializers to generate serializers
template <typename T, typename Output>
void write(serializer, Output& out, const T& data) {
    ser::serialize(out, data);
}
template <typename T, typename Input>
T read(serializer, Input& in, boost::type<T> type) {
    return ser::deserialize(in, type);
}

template <typename Output, typename T>
void write(serializer s, Output& out, const foreign_ptr<T>& v) {
    return write(s, out, *v);
}
template <typename Input, typename T>
foreign_ptr<T> read(serializer s, Input& in, boost::type<foreign_ptr<T>>) {
    return make_foreign(read(s, in, boost::type<T>()));
}

template <typename Output, typename T>
void write(serializer s, Output& out, const lw_shared_ptr<T>& v) {
    return write(s, out, *v);
}
template <typename Input, typename T>
lw_shared_ptr<T> read(serializer s, Input& in, boost::type<lw_shared_ptr<T>>) {
    return make_lw_shared<T>(read(s, in, boost::type<T>()));
}

static logging::logger mlogger("messaging_service");
static logging::logger rpc_logger("rpc");

using inet_address = gms::inet_address;
using gossip_digest_syn = gms::gossip_digest_syn;
using gossip_digest_ack = gms::gossip_digest_ack;
using gossip_digest_ack2 = gms::gossip_digest_ack2;
using rpc_protocol = rpc::protocol<serializer, messaging_verb>;
using namespace std::chrono_literals;

static rpc::lz4_fragmented_compressor::factory lz4_fragmented_compressor_factory;
static rpc::lz4_compressor::factory lz4_compressor_factory;
static rpc::multi_algo_compressor_factory compressor_factory {
    &lz4_fragmented_compressor_factory,
    &lz4_compressor_factory,
};

struct messaging_service::rpc_protocol_wrapper : public rpc_protocol { using rpc_protocol::rpc_protocol; };

// This wrapper pretends to be rpc_protocol::client, but also handles
// stopping it before destruction, in case it wasn't stopped already.
// This should be integrated into messaging_service proper.
class messaging_service::rpc_protocol_client_wrapper {
    std::unique_ptr<rpc_protocol::client> _p;
    ::shared_ptr<seastar::tls::server_credentials> _credentials;
public:
    rpc_protocol_client_wrapper(rpc_protocol& proto, rpc::client_options opts, socket_address addr, socket_address local = {})
            : _p(std::make_unique<rpc_protocol::client>(proto, std::move(opts), addr, local)) {
    }
    rpc_protocol_client_wrapper(rpc_protocol& proto, rpc::client_options opts, socket_address addr, socket_address local, ::shared_ptr<seastar::tls::server_credentials> c)
            : _p(std::make_unique<rpc_protocol::client>(proto, std::move(opts), seastar::tls::socket(c), addr, local))
            , _credentials(c)
    {}
    auto get_stats() const { return _p->get_stats(); }
    future<> stop() { return _p->stop(); }
    bool error() {
        return _p->error();
    }
    operator rpc_protocol::client&() { return *_p; }

    /**
     * #3787 Must ensure we use the right type of socker. I.e. tls or not.
     * See above, we retain credentials object so we here can know if we
     * are tls or not.
     */
    template<typename Serializer, typename... Out>
    future<rpc::sink<Out...>> make_stream_sink() {
        if (_credentials) {
            return _p->make_stream_sink<Serializer, Out...>(seastar::tls::socket(_credentials));
        }
        return _p->make_stream_sink<Serializer, Out...>();
    }
};

struct messaging_service::rpc_protocol_server_wrapper : public rpc_protocol::server { using rpc_protocol::server::server; };

constexpr int32_t messaging_service::current_version;

distributed<messaging_service> _the_messaging_service;

bool operator==(const msg_addr& x, const msg_addr& y) {
    // Ignore cpu id for now since we do not really support shard to shard connections
    return x.addr == y.addr;
}

bool operator<(const msg_addr& x, const msg_addr& y) {
    // Ignore cpu id for now since we do not really support shard to shard connections
    if (x.addr < y.addr) {
        return true;
    } else {
        return false;
    }
}

std::ostream& operator<<(std::ostream& os, const msg_addr& x) {
    return os << x.addr << ":" << x.cpu_id;
}

size_t msg_addr::hash::operator()(const msg_addr& id) const {
    // Ignore cpu id for now since we do not really support // shard to shard connections
    return std::hash<bytes_view>()(id.addr.bytes());
}

messaging_service::shard_info::shard_info(shared_ptr<rpc_protocol_client_wrapper>&& client)
    : rpc_client(std::move(client)) {
}

rpc::stats messaging_service::shard_info::get_stats() const {
    return rpc_client->get_stats();
}

void messaging_service::foreach_client(std::function<void(const msg_addr& id, const shard_info& info)> f) const {
    for (unsigned idx = 0; idx < _clients.size(); idx ++) {
        for (auto i = _clients[idx].cbegin(); i != _clients[idx].cend(); i++) {
            f(i->first, i->second);
        }
    }
}

void messaging_service::foreach_server_connection_stats(std::function<void(const rpc::client_info&, const rpc::stats&)>&& f) const {
    for (auto&& s : _server) {
        if (s) {
            s->foreach_connection([f](const rpc_protocol::server::connection& c) {
                f(c.info(), c.get_stats());
            });
        }
    }
}

void messaging_service::increment_dropped_messages(messaging_verb verb) {
    _dropped_messages[static_cast<int32_t>(verb)]++;
}

uint64_t messaging_service::get_dropped_messages(messaging_verb verb) const {
    return _dropped_messages[static_cast<int32_t>(verb)];
}

const uint64_t* messaging_service::get_dropped_messages() const {
    return _dropped_messages;
}

messaging_service::drop_notifier_handler messaging_service::register_connection_drop_notifier(std::function<void(gms::inet_address ep)> cb) {
    _connection_drop_notifiers.push_back(std::move(cb));
    return _connection_drop_notifiers.end();
}

void messaging_service::unregister_connection_drop_notifier(messaging_service::drop_notifier_handler h) {
    _connection_drop_notifiers.erase(h);
}

int32_t messaging_service::get_raw_version(const gms::inet_address& endpoint) const {
    // FIXME: messaging service versioning
    return current_version;
}

bool messaging_service::knows_version(const gms::inet_address& endpoint) const {
    // FIXME: messaging service versioning
    return true;
}

// Register a handler (a callback lambda) for verb
template <typename Func>
void register_handler(messaging_service* ms, messaging_verb verb, Func&& func) {
    ms->rpc()->register_handler(verb, ms->scheduling_group_for_verb(verb), std::move(func));
}

future<> messaging_service::unregister_handler(messaging_verb verb) {
    return _rpc->unregister_handler(verb);
}

messaging_service::messaging_service(qos::service_level_controller& sl_controller, gms::inet_address ip, uint16_t port)
    : messaging_service(sl_controller, std::move(ip), port, encrypt_what::none, compress_what::none, tcp_nodelay_what::all, 0, nullptr, memory_config{1'000'000},
            scheduling_config{{{{}, "$default"}}, {}, {}}, false)
{}

static
rpc::resource_limits
rpc_resource_limits(size_t memory_limit) {
    rpc::resource_limits limits;
    limits.bloat_factor = 3;
    limits.basic_request_size = 1000;
    limits.max_memory = memory_limit;
    return limits;
}

future<> messaging_service::start_listen() {
    if (_credentials_builder && !_credentials) {
        return _credentials_builder->build_reloadable_server_credentials([](const std::unordered_set<sstring>& files, std::exception_ptr ep) {
            if (ep) {
                mlogger.warn("Exception loading {}: {}", files, ep);
            } else {
                mlogger.info("Reloaded {}", files);
            }
        }).then([this](shared_ptr<seastar::tls::server_credentials> creds) {
            _credentials = std::move(creds);
            do_start_listen();
        });
    }
    do_start_listen();
    return make_ready_future<>();
}

void messaging_service::do_start_listen() {
    bool listen_to_bc = _should_listen_to_broadcast_address && _listen_address != utils::fb_utilities::get_broadcast_address();
    rpc::server_options so;
    if (_compress_what != compress_what::none) {
        so.compressor_factory = &compressor_factory;
    }
    so.load_balancing_algorithm = server_socket::load_balancing_algorithm::port;

    // FIXME: we don't set so.tcp_nodelay, because we can't tell at this point whether the connection will come from a
    //        local or remote datacenter, and whether or not the connection will be used for gossip. We can fix
    //        the first by wrapping its server_socket, but not the second.
    auto limits = rpc_resource_limits(_mcfg.rpc_memory_limit);
    limits.isolate_connection = [this] (sstring isolation_cookie) {
        rpc::isolation_config cfg;
        cfg.sched_group = scheduling_group_for_isolation_cookie(isolation_cookie);
        return cfg;
    };
    if (!_server[0]) {
        auto listen = [&] (const gms::inet_address& a, rpc::streaming_domain_type sdomain) {
            so.streaming_domain = sdomain;
            auto addr = socket_address{a, _port};
            return std::unique_ptr<rpc_protocol_server_wrapper>(new rpc_protocol_server_wrapper(*_rpc,
                    so, addr, limits));
        };
        _server[0] = listen(_listen_address, rpc::streaming_domain_type(0x55AA));
        if (listen_to_bc) {
            _server[1] = listen(utils::fb_utilities::get_broadcast_address(), rpc::streaming_domain_type(0x66BB));
        }
    }

    if (!_server_tls[0]) {
        auto listen = [&] (const gms::inet_address& a, rpc::streaming_domain_type sdomain) {
            so.streaming_domain = sdomain;
            return std::unique_ptr<rpc_protocol_server_wrapper>(
                    [this, &so, &a, limits] () -> std::unique_ptr<rpc_protocol_server_wrapper>{
                if (_encrypt_what == encrypt_what::none) {
                    return nullptr;
                }
                if (!_credentials) {
                    throw std::invalid_argument("No certificates specified for encrypted service");
                }
                listen_options lo;
                lo.reuse_address = true;
                lo.lba =  server_socket::load_balancing_algorithm::port;
                auto addr = socket_address{a, _ssl_port};
                return std::make_unique<rpc_protocol_server_wrapper>(*_rpc,
                        so, seastar::tls::listen(_credentials, addr, lo), limits);
            }());
        };
        _server_tls[0] = listen(_listen_address, rpc::streaming_domain_type(0x77CC));
        if (listen_to_bc) {
            _server_tls[1] = listen(utils::fb_utilities::get_broadcast_address(), rpc::streaming_domain_type(0x88DD));
        }
    }
    // Do this on just cpu 0, to avoid duplicate logs.
    if (this_shard_id() == 0) {
        if (_server_tls[0]) {
            mlogger.info("Starting Encrypted Messaging Service on SSL port {}", _ssl_port);
        }
        mlogger.info("Starting Messaging Service on port {}", _port);
    }
}

messaging_service::messaging_service(qos::service_level_controller& sl_controller
        , gms::inet_address ip
        , uint16_t port
        , encrypt_what ew
        , compress_what cw
        , tcp_nodelay_what tnw
        , uint16_t ssl_port
        , std::shared_ptr<seastar::tls::credentials_builder> credentials
        , messaging_service::memory_config mcfg
        , scheduling_config scfg
        , bool sltba)
    : _listen_address(ip)
    , _port(port)
    , _ssl_port(ssl_port)
    , _encrypt_what(ew)
    , _compress_what(cw)
    , _tcp_nodelay_what(tnw)
    , _should_listen_to_broadcast_address(sltba)
    , _rpc(new rpc_protocol_wrapper(serializer { }))
    , _credentials_builder(credentials ? std::make_unique<seastar::tls::credentials_builder>(*credentials) : nullptr)
    , _clients(2 + scfg.statement_tenants.size() * 2)
    , _mcfg(mcfg)
    , _scheduling_config(scfg)
    , _scheduling_info_for_connection_index(initial_scheduling_info())
    , _sl_controller(sl_controller)
{
    _rpc->set_logger(&rpc_logger);

    // this initialization should be done before any handler registration
    // this is because register_handler calls to: scheduling_group_for_verb
    // which in turn relies on _connection_index_for_tenant to be initialized.
    _connection_index_for_tenant.reserve(_scheduling_config.statement_tenants.size());
    for (unsigned i = 0; i <  _scheduling_config.statement_tenants.size(); ++i) {
        _connection_index_for_tenant.push_back({_scheduling_config.statement_tenants[i].sched_group, i});
    }

    register_handler(this, messaging_verb::CLIENT_ID, [] (rpc::client_info& ci, gms::inet_address broadcast_address, uint32_t src_cpu_id, rpc::optional<uint64_t> max_result_size) {
        ci.attach_auxiliary("baddr", broadcast_address);
        ci.attach_auxiliary("src_cpu_id", src_cpu_id);
        ci.attach_auxiliary("max_result_size", max_result_size.value_or(query::result_memory_limiter::maximum_result_size));
        return rpc::no_wait;
    });
}

msg_addr messaging_service::get_source(const rpc::client_info& cinfo) {
    return msg_addr{
        cinfo.retrieve_auxiliary<gms::inet_address>("baddr"),
        cinfo.retrieve_auxiliary<uint32_t>("src_cpu_id")
    };
}

messaging_service::~messaging_service() = default;

uint16_t messaging_service::port() {
    return _port;
}

gms::inet_address messaging_service::listen_address() {
    return _listen_address;
}

static future<> stop_servers(std::array<std::unique_ptr<messaging_service::rpc_protocol_server_wrapper>, 2>& servers) {
    return parallel_for_each(
            servers | boost::adaptors::filtered([] (auto& ptr) { return bool(ptr); }) | boost::adaptors::indirected,
            std::mem_fn(&messaging_service::rpc_protocol_server_wrapper::stop));
}

future<> messaging_service::stop_tls_server() {
    return stop_servers(_server_tls);
}

future<> messaging_service::stop_nontls_server() {
    return stop_servers(_server);
}

future<> messaging_service::stop_client() {
    return parallel_for_each(_clients, [] (auto& m) {
        return parallel_for_each(m, [] (std::pair<const msg_addr, shard_info>& c) {
            return c.second.rpc_client->stop();
        });
    });
}

future<> messaging_service::stop() {
    _stopping = true;
    return when_all(stop_nontls_server(), stop_tls_server(), stop_client()).discard_result();
}

rpc::no_wait_type messaging_service::no_wait() {
    return rpc::no_wait;
}


static constexpr unsigned do_get_rpc_client_idx(messaging_verb verb) {
    switch (verb) {
    // GET_SCHEMA_VERSION is sent from read/mutate verbs so should be
    // sent on a different connection to avoid potential deadlocks
    // as well as reduce latency as there are potentially many requests
    // blocked on schema version request.
    case messaging_verb::GOSSIP_DIGEST_SYN:
    case messaging_verb::GOSSIP_DIGEST_ACK2:
    case messaging_verb::GOSSIP_SHUTDOWN:
    case messaging_verb::GOSSIP_ECHO:
    case messaging_verb::GET_SCHEMA_VERSION:
        return 0;
    case messaging_verb::PREPARE_MESSAGE:
    case messaging_verb::PREPARE_DONE_MESSAGE:
    case messaging_verb::UNUSED__STREAM_MUTATION:
    case messaging_verb::STREAM_MUTATION_DONE:
    case messaging_verb::COMPLETE_MESSAGE:
    case messaging_verb::REPLICATION_FINISHED:
    case messaging_verb::REPAIR_CHECKSUM_RANGE:
    case messaging_verb::STREAM_MUTATION_FRAGMENTS:
    case messaging_verb::REPAIR_ROW_LEVEL_START:
    case messaging_verb::REPAIR_ROW_LEVEL_STOP:
    case messaging_verb::REPAIR_GET_FULL_ROW_HASHES:
    case messaging_verb::REPAIR_GET_COMBINED_ROW_HASH:
    case messaging_verb::REPAIR_GET_SYNC_BOUNDARY:
    case messaging_verb::REPAIR_GET_ROW_DIFF:
    case messaging_verb::REPAIR_PUT_ROW_DIFF:
    case messaging_verb::REPAIR_GET_ESTIMATED_PARTITIONS:
    case messaging_verb::REPAIR_SET_ESTIMATED_PARTITIONS:
    case messaging_verb::REPAIR_GET_DIFF_ALGORITHMS:
    case messaging_verb::REPAIR_GET_ROW_DIFF_WITH_RPC_STREAM:
    case messaging_verb::REPAIR_PUT_ROW_DIFF_WITH_RPC_STREAM:
    case messaging_verb::REPAIR_GET_FULL_ROW_HASHES_WITH_RPC_STREAM:
    case messaging_verb::HINT_MUTATION:
        return 1;
    case messaging_verb::CLIENT_ID:
    case messaging_verb::MUTATION:
    case messaging_verb::READ_DATA:
    case messaging_verb::READ_MUTATION_DATA:
    case messaging_verb::READ_DIGEST:
    case messaging_verb::GOSSIP_DIGEST_ACK:
    case messaging_verb::DEFINITIONS_UPDATE:
    case messaging_verb::TRUNCATE:
    case messaging_verb::MIGRATION_REQUEST:
    case messaging_verb::SCHEMA_CHECK:
    case messaging_verb::COUNTER_MUTATION:
    // Use the same RPC client for light weight transaction
    // protocol steps as for standard mutations and read requests.
    case messaging_verb::PAXOS_PREPARE:
    case messaging_verb::PAXOS_ACCEPT:
    case messaging_verb::PAXOS_LEARN:
    case messaging_verb::PAXOS_PRUNE:
        return 2;
    case messaging_verb::MUTATION_DONE:
    case messaging_verb::MUTATION_FAILED:
        return 3;
    case messaging_verb::LAST:
        return -1; // should never happen
    }
}

static constexpr std::array<uint8_t, static_cast<size_t>(messaging_verb::LAST)> make_rpc_client_idx_table() {
    std::array<uint8_t, static_cast<size_t>(messaging_verb::LAST)> tab{};
    for (size_t i = 0; i < tab.size(); ++i) {
        tab[i] = do_get_rpc_client_idx(messaging_verb(i));
    }
    return tab;
}

static std::array<uint8_t, static_cast<size_t>(messaging_verb::LAST)> s_rpc_client_idx_table = make_rpc_client_idx_table();

unsigned
messaging_service::get_rpc_client_idx(messaging_verb verb) {
    auto idx = s_rpc_client_idx_table[static_cast<size_t>(verb)];

    if (idx < 2) {
        return idx;
    }

    // this is just a workaround for a wrong initialization order in messaging_service's
    // constructor that causes _connection_index_for_tenant to be queried before it is
    // initialized. This WA makes the behaviour match OSS in this case and it should be
    // removed once it is fixed in OSS. If it isn't removed the behaviour will still be
    // correct but we will lose cycles on an unnecesairy check.
    if (_connection_index_for_tenant.size() == 0) {
        return idx;
    }
    // A statement or statement-ack verb
    const auto curr_sched_group = current_scheduling_group();
    for (unsigned i = 0; i < _connection_index_for_tenant.size(); ++i) {
        if (_connection_index_for_tenant[i].sched_group == curr_sched_group) {
            // i == 0: the default tenant maps to the default client indexes of 2 and 3.
            idx += i * 2;
            return idx;
        }

    }

    // if we got here - it means that two conditions are met:
    // 1. We are trying to get a client for a statement/statement_ack verb.
    // 2. We are running in a scheduling group that is not assigned to one of the
    // static tenants (e.g $system)
    // If this scheduling group is of one of the system's static statement tenants we
    // whould have caught it in the loop above.
    // The other posibility is that we are running in a scheduling group belongs to
    // a service level, maybe a deleted one, this is why it is possible that we will
    // not find the service level name.

    std::optional<sstring> service_level = _sl_controller.get_active_service_level();
    scheduling_group sg_for_tenant = curr_sched_group;
    if (!service_level) {
        service_level = qos::service_level_controller::default_service_level_name;
        sg_for_tenant = _sl_controller.get_default_scheduling_group();
    }
    auto it = _dynamic_tenants_to_client_idx.find(*service_level);
    // the second part of this condition checks that the service level didn't "suddenly"
    // changed scheduling group. If it did, it means probably that it was dropped and
    // added again, if it happens we will update it's connection indexes since it is
    // basically a new tenant with the same name.
    if (it == _dynamic_tenants_to_client_idx.end() ||
            _scheduling_info_for_connection_index[it->second].sched_group != sg_for_tenant) {
        return add_statement_tenant(*service_level,sg_for_tenant) + (idx - 2);
    }
    return it->second;
}

std::vector<messaging_service::scheduling_info_for_connection_index>
messaging_service::initial_scheduling_info() const {
    if (_scheduling_config.statement_tenants.empty()) {
        throw std::runtime_error("messaging_service::initial_scheduling_info(): must have at least one tenant configured");
    }
    auto sched_infos = std::vector<scheduling_info_for_connection_index>({
        { _scheduling_config.gossip, "gossip" },
        { _scheduling_config.streaming, "streaming", },
    });
    sched_infos.reserve(sched_infos.size() + _scheduling_config.statement_tenants.size() * 2);
    for (const auto& tenant : _scheduling_config.statement_tenants) {
        sched_infos.push_back({ tenant.sched_group, "statement:" + tenant.name });
        sched_infos.push_back({ tenant.sched_group, "statement-ack:" + tenant.name });
    }
    return sched_infos;
};

scheduling_group
<<<<<<< HEAD
messaging_service::scheduling_group_for_verb(messaging_verb verb) {
    return _scheduling_info_for_connection_index[get_rpc_client_idx(verb)].sched_group;
=======
messaging_service::scheduling_group_for_verb(messaging_verb verb) const {
    // We are not using get_rpc_client_idx() because it figures out the client
    // index based on the current scheduling group, which is relevant when
    // selecting the right client for sending a message, but is not relevant
    // when registering handlers.
    const auto idx = s_rpc_client_idx_table[static_cast<size_t>(verb)];
    return _scheduling_info_for_connection_index[idx].sched_group;
>>>>>>> ef0bed72
}

scheduling_group
messaging_service::scheduling_group_for_isolation_cookie(const sstring& isolation_cookie) const {
    scheduling_group ret;

    // Once per connection, so a loop is fine.
    for (auto&& info : _scheduling_info_for_connection_index) {
        if (info.isolation_cookie == isolation_cookie) {
            ret =  info.sched_group;
            break;
        }
    }

    // We first check if this is a statement isolation cookie - it it is we will search for the
    // appropriate service level in the service_level_controlle since in can be that
    // _scheduling_info_for_connection_index is not yet updated (drop readd case for example)
    // in the future we will only fall back here for new service levels that havn't been referenced
    // before.
    if (isolation_cookie.find("statement:") == 0 || isolation_cookie.find("statement-ack:") == 0) {
        // if the statement cookie is not present, the service level controller will return the default service
        // level scheduling group.
        std::string service_level_name = isolation_cookie.substr(std::string(isolation_cookie).find_first_of(':') + 1);
        ret = _sl_controller.get_scheduling_group(service_level_name);
    } else if (_sl_controller.has_service_level(isolation_cookie)) {
        // Backward Compatibility Code - This entire "else if" block should be removed
        // in the major version that follows the one that contains this code.
        // When upgrading from an older enterprise version the isolation cookie is not
        // prefixed with "statement:", so an isolation cookie that comes from an older node
        // will simply contain the service level name.
        // we do an extra step to be also future proof and make sure it is indeed a service
        // level's name, since if this is the older version and we upgrade to a new one
        // we could have more connection classes (eg: streaming,gossip etc...) and we wouldn't
        // want it to overload the default statement's scheduling group.
        // it is not bulet proof in the sense that if a new tenant class happens to have the exact
        // name as one of the service levels it will be diverted to the default statement scheduling
        // group but it has a small chance of happening.
        ret =  _sl_controller.get_scheduling_group(isolation_cookie);
    } else {
        // Client is using a new connection class that the server doesn't recognize yet.
        // Assume it's important, after server upgrade we'll recognize it.
        ret = default_scheduling_group();
    }

    return ret;
}


/**
 * Get an IP for a given endpoint to connect to
 *
 * @param ep endpoint to check
 *
 * @return preferred IP (local) for the given endpoint if exists and if the
 *         given endpoint resides in the same data center with the current Node.
 *         Otherwise 'ep' itself is returned.
 */
gms::inet_address messaging_service::get_preferred_ip(gms::inet_address ep) {
    auto it = _preferred_ip_cache.find(ep);

    if (it != _preferred_ip_cache.end()) {
        auto& snitch_ptr = locator::i_endpoint_snitch::get_local_snitch_ptr();
        auto my_addr = utils::fb_utilities::get_broadcast_address();

        if (snitch_ptr->get_datacenter(ep) == snitch_ptr->get_datacenter(my_addr)) {
            return it->second;
        }
    }

    // If cache doesn't have an entry for this endpoint - return endpoint itself
    return ep;
}

future<> messaging_service::init_local_preferred_ip_cache() {
    return db::system_keyspace::get_preferred_ips().then([this] (auto ips_cache) {
        _preferred_ip_cache = ips_cache;
        //
        // Reset the connections to the endpoints that have entries in
        // _preferred_ip_cache so that they reopen with the preferred IPs we've
        // just read.
        //
        for (auto& p : _preferred_ip_cache) {
            this->remove_rpc_client(msg_addr(p.first));
        }
    });
}

void messaging_service::cache_preferred_ip(gms::inet_address ep, gms::inet_address ip) {
    _preferred_ip_cache[ep] = ip;
}

shared_ptr<messaging_service::rpc_protocol_client_wrapper> messaging_service::get_rpc_client(messaging_verb verb, msg_addr id) {
    assert(!_stopping);
    auto idx = get_rpc_client_idx(verb);
    auto it = _clients[idx].find(id);

    if (it != _clients[idx].end()) {
        auto c = it->second.rpc_client;
        if (!c->error()) {
            return c;
        }
        remove_error_rpc_client(verb, id);
    }
    auto must_encrypt = [&id, this] {
        if (_encrypt_what == encrypt_what::none) {
            return false;
        }
        if (_encrypt_what == encrypt_what::all) {
            return true;
        }

        auto& snitch_ptr = locator::i_endpoint_snitch::get_local_snitch_ptr();

        if (_encrypt_what == encrypt_what::dc) {
            return snitch_ptr->get_datacenter(id.addr)
                            != snitch_ptr->get_datacenter(utils::fb_utilities::get_broadcast_address());
        }
        return snitch_ptr->get_rack(id.addr)
                        != snitch_ptr->get_rack(utils::fb_utilities::get_broadcast_address());
    }();

    auto must_compress = [&id, this] {
        if (_compress_what == compress_what::none) {
            return false;
        }

        if (_compress_what == compress_what::dc) {
            auto& snitch_ptr = locator::i_endpoint_snitch::get_local_snitch_ptr();
            return snitch_ptr->get_datacenter(id.addr)
                            != snitch_ptr->get_datacenter(utils::fb_utilities::get_broadcast_address());
        }

        return true;
    }();

    auto must_tcp_nodelay = [&] {
        if (idx == 1) {
            return true; // gossip
        }
        if (_tcp_nodelay_what == tcp_nodelay_what::local) {
            auto& snitch_ptr = locator::i_endpoint_snitch::get_local_snitch_ptr();
            return snitch_ptr->get_datacenter(id.addr)
                            == snitch_ptr->get_datacenter(utils::fb_utilities::get_broadcast_address());
        }
        return true;
    }();

    auto remote_addr = socket_address(get_preferred_ip(id.addr), must_encrypt ? _ssl_port : _port);

    rpc::client_options opts;
    // send keepalive messages each minute if connection is idle, drop connection after 10 failures
    opts.keepalive = std::optional<net::tcp_keepalive_params>({60s, 60s, 10});
    if (must_compress) {
        opts.compressor_factory = &compressor_factory;
    }
    opts.tcp_nodelay = must_tcp_nodelay;
    opts.reuseaddr = true;
    // We send cookies only for non-default statement tenant clients.
    if (idx > 3) {
        opts.isolation_cookie = _scheduling_info_for_connection_index[idx].isolation_cookie;
    }

    auto client = must_encrypt ?
                    ::make_shared<rpc_protocol_client_wrapper>(*_rpc, std::move(opts),
                                    remote_addr, socket_address(), _credentials) :
                    ::make_shared<rpc_protocol_client_wrapper>(*_rpc, std::move(opts),
                                    remote_addr);

    auto res = _clients[idx].emplace(id, shard_info(std::move(client)));
    assert(res.second);
    it = res.first;
    uint32_t src_cpu_id = this_shard_id();
    // No reply is received, nothing to wait for.
    (void)_rpc->make_client<rpc::no_wait_type(gms::inet_address, uint32_t, uint64_t)>(messaging_verb::CLIENT_ID)(*it->second.rpc_client, utils::fb_utilities::get_broadcast_address(), src_cpu_id,
                                                                                                           query::result_memory_limiter::maximum_result_size).handle_exception([ms = shared_from_this(), remote_addr, verb] (std::exception_ptr ep) {
        mlogger.debug("Failed to send client id to {} for verb {}: {}", remote_addr, std::underlying_type_t<messaging_verb>(verb), ep);
    });
    return it->second.rpc_client;
}

bool messaging_service::remove_rpc_client_one(clients_map& clients, msg_addr id, bool dead_only) {
    if (_stopping) {
        // if messaging service is in a processed of been stopped no need to
        // stop and remove connection here since they are being stopped already
        // and we'll just interfere
        return false;
    }

    bool found = false;
    auto it = clients.find(id);
    if (it != clients.end() && (!dead_only || it->second.rpc_client->error())) {
        auto client = std::move(it->second.rpc_client);
        clients.erase(it);
        //
        // Explicitly call rpc_protocol_client_wrapper::stop() for the erased
        // item and hold the messaging_service shared pointer till it's over.
        // This will make sure messaging_service::stop() blocks until
        // client->stop() is over.
        //
        (void)client->stop().finally([id, client, ms = shared_from_this()] {
            mlogger.debug("dropped connection to {}", id.addr);
        }).discard_result();
        found = true;
    }
    return found;
}

void messaging_service::remove_error_rpc_client(messaging_verb verb, msg_addr id) {
    if (remove_rpc_client_one(_clients[get_rpc_client_idx(verb)], id, true)) {
        for (auto&& cb : _connection_drop_notifiers) {
            cb(id.addr);
        }
    }
}

void messaging_service::remove_rpc_client(msg_addr id) {
    for (auto& c : _clients) {
        remove_rpc_client_one(c, id, false);
    }
}

std::unique_ptr<messaging_service::rpc_protocol_wrapper>& messaging_service::rpc() {
    return _rpc;
}

rpc::sink<int32_t> messaging_service::make_sink_for_stream_mutation_fragments(rpc::source<frozen_mutation_fragment, rpc::optional<streaming::stream_mutation_fragments_cmd>>& source) {
    return source.make_sink<netw::serializer, int32_t>();
}

future<std::tuple<rpc::sink<frozen_mutation_fragment, streaming::stream_mutation_fragments_cmd>, rpc::source<int32_t>>>
messaging_service::make_sink_and_source_for_stream_mutation_fragments(utils::UUID schema_id, utils::UUID plan_id, utils::UUID cf_id, uint64_t estimated_partitions, streaming::stream_reason reason, msg_addr id) {
    using value_type = std::tuple<rpc::sink<frozen_mutation_fragment, streaming::stream_mutation_fragments_cmd>, rpc::source<int32_t>>;
    if (is_stopping()) {
        return make_exception_future<value_type>(rpc::closed_error());
    }
    auto rpc_client = get_rpc_client(messaging_verb::STREAM_MUTATION_FRAGMENTS, id);
    return rpc_client->make_stream_sink<netw::serializer, frozen_mutation_fragment, streaming::stream_mutation_fragments_cmd>().then([this, plan_id, schema_id, cf_id, estimated_partitions, reason, rpc_client] (rpc::sink<frozen_mutation_fragment, streaming::stream_mutation_fragments_cmd> sink) mutable {
        auto rpc_handler = rpc()->make_client<rpc::source<int32_t> (utils::UUID, utils::UUID, utils::UUID, uint64_t, streaming::stream_reason, rpc::sink<frozen_mutation_fragment, streaming::stream_mutation_fragments_cmd>)>(messaging_verb::STREAM_MUTATION_FRAGMENTS);
        return rpc_handler(*rpc_client , plan_id, schema_id, cf_id, estimated_partitions, reason, sink).then_wrapped([sink, rpc_client] (future<rpc::source<int32_t>> source) mutable {
            return (source.failed() ? sink.close() : make_ready_future<>()).then([sink = std::move(sink), source = std::move(source)] () mutable {
                return make_ready_future<value_type>(value_type(std::move(sink), std::move(source.get0())));
            });
        });
    });
}

void messaging_service::register_stream_mutation_fragments(std::function<future<rpc::sink<int32_t>> (const rpc::client_info& cinfo, UUID plan_id, UUID schema_id, UUID cf_id, uint64_t estimated_partitions, rpc::optional<streaming::stream_reason>, rpc::source<frozen_mutation_fragment, rpc::optional<streaming::stream_mutation_fragments_cmd>> source)>&& func) {
    register_handler(this, messaging_verb::STREAM_MUTATION_FRAGMENTS, std::move(func));
}

future<> messaging_service::unregister_stream_mutation_fragments() {
    return unregister_handler(messaging_verb::STREAM_MUTATION_FRAGMENTS);
}

template<class SinkType, class SourceType>
future<std::tuple<rpc::sink<SinkType>, rpc::source<SourceType>>>
do_make_sink_source(messaging_verb verb, uint32_t repair_meta_id, shared_ptr<messaging_service::rpc_protocol_client_wrapper> rpc_client, std::unique_ptr<messaging_service::rpc_protocol_wrapper>& rpc) {
    using value_type = std::tuple<rpc::sink<SinkType>, rpc::source<SourceType>>;
    return rpc_client->make_stream_sink<netw::serializer, SinkType>().then([&rpc, verb, repair_meta_id, rpc_client] (rpc::sink<SinkType> sink) mutable {
        auto rpc_handler = rpc->make_client<rpc::source<SourceType> (uint32_t, rpc::sink<SinkType>)>(verb);
        return rpc_handler(*rpc_client, repair_meta_id, sink).then_wrapped([sink, rpc_client] (future<rpc::source<SourceType>> source) mutable {
            return (source.failed() ? sink.close() : make_ready_future<>()).then([sink = std::move(sink), source = std::move(source)] () mutable {
                return make_ready_future<value_type>(value_type(std::move(sink), std::move(source.get0())));
            });
        });
    });
}

// Wrapper for REPAIR_GET_ROW_DIFF_WITH_RPC_STREAM
future<std::tuple<rpc::sink<repair_hash_with_cmd>, rpc::source<repair_row_on_wire_with_cmd>>>
messaging_service::make_sink_and_source_for_repair_get_row_diff_with_rpc_stream(uint32_t repair_meta_id, msg_addr id) {
    auto verb = messaging_verb::REPAIR_GET_ROW_DIFF_WITH_RPC_STREAM;
    if (is_stopping()) {
        return make_exception_future<std::tuple<rpc::sink<repair_hash_with_cmd>, rpc::source<repair_row_on_wire_with_cmd>>>(rpc::closed_error());
    }
    auto rpc_client = get_rpc_client(verb, id);
    return do_make_sink_source<repair_hash_with_cmd, repair_row_on_wire_with_cmd>(verb, repair_meta_id, std::move(rpc_client), rpc());
}

rpc::sink<repair_row_on_wire_with_cmd> messaging_service::make_sink_for_repair_get_row_diff_with_rpc_stream(rpc::source<repair_hash_with_cmd>& source) {
    return source.make_sink<netw::serializer, repair_row_on_wire_with_cmd>();
}

void messaging_service::register_repair_get_row_diff_with_rpc_stream(std::function<future<rpc::sink<repair_row_on_wire_with_cmd>> (const rpc::client_info& cinfo, uint32_t repair_meta_id, rpc::source<repair_hash_with_cmd> source)>&& func) {
    register_handler(this, messaging_verb::REPAIR_GET_ROW_DIFF_WITH_RPC_STREAM, std::move(func));
}
future<> messaging_service::unregister_repair_get_row_diff_with_rpc_stream() {
    return unregister_handler(messaging_verb::REPAIR_GET_ROW_DIFF_WITH_RPC_STREAM);
}

// Wrapper for REPAIR_PUT_ROW_DIFF_WITH_RPC_STREAM
future<std::tuple<rpc::sink<repair_row_on_wire_with_cmd>, rpc::source<repair_stream_cmd>>>
messaging_service::make_sink_and_source_for_repair_put_row_diff_with_rpc_stream(uint32_t repair_meta_id, msg_addr id) {
    auto verb = messaging_verb::REPAIR_PUT_ROW_DIFF_WITH_RPC_STREAM;
    if (is_stopping()) {
        return make_exception_future<std::tuple<rpc::sink<repair_row_on_wire_with_cmd>, rpc::source<repair_stream_cmd>>>(rpc::closed_error());
    }
    auto rpc_client = get_rpc_client(verb, id);
    return do_make_sink_source<repair_row_on_wire_with_cmd, repair_stream_cmd>(verb, repair_meta_id, std::move(rpc_client), rpc());
}

rpc::sink<repair_stream_cmd> messaging_service::make_sink_for_repair_put_row_diff_with_rpc_stream(rpc::source<repair_row_on_wire_with_cmd>& source) {
    return source.make_sink<netw::serializer, repair_stream_cmd>();
}

void messaging_service::register_repair_put_row_diff_with_rpc_stream(std::function<future<rpc::sink<repair_stream_cmd>> (const rpc::client_info& cinfo, uint32_t repair_meta_id, rpc::source<repair_row_on_wire_with_cmd> source)>&& func) {
    register_handler(this, messaging_verb::REPAIR_PUT_ROW_DIFF_WITH_RPC_STREAM, std::move(func));
}
future<> messaging_service::unregister_repair_put_row_diff_with_rpc_stream() {
    return unregister_handler(messaging_verb::REPAIR_PUT_ROW_DIFF_WITH_RPC_STREAM);
}

// Wrapper for REPAIR_GET_FULL_ROW_HASHES_WITH_RPC_STREAM
future<std::tuple<rpc::sink<repair_stream_cmd>, rpc::source<repair_hash_with_cmd>>>
messaging_service::make_sink_and_source_for_repair_get_full_row_hashes_with_rpc_stream(uint32_t repair_meta_id, msg_addr id) {
    auto verb = messaging_verb::REPAIR_GET_FULL_ROW_HASHES_WITH_RPC_STREAM;
    if (is_stopping()) {
        return make_exception_future<std::tuple<rpc::sink<repair_stream_cmd>, rpc::source<repair_hash_with_cmd>>>(rpc::closed_error());
    }
    auto rpc_client = get_rpc_client(verb, id);
    return do_make_sink_source<repair_stream_cmd, repair_hash_with_cmd>(verb, repair_meta_id, std::move(rpc_client), rpc());
}

rpc::sink<repair_hash_with_cmd> messaging_service::make_sink_for_repair_get_full_row_hashes_with_rpc_stream(rpc::source<repair_stream_cmd>& source) {
    return source.make_sink<netw::serializer, repair_hash_with_cmd>();
}

void messaging_service::register_repair_get_full_row_hashes_with_rpc_stream(std::function<future<rpc::sink<repair_hash_with_cmd>> (const rpc::client_info& cinfo, uint32_t repair_meta_id, rpc::source<repair_stream_cmd> source)>&& func) {
    register_handler(this, messaging_verb::REPAIR_GET_FULL_ROW_HASHES_WITH_RPC_STREAM, std::move(func));
}
future<> messaging_service::unregister_repair_get_full_row_hashes_with_rpc_stream() {
    return unregister_handler(messaging_verb::REPAIR_GET_FULL_ROW_HASHES_WITH_RPC_STREAM);
}

// Send a message for verb
template <typename MsgIn, typename... MsgOut>
auto send_message(messaging_service* ms, messaging_verb verb, msg_addr id, MsgOut&&... msg) {
    auto rpc_handler = ms->rpc()->make_client<MsgIn(MsgOut...)>(verb);
    if (ms->is_stopping()) {
        using futurator = futurize<std::result_of_t<decltype(rpc_handler)(rpc_protocol::client&, MsgOut...)>>;
        return futurator::make_exception_future(rpc::closed_error());
    }
    auto rpc_client_ptr = ms->get_rpc_client(verb, id);
    auto& rpc_client = *rpc_client_ptr;
    return rpc_handler(rpc_client, std::forward<MsgOut>(msg)...).then_wrapped([ms = ms->shared_from_this(), id, verb, rpc_client_ptr = std::move(rpc_client_ptr)] (auto&& f) {
        try {
            if (f.failed()) {
                ms->increment_dropped_messages(verb);
                f.get();
                assert(false); // never reached
            }
            return std::move(f);
        } catch (rpc::closed_error&) {
            // This is a transport error
            ms->remove_error_rpc_client(verb, id);
            throw;
        } catch (...) {
            // This is expected to be a rpc server error, e.g., the rpc handler throws a std::runtime_error.
            throw;
        }
    });
}

// TODO: Remove duplicated code in send_message
template <typename MsgIn, typename Timeout, typename... MsgOut>
auto send_message_timeout(messaging_service* ms, messaging_verb verb, msg_addr id, Timeout timeout, MsgOut&&... msg) {
    auto rpc_handler = ms->rpc()->make_client<MsgIn(MsgOut...)>(verb);
    if (ms->is_stopping()) {
        using futurator = futurize<std::result_of_t<decltype(rpc_handler)(rpc_protocol::client&, MsgOut...)>>;
        return futurator::make_exception_future(rpc::closed_error());
    }
    auto rpc_client_ptr = ms->get_rpc_client(verb, id);
    auto& rpc_client = *rpc_client_ptr;
    return rpc_handler(rpc_client, timeout, std::forward<MsgOut>(msg)...).then_wrapped([ms = ms->shared_from_this(), id, verb, rpc_client_ptr = std::move(rpc_client_ptr)] (auto&& f) {
        try {
            if (f.failed()) {
                ms->increment_dropped_messages(verb);
                f.get();
                assert(false); // never reached
            }
            return std::move(f);
        } catch (rpc::closed_error&) {
            // This is a transport error
            ms->remove_error_rpc_client(verb, id);
            throw;
        } catch (...) {
            // This is expected to be a rpc server error, e.g., the rpc handler throws a std::runtime_error.
            throw;
        }
    });
}

// Send one way message for verb
template <typename... MsgOut>
auto send_message_oneway(messaging_service* ms, messaging_verb verb, msg_addr id, MsgOut&&... msg) {
    return send_message<rpc::no_wait_type>(ms, std::move(verb), std::move(id), std::forward<MsgOut>(msg)...);
}

// Send one way message for verb
template <typename Timeout, typename... MsgOut>
auto send_message_oneway_timeout(messaging_service* ms, Timeout timeout, messaging_verb verb, msg_addr id, MsgOut&&... msg) {
    return send_message_timeout<rpc::no_wait_type>(ms, std::move(verb), std::move(id), timeout, std::forward<MsgOut>(msg)...);
}

// Wrappers for verbs

// PREPARE_MESSAGE
void messaging_service::register_prepare_message(std::function<future<streaming::prepare_message> (const rpc::client_info& cinfo,
        streaming::prepare_message msg, UUID plan_id, sstring description, rpc::optional<streaming::stream_reason> reason)>&& func) {
    register_handler(this, messaging_verb::PREPARE_MESSAGE, std::move(func));
}
future<streaming::prepare_message> messaging_service::send_prepare_message(msg_addr id, streaming::prepare_message msg, UUID plan_id,
        sstring description, streaming::stream_reason reason) {
    return send_message<streaming::prepare_message>(this, messaging_verb::PREPARE_MESSAGE, id,
        std::move(msg), plan_id, std::move(description), reason);
}
future<> messaging_service::unregister_prepare_message() {
    return unregister_handler(messaging_verb::PREPARE_MESSAGE);
}

// PREPARE_DONE_MESSAGE
void messaging_service::register_prepare_done_message(std::function<future<> (const rpc::client_info& cinfo, UUID plan_id, unsigned dst_cpu_id)>&& func) {
    register_handler(this, messaging_verb::PREPARE_DONE_MESSAGE, std::move(func));
}
future<> messaging_service::send_prepare_done_message(msg_addr id, UUID plan_id, unsigned dst_cpu_id) {
    return send_message<void>(this, messaging_verb::PREPARE_DONE_MESSAGE, id,
        plan_id, dst_cpu_id);
}
future<> messaging_service::unregister_prepare_done_message() {
    return unregister_handler(messaging_verb::PREPARE_DONE_MESSAGE);
}

// STREAM_MUTATION_DONE
void messaging_service::register_stream_mutation_done(std::function<future<> (const rpc::client_info& cinfo,
        UUID plan_id, dht::token_range_vector ranges, UUID cf_id, unsigned dst_cpu_id)>&& func) {
    register_handler(this, messaging_verb::STREAM_MUTATION_DONE,
            [func = std::move(func)] (const rpc::client_info& cinfo,
                    UUID plan_id, std::vector<wrapping_range<dht::token>> ranges,
                    UUID cf_id, unsigned dst_cpu_id) mutable {
        return func(cinfo, plan_id, ::compat::unwrap(std::move(ranges)), cf_id, dst_cpu_id);
    });
}
future<> messaging_service::send_stream_mutation_done(msg_addr id, UUID plan_id, dht::token_range_vector ranges, UUID cf_id, unsigned dst_cpu_id) {
    return send_message<void>(this, messaging_verb::STREAM_MUTATION_DONE, id,
        plan_id, std::move(ranges), cf_id, dst_cpu_id);
}
future<> messaging_service::unregister_stream_mutation_done() {
    return unregister_handler(messaging_verb::STREAM_MUTATION_DONE);
}

// COMPLETE_MESSAGE
void messaging_service::register_complete_message(std::function<future<> (const rpc::client_info& cinfo, UUID plan_id, unsigned dst_cpu_id, rpc::optional<bool> failed)>&& func) {
    register_handler(this, messaging_verb::COMPLETE_MESSAGE, std::move(func));
}
future<> messaging_service::send_complete_message(msg_addr id, UUID plan_id, unsigned dst_cpu_id, bool failed) {
    return send_message<void>(this, messaging_verb::COMPLETE_MESSAGE, id,
        plan_id, dst_cpu_id, failed);
}
future<> messaging_service::unregister_complete_message() {
    return unregister_handler(messaging_verb::COMPLETE_MESSAGE);
}

void messaging_service::register_gossip_echo(std::function<future<> ()>&& func) {
    register_handler(this, messaging_verb::GOSSIP_ECHO, std::move(func));
}
future<> messaging_service::unregister_gossip_echo() {
    return unregister_handler(netw::messaging_verb::GOSSIP_ECHO);
}
future<> messaging_service::send_gossip_echo(msg_addr id) {
    return send_message_timeout<void>(this, messaging_verb::GOSSIP_ECHO, std::move(id), 3000ms);
}

void messaging_service::register_gossip_shutdown(std::function<rpc::no_wait_type (inet_address from)>&& func) {
    register_handler(this, messaging_verb::GOSSIP_SHUTDOWN, std::move(func));
}
future<> messaging_service::unregister_gossip_shutdown() {
    return unregister_handler(netw::messaging_verb::GOSSIP_SHUTDOWN);
}
future<> messaging_service::send_gossip_shutdown(msg_addr id, inet_address from) {
    return send_message_oneway(this, messaging_verb::GOSSIP_SHUTDOWN, std::move(id), std::move(from));
}

// gossip syn
void messaging_service::register_gossip_digest_syn(std::function<rpc::no_wait_type (const rpc::client_info& cinfo, gossip_digest_syn)>&& func) {
    register_handler(this, messaging_verb::GOSSIP_DIGEST_SYN, std::move(func));
}
future<> messaging_service::unregister_gossip_digest_syn() {
    return unregister_handler(netw::messaging_verb::GOSSIP_DIGEST_SYN);
}
future<> messaging_service::send_gossip_digest_syn(msg_addr id, gossip_digest_syn msg) {
    return send_message_oneway(this, messaging_verb::GOSSIP_DIGEST_SYN, std::move(id), std::move(msg));
}

// gossip ack
void messaging_service::register_gossip_digest_ack(std::function<rpc::no_wait_type (const rpc::client_info& cinfo, gossip_digest_ack)>&& func) {
    register_handler(this, messaging_verb::GOSSIP_DIGEST_ACK, std::move(func));
}
future<> messaging_service::unregister_gossip_digest_ack() {
    return unregister_handler(netw::messaging_verb::GOSSIP_DIGEST_ACK);
}
future<> messaging_service::send_gossip_digest_ack(msg_addr id, gossip_digest_ack msg) {
    return send_message_oneway(this, messaging_verb::GOSSIP_DIGEST_ACK, std::move(id), std::move(msg));
}

// gossip ack2
void messaging_service::register_gossip_digest_ack2(std::function<rpc::no_wait_type (gossip_digest_ack2)>&& func) {
    register_handler(this, messaging_verb::GOSSIP_DIGEST_ACK2, std::move(func));
}
future<> messaging_service::unregister_gossip_digest_ack2() {
    return unregister_handler(netw::messaging_verb::GOSSIP_DIGEST_ACK2);
}
future<> messaging_service::send_gossip_digest_ack2(msg_addr id, gossip_digest_ack2 msg) {
    return send_message_oneway(this, messaging_verb::GOSSIP_DIGEST_ACK2, std::move(id), std::move(msg));
}

void messaging_service::register_definitions_update(std::function<rpc::no_wait_type (const rpc::client_info& cinfo, std::vector<frozen_mutation> fm,
            rpc::optional<std::vector<canonical_mutation>> cm)>&& func) {
    register_handler(this, netw::messaging_verb::DEFINITIONS_UPDATE, std::move(func));
}
future<> messaging_service::unregister_definitions_update() {
    return unregister_handler(netw::messaging_verb::DEFINITIONS_UPDATE);
}
future<> messaging_service::send_definitions_update(msg_addr id, std::vector<frozen_mutation> fm, std::vector<canonical_mutation> cm) {
    return send_message_oneway(this, messaging_verb::DEFINITIONS_UPDATE, std::move(id), std::move(fm), std::move(cm));
}

void messaging_service::register_migration_request(std::function<future<rpc::tuple<std::vector<frozen_mutation>, std::vector<canonical_mutation>>>
        (const rpc::client_info&, rpc::optional<schema_pull_options>)>&& func) {
    register_handler(this, netw::messaging_verb::MIGRATION_REQUEST, std::move(func));
}
future<> messaging_service::unregister_migration_request() {
    return unregister_handler(netw::messaging_verb::MIGRATION_REQUEST);
}
future<rpc::tuple<std::vector<frozen_mutation>, rpc::optional<std::vector<canonical_mutation>>>> messaging_service::send_migration_request(msg_addr id,
        schema_pull_options options) {
    return send_message<future<rpc::tuple<std::vector<frozen_mutation>, rpc::optional<std::vector<canonical_mutation>>>>>(this, messaging_verb::MIGRATION_REQUEST,
            std::move(id), options);
}

void messaging_service::register_mutation(std::function<future<rpc::no_wait_type> (const rpc::client_info&, rpc::opt_time_point, frozen_mutation fm, std::vector<inet_address> forward,
    inet_address reply_to, unsigned shard, response_id_type response_id, rpc::optional<std::optional<tracing::trace_info>> trace_info)>&& func) {
    register_handler(this, netw::messaging_verb::MUTATION, std::move(func));
}
future<> messaging_service::unregister_mutation() {
    return unregister_handler(netw::messaging_verb::MUTATION);
}
future<> messaging_service::send_mutation(msg_addr id, clock_type::time_point timeout, const frozen_mutation& fm, std::vector<inet_address> forward,
    inet_address reply_to, unsigned shard, response_id_type response_id, std::optional<tracing::trace_info> trace_info) {
    return send_message_oneway_timeout(this, timeout, messaging_verb::MUTATION, std::move(id), fm, std::move(forward),
        std::move(reply_to), shard, std::move(response_id), std::move(trace_info));
}

void messaging_service::register_counter_mutation(std::function<future<> (const rpc::client_info&, rpc::opt_time_point, std::vector<frozen_mutation> fms, db::consistency_level cl, std::optional<tracing::trace_info> trace_info)>&& func) {
    register_handler(this, netw::messaging_verb::COUNTER_MUTATION, std::move(func));
}
future<> messaging_service::unregister_counter_mutation() {
    return unregister_handler(netw::messaging_verb::COUNTER_MUTATION);
}
future<> messaging_service::send_counter_mutation(msg_addr id, clock_type::time_point timeout, std::vector<frozen_mutation> fms, db::consistency_level cl, std::optional<tracing::trace_info> trace_info) {
    return send_message_timeout<void>(this, messaging_verb::COUNTER_MUTATION, std::move(id), timeout, std::move(fms), cl, std::move(trace_info));
}

void messaging_service::register_mutation_done(std::function<future<rpc::no_wait_type> (const rpc::client_info& cinfo, unsigned shard, response_id_type response_id, rpc::optional<db::view::update_backlog> backlog)>&& func) {
    register_handler(this, netw::messaging_verb::MUTATION_DONE, std::move(func));
}
future<> messaging_service::unregister_mutation_done() {
    return unregister_handler(netw::messaging_verb::MUTATION_DONE);
}
future<> messaging_service::send_mutation_done(msg_addr id, unsigned shard, response_id_type response_id, db::view::update_backlog backlog) {
    return send_message_oneway(this, messaging_verb::MUTATION_DONE, std::move(id), shard, std::move(response_id), std::move(backlog));
}

void messaging_service::register_mutation_failed(std::function<future<rpc::no_wait_type> (const rpc::client_info& cinfo, unsigned shard, response_id_type response_id, size_t num_failed, rpc::optional<db::view::update_backlog> backlog)>&& func) {
    register_handler(this, netw::messaging_verb::MUTATION_FAILED, std::move(func));
}
future<> messaging_service::unregister_mutation_failed() {
    return unregister_handler(netw::messaging_verb::MUTATION_FAILED);
}
future<> messaging_service::send_mutation_failed(msg_addr id, unsigned shard, response_id_type response_id, size_t num_failed, db::view::update_backlog backlog) {
    return send_message_oneway(this, messaging_verb::MUTATION_FAILED, std::move(id), shard, std::move(response_id), num_failed, std::move(backlog));
}

void messaging_service::register_read_data(std::function<future<rpc::tuple<foreign_ptr<lw_shared_ptr<query::result>>, cache_temperature>> (const rpc::client_info&, rpc::opt_time_point t, query::read_command cmd, ::compat::wrapping_partition_range pr, rpc::optional<query::digest_algorithm> oda)>&& func) {
    register_handler(this, netw::messaging_verb::READ_DATA, std::move(func));
}
future<> messaging_service::unregister_read_data() {
    return unregister_handler(netw::messaging_verb::READ_DATA);
}
future<rpc::tuple<query::result, rpc::optional<cache_temperature>>> messaging_service::send_read_data(msg_addr id, clock_type::time_point timeout, const query::read_command& cmd, const dht::partition_range& pr, query::digest_algorithm da) {
    return send_message_timeout<future<rpc::tuple<query::result, rpc::optional<cache_temperature>>>>(this, messaging_verb::READ_DATA, std::move(id), timeout, cmd, pr, da);
}

void messaging_service::register_get_schema_version(std::function<future<frozen_schema>(unsigned, table_schema_version)>&& func) {
    register_handler(this, netw::messaging_verb::GET_SCHEMA_VERSION, std::move(func));
}
future<> messaging_service::unregister_get_schema_version() {
    return unregister_handler(netw::messaging_verb::GET_SCHEMA_VERSION);
}
future<frozen_schema> messaging_service::send_get_schema_version(msg_addr dst, table_schema_version v) {
    return send_message<frozen_schema>(this, messaging_verb::GET_SCHEMA_VERSION, dst, static_cast<unsigned>(dst.cpu_id), v);
}

void messaging_service::register_schema_check(std::function<future<utils::UUID>()>&& func) {
    register_handler(this, netw::messaging_verb::SCHEMA_CHECK, std::move(func));
}
future<> messaging_service::unregister_schema_check() {
    return unregister_handler(netw::messaging_verb::SCHEMA_CHECK);
}
future<utils::UUID> messaging_service::send_schema_check(msg_addr dst) {
    return send_message<utils::UUID>(this, netw::messaging_verb::SCHEMA_CHECK, dst);
}

void messaging_service::register_read_mutation_data(std::function<future<rpc::tuple<foreign_ptr<lw_shared_ptr<reconcilable_result>>, cache_temperature>> (const rpc::client_info&, rpc::opt_time_point t, query::read_command cmd, ::compat::wrapping_partition_range pr)>&& func) {
    register_handler(this, netw::messaging_verb::READ_MUTATION_DATA, std::move(func));
}
future<> messaging_service::unregister_read_mutation_data() {
    return unregister_handler(netw::messaging_verb::READ_MUTATION_DATA);
}
future<rpc::tuple<reconcilable_result, rpc::optional<cache_temperature>>> messaging_service::send_read_mutation_data(msg_addr id, clock_type::time_point timeout, const query::read_command& cmd, const dht::partition_range& pr) {
    return send_message_timeout<future<rpc::tuple<reconcilable_result, rpc::optional<cache_temperature>>>>(this, messaging_verb::READ_MUTATION_DATA, std::move(id), timeout, cmd, pr);
}

void messaging_service::register_read_digest(std::function<future<rpc::tuple<query::result_digest, api::timestamp_type, cache_temperature>> (const rpc::client_info&, rpc::opt_time_point timeout, query::read_command cmd, ::compat::wrapping_partition_range pr, rpc::optional<query::digest_algorithm> oda)>&& func) {
    register_handler(this, netw::messaging_verb::READ_DIGEST, std::move(func));
}
future<> messaging_service::unregister_read_digest() {
    return unregister_handler(netw::messaging_verb::READ_DIGEST);
}
future<rpc::tuple<query::result_digest, rpc::optional<api::timestamp_type>, rpc::optional<cache_temperature>>> messaging_service::send_read_digest(msg_addr id, clock_type::time_point timeout, const query::read_command& cmd, const dht::partition_range& pr, query::digest_algorithm da) {
    return send_message_timeout<future<rpc::tuple<query::result_digest, rpc::optional<api::timestamp_type>, rpc::optional<cache_temperature>>>>(this, netw::messaging_verb::READ_DIGEST, std::move(id), timeout, cmd, pr, da);
}

// Wrapper for TRUNCATE
void messaging_service::register_truncate(std::function<future<> (sstring, sstring)>&& func) {
    register_handler(this, netw::messaging_verb::TRUNCATE, std::move(func));
}

future<> messaging_service::unregister_truncate() {
    return unregister_handler(netw::messaging_verb::TRUNCATE);
}

future<> messaging_service::send_truncate(msg_addr id, std::chrono::milliseconds timeout, sstring ks, sstring cf) {
    return send_message_timeout<void>(this, netw::messaging_verb::TRUNCATE, std::move(id), std::move(timeout), std::move(ks), std::move(cf));
}

// Wrapper for REPLICATION_FINISHED
void messaging_service::register_replication_finished(std::function<future<> (inet_address)>&& func) {
    register_handler(this, messaging_verb::REPLICATION_FINISHED, std::move(func));
}
future<> messaging_service::unregister_replication_finished() {
    return unregister_handler(messaging_verb::REPLICATION_FINISHED);
}
future<> messaging_service::send_replication_finished(msg_addr id, inet_address from) {
    // FIXME: getRpcTimeout : conf.request_timeout_in_ms
    return send_message_timeout<void>(this, messaging_verb::REPLICATION_FINISHED, std::move(id), 10000ms, std::move(from));
}

// Wrapper for REPAIR_CHECKSUM_RANGE
void messaging_service::register_repair_checksum_range(
        std::function<future<partition_checksum> (sstring keyspace,
                sstring cf, dht::token_range range, rpc::optional<repair_checksum> hash_version)>&& f) {
    register_handler(this, messaging_verb::REPAIR_CHECKSUM_RANGE, std::move(f));
}
future<> messaging_service::unregister_repair_checksum_range() {
    return unregister_handler(messaging_verb::REPAIR_CHECKSUM_RANGE);
}
future<partition_checksum> messaging_service::send_repair_checksum_range(
        msg_addr id, sstring keyspace, sstring cf, ::dht::token_range range, repair_checksum hash_version)
{
    return send_message<partition_checksum>(this,
            messaging_verb::REPAIR_CHECKSUM_RANGE, std::move(id),
            std::move(keyspace), std::move(cf), std::move(range), hash_version);
}

// Wrapper for REPAIR_GET_FULL_ROW_HASHES
void messaging_service::register_repair_get_full_row_hashes(std::function<future<repair_hash_set> (const rpc::client_info& cinfo, uint32_t repair_meta_id)>&& func) {
    register_handler(this, messaging_verb::REPAIR_GET_FULL_ROW_HASHES, std::move(func));
}
future<> messaging_service::unregister_repair_get_full_row_hashes() {
    return unregister_handler(messaging_verb::REPAIR_GET_FULL_ROW_HASHES);
}
future<repair_hash_set> messaging_service::send_repair_get_full_row_hashes(msg_addr id, uint32_t repair_meta_id) {
    return send_message<future<repair_hash_set>>(this, messaging_verb::REPAIR_GET_FULL_ROW_HASHES, std::move(id), repair_meta_id);
}

unsigned messaging_service::add_statement_tenant(sstring tenant_name, scheduling_group sg) {
    auto idx = _clients.size();
    auto scheduling_info_for_connection_index_size = _scheduling_info_for_connection_index.size();
    auto undo = defer([&] {
        _clients.resize(idx);
        _scheduling_info_for_connection_index.resize(scheduling_info_for_connection_index_size);
    });
    sstring statement_cookie = sstring("statement:") + tenant_name;
    sstring statement_ack_cookie = sstring("statement-ack:") + tenant_name;
    _clients.resize(_clients.size() + 2);
    // this functions as a way to delete an obsolete tenant with the same name but keeping _clients
    // indexing and _scheduling_info_for_connection_index indexing in sync.
    for (unsigned i = 0; i < _scheduling_info_for_connection_index.size(); i++) {
        if (_scheduling_info_for_connection_index[i].isolation_cookie == statement_cookie) {
            _scheduling_info_for_connection_index[i].isolation_cookie = "";
            _scheduling_info_for_connection_index[i+1].isolation_cookie = "";
            break;
        }
    }
    _scheduling_info_for_connection_index.emplace_back(sg, statement_cookie);
    _scheduling_info_for_connection_index.emplace_back(sg, statement_ack_cookie);
    _dynamic_tenants_to_client_idx.insert_or_assign(tenant_name, idx);
    undo.cancel();
    return idx;
}

// Wrapper for REPAIR_GET_COMBINED_ROW_HASH
void messaging_service::register_repair_get_combined_row_hash(std::function<future<get_combined_row_hash_response> (const rpc::client_info& cinfo, uint32_t repair_meta_id, std::optional<repair_sync_boundary> common_sync_boundary)>&& func) {
    register_handler(this, messaging_verb::REPAIR_GET_COMBINED_ROW_HASH, std::move(func));
}
future<> messaging_service::unregister_repair_get_combined_row_hash() {
    return unregister_handler(messaging_verb::REPAIR_GET_COMBINED_ROW_HASH);
}
future<get_combined_row_hash_response> messaging_service::send_repair_get_combined_row_hash(msg_addr id, uint32_t repair_meta_id, std::optional<repair_sync_boundary> common_sync_boundary) {
    return send_message<future<get_combined_row_hash_response>>(this, messaging_verb::REPAIR_GET_COMBINED_ROW_HASH, std::move(id), repair_meta_id, std::move(common_sync_boundary));
}

void messaging_service::register_repair_get_sync_boundary(std::function<future<get_sync_boundary_response> (const rpc::client_info& cinfo, uint32_t repair_meta_id, std::optional<repair_sync_boundary> skipped_sync_boundary)>&& func) {
    register_handler(this, messaging_verb::REPAIR_GET_SYNC_BOUNDARY, std::move(func));
}
future<> messaging_service::unregister_repair_get_sync_boundary() {
    return unregister_handler(messaging_verb::REPAIR_GET_SYNC_BOUNDARY);
}
future<get_sync_boundary_response> messaging_service::send_repair_get_sync_boundary(msg_addr id, uint32_t repair_meta_id, std::optional<repair_sync_boundary> skipped_sync_boundary) {
    return send_message<future<get_sync_boundary_response>>(this, messaging_verb::REPAIR_GET_SYNC_BOUNDARY, std::move(id), repair_meta_id, std::move(skipped_sync_boundary));
}

// Wrapper for REPAIR_GET_ROW_DIFF
void messaging_service::register_repair_get_row_diff(std::function<future<repair_rows_on_wire> (const rpc::client_info& cinfo, uint32_t repair_meta_id, repair_hash_set set_diff, bool needs_all_rows)>&& func) {
    register_handler(this, messaging_verb::REPAIR_GET_ROW_DIFF, std::move(func));
}
future<> messaging_service::unregister_repair_get_row_diff() {
    return unregister_handler(messaging_verb::REPAIR_GET_ROW_DIFF);
}
future<repair_rows_on_wire> messaging_service::send_repair_get_row_diff(msg_addr id, uint32_t repair_meta_id, repair_hash_set set_diff, bool needs_all_rows) {
    return send_message<future<repair_rows_on_wire>>(this, messaging_verb::REPAIR_GET_ROW_DIFF, std::move(id), repair_meta_id, std::move(set_diff), needs_all_rows);
}

// Wrapper for REPAIR_PUT_ROW_DIFF
void messaging_service::register_repair_put_row_diff(std::function<future<> (const rpc::client_info& cinfo, uint32_t repair_meta_id, repair_rows_on_wire row_diff)>&& func) {
    register_handler(this, messaging_verb::REPAIR_PUT_ROW_DIFF, std::move(func));
}
future<> messaging_service::unregister_repair_put_row_diff() {
    return unregister_handler(messaging_verb::REPAIR_PUT_ROW_DIFF);
}
future<> messaging_service::send_repair_put_row_diff(msg_addr id, uint32_t repair_meta_id, repair_rows_on_wire row_diff) {
    return send_message<void>(this, messaging_verb::REPAIR_PUT_ROW_DIFF, std::move(id), repair_meta_id, std::move(row_diff));
}

// Wrapper for REPAIR_ROW_LEVEL_START
void messaging_service::register_repair_row_level_start(std::function<future<repair_row_level_start_response> (const rpc::client_info& cinfo, uint32_t repair_meta_id, sstring keyspace_name, sstring cf_name, dht::token_range range, row_level_diff_detect_algorithm algo, uint64_t max_row_buf_size, uint64_t seed, unsigned remote_shard, unsigned remote_shard_count, unsigned remote_ignore_msb, sstring remote_partitioner_name, table_schema_version schema_version, rpc::optional<streaming::stream_reason> reason)>&& func) {
    register_handler(this, messaging_verb::REPAIR_ROW_LEVEL_START, std::move(func));
}
future<> messaging_service::unregister_repair_row_level_start() {
    return unregister_handler(messaging_verb::REPAIR_ROW_LEVEL_START);
}
future<rpc::optional<repair_row_level_start_response>> messaging_service::send_repair_row_level_start(msg_addr id, uint32_t repair_meta_id, sstring keyspace_name, sstring cf_name, dht::token_range range, row_level_diff_detect_algorithm algo, uint64_t max_row_buf_size, uint64_t seed, unsigned remote_shard, unsigned remote_shard_count, unsigned remote_ignore_msb, sstring remote_partitioner_name, table_schema_version schema_version, streaming::stream_reason reason) {
    return send_message<rpc::optional<repair_row_level_start_response>>(this, messaging_verb::REPAIR_ROW_LEVEL_START, std::move(id), repair_meta_id, std::move(keyspace_name), std::move(cf_name), std::move(range), algo, max_row_buf_size, seed, remote_shard, remote_shard_count, remote_ignore_msb, std::move(remote_partitioner_name), std::move(schema_version), reason);
}

// Wrapper for REPAIR_ROW_LEVEL_STOP
void messaging_service::register_repair_row_level_stop(std::function<future<> (const rpc::client_info& cinfo, uint32_t repair_meta_id, sstring keyspace_name, sstring cf_name, dht::token_range range)>&& func) {
    register_handler(this, messaging_verb::REPAIR_ROW_LEVEL_STOP, std::move(func));
}
future<> messaging_service::unregister_repair_row_level_stop() {
    return unregister_handler(messaging_verb::REPAIR_ROW_LEVEL_STOP);
}
future<> messaging_service::send_repair_row_level_stop(msg_addr id, uint32_t repair_meta_id, sstring keyspace_name, sstring cf_name, dht::token_range range) {
    return send_message<void>(this, messaging_verb::REPAIR_ROW_LEVEL_STOP, std::move(id), repair_meta_id, std::move(keyspace_name), std::move(cf_name), std::move(range));
}

// Wrapper for REPAIR_GET_ESTIMATED_PARTITIONS
void messaging_service::register_repair_get_estimated_partitions(std::function<future<uint64_t> (const rpc::client_info& cinfo, uint32_t repair_meta_id)>&& func) {
    register_handler(this, messaging_verb::REPAIR_GET_ESTIMATED_PARTITIONS, std::move(func));
}
future<> messaging_service::unregister_repair_get_estimated_partitions() {
    return unregister_handler(messaging_verb::REPAIR_GET_ESTIMATED_PARTITIONS);
}
future<uint64_t> messaging_service::send_repair_get_estimated_partitions(msg_addr id, uint32_t repair_meta_id) {
    return send_message<future<uint64_t>>(this, messaging_verb::REPAIR_GET_ESTIMATED_PARTITIONS, std::move(id), repair_meta_id);
}

// Wrapper for REPAIR_SET_ESTIMATED_PARTITIONS
void messaging_service::register_repair_set_estimated_partitions(std::function<future<> (const rpc::client_info& cinfo, uint32_t repair_meta_id, uint64_t estimated_partitions)>&& func) {
    register_handler(this, messaging_verb::REPAIR_SET_ESTIMATED_PARTITIONS, std::move(func));
}
future<> messaging_service::unregister_repair_set_estimated_partitions() {
    return unregister_handler(messaging_verb::REPAIR_SET_ESTIMATED_PARTITIONS);
}
future<> messaging_service::send_repair_set_estimated_partitions(msg_addr id, uint32_t repair_meta_id, uint64_t estimated_partitions) {
    return send_message<void>(this, messaging_verb::REPAIR_SET_ESTIMATED_PARTITIONS, std::move(id), repair_meta_id, estimated_partitions);
}

// Wrapper for REPAIR_GET_DIFF_ALGORITHMS
void messaging_service::register_repair_get_diff_algorithms(std::function<future<std::vector<row_level_diff_detect_algorithm>> (const rpc::client_info& cinfo)>&& func) {
    register_handler(this, messaging_verb::REPAIR_GET_DIFF_ALGORITHMS, std::move(func));
}
future<> messaging_service::unregister_repair_get_diff_algorithms() {
    return unregister_handler(messaging_verb::REPAIR_GET_DIFF_ALGORITHMS);
}
future<std::vector<row_level_diff_detect_algorithm>> messaging_service::send_repair_get_diff_algorithms(msg_addr id) {
    return send_message<future<std::vector<row_level_diff_detect_algorithm>>>(this, messaging_verb::REPAIR_GET_DIFF_ALGORITHMS, std::move(id));
}

void
messaging_service::register_paxos_prepare(std::function<future<foreign_ptr<std::unique_ptr<service::paxos::prepare_response>>>(
        const rpc::client_info&, rpc::opt_time_point, query::read_command cmd, partition_key key, utils::UUID ballot,
        bool only_digest, query::digest_algorithm da, std::optional<tracing::trace_info>)>&& func) {
    register_handler(this, messaging_verb::PAXOS_PREPARE, std::move(func));
}
future<> messaging_service::unregister_paxos_prepare() {
    return unregister_handler(netw::messaging_verb::PAXOS_PREPARE);
}
future<service::paxos::prepare_response>
messaging_service::send_paxos_prepare(gms::inet_address peer, clock_type::time_point timeout,
        const query::read_command& cmd, const partition_key& key, utils::UUID ballot,
        bool only_digest, query::digest_algorithm da, std::optional<tracing::trace_info> trace_info) {
    return send_message_timeout<service::paxos::prepare_response>(this,
        messaging_verb::PAXOS_PREPARE, netw::msg_addr(peer), timeout, cmd, key, ballot, only_digest, da, std::move(trace_info));
}

void messaging_service::register_paxos_accept(std::function<future<bool>(
        const rpc::client_info&, rpc::opt_time_point, service::paxos::proposal proposal,
        std::optional<tracing::trace_info>)>&& func) {
    register_handler(this, messaging_verb::PAXOS_ACCEPT, std::move(func));
}
future<> messaging_service::unregister_paxos_accept() {
    return unregister_handler(netw::messaging_verb::PAXOS_ACCEPT);
}
future<bool>
messaging_service::send_paxos_accept(gms::inet_address peer, clock_type::time_point timeout,
        const service::paxos::proposal& proposal, std::optional<tracing::trace_info> trace_info) {

    return send_message_timeout<future<bool>>(this,
        messaging_verb::PAXOS_ACCEPT, netw::msg_addr(peer), timeout, proposal, std::move(trace_info));
}

void messaging_service::register_paxos_learn(std::function<future<rpc::no_wait_type> (const rpc::client_info&,
    rpc::opt_time_point, service::paxos::proposal decision, std::vector<inet_address> forward, inet_address reply_to,
    unsigned shard, response_id_type response_id, std::optional<tracing::trace_info> trace_info)>&& func) {
    register_handler(this, netw::messaging_verb::PAXOS_LEARN, std::move(func));
}
future<> messaging_service::unregister_paxos_learn() {
    return unregister_handler(netw::messaging_verb::PAXOS_LEARN);
}
future<> messaging_service::send_paxos_learn(msg_addr id, clock_type::time_point timeout, const service::paxos::proposal& decision,
    std::vector<inet_address> forward, inet_address reply_to, unsigned shard, response_id_type response_id,
    std::optional<tracing::trace_info> trace_info) {
    return send_message_oneway_timeout(this, timeout, messaging_verb::PAXOS_LEARN, std::move(id), decision, std::move(forward),
        std::move(reply_to), shard, std::move(response_id), std::move(trace_info));
}

void messaging_service::register_paxos_prune(std::function<future<rpc::no_wait_type>(
        const rpc::client_info&, rpc::opt_time_point, UUID schema_id, partition_key key, utils::UUID ballot, std::optional<tracing::trace_info>)>&& func) {
    register_handler(this, messaging_verb::PAXOS_PRUNE, std::move(func));
}
future<> messaging_service::unregister_paxos_prune() {
    return unregister_handler(netw::messaging_verb::PAXOS_PRUNE);
}
future<>
messaging_service::send_paxos_prune(gms::inet_address peer, clock_type::time_point timeout, UUID schema_id,
        const partition_key& key, utils::UUID ballot, std::optional<tracing::trace_info> trace_info) {
    return send_message_oneway_timeout(this, timeout, messaging_verb::PAXOS_PRUNE, netw::msg_addr(peer), schema_id, key, ballot, std::move(trace_info));
}

void messaging_service::register_hint_mutation(std::function<future<rpc::no_wait_type> (const rpc::client_info&, rpc::opt_time_point, frozen_mutation fm, std::vector<inet_address> forward,
        inet_address reply_to, unsigned shard, response_id_type response_id, rpc::optional<std::optional<tracing::trace_info>> trace_info)>&& func) {
    register_handler(this, netw::messaging_verb::HINT_MUTATION, std::move(func));
}
future<> messaging_service::unregister_hint_mutation() {
    return unregister_handler(netw::messaging_verb::HINT_MUTATION);
}
future<> messaging_service::send_hint_mutation(msg_addr id, clock_type::time_point timeout, const frozen_mutation& fm, std::vector<inet_address> forward,
        inet_address reply_to, unsigned shard, response_id_type response_id, std::optional<tracing::trace_info> trace_info) {
    return send_message_oneway_timeout(this, timeout, messaging_verb::HINT_MUTATION, std::move(id), fm, std::move(forward),
        std::move(reply_to), shard, std::move(response_id), std::move(trace_info));
}

} // namespace net<|MERGE_RESOLUTION|>--- conflicted
+++ resolved
@@ -602,10 +602,6 @@
 };
 
 scheduling_group
-<<<<<<< HEAD
-messaging_service::scheduling_group_for_verb(messaging_verb verb) {
-    return _scheduling_info_for_connection_index[get_rpc_client_idx(verb)].sched_group;
-=======
 messaging_service::scheduling_group_for_verb(messaging_verb verb) const {
     // We are not using get_rpc_client_idx() because it figures out the client
     // index based on the current scheduling group, which is relevant when
@@ -613,7 +609,6 @@
     // when registering handlers.
     const auto idx = s_rpc_client_idx_table[static_cast<size_t>(verb)];
     return _scheduling_info_for_connection_index[idx].sched_group;
->>>>>>> ef0bed72
 }
 
 scheduling_group
