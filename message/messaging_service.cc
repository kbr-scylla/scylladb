/*
 * Copyright (C) 2015 ScyllaDB
 */

/*
 * This file is part of Scylla.
 *
 * Scylla is free software: you can redistribute it and/or modify
 * it under the terms of the GNU Affero General Public License as published by
 * the Free Software Foundation, either version 3 of the License, or
 * (at your option) any later version.
 *
 * Scylla is distributed in the hope that it will be useful,
 * but WITHOUT ANY WARRANTY; without even the implied warranty of
 * MERCHANTABILITY or FITNESS FOR A PARTICULAR PURPOSE.  See the
 * GNU General Public License for more details.
 *
 * You should have received a copy of the GNU General Public License
 * along with Scylla.  If not, see <http://www.gnu.org/licenses/>.
 */

#include "message/messaging_service.hh"
#include <seastar/core/distributed.hh>
#include "gms/failure_detector.hh"
#include "gms/gossiper.hh"
#include "gms/inet_address_serializer.hh"
<<<<<<< HEAD
#include "service/storage_service.hh"
#include "service/qos/service_level_controller.hh"
=======
>>>>>>> 9d9d54c8
#include "streaming/prepare_message.hh"
#include "gms/gossip_digest_syn.hh"
#include "gms/gossip_digest_ack.hh"
#include "gms/gossip_digest_ack2.hh"
#include "gms/gossiper.hh"
#include "query-request.hh"
#include "query-result.hh"
#include <seastar/rpc/rpc.hh>
#include "db/config.hh"
#include "db/system_keyspace.hh"
#include "db/view/view_update_backlog.hh"
#include "dht/i_partitioner.hh"
#include "range.hh"
#include "frozen_schema.hh"
#include "repair/repair.hh"
#include "digest_algorithm.hh"
#include "service/paxos/proposal.hh"
#include "idl/consistency_level.dist.hh"
#include "idl/tracing.dist.hh"
#include "idl/result.dist.hh"
#include "idl/reconcilable_result.dist.hh"
#include "idl/ring_position.dist.hh"
#include "idl/keys.dist.hh"
#include "idl/uuid.dist.hh"
#include "idl/frozen_mutation.dist.hh"
#include "idl/frozen_schema.dist.hh"
#include "idl/streaming.dist.hh"
#include "idl/token.dist.hh"
#include "idl/gossip_digest.dist.hh"
#include "idl/read_command.dist.hh"
#include "idl/range.dist.hh"
#include "idl/partition_checksum.dist.hh"
#include "idl/query.dist.hh"
#include "idl/cache_temperature.dist.hh"
#include "idl/view.dist.hh"
#include "idl/mutation.dist.hh"
#include "idl/messaging_service.dist.hh"
#include "idl/paxos.dist.hh"
#include "serializer_impl.hh"
#include "serialization_visitors.hh"
#include "idl/consistency_level.dist.impl.hh"
#include "idl/tracing.dist.impl.hh"
#include "idl/result.dist.impl.hh"
#include "idl/reconcilable_result.dist.impl.hh"
#include "idl/ring_position.dist.impl.hh"
#include "idl/keys.dist.impl.hh"
#include "idl/uuid.dist.impl.hh"
#include "idl/frozen_mutation.dist.impl.hh"
#include "idl/frozen_schema.dist.impl.hh"
#include "idl/streaming.dist.impl.hh"
#include "idl/token.dist.impl.hh"
#include "idl/gossip_digest.dist.impl.hh"
#include "idl/read_command.dist.impl.hh"
#include "idl/range.dist.impl.hh"
#include "idl/partition_checksum.dist.impl.hh"
#include "idl/query.dist.impl.hh"
#include "idl/cache_temperature.dist.impl.hh"
#include "idl/mutation.dist.impl.hh"
#include "idl/messaging_service.dist.impl.hh"
#include "idl/paxos.dist.impl.hh"
#include <seastar/rpc/lz4_compressor.hh>
#include <seastar/rpc/lz4_fragmented_compressor.hh>
#include <seastar/rpc/multi_algo_compressor_factory.hh>
#include "idl/view.dist.impl.hh"
#include "partition_range_compat.hh"
#include <boost/range/adaptor/filtered.hpp>
#include <boost/range/adaptor/indirected.hpp>
#include "frozen_mutation.hh"
#include "flat_mutation_reader.hh"
#include "streaming/stream_manager.hh"
#include "streaming/stream_mutation_fragments_cmd.hh"

namespace netw {

// thunk from rpc serializers to generate serializers
template <typename T, typename Output>
void write(serializer, Output& out, const T& data) {
    ser::serialize(out, data);
}
template <typename T, typename Input>
T read(serializer, Input& in, boost::type<T> type) {
    return ser::deserialize(in, type);
}

template <typename Output, typename T>
void write(serializer s, Output& out, const foreign_ptr<T>& v) {
    return write(s, out, *v);
}
template <typename Input, typename T>
foreign_ptr<T> read(serializer s, Input& in, boost::type<foreign_ptr<T>>) {
    return make_foreign(read(s, in, boost::type<T>()));
}

template <typename Output, typename T>
void write(serializer s, Output& out, const lw_shared_ptr<T>& v) {
    return write(s, out, *v);
}
template <typename Input, typename T>
lw_shared_ptr<T> read(serializer s, Input& in, boost::type<lw_shared_ptr<T>>) {
    return make_lw_shared(read(s, in, boost::type<T>()));
}

static logging::logger mlogger("messaging_service");
static logging::logger rpc_logger("rpc");

using inet_address = gms::inet_address;
using gossip_digest_syn = gms::gossip_digest_syn;
using gossip_digest_ack = gms::gossip_digest_ack;
using gossip_digest_ack2 = gms::gossip_digest_ack2;
using rpc_protocol = rpc::protocol<serializer, messaging_verb>;
using namespace std::chrono_literals;

static rpc::lz4_fragmented_compressor::factory lz4_fragmented_compressor_factory;
static rpc::lz4_compressor::factory lz4_compressor_factory;
static rpc::multi_algo_compressor_factory compressor_factory {
    &lz4_fragmented_compressor_factory,
    &lz4_compressor_factory,
};

struct messaging_service::rpc_protocol_wrapper : public rpc_protocol { using rpc_protocol::rpc_protocol; };

// This wrapper pretends to be rpc_protocol::client, but also handles
// stopping it before destruction, in case it wasn't stopped already.
// This should be integrated into messaging_service proper.
class messaging_service::rpc_protocol_client_wrapper {
    std::unique_ptr<rpc_protocol::client> _p;
    ::shared_ptr<seastar::tls::server_credentials> _credentials;
public:
    rpc_protocol_client_wrapper(rpc_protocol& proto, rpc::client_options opts, socket_address addr, socket_address local = {})
            : _p(std::make_unique<rpc_protocol::client>(proto, std::move(opts), addr, local)) {
    }
    rpc_protocol_client_wrapper(rpc_protocol& proto, rpc::client_options opts, socket_address addr, socket_address local, ::shared_ptr<seastar::tls::server_credentials> c)
            : _p(std::make_unique<rpc_protocol::client>(proto, std::move(opts), seastar::tls::socket(c), addr, local))
            , _credentials(c)
    {}
    auto get_stats() const { return _p->get_stats(); }
    future<> stop() { return _p->stop(); }
    bool error() {
        return _p->error();
    }
    operator rpc_protocol::client&() { return *_p; }

    /**
     * #3787 Must ensure we use the right type of socker. I.e. tls or not.
     * See above, we retain credentials object so we here can know if we
     * are tls or not.
     */
    template<typename Serializer, typename... Out>
    future<rpc::sink<Out...>> make_stream_sink() {
        if (_credentials) {
            return _p->make_stream_sink<Serializer, Out...>(seastar::tls::socket(_credentials));
        }
        return _p->make_stream_sink<Serializer, Out...>();
    }
};

struct messaging_service::rpc_protocol_server_wrapper : public rpc_protocol::server { using rpc_protocol::server::server; };

constexpr int32_t messaging_service::current_version;

distributed<messaging_service> _the_messaging_service;

bool operator==(const msg_addr& x, const msg_addr& y) {
    // Ignore cpu id for now since we do not really support shard to shard connections
    return x.addr == y.addr;
}

bool operator<(const msg_addr& x, const msg_addr& y) {
    // Ignore cpu id for now since we do not really support shard to shard connections
    if (x.addr < y.addr) {
        return true;
    } else {
        return false;
    }
}

std::ostream& operator<<(std::ostream& os, const msg_addr& x) {
    return os << x.addr << ":" << x.cpu_id;
}

size_t msg_addr::hash::operator()(const msg_addr& id) const {
    // Ignore cpu id for now since we do not really support // shard to shard connections
    return std::hash<bytes_view>()(id.addr.bytes());
}

messaging_service::shard_info::shard_info(shared_ptr<rpc_protocol_client_wrapper>&& client)
    : rpc_client(std::move(client)) {
}

rpc::stats messaging_service::shard_info::get_stats() const {
    return rpc_client->get_stats();
}

void messaging_service::foreach_client(std::function<void(const msg_addr& id, const shard_info& info)> f) const {
    for (unsigned idx = 0; idx < _clients.size(); idx ++) {
        for (auto i = _clients[idx].cbegin(); i != _clients[idx].cend(); i++) {
            f(i->first, i->second);
        }
    }
}

void messaging_service::foreach_server_connection_stats(std::function<void(const rpc::client_info&, const rpc::stats&)>&& f) const {
    for (auto&& s : _server) {
        if (s) {
            s->foreach_connection([f](const rpc_protocol::server::connection& c) {
                f(c.info(), c.get_stats());
            });
        }
    }
}

void messaging_service::increment_dropped_messages(messaging_verb verb) {
    _dropped_messages[static_cast<int32_t>(verb)]++;
}

uint64_t messaging_service::get_dropped_messages(messaging_verb verb) const {
    return _dropped_messages[static_cast<int32_t>(verb)];
}

const uint64_t* messaging_service::get_dropped_messages() const {
    return _dropped_messages;
}

messaging_service::drop_notifier_handler messaging_service::register_connection_drop_notifier(std::function<void(gms::inet_address ep)> cb) {
    _connection_drop_notifiers.push_back(std::move(cb));
    return _connection_drop_notifiers.end();
}

void messaging_service::unregister_connection_drop_notifier(messaging_service::drop_notifier_handler h) {
    _connection_drop_notifiers.erase(h);
}

int32_t messaging_service::get_raw_version(const gms::inet_address& endpoint) const {
    // FIXME: messaging service versioning
    return current_version;
}

bool messaging_service::knows_version(const gms::inet_address& endpoint) const {
    // FIXME: messaging service versioning
    return true;
}

// Register a handler (a callback lambda) for verb
template <typename Func>
void register_handler(messaging_service* ms, messaging_verb verb, Func&& func) {
    ms->rpc()->register_handler(verb, ms->scheduling_group_for_verb(verb), std::move(func));
}

future<> messaging_service::unregister_handler(messaging_verb verb) {
    return _rpc->unregister_handler(verb);
}

<<<<<<< HEAD
messaging_service::messaging_service(qos::service_level_controller& sl_controller, gms::inet_address ip, uint16_t port)
    : messaging_service(sl_controller, std::move(ip), port, encrypt_what::none, compress_what::none, tcp_nodelay_what::all, 0, nullptr, memory_config{1'000'000},
            scheduling_config{}, false)
=======
messaging_service::messaging_service(gms::inet_address ip, uint16_t port)
    : messaging_service(std::move(ip), port, encrypt_what::none, compress_what::none, tcp_nodelay_what::all, 0, nullptr, memory_config{1'000'000},
            scheduling_config{{{{}, "$default"}}, {}, {}}, false)
>>>>>>> 9d9d54c8
{}

static
rpc::resource_limits
rpc_resource_limits(size_t memory_limit) {
    rpc::resource_limits limits;
    limits.bloat_factor = 3;
    limits.basic_request_size = 1000;
    limits.max_memory = memory_limit;
    return limits;
}

future<> messaging_service::start_listen() {
    if (_credentials_builder && !_credentials) {
        return _credentials_builder->build_reloadable_server_credentials([](const std::unordered_set<sstring>& files, std::exception_ptr ep) {
            if (ep) {
                mlogger.warn("Exception loading {}: {}", files, ep);
            } else {
                mlogger.info("Reloaded {}", files);
            }
        }).then([this](shared_ptr<seastar::tls::server_credentials> creds) {
            _credentials = std::move(creds);
            do_start_listen();
        });
    }
    do_start_listen();
    return make_ready_future<>();
}

void messaging_service::do_start_listen() {
    bool listen_to_bc = _should_listen_to_broadcast_address && _listen_address != utils::fb_utilities::get_broadcast_address();
    rpc::server_options so;
    if (_compress_what != compress_what::none) {
        so.compressor_factory = &compressor_factory;
    }
    so.load_balancing_algorithm = server_socket::load_balancing_algorithm::port;

    // FIXME: we don't set so.tcp_nodelay, because we can't tell at this point whether the connection will come from a
    //        local or remote datacenter, and whether or not the connection will be used for gossip. We can fix
    //        the first by wrapping its server_socket, but not the second.
    auto limits = rpc_resource_limits(_mcfg.rpc_memory_limit);
    limits.isolate_connection = [this] (sstring isolation_cookie) {
        rpc::isolation_config cfg;
<<<<<<< HEAD
        cfg.sched_group = _sl_controller.get_scheduling_group(isolation_cookie);
=======
        cfg.sched_group = scheduling_group_for_isolation_cookie(isolation_cookie);
>>>>>>> 9d9d54c8
        return cfg;
    };
    if (!_server[0]) {
        auto listen = [&] (const gms::inet_address& a, rpc::streaming_domain_type sdomain) {
            so.streaming_domain = sdomain;
            auto addr = socket_address{a, _port};
            return std::unique_ptr<rpc_protocol_server_wrapper>(new rpc_protocol_server_wrapper(*_rpc,
                    so, addr, limits));
        };
        _server[0] = listen(_listen_address, rpc::streaming_domain_type(0x55AA));
        if (listen_to_bc) {
            _server[1] = listen(utils::fb_utilities::get_broadcast_address(), rpc::streaming_domain_type(0x66BB));
        }
    }

    if (!_server_tls[0]) {
        auto listen = [&] (const gms::inet_address& a, rpc::streaming_domain_type sdomain) {
            so.streaming_domain = sdomain;
            return std::unique_ptr<rpc_protocol_server_wrapper>(
                    [this, &so, &a, limits] () -> std::unique_ptr<rpc_protocol_server_wrapper>{
                if (_encrypt_what == encrypt_what::none) {
                    return nullptr;
                }
                if (!_credentials) {
                    throw std::invalid_argument("No certificates specified for encrypted service");
                }
                listen_options lo;
                lo.reuse_address = true;
                lo.lba =  server_socket::load_balancing_algorithm::port;
                auto addr = socket_address{a, _ssl_port};
                return std::make_unique<rpc_protocol_server_wrapper>(*_rpc,
                        so, seastar::tls::listen(_credentials, addr, lo), limits);
            }());
        };
        _server_tls[0] = listen(_listen_address, rpc::streaming_domain_type(0x77CC));
        if (listen_to_bc) {
            _server_tls[1] = listen(utils::fb_utilities::get_broadcast_address(), rpc::streaming_domain_type(0x88DD));
        }
    }
    // Do this on just cpu 0, to avoid duplicate logs.
    if (this_shard_id() == 0) {
        if (_server_tls[0]) {
            mlogger.info("Starting Encrypted Messaging Service on SSL port {}", _ssl_port);
        }
        mlogger.info("Starting Messaging Service on port {}", _port);
    }
}

messaging_service::messaging_service(qos::service_level_controller& sl_controller
        , gms::inet_address ip
        , uint16_t port
        , encrypt_what ew
        , compress_what cw
        , tcp_nodelay_what tnw
        , uint16_t ssl_port
        , std::shared_ptr<seastar::tls::credentials_builder> credentials
        , messaging_service::memory_config mcfg
        , scheduling_config scfg
        , bool sltba)
    : _listen_address(ip)
    , _port(port)
    , _ssl_port(ssl_port)
    , _encrypt_what(ew)
    , _compress_what(cw)
    , _tcp_nodelay_what(tnw)
    , _should_listen_to_broadcast_address(sltba)
    , _rpc(new rpc_protocol_wrapper(serializer { }))
    , _credentials_builder(credentials ? std::make_unique<seastar::tls::credentials_builder>(*credentials) : nullptr)
    , _clients(2 + scfg.statement_tenants.size() * 2)
    , _mcfg(mcfg)
    , _scheduling_config(scfg)
<<<<<<< HEAD
    , _sl_controller(sl_controller)
=======
    , _scheduling_info_for_connection_index(initial_scheduling_info())
>>>>>>> 9d9d54c8
{
    _rpc->set_logger(&rpc_logger);
    register_handler(this, messaging_verb::CLIENT_ID, [] (rpc::client_info& ci, gms::inet_address broadcast_address, uint32_t src_cpu_id, rpc::optional<uint64_t> max_result_size) {
        ci.attach_auxiliary("baddr", broadcast_address);
        ci.attach_auxiliary("src_cpu_id", src_cpu_id);
        ci.attach_auxiliary("max_result_size", max_result_size.value_or(query::result_memory_limiter::maximum_result_size));
        return rpc::no_wait;
    });

    _connection_index_for_tenant.reserve(_scheduling_config.statement_tenants.size());
    for (unsigned i = 0; i <  _scheduling_config.statement_tenants.size(); ++i) {
        _connection_index_for_tenant.push_back({_scheduling_config.statement_tenants[i].sched_group, i});
    }
}

msg_addr messaging_service::get_source(const rpc::client_info& cinfo) {
    return msg_addr{
        cinfo.retrieve_auxiliary<gms::inet_address>("baddr"),
        cinfo.retrieve_auxiliary<uint32_t>("src_cpu_id")
    };
}

messaging_service::~messaging_service() = default;

uint16_t messaging_service::port() {
    return _port;
}

gms::inet_address messaging_service::listen_address() {
    return _listen_address;
}

static future<> stop_servers(std::array<std::unique_ptr<messaging_service::rpc_protocol_server_wrapper>, 2>& servers) {
    return parallel_for_each(
            servers | boost::adaptors::filtered([] (auto& ptr) { return bool(ptr); }) | boost::adaptors::indirected,
            std::mem_fn(&messaging_service::rpc_protocol_server_wrapper::stop));
}

future<> messaging_service::stop_tls_server() {
    return stop_servers(_server_tls);
}

future<> messaging_service::stop_nontls_server() {
    return stop_servers(_server);
}

future<> messaging_service::stop_client() {
    return parallel_for_each(_clients, [] (auto& m) {
        return parallel_for_each(m, [] (std::pair<const msg_addr, shard_info>& c) {
            return c.second.rpc_client->stop();
        });
    });
}

future<> messaging_service::stop() {
    _stopping = true;
    return when_all(stop_nontls_server(), stop_tls_server(), stop_client()).discard_result();
}

rpc::no_wait_type messaging_service::no_wait() {
    return rpc::no_wait;
}


static constexpr unsigned do_get_rpc_client_idx(messaging_verb verb) {
    switch (verb) {
    // GET_SCHEMA_VERSION is sent from read/mutate verbs so should be
    // sent on a different connection to avoid potential deadlocks
    // as well as reduce latency as there are potentially many requests
    // blocked on schema version request.
    case messaging_verb::GOSSIP_DIGEST_SYN:
    case messaging_verb::GOSSIP_DIGEST_ACK2:
    case messaging_verb::GOSSIP_SHUTDOWN:
    case messaging_verb::GOSSIP_ECHO:
    case messaging_verb::GET_SCHEMA_VERSION:
        return 0;
    case messaging_verb::PREPARE_MESSAGE:
    case messaging_verb::PREPARE_DONE_MESSAGE:
    case messaging_verb::STREAM_MUTATION:
    case messaging_verb::STREAM_MUTATION_DONE:
    case messaging_verb::COMPLETE_MESSAGE:
    case messaging_verb::REPLICATION_FINISHED:
    case messaging_verb::REPAIR_CHECKSUM_RANGE:
    case messaging_verb::STREAM_MUTATION_FRAGMENTS:
    case messaging_verb::REPAIR_ROW_LEVEL_START:
    case messaging_verb::REPAIR_ROW_LEVEL_STOP:
    case messaging_verb::REPAIR_GET_FULL_ROW_HASHES:
    case messaging_verb::REPAIR_GET_COMBINED_ROW_HASH:
    case messaging_verb::REPAIR_GET_SYNC_BOUNDARY:
    case messaging_verb::REPAIR_GET_ROW_DIFF:
    case messaging_verb::REPAIR_PUT_ROW_DIFF:
    case messaging_verb::REPAIR_GET_ESTIMATED_PARTITIONS:
    case messaging_verb::REPAIR_SET_ESTIMATED_PARTITIONS:
    case messaging_verb::REPAIR_GET_DIFF_ALGORITHMS:
    case messaging_verb::REPAIR_GET_ROW_DIFF_WITH_RPC_STREAM:
    case messaging_verb::REPAIR_PUT_ROW_DIFF_WITH_RPC_STREAM:
    case messaging_verb::REPAIR_GET_FULL_ROW_HASHES_WITH_RPC_STREAM:
    case messaging_verb::HINT_MUTATION:
        return 1;
    case messaging_verb::CLIENT_ID:
    case messaging_verb::MUTATION:
    case messaging_verb::READ_DATA:
    case messaging_verb::READ_MUTATION_DATA:
    case messaging_verb::READ_DIGEST:
    case messaging_verb::GOSSIP_DIGEST_ACK:
    case messaging_verb::DEFINITIONS_UPDATE:
    case messaging_verb::TRUNCATE:
    case messaging_verb::MIGRATION_REQUEST:
    case messaging_verb::SCHEMA_CHECK:
    case messaging_verb::COUNTER_MUTATION:
    // Use the same RPC client for light weight transaction
    // protocol steps as for standard mutations and read requests.
    case messaging_verb::PAXOS_PREPARE:
    case messaging_verb::PAXOS_ACCEPT:
    case messaging_verb::PAXOS_LEARN:
    case messaging_verb::PAXOS_PRUNE:
        return 2;
    case messaging_verb::MUTATION_DONE:
    case messaging_verb::MUTATION_FAILED:
        return 3;
    case messaging_verb::LAST:
        return -1; // should never happen
    }
}

static constexpr std::array<uint8_t, static_cast<size_t>(messaging_verb::LAST)> make_rpc_client_idx_table() {
    std::array<uint8_t, static_cast<size_t>(messaging_verb::LAST)> tab{};
    for (size_t i = 0; i < tab.size(); ++i) {
        tab[i] = do_get_rpc_client_idx(messaging_verb(i));
    }
    return tab;
}

static std::array<uint8_t, static_cast<size_t>(messaging_verb::LAST)> s_rpc_client_idx_table = make_rpc_client_idx_table();

<<<<<<< HEAD
unsigned messaging_service::get_rpc_client_idx(messaging_verb verb) {
    auto idx = s_rpc_client_idx_table[static_cast<size_t>(verb)];
    std::optional<sstring> service_level = _sl_controller.get_active_service_level();
    if (service_level) {
        auto it = _service_level_to_client_idx.find(*service_level);
        unsigned new_idx;
        if (it != _service_level_to_client_idx.end()) {
            new_idx = it->second;
        } else {
            new_idx = add_service_level_config(*service_level);
        }
        return new_idx + (idx != 0);
=======
unsigned
messaging_service::get_rpc_client_idx(messaging_verb verb) const {
    auto idx = s_rpc_client_idx_table[static_cast<size_t>(verb)];

    if (idx < 2) {
        return idx;
    }

    // A statement or statement-ack verb
    const auto curr_sched_group = current_scheduling_group();
    for (unsigned i = 0; i < _connection_index_for_tenant.size(); ++i) {
        if (_connection_index_for_tenant[i].sched_group == curr_sched_group) {
            // i == 0: the default tenant maps to the default client indexes of 2 and 3.
            idx += i * 2;
            break;
        }
>>>>>>> 9d9d54c8
    }
    return idx;
}

std::vector<messaging_service::scheduling_info_for_connection_index>
messaging_service::initial_scheduling_info() const {
    if (_scheduling_config.statement_tenants.empty()) {
        throw std::runtime_error("messaging_service::initial_scheduling_info(): must have at least one tenant configured");
    }
    auto sched_infos = std::vector<scheduling_info_for_connection_index>({
        { _scheduling_config.gossip, "gossip" },
        { _scheduling_config.streaming, "streaming", },
    });
    sched_infos.reserve(sched_infos.size() + _scheduling_config.statement_tenants.size() * 2);
    for (const auto& tenant : _scheduling_config.statement_tenants) {
        sched_infos.push_back({ tenant.sched_group, "statement:" + tenant.name });
        sched_infos.push_back({ tenant.sched_group, "statement-ack:" + tenant.name });
    }
    return sched_infos;
};

scheduling_group
messaging_service::scheduling_group_for_verb(messaging_verb verb) const {
<<<<<<< HEAD
    static const scheduling_group scheduling_config::*idx_to_group[] = {
        &scheduling_config::statement,
        &scheduling_config::gossip,
        &scheduling_config::streaming,
        &scheduling_config::statement,
    };
    return _scheduling_config.*(idx_to_group[s_rpc_client_idx_table[(size_t)verb]]);
=======
    return _scheduling_info_for_connection_index[get_rpc_client_idx(verb)].sched_group;
>>>>>>> 9d9d54c8
}

scheduling_group
messaging_service::scheduling_group_for_isolation_cookie(const sstring& isolation_cookie) const {
    // Once per connection, so a loop is fine.
    for (auto&& info : _scheduling_info_for_connection_index) {
        if (info.isolation_cookie == isolation_cookie) {
            return info.sched_group;
        }
    }
    // Client is using a new connection class that the server doesn't recognize yet.
    // Assume it's important, after server upgrade we'll recognize it.
    return default_scheduling_group();
}


/**
 * Get an IP for a given endpoint to connect to
 *
 * @param ep endpoint to check
 *
 * @return preferred IP (local) for the given endpoint if exists and if the
 *         given endpoint resides in the same data center with the current Node.
 *         Otherwise 'ep' itself is returned.
 */
gms::inet_address messaging_service::get_preferred_ip(gms::inet_address ep) {
    auto it = _preferred_ip_cache.find(ep);

    if (it != _preferred_ip_cache.end()) {
        auto& snitch_ptr = locator::i_endpoint_snitch::get_local_snitch_ptr();
        auto my_addr = utils::fb_utilities::get_broadcast_address();

        if (snitch_ptr->get_datacenter(ep) == snitch_ptr->get_datacenter(my_addr)) {
            return it->second;
        }
    }

    // If cache doesn't have an entry for this endpoint - return endpoint itself
    return ep;
}

future<> messaging_service::init_local_preferred_ip_cache() {
    return db::system_keyspace::get_preferred_ips().then([this] (auto ips_cache) {
        _preferred_ip_cache = ips_cache;
        //
        // Reset the connections to the endpoints that have entries in
        // _preferred_ip_cache so that they reopen with the preferred IPs we've
        // just read.
        //
        for (auto& p : _preferred_ip_cache) {
            this->remove_rpc_client(msg_addr(p.first));
        }
    });
}

void messaging_service::cache_preferred_ip(gms::inet_address ep, gms::inet_address ip) {
    _preferred_ip_cache[ep] = ip;
}

shared_ptr<messaging_service::rpc_protocol_client_wrapper> messaging_service::get_rpc_client(messaging_verb verb, msg_addr id) {
    assert(!_stopping);
    auto idx = get_rpc_client_idx(verb);
    auto it = _clients[idx].find(id);

    if (it != _clients[idx].end()) {
        auto c = it->second.rpc_client;
        if (!c->error()) {
            return c;
        }
        remove_error_rpc_client(verb, id);
    }
    auto must_encrypt = [&id, this] {
        if (_encrypt_what == encrypt_what::none) {
            return false;
        }
        if (_encrypt_what == encrypt_what::all) {
            return true;
        }

        auto& snitch_ptr = locator::i_endpoint_snitch::get_local_snitch_ptr();

        if (_encrypt_what == encrypt_what::dc) {
            return snitch_ptr->get_datacenter(id.addr)
                            != snitch_ptr->get_datacenter(utils::fb_utilities::get_broadcast_address());
        }
        return snitch_ptr->get_rack(id.addr)
                        != snitch_ptr->get_rack(utils::fb_utilities::get_broadcast_address());
    }();

    auto must_compress = [&id, this] {
        if (_compress_what == compress_what::none) {
            return false;
        }

        if (_compress_what == compress_what::dc) {
            auto& snitch_ptr = locator::i_endpoint_snitch::get_local_snitch_ptr();
            return snitch_ptr->get_datacenter(id.addr)
                            != snitch_ptr->get_datacenter(utils::fb_utilities::get_broadcast_address());
        }

        return true;
    }();

    auto must_tcp_nodelay = [&] {
        if (idx == 1) {
            return true; // gossip
        }
        if (_tcp_nodelay_what == tcp_nodelay_what::local) {
            auto& snitch_ptr = locator::i_endpoint_snitch::get_local_snitch_ptr();
            return snitch_ptr->get_datacenter(id.addr)
                            == snitch_ptr->get_datacenter(utils::fb_utilities::get_broadcast_address());
        }
        return true;
    }();

    auto remote_addr = socket_address(get_preferred_ip(id.addr), must_encrypt ? _ssl_port : _port);

    rpc::client_options opts;
    // send keepalive messages each minute if connection is idle, drop connection after 10 failures
    opts.keepalive = std::optional<net::tcp_keepalive_params>({60s, 60s, 10});
    if (must_compress) {
        opts.compressor_factory = &compressor_factory;
    }
    opts.tcp_nodelay = must_tcp_nodelay;
    opts.reuseaddr = true;
    // We send cookies only for non-default statement tenant clients.
    if (idx > 3) {
        opts.isolation_cookie = _scheduling_info_for_connection_index[idx].isolation_cookie;
    }

    // isolate connections meant for statements
    if (idx > 3) {
        std::optional<sstring> service_level = _sl_controller.get_active_service_level();
        // this check is redundant since if we have an index greater than 3 it means that we are in an active service level for sure,
        // but i put it here for compeleteness - it doesn't happen a lot anyway (only on new rpc creation).
        if (service_level) {
            opts.isolation_cookie = *service_level;
        }
    }
    auto client = must_encrypt ?
                    ::make_shared<rpc_protocol_client_wrapper>(*_rpc, std::move(opts),
                                    remote_addr, socket_address(), _credentials) :
                    ::make_shared<rpc_protocol_client_wrapper>(*_rpc, std::move(opts),
                                    remote_addr);

    auto res = _clients[idx].emplace(id, shard_info(std::move(client)));
    assert(res.second);
    it = res.first;
    uint32_t src_cpu_id = this_shard_id();
    // No reply is received, nothing to wait for.
    (void)_rpc->make_client<rpc::no_wait_type(gms::inet_address, uint32_t, uint64_t)>(messaging_verb::CLIENT_ID)(*it->second.rpc_client, utils::fb_utilities::get_broadcast_address(), src_cpu_id,
                                                                                                           query::result_memory_limiter::maximum_result_size).handle_exception([ms = shared_from_this(), remote_addr, verb] (std::exception_ptr ep) {
        mlogger.debug("Failed to send client id to {} for verb {}: {}", remote_addr, std::underlying_type_t<messaging_verb>(verb), ep);
    });
    return it->second.rpc_client;
}

bool messaging_service::remove_rpc_client_one(clients_map& clients, msg_addr id, bool dead_only) {
    if (_stopping) {
        // if messaging service is in a processed of been stopped no need to
        // stop and remove connection here since they are being stopped already
        // and we'll just interfere
        return false;
    }

    bool found = false;
    auto it = clients.find(id);
    if (it != clients.end() && (!dead_only || it->second.rpc_client->error())) {
        auto client = std::move(it->second.rpc_client);
        clients.erase(it);
        //
        // Explicitly call rpc_protocol_client_wrapper::stop() for the erased
        // item and hold the messaging_service shared pointer till it's over.
        // This will make sure messaging_service::stop() blocks until
        // client->stop() is over.
        //
        (void)client->stop().finally([id, client, ms = shared_from_this()] {
            mlogger.debug("dropped connection to {}", id.addr);
        }).discard_result();
        found = true;
    }
    return found;
}

void messaging_service::remove_error_rpc_client(messaging_verb verb, msg_addr id) {
    if (remove_rpc_client_one(_clients[get_rpc_client_idx(verb)], id, true)) {
        for (auto&& cb : _connection_drop_notifiers) {
            cb(id.addr);
        }
    }
}

void messaging_service::remove_rpc_client(msg_addr id) {
    for (auto& c : _clients) {
        remove_rpc_client_one(c, id, false);
    }
}

std::unique_ptr<messaging_service::rpc_protocol_wrapper>& messaging_service::rpc() {
    return _rpc;
}

rpc::sink<int32_t> messaging_service::make_sink_for_stream_mutation_fragments(rpc::source<frozen_mutation_fragment, rpc::optional<streaming::stream_mutation_fragments_cmd>>& source) {
    return source.make_sink<netw::serializer, int32_t>();
}

future<rpc::sink<frozen_mutation_fragment, streaming::stream_mutation_fragments_cmd>, rpc::source<int32_t>>
messaging_service::make_sink_and_source_for_stream_mutation_fragments(utils::UUID schema_id, utils::UUID plan_id, utils::UUID cf_id, uint64_t estimated_partitions, streaming::stream_reason reason, msg_addr id) {
    if (is_stopping()) {
        return make_exception_future<rpc::sink<frozen_mutation_fragment, streaming::stream_mutation_fragments_cmd>, rpc::source<int32_t>>(rpc::closed_error());
    }
    auto rpc_client = get_rpc_client(messaging_verb::STREAM_MUTATION_FRAGMENTS, id);
    return rpc_client->make_stream_sink<netw::serializer, frozen_mutation_fragment, streaming::stream_mutation_fragments_cmd>().then([this, plan_id, schema_id, cf_id, estimated_partitions, reason, rpc_client] (rpc::sink<frozen_mutation_fragment, streaming::stream_mutation_fragments_cmd> sink) mutable {
        auto rpc_handler = rpc()->make_client<rpc::source<int32_t> (utils::UUID, utils::UUID, utils::UUID, uint64_t, streaming::stream_reason, rpc::sink<frozen_mutation_fragment, streaming::stream_mutation_fragments_cmd>)>(messaging_verb::STREAM_MUTATION_FRAGMENTS);
        return rpc_handler(*rpc_client , plan_id, schema_id, cf_id, estimated_partitions, reason, sink).then_wrapped([sink, rpc_client] (future<rpc::source<int32_t>> source) mutable {
            return (source.failed() ? sink.close() : make_ready_future<>()).then([sink = std::move(sink), source = std::move(source)] () mutable {
                return make_ready_future<rpc::sink<frozen_mutation_fragment, streaming::stream_mutation_fragments_cmd>, rpc::source<int32_t>>(std::move(sink), std::move(source.get0()));
            });
        });
    });
}

void messaging_service::register_stream_mutation_fragments(std::function<future<rpc::sink<int32_t>> (const rpc::client_info& cinfo, UUID plan_id, UUID schema_id, UUID cf_id, uint64_t estimated_partitions, rpc::optional<streaming::stream_reason>, rpc::source<frozen_mutation_fragment, rpc::optional<streaming::stream_mutation_fragments_cmd>> source)>&& func) {
    register_handler(this, messaging_verb::STREAM_MUTATION_FRAGMENTS, std::move(func));
}

template<class SinkType, class SourceType>
future<rpc::sink<SinkType>, rpc::source<SourceType>>
do_make_sink_source(messaging_verb verb, uint32_t repair_meta_id, shared_ptr<messaging_service::rpc_protocol_client_wrapper> rpc_client, std::unique_ptr<messaging_service::rpc_protocol_wrapper>& rpc) {
    return rpc_client->make_stream_sink<netw::serializer, SinkType>().then([&rpc, verb, repair_meta_id, rpc_client] (rpc::sink<SinkType> sink) mutable {
        auto rpc_handler = rpc->make_client<rpc::source<SourceType> (uint32_t, rpc::sink<SinkType>)>(verb);
        return rpc_handler(*rpc_client, repair_meta_id, sink).then_wrapped([sink, rpc_client] (future<rpc::source<SourceType>> source) mutable {
            return (source.failed() ? sink.close() : make_ready_future<>()).then([sink = std::move(sink), source = std::move(source)] () mutable {
                return make_ready_future<rpc::sink<SinkType>, rpc::source<SourceType>>(std::move(sink), std::move(source.get0()));
            });
        });
    });
}

// Wrapper for REPAIR_GET_ROW_DIFF_WITH_RPC_STREAM
future<rpc::sink<repair_hash_with_cmd>, rpc::source<repair_row_on_wire_with_cmd>>
messaging_service::make_sink_and_source_for_repair_get_row_diff_with_rpc_stream(uint32_t repair_meta_id, msg_addr id) {
    auto verb = messaging_verb::REPAIR_GET_ROW_DIFF_WITH_RPC_STREAM;
    if (is_stopping()) {
        return make_exception_future<rpc::sink<repair_hash_with_cmd>, rpc::source<repair_row_on_wire_with_cmd>>(rpc::closed_error());
    }
    auto rpc_client = get_rpc_client(verb, id);
    return do_make_sink_source<repair_hash_with_cmd, repair_row_on_wire_with_cmd>(verb, repair_meta_id, std::move(rpc_client), rpc());
}

rpc::sink<repair_row_on_wire_with_cmd> messaging_service::make_sink_for_repair_get_row_diff_with_rpc_stream(rpc::source<repair_hash_with_cmd>& source) {
    return source.make_sink<netw::serializer, repair_row_on_wire_with_cmd>();
}

void messaging_service::register_repair_get_row_diff_with_rpc_stream(std::function<future<rpc::sink<repair_row_on_wire_with_cmd>> (const rpc::client_info& cinfo, uint32_t repair_meta_id, rpc::source<repair_hash_with_cmd> source)>&& func) {
    register_handler(this, messaging_verb::REPAIR_GET_ROW_DIFF_WITH_RPC_STREAM, std::move(func));
}

// Wrapper for REPAIR_PUT_ROW_DIFF_WITH_RPC_STREAM
future<rpc::sink<repair_row_on_wire_with_cmd>, rpc::source<repair_stream_cmd>>
messaging_service::make_sink_and_source_for_repair_put_row_diff_with_rpc_stream(uint32_t repair_meta_id, msg_addr id) {
    auto verb = messaging_verb::REPAIR_PUT_ROW_DIFF_WITH_RPC_STREAM;
    if (is_stopping()) {
        return make_exception_future<rpc::sink<repair_row_on_wire_with_cmd>, rpc::source<repair_stream_cmd>>(rpc::closed_error());
    }
    auto rpc_client = get_rpc_client(verb, id);
    return do_make_sink_source<repair_row_on_wire_with_cmd, repair_stream_cmd>(verb, repair_meta_id, std::move(rpc_client), rpc());
}

rpc::sink<repair_stream_cmd> messaging_service::make_sink_for_repair_put_row_diff_with_rpc_stream(rpc::source<repair_row_on_wire_with_cmd>& source) {
    return source.make_sink<netw::serializer, repair_stream_cmd>();
}

void messaging_service::register_repair_put_row_diff_with_rpc_stream(std::function<future<rpc::sink<repair_stream_cmd>> (const rpc::client_info& cinfo, uint32_t repair_meta_id, rpc::source<repair_row_on_wire_with_cmd> source)>&& func) {
    register_handler(this, messaging_verb::REPAIR_PUT_ROW_DIFF_WITH_RPC_STREAM, std::move(func));
}

// Wrapper for REPAIR_GET_FULL_ROW_HASHES_WITH_RPC_STREAM
future<rpc::sink<repair_stream_cmd>, rpc::source<repair_hash_with_cmd>>
messaging_service::make_sink_and_source_for_repair_get_full_row_hashes_with_rpc_stream(uint32_t repair_meta_id, msg_addr id) {
    auto verb = messaging_verb::REPAIR_GET_FULL_ROW_HASHES_WITH_RPC_STREAM;
    if (is_stopping()) {
        return make_exception_future<rpc::sink<repair_stream_cmd>, rpc::source<repair_hash_with_cmd>>(rpc::closed_error());
    }
    auto rpc_client = get_rpc_client(verb, id);
    return do_make_sink_source<repair_stream_cmd, repair_hash_with_cmd>(verb, repair_meta_id, std::move(rpc_client), rpc());
}

rpc::sink<repair_hash_with_cmd> messaging_service::make_sink_for_repair_get_full_row_hashes_with_rpc_stream(rpc::source<repair_stream_cmd>& source) {
    return source.make_sink<netw::serializer, repair_hash_with_cmd>();
}

void messaging_service::register_repair_get_full_row_hashes_with_rpc_stream(std::function<future<rpc::sink<repair_hash_with_cmd>> (const rpc::client_info& cinfo, uint32_t repair_meta_id, rpc::source<repair_stream_cmd> source)>&& func) {
    register_handler(this, messaging_verb::REPAIR_GET_FULL_ROW_HASHES_WITH_RPC_STREAM, std::move(func));
}

// Send a message for verb
template <typename MsgIn, typename... MsgOut>
auto send_message(messaging_service* ms, messaging_verb verb, msg_addr id, MsgOut&&... msg) {
    auto rpc_handler = ms->rpc()->make_client<MsgIn(MsgOut...)>(verb);
    if (ms->is_stopping()) {
        using futurator = futurize<std::result_of_t<decltype(rpc_handler)(rpc_protocol::client&, MsgOut...)>>;
        return futurator::make_exception_future(rpc::closed_error());
    }
    auto rpc_client_ptr = ms->get_rpc_client(verb, id);
    auto& rpc_client = *rpc_client_ptr;
    return rpc_handler(rpc_client, std::forward<MsgOut>(msg)...).then_wrapped([ms = ms->shared_from_this(), id, verb, rpc_client_ptr = std::move(rpc_client_ptr)] (auto&& f) {
        try {
            if (f.failed()) {
                ms->increment_dropped_messages(verb);
                f.get();
                assert(false); // never reached
            }
            return std::move(f);
        } catch (rpc::closed_error&) {
            // This is a transport error
            ms->remove_error_rpc_client(verb, id);
            throw;
        } catch (...) {
            // This is expected to be a rpc server error, e.g., the rpc handler throws a std::runtime_error.
            throw;
        }
    });
}

// TODO: Remove duplicated code in send_message
template <typename MsgIn, typename Timeout, typename... MsgOut>
auto send_message_timeout(messaging_service* ms, messaging_verb verb, msg_addr id, Timeout timeout, MsgOut&&... msg) {
    auto rpc_handler = ms->rpc()->make_client<MsgIn(MsgOut...)>(verb);
    if (ms->is_stopping()) {
        using futurator = futurize<std::result_of_t<decltype(rpc_handler)(rpc_protocol::client&, MsgOut...)>>;
        return futurator::make_exception_future(rpc::closed_error());
    }
    auto rpc_client_ptr = ms->get_rpc_client(verb, id);
    auto& rpc_client = *rpc_client_ptr;
    return rpc_handler(rpc_client, timeout, std::forward<MsgOut>(msg)...).then_wrapped([ms = ms->shared_from_this(), id, verb, rpc_client_ptr = std::move(rpc_client_ptr)] (auto&& f) {
        try {
            if (f.failed()) {
                ms->increment_dropped_messages(verb);
                f.get();
                assert(false); // never reached
            }
            return std::move(f);
        } catch (rpc::closed_error&) {
            // This is a transport error
            ms->remove_error_rpc_client(verb, id);
            throw;
        } catch (...) {
            // This is expected to be a rpc server error, e.g., the rpc handler throws a std::runtime_error.
            throw;
        }
    });
}

// Send one way message for verb
template <typename... MsgOut>
auto send_message_oneway(messaging_service* ms, messaging_verb verb, msg_addr id, MsgOut&&... msg) {
    return send_message<rpc::no_wait_type>(ms, std::move(verb), std::move(id), std::forward<MsgOut>(msg)...);
}

// Send one way message for verb
template <typename Timeout, typename... MsgOut>
auto send_message_oneway_timeout(messaging_service* ms, Timeout timeout, messaging_verb verb, msg_addr id, MsgOut&&... msg) {
    return send_message_timeout<rpc::no_wait_type>(ms, std::move(verb), std::move(id), timeout, std::forward<MsgOut>(msg)...);
}

// Wrappers for verbs

// PREPARE_MESSAGE
void messaging_service::register_prepare_message(std::function<future<streaming::prepare_message> (const rpc::client_info& cinfo,
        streaming::prepare_message msg, UUID plan_id, sstring description, rpc::optional<streaming::stream_reason> reason)>&& func) {
    register_handler(this, messaging_verb::PREPARE_MESSAGE, std::move(func));
}
future<streaming::prepare_message> messaging_service::send_prepare_message(msg_addr id, streaming::prepare_message msg, UUID plan_id,
        sstring description, streaming::stream_reason reason) {
    return send_message<streaming::prepare_message>(this, messaging_verb::PREPARE_MESSAGE, id,
        std::move(msg), plan_id, std::move(description), reason);
}

// PREPARE_DONE_MESSAGE
void messaging_service::register_prepare_done_message(std::function<future<> (const rpc::client_info& cinfo, UUID plan_id, unsigned dst_cpu_id)>&& func) {
    register_handler(this, messaging_verb::PREPARE_DONE_MESSAGE, std::move(func));
}
future<> messaging_service::send_prepare_done_message(msg_addr id, UUID plan_id, unsigned dst_cpu_id) {
    return send_message<void>(this, messaging_verb::PREPARE_DONE_MESSAGE, id,
        plan_id, dst_cpu_id);
}

// STREAM_MUTATION
void messaging_service::register_stream_mutation(std::function<future<> (const rpc::client_info& cinfo, UUID plan_id, frozen_mutation fm, unsigned dst_cpu_id, rpc::optional<bool> fragmented, rpc::optional<streaming::stream_reason> reason)>&& func) {
    register_handler(this, messaging_verb::STREAM_MUTATION, std::move(func));
}
future<> messaging_service::send_stream_mutation(msg_addr id, UUID plan_id, frozen_mutation fm, unsigned dst_cpu_id, bool fragmented, streaming::stream_reason reason) {
    return send_message<void>(this, messaging_verb::STREAM_MUTATION, id,
        plan_id, std::move(fm), dst_cpu_id, fragmented, reason);
}

// STREAM_MUTATION_DONE
void messaging_service::register_stream_mutation_done(std::function<future<> (const rpc::client_info& cinfo,
        UUID plan_id, dht::token_range_vector ranges, UUID cf_id, unsigned dst_cpu_id)>&& func) {
    register_handler(this, messaging_verb::STREAM_MUTATION_DONE,
            [func = std::move(func)] (const rpc::client_info& cinfo,
                    UUID plan_id, std::vector<wrapping_range<dht::token>> ranges,
                    UUID cf_id, unsigned dst_cpu_id) mutable {
        return func(cinfo, plan_id, ::compat::unwrap(std::move(ranges)), cf_id, dst_cpu_id);
    });
}
future<> messaging_service::send_stream_mutation_done(msg_addr id, UUID plan_id, dht::token_range_vector ranges, UUID cf_id, unsigned dst_cpu_id) {
    return send_message<void>(this, messaging_verb::STREAM_MUTATION_DONE, id,
        plan_id, std::move(ranges), cf_id, dst_cpu_id);
}

// COMPLETE_MESSAGE
void messaging_service::register_complete_message(std::function<future<> (const rpc::client_info& cinfo, UUID plan_id, unsigned dst_cpu_id, rpc::optional<bool> failed)>&& func) {
    register_handler(this, messaging_verb::COMPLETE_MESSAGE, std::move(func));
}
future<> messaging_service::send_complete_message(msg_addr id, UUID plan_id, unsigned dst_cpu_id, bool failed) {
    return send_message<void>(this, messaging_verb::COMPLETE_MESSAGE, id,
        plan_id, dst_cpu_id, failed);
}

void messaging_service::register_gossip_echo(std::function<future<> ()>&& func) {
    register_handler(this, messaging_verb::GOSSIP_ECHO, std::move(func));
}
future<> messaging_service::unregister_gossip_echo() {
    return unregister_handler(netw::messaging_verb::GOSSIP_ECHO);
}
future<> messaging_service::send_gossip_echo(msg_addr id) {
    return send_message_timeout<void>(this, messaging_verb::GOSSIP_ECHO, std::move(id), 3000ms);
}

void messaging_service::register_gossip_shutdown(std::function<rpc::no_wait_type (inet_address from)>&& func) {
    register_handler(this, messaging_verb::GOSSIP_SHUTDOWN, std::move(func));
}
future<> messaging_service::unregister_gossip_shutdown() {
    return unregister_handler(netw::messaging_verb::GOSSIP_SHUTDOWN);
}
future<> messaging_service::send_gossip_shutdown(msg_addr id, inet_address from) {
    return send_message_oneway(this, messaging_verb::GOSSIP_SHUTDOWN, std::move(id), std::move(from));
}

// gossip syn
void messaging_service::register_gossip_digest_syn(std::function<rpc::no_wait_type (const rpc::client_info& cinfo, gossip_digest_syn)>&& func) {
    register_handler(this, messaging_verb::GOSSIP_DIGEST_SYN, std::move(func));
}
future<> messaging_service::unregister_gossip_digest_syn() {
    return unregister_handler(netw::messaging_verb::GOSSIP_DIGEST_SYN);
}
future<> messaging_service::send_gossip_digest_syn(msg_addr id, gossip_digest_syn msg) {
    return send_message_oneway(this, messaging_verb::GOSSIP_DIGEST_SYN, std::move(id), std::move(msg));
}

// gossip ack
void messaging_service::register_gossip_digest_ack(std::function<rpc::no_wait_type (const rpc::client_info& cinfo, gossip_digest_ack)>&& func) {
    register_handler(this, messaging_verb::GOSSIP_DIGEST_ACK, std::move(func));
}
future<> messaging_service::unregister_gossip_digest_ack() {
    return unregister_handler(netw::messaging_verb::GOSSIP_DIGEST_ACK);
}
future<> messaging_service::send_gossip_digest_ack(msg_addr id, gossip_digest_ack msg) {
    return send_message_oneway(this, messaging_verb::GOSSIP_DIGEST_ACK, std::move(id), std::move(msg));
}

// gossip ack2
void messaging_service::register_gossip_digest_ack2(std::function<rpc::no_wait_type (gossip_digest_ack2)>&& func) {
    register_handler(this, messaging_verb::GOSSIP_DIGEST_ACK2, std::move(func));
}
future<> messaging_service::unregister_gossip_digest_ack2() {
    return unregister_handler(netw::messaging_verb::GOSSIP_DIGEST_ACK2);
}
future<> messaging_service::send_gossip_digest_ack2(msg_addr id, gossip_digest_ack2 msg) {
    return send_message_oneway(this, messaging_verb::GOSSIP_DIGEST_ACK2, std::move(id), std::move(msg));
}

void messaging_service::register_definitions_update(std::function<rpc::no_wait_type (const rpc::client_info& cinfo, std::vector<frozen_mutation> fm,
            rpc::optional<std::vector<canonical_mutation>> cm)>&& func) {
    register_handler(this, netw::messaging_verb::DEFINITIONS_UPDATE, std::move(func));
}
future<> messaging_service::unregister_definitions_update() {
    return unregister_handler(netw::messaging_verb::DEFINITIONS_UPDATE);
}
future<> messaging_service::send_definitions_update(msg_addr id, std::vector<frozen_mutation> fm, std::vector<canonical_mutation> cm) {
    return send_message_oneway(this, messaging_verb::DEFINITIONS_UPDATE, std::move(id), std::move(fm), std::move(cm));
}

void messaging_service::register_migration_request(std::function<future<rpc::tuple<std::vector<frozen_mutation>, std::vector<canonical_mutation>>>
        (const rpc::client_info&, rpc::optional<schema_pull_options>)>&& func) {
    register_handler(this, netw::messaging_verb::MIGRATION_REQUEST, std::move(func));
}
future<> messaging_service::unregister_migration_request() {
    return unregister_handler(netw::messaging_verb::MIGRATION_REQUEST);
}
future<rpc::tuple<std::vector<frozen_mutation>, rpc::optional<std::vector<canonical_mutation>>>> messaging_service::send_migration_request(msg_addr id,
        schema_pull_options options) {
    return send_message<future<rpc::tuple<std::vector<frozen_mutation>, rpc::optional<std::vector<canonical_mutation>>>>>(this, messaging_verb::MIGRATION_REQUEST,
            std::move(id), options);
}

void messaging_service::register_mutation(std::function<future<rpc::no_wait_type> (const rpc::client_info&, rpc::opt_time_point, frozen_mutation fm, std::vector<inet_address> forward,
    inet_address reply_to, unsigned shard, response_id_type response_id, rpc::optional<std::optional<tracing::trace_info>> trace_info)>&& func) {
    register_handler(this, netw::messaging_verb::MUTATION, std::move(func));
}
future<> messaging_service::unregister_mutation() {
    return unregister_handler(netw::messaging_verb::MUTATION);
}
future<> messaging_service::send_mutation(msg_addr id, clock_type::time_point timeout, const frozen_mutation& fm, std::vector<inet_address> forward,
    inet_address reply_to, unsigned shard, response_id_type response_id, std::optional<tracing::trace_info> trace_info) {
    return send_message_oneway_timeout(this, timeout, messaging_verb::MUTATION, std::move(id), fm, std::move(forward),
        std::move(reply_to), shard, std::move(response_id), std::move(trace_info));
}

void messaging_service::register_counter_mutation(std::function<future<> (const rpc::client_info&, rpc::opt_time_point, std::vector<frozen_mutation> fms, db::consistency_level cl, std::optional<tracing::trace_info> trace_info)>&& func) {
    register_handler(this, netw::messaging_verb::COUNTER_MUTATION, std::move(func));
}
future<> messaging_service::unregister_counter_mutation() {
    return unregister_handler(netw::messaging_verb::COUNTER_MUTATION);
}
future<> messaging_service::send_counter_mutation(msg_addr id, clock_type::time_point timeout, std::vector<frozen_mutation> fms, db::consistency_level cl, std::optional<tracing::trace_info> trace_info) {
    return send_message_timeout<void>(this, messaging_verb::COUNTER_MUTATION, std::move(id), timeout, std::move(fms), cl, std::move(trace_info));
}

void messaging_service::register_mutation_done(std::function<future<rpc::no_wait_type> (const rpc::client_info& cinfo, unsigned shard, response_id_type response_id, rpc::optional<db::view::update_backlog> backlog)>&& func) {
    register_handler(this, netw::messaging_verb::MUTATION_DONE, std::move(func));
}
future<> messaging_service::unregister_mutation_done() {
    return unregister_handler(netw::messaging_verb::MUTATION_DONE);
}
future<> messaging_service::send_mutation_done(msg_addr id, unsigned shard, response_id_type response_id, db::view::update_backlog backlog) {
    return send_message_oneway(this, messaging_verb::MUTATION_DONE, std::move(id), shard, std::move(response_id), std::move(backlog));
}

void messaging_service::register_mutation_failed(std::function<future<rpc::no_wait_type> (const rpc::client_info& cinfo, unsigned shard, response_id_type response_id, size_t num_failed, rpc::optional<db::view::update_backlog> backlog)>&& func) {
    register_handler(this, netw::messaging_verb::MUTATION_FAILED, std::move(func));
}
future<> messaging_service::unregister_mutation_failed() {
    return unregister_handler(netw::messaging_verb::MUTATION_FAILED);
}
future<> messaging_service::send_mutation_failed(msg_addr id, unsigned shard, response_id_type response_id, size_t num_failed, db::view::update_backlog backlog) {
    return send_message_oneway(this, messaging_verb::MUTATION_FAILED, std::move(id), shard, std::move(response_id), num_failed, std::move(backlog));
}

void messaging_service::register_read_data(std::function<future<rpc::tuple<foreign_ptr<lw_shared_ptr<query::result>>, cache_temperature>> (const rpc::client_info&, rpc::opt_time_point t, query::read_command cmd, ::compat::wrapping_partition_range pr, rpc::optional<query::digest_algorithm> oda)>&& func) {
    register_handler(this, netw::messaging_verb::READ_DATA, std::move(func));
}
future<> messaging_service::unregister_read_data() {
    return unregister_handler(netw::messaging_verb::READ_DATA);
}
future<rpc::tuple<query::result, rpc::optional<cache_temperature>>> messaging_service::send_read_data(msg_addr id, clock_type::time_point timeout, const query::read_command& cmd, const dht::partition_range& pr, query::digest_algorithm da) {
    return send_message_timeout<future<rpc::tuple<query::result, rpc::optional<cache_temperature>>>>(this, messaging_verb::READ_DATA, std::move(id), timeout, cmd, pr, da);
}

void messaging_service::register_get_schema_version(std::function<future<frozen_schema>(unsigned, table_schema_version)>&& func) {
    register_handler(this, netw::messaging_verb::GET_SCHEMA_VERSION, std::move(func));
}
future<> messaging_service::unregister_get_schema_version() {
    return unregister_handler(netw::messaging_verb::GET_SCHEMA_VERSION);
}
future<frozen_schema> messaging_service::send_get_schema_version(msg_addr dst, table_schema_version v) {
    return send_message<frozen_schema>(this, messaging_verb::GET_SCHEMA_VERSION, dst, static_cast<unsigned>(dst.cpu_id), v);
}

void messaging_service::register_schema_check(std::function<future<utils::UUID>()>&& func) {
    register_handler(this, netw::messaging_verb::SCHEMA_CHECK, std::move(func));
}
future<> messaging_service::unregister_schema_check() {
    return unregister_handler(netw::messaging_verb::SCHEMA_CHECK);
}
future<utils::UUID> messaging_service::send_schema_check(msg_addr dst) {
    return send_message<utils::UUID>(this, netw::messaging_verb::SCHEMA_CHECK, dst);
}

void messaging_service::register_read_mutation_data(std::function<future<rpc::tuple<foreign_ptr<lw_shared_ptr<reconcilable_result>>, cache_temperature>> (const rpc::client_info&, rpc::opt_time_point t, query::read_command cmd, ::compat::wrapping_partition_range pr)>&& func) {
    register_handler(this, netw::messaging_verb::READ_MUTATION_DATA, std::move(func));
}
future<> messaging_service::unregister_read_mutation_data() {
    return unregister_handler(netw::messaging_verb::READ_MUTATION_DATA);
}
future<rpc::tuple<reconcilable_result, rpc::optional<cache_temperature>>> messaging_service::send_read_mutation_data(msg_addr id, clock_type::time_point timeout, const query::read_command& cmd, const dht::partition_range& pr) {
    return send_message_timeout<future<rpc::tuple<reconcilable_result, rpc::optional<cache_temperature>>>>(this, messaging_verb::READ_MUTATION_DATA, std::move(id), timeout, cmd, pr);
}

void messaging_service::register_read_digest(std::function<future<rpc::tuple<query::result_digest, api::timestamp_type, cache_temperature>> (const rpc::client_info&, rpc::opt_time_point timeout, query::read_command cmd, ::compat::wrapping_partition_range pr, rpc::optional<query::digest_algorithm> oda)>&& func) {
    register_handler(this, netw::messaging_verb::READ_DIGEST, std::move(func));
}
future<> messaging_service::unregister_read_digest() {
    return unregister_handler(netw::messaging_verb::READ_DIGEST);
}
future<rpc::tuple<query::result_digest, rpc::optional<api::timestamp_type>, rpc::optional<cache_temperature>>> messaging_service::send_read_digest(msg_addr id, clock_type::time_point timeout, const query::read_command& cmd, const dht::partition_range& pr, query::digest_algorithm da) {
    return send_message_timeout<future<rpc::tuple<query::result_digest, rpc::optional<api::timestamp_type>, rpc::optional<cache_temperature>>>>(this, netw::messaging_verb::READ_DIGEST, std::move(id), timeout, cmd, pr, da);
}

// Wrapper for TRUNCATE
void messaging_service::register_truncate(std::function<future<> (sstring, sstring)>&& func) {
    register_handler(this, netw::messaging_verb::TRUNCATE, std::move(func));
}

future<> messaging_service::unregister_truncate() {
    return unregister_handler(netw::messaging_verb::TRUNCATE);
}

future<> messaging_service::send_truncate(msg_addr id, std::chrono::milliseconds timeout, sstring ks, sstring cf) {
    return send_message_timeout<void>(this, netw::messaging_verb::TRUNCATE, std::move(id), std::move(timeout), std::move(ks), std::move(cf));
}

// Wrapper for REPLICATION_FINISHED
void messaging_service::register_replication_finished(std::function<future<> (inet_address)>&& func) {
    register_handler(this, messaging_verb::REPLICATION_FINISHED, std::move(func));
}
future<> messaging_service::unregister_replication_finished() {
    return unregister_handler(messaging_verb::REPLICATION_FINISHED);
}
future<> messaging_service::send_replication_finished(msg_addr id, inet_address from) {
    // FIXME: getRpcTimeout : conf.request_timeout_in_ms
    return send_message_timeout<void>(this, messaging_verb::REPLICATION_FINISHED, std::move(id), 10000ms, std::move(from));
}

// Wrapper for REPAIR_CHECKSUM_RANGE
void messaging_service::register_repair_checksum_range(
        std::function<future<partition_checksum> (sstring keyspace,
                sstring cf, dht::token_range range, rpc::optional<repair_checksum> hash_version)>&& f) {
    register_handler(this, messaging_verb::REPAIR_CHECKSUM_RANGE, std::move(f));
}
future<> messaging_service::unregister_repair_checksum_range() {
    return unregister_handler(messaging_verb::REPAIR_CHECKSUM_RANGE);
}
future<partition_checksum> messaging_service::send_repair_checksum_range(
        msg_addr id, sstring keyspace, sstring cf, ::dht::token_range range, repair_checksum hash_version)
{
    return send_message<partition_checksum>(this,
            messaging_verb::REPAIR_CHECKSUM_RANGE, std::move(id),
            std::move(keyspace), std::move(cf), std::move(range), hash_version);
}

// Wrapper for REPAIR_GET_FULL_ROW_HASHES
void messaging_service::register_repair_get_full_row_hashes(std::function<future<std::unordered_set<repair_hash>> (const rpc::client_info& cinfo, uint32_t repair_meta_id)>&& func) {
    register_handler(this, messaging_verb::REPAIR_GET_FULL_ROW_HASHES, std::move(func));
}
future<> messaging_service::unregister_repair_get_full_row_hashes() {
    return unregister_handler(messaging_verb::REPAIR_GET_FULL_ROW_HASHES);
}
future<std::unordered_set<repair_hash>> messaging_service::send_repair_get_full_row_hashes(msg_addr id, uint32_t repair_meta_id) {
    return send_message<future<std::unordered_set<repair_hash>>>(this, messaging_verb::REPAIR_GET_FULL_ROW_HASHES, std::move(id), repair_meta_id);
}

unsigned messaging_service::add_service_level_config(sstring service_level_name) {
    auto idx = _clients.size();
    auto undo = defer([&] {
        _clients.resize(idx);
        _service_level_to_client_idx.erase(service_level_name);
    });
    _clients.emplace_back();
    _clients.emplace_back();
    _service_level_to_client_idx[service_level_name] = idx;
    undo.cancel();
    return idx;
}

// Wrapper for REPAIR_GET_COMBINED_ROW_HASH
void messaging_service::register_repair_get_combined_row_hash(std::function<future<get_combined_row_hash_response> (const rpc::client_info& cinfo, uint32_t repair_meta_id, std::optional<repair_sync_boundary> common_sync_boundary)>&& func) {
    register_handler(this, messaging_verb::REPAIR_GET_COMBINED_ROW_HASH, std::move(func));
}
future<> messaging_service::unregister_repair_get_combined_row_hash() {
    return unregister_handler(messaging_verb::REPAIR_GET_COMBINED_ROW_HASH);
}
future<get_combined_row_hash_response> messaging_service::send_repair_get_combined_row_hash(msg_addr id, uint32_t repair_meta_id, std::optional<repair_sync_boundary> common_sync_boundary) {
    return send_message<future<get_combined_row_hash_response>>(this, messaging_verb::REPAIR_GET_COMBINED_ROW_HASH, std::move(id), repair_meta_id, std::move(common_sync_boundary));
}

void messaging_service::register_repair_get_sync_boundary(std::function<future<get_sync_boundary_response> (const rpc::client_info& cinfo, uint32_t repair_meta_id, std::optional<repair_sync_boundary> skipped_sync_boundary)>&& func) {
    register_handler(this, messaging_verb::REPAIR_GET_SYNC_BOUNDARY, std::move(func));
}
future<> messaging_service::unregister_repair_get_sync_boundary() {
    return unregister_handler(messaging_verb::REPAIR_GET_SYNC_BOUNDARY);
}
future<get_sync_boundary_response> messaging_service::send_repair_get_sync_boundary(msg_addr id, uint32_t repair_meta_id, std::optional<repair_sync_boundary> skipped_sync_boundary) {
    return send_message<future<get_sync_boundary_response>>(this, messaging_verb::REPAIR_GET_SYNC_BOUNDARY, std::move(id), repair_meta_id, std::move(skipped_sync_boundary));
}

// Wrapper for REPAIR_GET_ROW_DIFF
void messaging_service::register_repair_get_row_diff(std::function<future<repair_rows_on_wire> (const rpc::client_info& cinfo, uint32_t repair_meta_id, std::unordered_set<repair_hash> set_diff, bool needs_all_rows)>&& func) {
    register_handler(this, messaging_verb::REPAIR_GET_ROW_DIFF, std::move(func));
}
future<> messaging_service::unregister_repair_get_row_diff() {
    return unregister_handler(messaging_verb::REPAIR_GET_ROW_DIFF);
}
future<repair_rows_on_wire> messaging_service::send_repair_get_row_diff(msg_addr id, uint32_t repair_meta_id, std::unordered_set<repair_hash> set_diff, bool needs_all_rows) {
    return send_message<future<repair_rows_on_wire>>(this, messaging_verb::REPAIR_GET_ROW_DIFF, std::move(id), repair_meta_id, std::move(set_diff), needs_all_rows);
}

// Wrapper for REPAIR_PUT_ROW_DIFF
void messaging_service::register_repair_put_row_diff(std::function<future<> (const rpc::client_info& cinfo, uint32_t repair_meta_id, repair_rows_on_wire row_diff)>&& func) {
    register_handler(this, messaging_verb::REPAIR_PUT_ROW_DIFF, std::move(func));
}
future<> messaging_service::unregister_repair_put_row_diff() {
    return unregister_handler(messaging_verb::REPAIR_PUT_ROW_DIFF);
}
future<> messaging_service::send_repair_put_row_diff(msg_addr id, uint32_t repair_meta_id, repair_rows_on_wire row_diff) {
    return send_message<void>(this, messaging_verb::REPAIR_PUT_ROW_DIFF, std::move(id), repair_meta_id, std::move(row_diff));
}

// Wrapper for REPAIR_ROW_LEVEL_START
void messaging_service::register_repair_row_level_start(std::function<future<repair_row_level_start_response> (const rpc::client_info& cinfo, uint32_t repair_meta_id, sstring keyspace_name, sstring cf_name, dht::token_range range, row_level_diff_detect_algorithm algo, uint64_t max_row_buf_size, uint64_t seed, unsigned remote_shard, unsigned remote_shard_count, unsigned remote_ignore_msb, sstring remote_partitioner_name, table_schema_version schema_version, rpc::optional<streaming::stream_reason> reason)>&& func) {
    register_handler(this, messaging_verb::REPAIR_ROW_LEVEL_START, std::move(func));
}
future<> messaging_service::unregister_repair_row_level_start() {
    return unregister_handler(messaging_verb::REPAIR_ROW_LEVEL_START);
}
future<rpc::optional<repair_row_level_start_response>> messaging_service::send_repair_row_level_start(msg_addr id, uint32_t repair_meta_id, sstring keyspace_name, sstring cf_name, dht::token_range range, row_level_diff_detect_algorithm algo, uint64_t max_row_buf_size, uint64_t seed, unsigned remote_shard, unsigned remote_shard_count, unsigned remote_ignore_msb, sstring remote_partitioner_name, table_schema_version schema_version, streaming::stream_reason reason) {
    return send_message<rpc::optional<repair_row_level_start_response>>(this, messaging_verb::REPAIR_ROW_LEVEL_START, std::move(id), repair_meta_id, std::move(keyspace_name), std::move(cf_name), std::move(range), algo, max_row_buf_size, seed, remote_shard, remote_shard_count, remote_ignore_msb, std::move(remote_partitioner_name), std::move(schema_version), reason);
}

// Wrapper for REPAIR_ROW_LEVEL_STOP
void messaging_service::register_repair_row_level_stop(std::function<future<> (const rpc::client_info& cinfo, uint32_t repair_meta_id, sstring keyspace_name, sstring cf_name, dht::token_range range)>&& func) {
    register_handler(this, messaging_verb::REPAIR_ROW_LEVEL_STOP, std::move(func));
}
future<> messaging_service::unregister_repair_row_level_stop() {
    return unregister_handler(messaging_verb::REPAIR_ROW_LEVEL_STOP);
}
future<> messaging_service::send_repair_row_level_stop(msg_addr id, uint32_t repair_meta_id, sstring keyspace_name, sstring cf_name, dht::token_range range) {
    return send_message<void>(this, messaging_verb::REPAIR_ROW_LEVEL_STOP, std::move(id), repair_meta_id, std::move(keyspace_name), std::move(cf_name), std::move(range));
}

// Wrapper for REPAIR_GET_ESTIMATED_PARTITIONS
void messaging_service::register_repair_get_estimated_partitions(std::function<future<uint64_t> (const rpc::client_info& cinfo, uint32_t repair_meta_id)>&& func) {
    register_handler(this, messaging_verb::REPAIR_GET_ESTIMATED_PARTITIONS, std::move(func));
}
future<> messaging_service::unregister_repair_get_estimated_partitions() {
    return unregister_handler(messaging_verb::REPAIR_GET_ESTIMATED_PARTITIONS);
}
future<uint64_t> messaging_service::send_repair_get_estimated_partitions(msg_addr id, uint32_t repair_meta_id) {
    return send_message<future<uint64_t>>(this, messaging_verb::REPAIR_GET_ESTIMATED_PARTITIONS, std::move(id), repair_meta_id);
}

// Wrapper for REPAIR_SET_ESTIMATED_PARTITIONS
void messaging_service::register_repair_set_estimated_partitions(std::function<future<> (const rpc::client_info& cinfo, uint32_t repair_meta_id, uint64_t estimated_partitions)>&& func) {
    register_handler(this, messaging_verb::REPAIR_SET_ESTIMATED_PARTITIONS, std::move(func));
}
future<> messaging_service::unregister_repair_set_estimated_partitions() {
    return unregister_handler(messaging_verb::REPAIR_SET_ESTIMATED_PARTITIONS);
}
future<> messaging_service::send_repair_set_estimated_partitions(msg_addr id, uint32_t repair_meta_id, uint64_t estimated_partitions) {
    return send_message<void>(this, messaging_verb::REPAIR_SET_ESTIMATED_PARTITIONS, std::move(id), repair_meta_id, estimated_partitions);
}

// Wrapper for REPAIR_GET_DIFF_ALGORITHMS
void messaging_service::register_repair_get_diff_algorithms(std::function<future<std::vector<row_level_diff_detect_algorithm>> (const rpc::client_info& cinfo)>&& func) {
    register_handler(this, messaging_verb::REPAIR_GET_DIFF_ALGORITHMS, std::move(func));
}
future<> messaging_service::unregister_repair_get_diff_algorithms() {
    return unregister_handler(messaging_verb::REPAIR_GET_DIFF_ALGORITHMS);
}
future<std::vector<row_level_diff_detect_algorithm>> messaging_service::send_repair_get_diff_algorithms(msg_addr id) {
    return send_message<future<std::vector<row_level_diff_detect_algorithm>>>(this, messaging_verb::REPAIR_GET_DIFF_ALGORITHMS, std::move(id));
}

void
messaging_service::register_paxos_prepare(std::function<future<foreign_ptr<std::unique_ptr<service::paxos::prepare_response>>>(
        const rpc::client_info&, rpc::opt_time_point, query::read_command cmd, partition_key key, utils::UUID ballot,
        bool only_digest, query::digest_algorithm da, std::optional<tracing::trace_info>)>&& func) {
    register_handler(this, messaging_verb::PAXOS_PREPARE, std::move(func));
}
future<> messaging_service::unregister_paxos_prepare() {
    return unregister_handler(netw::messaging_verb::PAXOS_PREPARE);
}
future<service::paxos::prepare_response>
messaging_service::send_paxos_prepare(gms::inet_address peer, clock_type::time_point timeout,
        const query::read_command& cmd, const partition_key& key, utils::UUID ballot,
        bool only_digest, query::digest_algorithm da, std::optional<tracing::trace_info> trace_info) {
    return send_message_timeout<service::paxos::prepare_response>(this,
        messaging_verb::PAXOS_PREPARE, netw::msg_addr(peer), timeout, cmd, key, ballot, only_digest, da, std::move(trace_info));
}

void messaging_service::register_paxos_accept(std::function<future<bool>(
        const rpc::client_info&, rpc::opt_time_point, service::paxos::proposal proposal,
        std::optional<tracing::trace_info>)>&& func) {
    register_handler(this, messaging_verb::PAXOS_ACCEPT, std::move(func));
}
future<> messaging_service::unregister_paxos_accept() {
    return unregister_handler(netw::messaging_verb::PAXOS_ACCEPT);
}
future<bool>
messaging_service::send_paxos_accept(gms::inet_address peer, clock_type::time_point timeout,
        const service::paxos::proposal& proposal, std::optional<tracing::trace_info> trace_info) {

    return send_message_timeout<future<bool>>(this,
        messaging_verb::PAXOS_ACCEPT, netw::msg_addr(peer), timeout, proposal, std::move(trace_info));
}

void messaging_service::register_paxos_learn(std::function<future<rpc::no_wait_type> (const rpc::client_info&,
    rpc::opt_time_point, service::paxos::proposal decision, std::vector<inet_address> forward, inet_address reply_to,
    unsigned shard, response_id_type response_id, std::optional<tracing::trace_info> trace_info)>&& func) {
    register_handler(this, netw::messaging_verb::PAXOS_LEARN, std::move(func));
}
future<> messaging_service::unregister_paxos_learn() {
    return unregister_handler(netw::messaging_verb::PAXOS_LEARN);
}
future<> messaging_service::send_paxos_learn(msg_addr id, clock_type::time_point timeout, const service::paxos::proposal& decision,
    std::vector<inet_address> forward, inet_address reply_to, unsigned shard, response_id_type response_id,
    std::optional<tracing::trace_info> trace_info) {
    return send_message_oneway_timeout(this, timeout, messaging_verb::PAXOS_LEARN, std::move(id), decision, std::move(forward),
        std::move(reply_to), shard, std::move(response_id), std::move(trace_info));
}

void messaging_service::register_paxos_prune(std::function<future<rpc::no_wait_type>(
        const rpc::client_info&, rpc::opt_time_point, UUID schema_id, partition_key key, utils::UUID ballot, std::optional<tracing::trace_info>)>&& func) {
    register_handler(this, messaging_verb::PAXOS_PRUNE, std::move(func));
}
future<> messaging_service::unregister_paxos_prune() {
    return unregister_handler(netw::messaging_verb::PAXOS_PRUNE);
}
future<>
messaging_service::send_paxos_prune(gms::inet_address peer, clock_type::time_point timeout, UUID schema_id,
        const partition_key& key, utils::UUID ballot, std::optional<tracing::trace_info> trace_info) {
    return send_message_oneway_timeout(this, timeout, messaging_verb::PAXOS_PRUNE, netw::msg_addr(peer), schema_id, key, ballot, std::move(trace_info));
}

void messaging_service::register_hint_mutation(std::function<future<rpc::no_wait_type> (const rpc::client_info&, rpc::opt_time_point, frozen_mutation fm, std::vector<inet_address> forward,
        inet_address reply_to, unsigned shard, response_id_type response_id, rpc::optional<std::optional<tracing::trace_info>> trace_info)>&& func) {
    register_handler(this, netw::messaging_verb::HINT_MUTATION, std::move(func));
}
future<> messaging_service::unregister_hint_mutation() {
    return unregister_handler(netw::messaging_verb::HINT_MUTATION);
}
future<> messaging_service::send_hint_mutation(msg_addr id, clock_type::time_point timeout, const frozen_mutation& fm, std::vector<inet_address> forward,
        inet_address reply_to, unsigned shard, response_id_type response_id, std::optional<tracing::trace_info> trace_info) {
    return send_message_oneway_timeout(this, timeout, messaging_verb::HINT_MUTATION, std::move(id), fm, std::move(forward),
        std::move(reply_to), shard, std::move(response_id), std::move(trace_info));
}

} // namespace net<|MERGE_RESOLUTION|>--- conflicted
+++ resolved
@@ -24,11 +24,8 @@
 #include "gms/failure_detector.hh"
 #include "gms/gossiper.hh"
 #include "gms/inet_address_serializer.hh"
-<<<<<<< HEAD
 #include "service/storage_service.hh"
 #include "service/qos/service_level_controller.hh"
-=======
->>>>>>> 9d9d54c8
 #include "streaming/prepare_message.hh"
 #include "gms/gossip_digest_syn.hh"
 #include "gms/gossip_digest_ack.hh"
@@ -281,15 +278,9 @@
     return _rpc->unregister_handler(verb);
 }
 
-<<<<<<< HEAD
 messaging_service::messaging_service(qos::service_level_controller& sl_controller, gms::inet_address ip, uint16_t port)
     : messaging_service(sl_controller, std::move(ip), port, encrypt_what::none, compress_what::none, tcp_nodelay_what::all, 0, nullptr, memory_config{1'000'000},
-            scheduling_config{}, false)
-=======
-messaging_service::messaging_service(gms::inet_address ip, uint16_t port)
-    : messaging_service(std::move(ip), port, encrypt_what::none, compress_what::none, tcp_nodelay_what::all, 0, nullptr, memory_config{1'000'000},
             scheduling_config{{{{}, "$default"}}, {}, {}}, false)
->>>>>>> 9d9d54c8
 {}
 
 static
@@ -333,11 +324,7 @@
     auto limits = rpc_resource_limits(_mcfg.rpc_memory_limit);
     limits.isolate_connection = [this] (sstring isolation_cookie) {
         rpc::isolation_config cfg;
-<<<<<<< HEAD
-        cfg.sched_group = _sl_controller.get_scheduling_group(isolation_cookie);
-=======
         cfg.sched_group = scheduling_group_for_isolation_cookie(isolation_cookie);
->>>>>>> 9d9d54c8
         return cfg;
     };
     if (!_server[0]) {
@@ -409,11 +396,8 @@
     , _clients(2 + scfg.statement_tenants.size() * 2)
     , _mcfg(mcfg)
     , _scheduling_config(scfg)
-<<<<<<< HEAD
+    , _scheduling_info_for_connection_index(initial_scheduling_info())
     , _sl_controller(sl_controller)
-=======
-    , _scheduling_info_for_connection_index(initial_scheduling_info())
->>>>>>> 9d9d54c8
 {
     _rpc->set_logger(&rpc_logger);
     register_handler(this, messaging_verb::CLIENT_ID, [] (rpc::client_info& ci, gms::inet_address broadcast_address, uint32_t src_cpu_id, rpc::optional<uint64_t> max_result_size) {
@@ -549,39 +533,59 @@
 
 static std::array<uint8_t, static_cast<size_t>(messaging_verb::LAST)> s_rpc_client_idx_table = make_rpc_client_idx_table();
 
-<<<<<<< HEAD
-unsigned messaging_service::get_rpc_client_idx(messaging_verb verb) {
-    auto idx = s_rpc_client_idx_table[static_cast<size_t>(verb)];
-    std::optional<sstring> service_level = _sl_controller.get_active_service_level();
-    if (service_level) {
-        auto it = _service_level_to_client_idx.find(*service_level);
-        unsigned new_idx;
-        if (it != _service_level_to_client_idx.end()) {
-            new_idx = it->second;
-        } else {
-            new_idx = add_service_level_config(*service_level);
-        }
-        return new_idx + (idx != 0);
-=======
 unsigned
-messaging_service::get_rpc_client_idx(messaging_verb verb) const {
+messaging_service::get_rpc_client_idx(messaging_verb verb) {
     auto idx = s_rpc_client_idx_table[static_cast<size_t>(verb)];
 
     if (idx < 2) {
         return idx;
     }
 
+    // this is just a workaround for a wrong initialization order in messaging_service's
+    // constructor that causes _connection_index_for_tenant to be queried before it is
+    // initialized. This WA makes the behaviour match OSS in this case and it should be
+    // removed once it is fixed in OSS. If it isn't removed the behaviour will still be
+    // correct but we will lose cycles on an unnecesairy check.
+    if (_connection_index_for_tenant.size() == 0) {
+        return idx;
+    }
     // A statement or statement-ack verb
     const auto curr_sched_group = current_scheduling_group();
     for (unsigned i = 0; i < _connection_index_for_tenant.size(); ++i) {
         if (_connection_index_for_tenant[i].sched_group == curr_sched_group) {
             // i == 0: the default tenant maps to the default client indexes of 2 and 3.
             idx += i * 2;
-            break;
-        }
->>>>>>> 9d9d54c8
-    }
-    return idx;
+            return idx;
+        }
+
+    }
+
+    // if we got here - it means that two conditions are met:
+    // 1. We are trying to get a client for a statement/statement_ack verb.
+    // 2. We are running in a scheduling group that is not assigned to one of the
+    // static tenants (e.g $system)
+    // If this scheduling group is of one of the system's static statement tenants we
+    // whould have caught it in the loop above.
+    // The other posibility is that we are running in a scheduling group belongs to
+    // a service level, maybe a deleted one, this is why it is possible that we will
+    // not find the service level name.
+
+    std::optional<sstring> service_level = _sl_controller.get_active_service_level();
+    scheduling_group sg_for_tenant = curr_sched_group;
+    if (!service_level) {
+        service_level = qos::service_level_controller::default_service_level_name;
+        sg_for_tenant = _sl_controller.get_default_scheduling_group();
+    }
+    auto it = _dynamic_tenants_to_client_idx.find(*service_level);
+    // the second part of this condition checks that the service level didn't "suddenly"
+    // changed scheduling group. If it did, it means probably that it was dropped and
+    // added again, if it happens we will update it's connection indexes since it is
+    // basically a new tenant with the same name.
+    if (it == _dynamic_tenants_to_client_idx.end() ||
+            _scheduling_info_for_connection_index[it->second].sched_group != sg_for_tenant) {
+        return add_statement_tenant(*service_level,sg_for_tenant) + (idx - 2);
+    }
+    return it->second;
 }
 
 std::vector<messaging_service::scheduling_info_for_connection_index>
@@ -602,31 +606,53 @@
 };
 
 scheduling_group
-messaging_service::scheduling_group_for_verb(messaging_verb verb) const {
-<<<<<<< HEAD
-    static const scheduling_group scheduling_config::*idx_to_group[] = {
-        &scheduling_config::statement,
-        &scheduling_config::gossip,
-        &scheduling_config::streaming,
-        &scheduling_config::statement,
-    };
-    return _scheduling_config.*(idx_to_group[s_rpc_client_idx_table[(size_t)verb]]);
-=======
+messaging_service::scheduling_group_for_verb(messaging_verb verb) {
     return _scheduling_info_for_connection_index[get_rpc_client_idx(verb)].sched_group;
->>>>>>> 9d9d54c8
 }
 
 scheduling_group
 messaging_service::scheduling_group_for_isolation_cookie(const sstring& isolation_cookie) const {
+    scheduling_group ret;
+
     // Once per connection, so a loop is fine.
     for (auto&& info : _scheduling_info_for_connection_index) {
         if (info.isolation_cookie == isolation_cookie) {
-            return info.sched_group;
-        }
-    }
-    // Client is using a new connection class that the server doesn't recognize yet.
-    // Assume it's important, after server upgrade we'll recognize it.
-    return default_scheduling_group();
+            ret =  info.sched_group;
+            break;
+        }
+    }
+
+    // We first check if this is a statement isolation cookie - it it is we will search for the
+    // appropriate service level in the service_level_controlle since in can be that
+    // _scheduling_info_for_connection_index is not yet updated (drop readd case for example)
+    // in the future we will only fall back here for new service levels that havn't been referenced
+    // before.
+    if (isolation_cookie.find("statement:") == 0 || isolation_cookie.find("statement-ack:") == 0) {
+        // if the statement cookie is not present, the service level controller will return the default service
+        // level scheduling group.
+        std::string service_level_name = isolation_cookie.substr(std::string(isolation_cookie).find_first_of(':') + 1);
+        ret = _sl_controller.get_scheduling_group(service_level_name);
+    } else if (_sl_controller.has_service_level(isolation_cookie)) {
+        // Backward Compatibility Code - This entire "else if" block should be removed
+        // in the major version that follows the one that contains this code.
+        // When upgrading from an older enterprise version the isolation cookie is not
+        // prefixed with "statement:", so an isolation cookie that comes from an older node
+        // will simply contain the service level name.
+        // we do an extra step to be also future proof and make sure it is indeed a service
+        // level's name, since if this is the older version and we upgrade to a new one
+        // we could have more connection classes (eg: streaming,gossip etc...) and we wouldn't
+        // want it to overload the default statement's scheduling group.
+        // it is not bulet proof in the sense that if a new tenant class happens to have the exact
+        // name as one of the service levels it will be diverted to the default statement scheduling
+        // group but it has a small chance of happening.
+        ret =  _sl_controller.get_scheduling_group(isolation_cookie);
+    } else {
+        // Client is using a new connection class that the server doesn't recognize yet.
+        // Assume it's important, after server upgrade we'll recognize it.
+        ret = default_scheduling_group();
+    }
+
+    return ret;
 }
 
 
@@ -744,15 +770,6 @@
         opts.isolation_cookie = _scheduling_info_for_connection_index[idx].isolation_cookie;
     }
 
-    // isolate connections meant for statements
-    if (idx > 3) {
-        std::optional<sstring> service_level = _sl_controller.get_active_service_level();
-        // this check is redundant since if we have an index greater than 3 it means that we are in an active service level for sure,
-        // but i put it here for compeleteness - it doesn't happen a lot anyway (only on new rpc creation).
-        if (service_level) {
-            opts.isolation_cookie = *service_level;
-        }
-    }
     auto client = must_encrypt ?
                     ::make_shared<rpc_protocol_client_wrapper>(*_rpc, std::move(opts),
                                     remote_addr, socket_address(), _credentials) :
@@ -1258,15 +1275,28 @@
     return send_message<future<std::unordered_set<repair_hash>>>(this, messaging_verb::REPAIR_GET_FULL_ROW_HASHES, std::move(id), repair_meta_id);
 }
 
-unsigned messaging_service::add_service_level_config(sstring service_level_name) {
+unsigned messaging_service::add_statement_tenant(sstring tenant_name, scheduling_group sg) {
     auto idx = _clients.size();
+    auto scheduling_info_for_connection_index_size = _scheduling_info_for_connection_index.size();
     auto undo = defer([&] {
         _clients.resize(idx);
-        _service_level_to_client_idx.erase(service_level_name);
+        _scheduling_info_for_connection_index.resize(scheduling_info_for_connection_index_size);
     });
-    _clients.emplace_back();
-    _clients.emplace_back();
-    _service_level_to_client_idx[service_level_name] = idx;
+    sstring statement_cookie = sstring("statement:") + tenant_name;
+    sstring statement_ack_cookie = sstring("statement-ack:") + tenant_name;
+    _clients.resize(_clients.size() + 2);
+    // this functions as a way to delete an obsolete tenant with the same name but keeping _clients
+    // indexing and _scheduling_info_for_connection_index indexing in sync.
+    for (unsigned i = 0; i < _scheduling_info_for_connection_index.size(); i++) {
+        if (_scheduling_info_for_connection_index[i].isolation_cookie == statement_cookie) {
+            _scheduling_info_for_connection_index[i].isolation_cookie = "";
+            _scheduling_info_for_connection_index[i+1].isolation_cookie = "";
+            break;
+        }
+    }
+    _scheduling_info_for_connection_index.emplace_back(sg, statement_cookie);
+    _scheduling_info_for_connection_index.emplace_back(sg, statement_ack_cookie);
+    _dynamic_tenants_to_client_idx.insert_or_assign(tenant_name, idx);
     undo.cancel();
     return idx;
 }
