--- conflicted
+++ resolved
@@ -43,15 +43,12 @@
     virtual bool compaction_enforce_min_threshold() const noexcept = 0;
     virtual const sstables::sstable_set& get_sstable_set() const = 0;
     virtual std::unordered_set<sstables::shared_sstable> fully_expired_sstables(const std::vector<sstables::shared_sstable>& sstables) const = 0;
-<<<<<<< HEAD
-
-    virtual bool has_table_ongoing_compaction() const = 0;
-=======
     virtual const std::vector<sstables::shared_sstable>& compacted_undeleted_sstables() const noexcept = 0;
     virtual sstables::compaction_strategy& get_compaction_strategy() const noexcept = 0;
     virtual reader_permit make_compaction_reader_permit() const = 0;
     virtual sstables::sstable_writer_config configure_writer(sstring origin) const = 0;
->>>>>>> 44f4ea38
+
+    virtual bool has_table_ongoing_compaction() const = 0;
 };
 
 }
