## Note on licenses directory

The files in this directory represent licenses that apply to portions of
the work. See each source file for applicable licenses.

<<<<<<< HEAD
The work in whole is licensed under the a proprietarty license. See
the LICENSE.PROPRIETARY file in the top-level directory.
=======
The work in whole is licensed under the Affero GPL, version 3 or above.  See
the LICENSE.AGPL file in the top-level directory.

Individual files contain the following tag:

  SPDX-License-Identifier: AGPL-3.0-or-later

Some files are derived from Apache projects. These are dual-licensed
with the Apache License (version 2) and AGPL 3.0. They contain the
following tag:

  SPDX-License-Identifier: (AGPL-3.0-or-later and Apache-2.0)
>>>>>>> fcb8d040
<|MERGE_RESOLUTION|>--- conflicted
+++ resolved
@@ -3,20 +3,16 @@
 The files in this directory represent licenses that apply to portions of
 the work. See each source file for applicable licenses.
 
-<<<<<<< HEAD
 The work in whole is licensed under the a proprietarty license. See
 the LICENSE.PROPRIETARY file in the top-level directory.
-=======
-The work in whole is licensed under the Affero GPL, version 3 or above.  See
-the LICENSE.AGPL file in the top-level directory.
 
-Individual files contain the following tag:
+Individual files are marked with a comment
 
-  SPDX-License-Identifier: AGPL-3.0-or-later
+    SPDX-License-Identifier: ScyllaDB-Proprietary
 
-Some files are derived from Apache projects. These are dual-licensed
-with the Apache License (version 2) and AGPL 3.0. They contain the
-following tag:
+or
 
-  SPDX-License-Identifier: (AGPL-3.0-or-later and Apache-2.0)
->>>>>>> fcb8d040
+    SPDX-License-Identifier: (ScyllaDB-Proprietary and Apache-2.0)
+
+To indicate the license. Lack of a such a comment does not indicate
+different licensing.